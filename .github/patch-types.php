--- conflicted
+++ resolved
@@ -22,36 +22,16 @@
         case false !== strpos($file, '/src/Symfony/Component/Debug/Tests/Fixtures/'):
         case false !== strpos($file, '/src/Symfony/Component/DependencyInjection/Tests/Compiler/OptionalServiceClass.php'):
         case false !== strpos($file, '/src/Symfony/Component/DependencyInjection/Tests/Fixtures/includes/autowiring_classes.php'):
-<<<<<<< HEAD
-        case false !== strpos($file, '/src/Symfony/Component/DependencyInjection/Tests/Fixtures/includes/autowiring_classes_80.php'):
-        case false !== strpos($file, '/src/Symfony/Component/DependencyInjection/Tests/Fixtures/includes/uniontype_classes.php'):
-=======
         case false !== strpos($file, '/src/Symfony/Component/DependencyInjection/Tests/Fixtures/includes/MultipleArgumentsOptionalScalarNotReallyOptional.php'):
->>>>>>> 07431bbb
         case false !== strpos($file, '/src/Symfony/Component/DependencyInjection/Tests/Fixtures/ParentNotExists.php'):
         case false !== strpos($file, '/src/Symfony/Component/DependencyInjection/Tests/Fixtures/Preload/'):
         case false !== strpos($file, '/src/Symfony/Component/DependencyInjection/Tests/Fixtures/Prototype/BadClasses/MissingParent.php'):
         case false !== strpos($file, '/src/Symfony/Component/DependencyInjection/Tests/Fixtures/php/'):
         case false !== strpos($file, '/src/Symfony/Component/ErrorHandler/Tests/Fixtures/'):
-        case false !== strpos($file, '/src/Symfony/Component/HttpKernel/Tests/Fixtures/Controller/AttributeController.php'):
         case false !== strpos($file, '/src/Symfony/Component/PropertyInfo/Tests/Fixtures/Dummy.php'):
         case false !== strpos($file, '/src/Symfony/Component/PropertyInfo/Tests/Fixtures/ParentDummy.php'):
-<<<<<<< HEAD
-        case false !== strpos($file, '/src/Symfony/Component/PropertyInfo/Tests/Fixtures/Php80Dummy.php'):
-        case false !== strpos($file, '/src/Symfony/Component/Routing/Tests/Fixtures/AttributeFixtures'):
-=======
->>>>>>> 07431bbb
         case false !== strpos($file, '/src/Symfony/Component/Serializer/Tests/Normalizer/Features/ObjectOuter.php'):
-        case false !== strpos($file, '/src/Symfony/Component/Serializer/Tests/Fixtures/Attributes/'):
-        case false !== strpos($file, '/src/Symfony/Component/VarDumper/Tests/Fixtures/LotsOfAttributes.php'):
-        case false !== strpos($file, '/src/Symfony/Component/Validator/Tests/Fixtures/Attribute/'):
-        case false !== strpos($file, '/src/Symfony/Component/VarDumper/Tests/Fixtures/MyAttribute.php'):
         case false !== strpos($file, '/src/Symfony/Component/VarDumper/Tests/Fixtures/NotLoadableClass.php'):
-<<<<<<< HEAD
-        case false !== strpos($file, '/src/Symfony/Component/VarDumper/Tests/Fixtures/Php74.php') && \PHP_VERSION_ID < 70400:
-        case false !== strpos($file, '/src/Symfony/Component/VarDumper/Tests/Fixtures/RepeatableAttribute.php'):
-=======
->>>>>>> 07431bbb
             continue 2;
     }
 
