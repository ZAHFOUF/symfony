--- conflicted
+++ resolved
@@ -21,11 +21,7 @@
 
       - name: Find packages
         id: find-packages
-<<<<<<< HEAD
-        run: echo "::set-output name=packages::$(php .github/get-modified-packages.php $(find src/Symfony -mindepth 2 -type f -name composer.json -printf '%h\n' | grep -v src/Symfony/Component/Intl/Resources/emoji |jq -R -s -c 'split("\n")[:-1]') $(git diff --name-only origin/${{ github.base_ref }} HEAD | grep src/ | jq -R -s -c 'split("\n")[:-1]'))"
-=======
-        run: echo "::set-output name=packages::$(php .github/get-modified-packages.php $(find src/Symfony -mindepth 2 -maxdepth 6 -type f -name composer.json -printf '%h\n' | jq -R -s -c 'split("\n")[:-1]') $(git diff --name-only origin/${{ github.base_ref }} HEAD | grep src/ | jq -R -s -c 'split("\n")[:-1]'))"
->>>>>>> f1dca3e3
+        run: echo "::set-output name=packages::$(php .github/get-modified-packages.php $(find src/Symfony -mindepth 2 -maxdepth 6 -type f -name composer.json -printf '%h\n' | grep -v src/Symfony/Component/Intl/Resources/emoji |jq -R -s -c 'split("\n")[:-1]') $(git diff --name-only origin/${{ github.base_ref }} HEAD | grep src/ | jq -R -s -c 'split("\n")[:-1]'))"
 
       - name: Verify meta files are correct
         run: |
