language: php

sudo: false

git:
    depth: 1

addons:
    apt_packages:
        - parallel
        - language-pack-fr-base

env:
    global:
<<<<<<< HEAD
        - MIN_PHP=5.5.9
=======
        - MIN_PHP=5.3.9
        - SYMFONY_PROCESS_PHP_TEST_BINARY=~/.phpenv/versions/5.6/bin/php
>>>>>>> 40c4f0df

matrix:
    include:
        - php: hhvm
        - php: 5.5
        - php: 5.6
          env: deps=high
        - php: 7.0
          env: deps=low
    fast_finish: true

cache:
    directories:
        - .phpunit
        - php-$MIN_PHP

services: mongodb

before_install:
    # Matrix lines for intermediate PHP versions are skipped for pull requests
    - if [[ ! $deps && ! $TRAVIS_PHP_VERSION = ${MIN_PHP%.*} && $TRAVIS_PHP_VERSION != hhvm && $TRAVIS_PULL_REQUEST != false ]]; then deps=skip; fi;
    # A sigchild-enabled-PHP is used to test the Process component on the lowest PHP matrix line
    - if [[ ! $deps && $TRAVIS_PHP_VERSION = ${MIN_PHP%.*} && ! -d php-$MIN_PHP/sapi ]]; then wget http://museum.php.net/php5/php-$MIN_PHP.tar.bz2 -O - | tar -xj; (cd php-$MIN_PHP; ./configure --enable-sigchild --enable-pcntl; make -j2); fi;
    - if [[ $TRAVIS_PHP_VERSION != hhvm ]]; then INI_FILE=~/.phpenv/versions/$(phpenv version-name)/etc/conf.d/travis.ini; else INI_FILE=/etc/hhvm/php.ini; fi;
    - echo memory_limit = -1 >> $INI_FILE
    - echo session.gc_probability = 0 >> $INI_FILE
    - if [[ $TRAVIS_PHP_VERSION = 5.* ]]; then echo extension = mongo.so >> $INI_FILE; fi;
    - if [[ $TRAVIS_PHP_VERSION = 5.* ]]; then echo extension = memcache.so >> $INI_FILE; fi;
    - if [[ $TRAVIS_PHP_VERSION = 5.* ]]; then (echo yes | pecl install -f apcu-4.0.10 && echo apc.enable_cli = 1 >> $INI_FILE); fi;
    - if [[ $TRAVIS_PHP_VERSION = 7.* ]]; then (echo yes | pecl install -f apcu-5.1.2 && echo apc.enable_cli = 1 >> $INI_FILE); fi;
    - if [[ $TRAVIS_PHP_VERSION = 5.* && ! $deps ]]; then (cd src/Symfony/Component/Debug/Resources/ext && phpize && ./configure && make && echo extension = $(pwd)/modules/symfony_debug.so >> $INI_FILE); fi;
    - if [[ $TRAVIS_PHP_VERSION = 5.* ]]; then pecl install -f memcached-2.1.0; fi;
    - if [[ $TRAVIS_PHP_VERSION != hhvm ]]; then echo extension = ldap.so >> $INI_FILE; fi;
    - if [[ $TRAVIS_PHP_VERSION != hhvm ]]; then phpenv config-rm xdebug.ini; fi;
    - if [[ $deps != skip ]]; then composer self-update; fi;
    - if [[ $deps != skip && $TRAVIS_REPO_SLUG = symfony/symfony ]]; then cp .composer/* ~/.composer/; composer global install --prefer-dist; fi;
    - if [[ $deps != skip ]]; then ./phpunit install; fi;
    - export PHPUNIT=$(readlink -f ./phpunit)

install:
    - if [[ $deps != skip ]]; then COMPONENTS=$(find src/Symfony -mindepth 3 -type f -name phpunit.xml.dist -printf '%h\n'); fi;
    # Create local composer packages for each patched components and reference them in composer.json files when cross-testing components
    - if [[ $deps != skip && $deps ]]; then php .travis.php $TRAVIS_COMMIT_RANGE $TRAVIS_BRANCH $COMPONENTS; fi;
    # For the master branch when deps=high, the version before master is checked out and tested with the locally patched components
    - if [[ $deps = high && $TRAVIS_BRANCH = master ]]; then SYMFONY_VERSION=$(git ls-remote --heads | grep -o '/[1-9].*' | tail -n 1 | sed s/.//); else SYMFONY_VERSION=$(cat composer.json | grep '^ *"dev-master". *"[1-9]' | grep -o '[0-9.]*'); fi;
    - if [[ $deps = high && $TRAVIS_BRANCH = master ]]; then git fetch origin $SYMFONY_VERSION; git checkout -m FETCH_HEAD; COMPONENTS=$(find src/Symfony -mindepth 3 -type f -name phpunit.xml.dist -printf '%h\n'); fi;
    # Legacy tests are skipped when deps=high and when the current branch version has not the same major version number than the next one
    - if [[ $deps = high && ${SYMFONY_VERSION%.*} != $(git show $(git ls-remote --heads | grep -FA1 /$SYMFONY_VERSION | tail -n 1):composer.json | grep '^ *"dev-master". *"[1-9]' | grep -o '[0-9]*' | head -n 1) ]]; then LEGACY=,legacy; fi;
    - export COMPOSER_ROOT_VERSION=$SYMFONY_VERSION.x-dev;
    - if [[ ! $deps ]]; then composer update --prefer-dist; else export SYMFONY_DEPRECATIONS_HELPER=weak; fi;
    - if [[ $TRAVIS_PHP_VERSION != hhvm ]]; then php -i; else hhvm --php -r 'print_r($_SERVER);print_r(ini_get_all());'; fi;

script:
    - if [[ ! $deps ]]; then echo "$COMPONENTS" | parallel --gnu '$PHPUNIT --exclude-group tty,benchmark,intl-data {}'; fi;
    - if [[ ! $deps ]]; then echo -e "\\nRunning tests requiring tty"; $PHPUNIT --group tty; fi;
    - if [[ ! $deps && $TRAVIS_PHP_VERSION = ${MIN_PHP%.*} ]]; then echo -e "1\\n0" | xargs -I{} sh -c 'echo "\\nPHP --enable-sigchild enhanced={}" && ENHANCE_SIGCHLD={} php-$MIN_PHP/sapi/cli/php .phpunit/phpunit-4.8/phpunit --colors=always src/Symfony/Component/Process/'; fi;
    - if [[ $deps = high ]]; then echo "$COMPONENTS" | parallel --gnu -j10% 'cd {}; composer update --prefer-dist; $PHPUNIT --exclude-group tty,benchmark,intl-data'$LEGACY; fi;
    - if [[ $deps = low ]]; then echo "$COMPONENTS" | parallel --gnu -j10% 'cd {}; composer update --prefer-dist --prefer-lowest --prefer-stable; $PHPUNIT --exclude-group tty,benchmark,intl-data'; fi;
    - if [[ $deps = skip ]]; then echo This matrix line is skipped for pull requests.; fi;<|MERGE_RESOLUTION|>--- conflicted
+++ resolved
@@ -12,12 +12,8 @@
 
 env:
     global:
-<<<<<<< HEAD
         - MIN_PHP=5.5.9
-=======
-        - MIN_PHP=5.3.9
         - SYMFONY_PROCESS_PHP_TEST_BINARY=~/.phpenv/versions/5.6/bin/php
->>>>>>> 40c4f0df
 
 matrix:
     include:
