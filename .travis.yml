language: php

dist: xenial

git:
    depth: 2

addons:
    apt_packages:
        - parallel
        - language-pack-fr-base
        - ldap-utils
        - slapd
        - zookeeperd
        - libzookeeper-mt-dev

env:
    global:
        - MIN_PHP=7.1.3
        - SYMFONY_PROCESS_PHP_TEST_BINARY=~/.phpenv/shims/php
        - SYMFONY_PHPUNIT_DISABLE_RESULT_CACHE=1

matrix:
    include:
        - php: 7.1
          env: php_extra="7.2 7.4"
        - php: 7.3
          env: deps=high
        - php: 7.4
          env: deps=low
        - php: nightly
          services: [memcached]
    fast_finish: true
    allow_failures:
      - php: nightly

cache:
    directories:
        - .phpunit
        - php-$MIN_PHP
        - ~/php-ext

before_install:
    - |
      # Enable Sury ppa
      sudo apt-key adv --keyserver keyserver.ubuntu.com --recv-keys 6B05F25D762E3157
      sudo add-apt-repository -y ppa:ondrej/php
      sudo rm /etc/apt/sources.list.d/google-chrome.list
      sudo rm /etc/apt/sources.list.d/mongodb-3.4.list
      sudo apt update
      sudo apt install -y librabbitmq-dev libsodium-dev

    - |
      # General configuration
      set -e
      stty cols 120
      mkdir /tmp/slapd
      if [ ! -e /tmp/slapd-modules ]; then
          [ -d /usr/lib/openldap ] && ln -s /usr/lib/openldap /tmp/slapd-modules || ln -s /usr/lib/ldap /tmp/slapd-modules
      fi
      slapd -f src/Symfony/Component/Ldap/Tests/Fixtures/conf/slapd.conf -h ldap://localhost:3389 &
      [ -d ~/.composer ] || mkdir ~/.composer
      cp .github/composer-config.json ~/.composer/config.json
      export PHPUNIT=$(readlink -f ./phpunit)
      export PHPUNIT_X="$PHPUNIT --exclude-group tty,benchmark,intl-data"
      export COMPOSER_UP='composer update --no-progress --no-suggest --ansi'
      export COMPONENTS=$(find src/Symfony -mindepth 2 -type f -name phpunit.xml.dist -printf '%h\n' | sort)
      find ~/.phpenv -name xdebug.ini -delete

      nanoseconds () {
          local cmd="date"
          local format="+%s%N"
          local os=$(uname)
          if hash gdate > /dev/null 2>&1; then
            cmd="gdate"
          elif [[ "$os" = Darwin ]]; then
            format="+%s000000000"
          fi
          $cmd -u $format
      }
      export -f nanoseconds

      # tfold is a helper to create folded reports
      tfold () {
          local title="🐘 $PHP $1 $FLIP"
          local fold=$(echo $title | sed -r 's/[^-_A-Za-z0-9]+/./g')
          shift
          local id=$(printf %08x $(( RANDOM * RANDOM )))
          local start=$(nanoseconds)
          echo -e "travis_fold:start:$fold"
          echo -e "travis_time:start:$id"
          echo -e "\\e[1;34m$title\\e[0m"

          bash -xc "$*" 2>&1
          local ok=$?
          local end=$(nanoseconds)
          echo -e "\\ntravis_time:end:$id:start=$start,finish=$end,duration=$(($end-$start))"
          (exit $ok) &&
              echo -e "\\e[32mOK\\e[0m $title\\n\\ntravis_fold:end:$fold" ||
              echo -e "\\e[41mKO\\e[0m $title\\n"
          (exit $ok)
      }
      export -f tfold

      # tpecl is a helper to compile and cache php extensions
      tpecl () {
          local ext_name=$1
          local ext_so=$2
          local INI=$3
          local input=${4:-yes}
          local ext_dir=$(php -r "echo ini_get('extension_dir');")
          local ext_cache=~/php-ext/$(basename $ext_dir)/$ext_name

          if [[ -e $ext_cache/$ext_so ]]; then
              echo extension = $ext_cache/$ext_so >> $INI
          else
              rm ~/.pearrc /tmp/pear 2>/dev/null || true
              mkdir -p $ext_cache
              echo $input | pecl install -f $ext_name &&
              cp $ext_dir/$ext_so $ext_cache
          fi
      }
      export -f tpecl

      install_apcu_dev () {
          local ref=$1
          local INI=$2

          wget https://github.com/krakjoe/apcu/archive/${ref}.zip
          unzip ${ref}.zip
          cd apcu-${ref}
          phpize
          ./configure
          make
          mv modules/apcu.so $(php -r "echo ini_get('extension_dir');")
          echo 'extension = apcu.so' >> $INI
          cd ..
          rm -rf apcu-${ref} ${ref}.zip
      }
      export -f install_apcu_dev

    - |
      # Install sigchild-enabled PHP to test the Process component on the lowest PHP matrix line
      if [[ ! $deps && $TRAVIS_PHP_VERSION = ${MIN_PHP%.*} && ! -d php-$MIN_PHP/sapi ]]; then
          wget http://php.net/get/php-$MIN_PHP.tar.bz2/from/this/mirror -O - | tar -xj &&
          (cd php-$MIN_PHP && ./configure --enable-sigchild --enable-pcntl && make -j2)
      fi

    - |
      # php.ini configuration
      for PHP in $TRAVIS_PHP_VERSION $php_extra; do
          phpenv global $PHP 2>/dev/null || (cd / && wget https://storage.googleapis.com/travis-ci-language-archives/php/binaries/ubuntu/16.04/x86_64/php-$PHP.tar.bz2 -O - | tar -xj)
          INI=~/.phpenv/versions/$PHP/etc/conf.d/travis.ini
          echo date.timezone = Europe/Paris >> $INI
          echo memory_limit = -1 >> $INI
          echo session.gc_probability = 0 >> $INI
          echo opcache.enable_cli = 1 >> $INI
          echo apc.enable_cli = 1 >> $INI
          if [[ $PHP != nightly ]]; then
              echo extension = memcached.so >> $INI
          fi
      done

    - |
      # Install extra PHP extensions
      for PHP in $TRAVIS_PHP_VERSION $php_extra; do
          export PHP=$PHP
          phpenv global $PHP
          INI=~/.phpenv/versions/$PHP/etc/conf.d/travis.ini
          if ! php --ri sodium > /dev/null; then
              tfold ext.libsodium tpecl libsodium sodium.so $INI
          fi
          if [[ $PHP = nightly ]]; then
              tfold ext.memcached tpecl memcached-3.1.5 memcached.so $INI
<<<<<<< HEAD
          else
              tfold ext.apcu tpecl apcu-5.1.18 apcu.so $INI
              tfold ext.mongodb tpecl mongodb-1.6.16 mongodb.so $INI
              tfold ext.zookeeper tpecl zookeeper-0.7.2 zookeeper.so $INI
              tfold ext.amqp tpecl amqp-1.10.2 amqp.so $INI
              tfold ext.redis tpecl redis-5.2.2 redis.so $INI "no"
=======
              tfold ext.apcu install_apcu_dev 9c36db45100d4d27ec33072f4be90f1f5a0108b7 $INI
>>>>>>> acbaf002
          fi

          tfold ext.igbinary tpecl igbinary-3.1.2 igbinary.so $INI
      done
    - |
      # List all php extensions with versions
      php -r 'foreach (get_loaded_extensions() as $extension) echo $extension . " " . phpversion($extension) . PHP_EOL;'

    - |
      # Load fixtures
      if [[ ! $skip ]]; then
          ldapadd -h localhost:3389 -D cn=admin,dc=symfony,dc=com -w symfony -f src/Symfony/Component/Ldap/Tests/Fixtures/data/base.ldif &&
          ldapadd -h localhost:3389 -D cn=admin,dc=symfony,dc=com -w symfony -f src/Symfony/Component/Ldap/Tests/Fixtures/data/fixtures.ldif
      fi

install:
    - |
      # Install the phpunit-bridge from a PR if required
      #
      # To run a PR with a patched phpunit-bridge, first submit the patch for the
      # phpunit-bridge as a separate PR against the next feature-branch then
      # uncomment and update the following line with that PR number
      #SYMFONY_PHPUNIT_BRIDGE_PR=32886

      if [[ $SYMFONY_PHPUNIT_BRIDGE_PR ]]; then
          git fetch --depth=2 origin refs/pull/$SYMFONY_PHPUNIT_BRIDGE_PR/head
          git rm -rq src/Symfony/Bridge/PhpUnit
          git checkout -q FETCH_HEAD -- src/Symfony/Bridge/PhpUnit
          export SYMFONY_VERSION=$(cat src/Symfony/Bridge/PhpUnit/composer.json | grep '^ *"dev-master". *"[1-9]' | grep -o '[0-9.]*')
          sed -i 's/"symfony\/phpunit-bridge": ".*"/"symfony\/phpunit-bridge": "'$SYMFONY_VERSION'.x@dev"/' composer.json
          rm -rf .phpunit
      fi

    - |
      # Create local composer packages for each patched components and reference them in composer.json files when cross-testing components
      git config --global user.email ""
      git config --global user.name "Symfony"

      if [[ ! $deps ]]; then
          php .github/build-packages.php HEAD^ src/Symfony/Bridge/PhpUnit src/Symfony/Contracts
          composer remove --dev --no-update paragonie/sodium_compat
      else
          export SYMFONY_DEPRECATIONS_HELPER=weak &&
          cp composer.json composer.json.orig &&
          echo -e '{\n"require":{'"$(grep phpunit-bridge composer.json)"'"php":"*"},"minimum-stability":"dev"}' > composer.json &&
          php .github/build-packages.php HEAD^ $(find src/Symfony -mindepth 3 -type f -name composer.json -printf '%h\n' | sort) &&
          mv composer.json composer.json.phpunit &&
          mv composer.json.orig composer.json
      fi
      if [[ $SYMFONY_PHPUNIT_BRIDGE_PR ]]; then
          git rm -fq -- src/Symfony/Bridge/PhpUnit/composer.json
          git diff --staged -- src/Symfony/Bridge/PhpUnit/ | git apply -R --index
      fi

    - |
      # For the master branch, when deps=high, the version before master is checked out and tested with the locally patched components
      if [[ $deps = high && $TRAVIS_BRANCH = master ]]; then
          export FLIP='🙃'
          export SYMFONY_VERSION=$(git ls-remote --heads | grep -o '/[1-9].*' | tail -n 1 | sed s/.//) &&
          git fetch --depth=2 origin $SYMFONY_VERSION &&
          git checkout -m FETCH_HEAD &&
          export COMPONENTS=$(find src/Symfony -mindepth 2 -type f -name phpunit.xml.dist -printf '%h\n' | sort)
      else
          export SYMFONY_VERSION=$(cat composer.json | grep '^ *"dev-master". *"[1-9]' | grep -o '[0-9.]*')
      fi

    - |
      # Skip the phpunit-bridge on not-master branches when $deps is empty
      if [[ ! $deps && $TRAVIS_BRANCH != master ]]; then
          export COMPONENTS=$(find src/Symfony -mindepth 3 -type f -name phpunit.xml.dist -not -wholename '*/Bridge/PhpUnit/*' -printf '%h\n' | sort)
      fi

    - |
      # Set composer's platform to php 7.4 if we're on php 8.
      if [[ $PHP = nightly ]]; then
          composer config platform.php 7.4.99
          export SYMFONY_DEPRECATIONS_HELPER=weak
      fi

    - |
      # Install symfony/flex
      if [[ $deps = low ]]; then
          export SYMFONY_REQUIRE='>=2.3'
      else
          export SYMFONY_REQUIRE=">=$SYMFONY_VERSION"
      fi
      composer global require --no-progress --no-scripts --no-plugins symfony/flex dev-master

    - |
      # Legacy tests are skipped when deps=high and when the current branch version has not the same major version number as the next one
      [[ $deps = high && ${SYMFONY_VERSION%.*} != $(git show $(git ls-remote --heads | grep -FA1 /$SYMFONY_VERSION | tail -n 1):composer.json | grep '^ *"dev-master". *"[1-9]' | grep -o '[0-9]*' | head -n 1) ]] && export LEGACY=,legacy

      export COMPOSER_ROOT_VERSION=$SYMFONY_VERSION.x-dev
      if [[ $deps ]]; then mv composer.json.phpunit composer.json; fi

    - php -i

    - |
      run_tests () {
          set -e
          export PHP=$1

          if [[ $PHP != 7.4* && $PHP != $TRAVIS_PHP_VERSION && $TRAVIS_PULL_REQUEST != false ]]; then
              echo -e "\\n\\e[33;1mIntermediate PHP version $PHP is skipped for pull requests.\\e[0m"
              return
          fi
          phpenv global $PHP
          ([[ $deps ]] && cd src/Symfony/Component/HttpFoundation; cp composer.json composer.bak; composer config platform.ext-mongodb 1.6.99; composer require --dev --no-update mongodb/mongodb ~1.5.0)
          tfold 'composer update' $COMPOSER_UP
          tfold 'phpunit install' ./phpunit install
          if [[ $deps = high ]]; then
              echo "$COMPONENTS" | parallel --gnu "tfold {} 'cd {} && $COMPOSER_UP && $PHPUNIT_X$LEGACY'" || X=1
              (cd src/Symfony/Component/HttpFoundation; mv composer.bak composer.json)
              COMPONENTS=$(git diff --name-only src/ | grep composer.json || true)

              if [[ $COMPONENTS && $LEGACY && $TRAVIS_BRANCH != master && $TRAVIS_PULL_REQUEST != false ]]; then
                  export FLIP='🙃'
                  SYMFONY_VERSION=$(echo $SYMFONY_VERSION | awk '{print $1 - 1}')
                  echo -e "\\n\\e[33;1mChecking out Symfony $SYMFONY_VERSION and running tests with patched components as deps\\e[0m"
                  export SYMFONY_REQUIRE=">=$SYMFONY_VERSION"
                  export COMPOSER_ROOT_VERSION=$SYMFONY_VERSION.x-dev
                  git fetch --depth=2 origin $SYMFONY_VERSION
                  git checkout -m FETCH_HEAD
                  COMPONENTS=$(echo "$COMPONENTS" | xargs dirname | xargs -n1 -I{} bash -c "[ -e '{}/phpunit.xml.dist' ] && echo '{}'" | sort)
                  (cd src/Symfony/Component/HttpFoundation; composer config platform.ext-mongodb 1.6.99; composer require --dev --no-update mongodb/mongodb)
                  [[ ! $COMPONENTS ]] || tfold 'phpunit install' SYMFONY_PHPUNIT_REMOVE_RETURN_TYPEHINT=1 ./phpunit install
                  [[ ! $COMPONENTS ]] || echo "$COMPONENTS" | parallel --gnu "tfold {} 'cd {} && rm composer.lock vendor/ -Rf && $COMPOSER_UP && $PHPUNIT_X$LEGACY'" || X=1
              fi

              [[ ! $X ]] || (exit 1)
          elif [[ $deps = low ]]; then
              [[ -e ~/php-ext/composer-lowest.lock.tar ]] && tar -xf ~/php-ext/composer-lowest.lock.tar
              tar -cf ~/php-ext/composer-lowest.lock.tar --files-from /dev/null
              php .github/rm-invalid-lowest-lock-files.php $COMPONENTS
              echo "$COMPONENTS" | parallel --gnu "tfold {} 'cd {} && ([ -e composer.lock ] && ${COMPOSER_UP/update/install} || $COMPOSER_UP --prefer-lowest --prefer-stable) && $PHPUNIT_X'"
              echo "$COMPONENTS" | xargs -n1 -I{} tar --append -f ~/php-ext/composer-lowest.lock.tar {}/composer.lock
          else
              if [[ $PHP = 7.4* ]]; then
                  # add return types before running the test suite
                  rm src/Symfony/Contracts -Rf && mv vendor/symfony/contracts src/Symfony/Contracts
                  ln -sd $(realpath src/Symfony/Contracts) vendor/symfony/contracts
                  sed -i 's/"\*\*\/Tests\/"//' composer.json
                  composer install --optimize-autoloader
                  SYMFONY_PATCH_TYPE_DECLARATIONS=force=object php .github/patch-types.php
                  SYMFONY_PATCH_TYPE_DECLARATIONS=force=object php .github/patch-types.php # ensure the script is idempotent
                  PHPUNIT_X="$PHPUNIT_X,legacy"
              fi

              echo "$COMPONENTS" | parallel --gnu "tfold {} $PHPUNIT_X {}"

              tfold src/Symfony/Component/Console.tty $PHPUNIT src/Symfony/Component/Console --group tty
              tfold src/Symfony/Bridge/Twig.tty $PHPUNIT src/Symfony/Bridge/Twig --group tty

              if [[ $PHP = ${MIN_PHP%.*} ]]; then
                  export PHP=$MIN_PHP
                  tfold src/Symfony/Component/Process.sigchild SYMFONY_DEPRECATIONS_HELPER=weak php-$MIN_PHP/sapi/cli/php ./phpunit --colors=always src/Symfony/Component/Process/
              fi
          fi
      }
      export -f run_tests

script:
    echo $TRAVIS_PHP_VERSION $php_extra | xargs -n1 bash -c '(</dev/tty run_tests $0)' || false<|MERGE_RESOLUTION|>--- conflicted
+++ resolved
@@ -172,16 +172,13 @@
           fi
           if [[ $PHP = nightly ]]; then
               tfold ext.memcached tpecl memcached-3.1.5 memcached.so $INI
-<<<<<<< HEAD
+              tfold ext.apcu install_apcu_dev 9c36db45100d4d27ec33072f4be90f1f5a0108b7 $INI
           else
               tfold ext.apcu tpecl apcu-5.1.18 apcu.so $INI
               tfold ext.mongodb tpecl mongodb-1.6.16 mongodb.so $INI
               tfold ext.zookeeper tpecl zookeeper-0.7.2 zookeeper.so $INI
               tfold ext.amqp tpecl amqp-1.10.2 amqp.so $INI
               tfold ext.redis tpecl redis-5.2.2 redis.so $INI "no"
-=======
-              tfold ext.apcu install_apcu_dev 9c36db45100d4d27ec33072f4be90f1f5a0108b7 $INI
->>>>>>> acbaf002
           fi
 
           tfold ext.igbinary tpecl igbinary-3.1.2 igbinary.so $INI
