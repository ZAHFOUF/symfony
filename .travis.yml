language: php

sudo: false

addons:
    apt_packages:
        - parallel
        - language-pack-fr-base

matrix:
    include:
        - php: hhvm
        - php: 5.3
        - php: 5.4
        - php: 5.5
        - php: 5.6
          env: deps=low
        - php: 7.0
          env: deps=high
    fast_finish: true

services: mongodb

env:
    global:
        - deps=no
        - SYMFONY_DEPRECATIONS_HELPER=weak

before_install:
    - composer self-update
    - if [[ "$TRAVIS_PHP_VERSION" != "hhvm" ]]; then echo "memory_limit = -1" >> ~/.phpenv/versions/$(phpenv version-name)/etc/conf.d/travis.ini; fi;
<<<<<<< HEAD
    - if [[ "$TRAVIS_PHP_VERSION" != "7.0" ]] && [[ "$TRAVIS_PHP_VERSION" != "hhvm" ]]; then phpenv config-rm xdebug.ini; fi;
    - if [[ "$TRAVIS_PHP_VERSION" != "7.0" ]] && [[ "$TRAVIS_PHP_VERSION" != "hhvm" ]]; then echo "extension = mongo.so" >> ~/.phpenv/versions/$(phpenv version-name)/etc/php.ini; fi;
    - if [[ "$TRAVIS_PHP_VERSION" != "7.0" ]] && [[ "$TRAVIS_PHP_VERSION" != "hhvm" ]] && [ $(php -r "echo PHP_MINOR_VERSION;") -le 4 ]; then echo "extension = apc.so" >> ~/.phpenv/versions/$(phpenv version-name)/etc/php.ini; fi;
    - if [[ "$TRAVIS_PHP_VERSION" != "7.0" ]] && [[ "$TRAVIS_PHP_VERSION" != "hhvm" ]]; then (pecl install -f memcached-2.1.0 && echo "extension = memcache.so" >> ~/.phpenv/versions/$(phpenv version-name)/etc/php.ini) || echo "Let's continue without memcache extension"; fi;
    - if [[ "$TRAVIS_PHP_VERSION" != "7.0" ]] && [[ "$TRAVIS_PHP_VERSION" != "hhvm" ]]; then (cd src/Symfony/Component/Debug/Resources/ext && phpize && ./configure && make && echo "extension = $(pwd)/modules/symfony_debug.so" >> ~/.phpenv/versions/$(phpenv version-name)/etc/php.ini); fi;
    - if [[ "$TRAVIS_PHP_VERSION" != "7.0" ]] && [[ "$TRAVIS_PHP_VERSION" != "hhvm" ]]; then php -i; fi;

    # Build a standalone phpunit without symfony/yaml and that works around https://github.com/sebastianbergmann/phpunit-mock-objects/issues/223
    - (mkdir phpunit && cd phpunit && wget https://github.com/sebastianbergmann/phpunit/archive/4.7.zip && unzip 4.7.zip && cd phpunit-4.7 && composer remove --no-update symfony/yaml && composer require --prefer-source phpunit/phpunit-mock-objects '2.3.0')
    - export PHPUNIT="$(readlink -f ./phpunit/phpunit-4.7/phpunit) --colors=always"
    # Set the COMPOSER_ROOT_VERSION to the right version according to the branch being built
    - if [ "$TRAVIS_BRANCH" = "master" ]; then export COMPOSER_ROOT_VERSION=dev-master; else export COMPOSER_ROOT_VERSION="$TRAVIS_BRANCH".x-dev; fi;

install:
    - if [ "$deps" = "no" ]; then export SYMFONY_DEPRECATIONS_HELPER=strict; fi;
=======
    - if [[ "$TRAVIS_PHP_VERSION" = 5.* ]]; then phpenv config-rm xdebug.ini; fi;
    - if [[ "$TRAVIS_PHP_VERSION" = 5.* ]]; then echo "extension = mongo.so" >> ~/.phpenv/versions/$(phpenv version-name)/etc/php.ini; fi;
    - if [[ "$TRAVIS_PHP_VERSION" =~ 5.[34] ]]; then echo "extension = apc.so" >> ~/.phpenv/versions/$(phpenv version-name)/etc/php.ini; fi;
    - if [[ "$TRAVIS_PHP_VERSION" = 5.* ]]; then (pecl install -f memcached-2.1.0 && echo "extension = memcache.so" >> ~/.phpenv/versions/$(phpenv version-name)/etc/php.ini) || echo "Let's continue without memcache extension"; fi;
    - if [[ "$TRAVIS_PHP_VERSION" != "hhvm" ]]; then php -i; fi;
    - ./phpunit install
    - export PHPUNIT="$(readlink -f ./phpunit)"

install:
    - if [ "$TRAVIS_BRANCH" = "master" ]; then export COMPOSER_ROOT_VERSION=dev-master; else export COMPOSER_ROOT_VERSION="$TRAVIS_BRANCH".x-dev; fi;
>>>>>>> fed77a3d
    - if [ "$deps" = "no" ]; then composer --prefer-source install; fi;
    - COMPONENTS=$(find src/Symfony -mindepth 3 -type f -name phpunit.xml.dist -printf '%h\n')
    - if [ "$deps" != "no" ]; then php .travis.php $TRAVIS_COMMIT_RANGE $TRAVIS_BRANCH $COMPONENTS; fi;

script:
    - if [ "$deps" = "no" ]; then echo "$COMPONENTS" | parallel --gnu --keep-order 'echo -e "\\nRunning {} tests"; $PHPUNIT --exclude-group tty,benchmark,intl-data {}'; fi;
    - if [ "$deps" = "no" ]; then echo -e "\\nRunning tests requiring tty"; $PHPUNIT --group tty; fi;
    - if [ "$deps" = "high" ]; then echo "$COMPONENTS" | parallel --gnu --keep-order -j10% 'echo -e "\\nRunning {} tests"; cd {}; composer --prefer-source update; $PHPUNIT --exclude-group tty,benchmark,intl-data'; fi;
    - if [ "$deps" = "low" ]; then echo "$COMPONENTS" | parallel --gnu --keep-order -j10% 'echo -e "\\nRunning {} tests"; cd {}; composer --prefer-source --prefer-lowest --prefer-stable update; $PHPUNIT --exclude-group tty,benchmark,intl-data'; fi;<|MERGE_RESOLUTION|>--- conflicted
+++ resolved
@@ -29,34 +29,18 @@
 before_install:
     - composer self-update
     - if [[ "$TRAVIS_PHP_VERSION" != "hhvm" ]]; then echo "memory_limit = -1" >> ~/.phpenv/versions/$(phpenv version-name)/etc/conf.d/travis.ini; fi;
-<<<<<<< HEAD
-    - if [[ "$TRAVIS_PHP_VERSION" != "7.0" ]] && [[ "$TRAVIS_PHP_VERSION" != "hhvm" ]]; then phpenv config-rm xdebug.ini; fi;
-    - if [[ "$TRAVIS_PHP_VERSION" != "7.0" ]] && [[ "$TRAVIS_PHP_VERSION" != "hhvm" ]]; then echo "extension = mongo.so" >> ~/.phpenv/versions/$(phpenv version-name)/etc/php.ini; fi;
-    - if [[ "$TRAVIS_PHP_VERSION" != "7.0" ]] && [[ "$TRAVIS_PHP_VERSION" != "hhvm" ]] && [ $(php -r "echo PHP_MINOR_VERSION;") -le 4 ]; then echo "extension = apc.so" >> ~/.phpenv/versions/$(phpenv version-name)/etc/php.ini; fi;
-    - if [[ "$TRAVIS_PHP_VERSION" != "7.0" ]] && [[ "$TRAVIS_PHP_VERSION" != "hhvm" ]]; then (pecl install -f memcached-2.1.0 && echo "extension = memcache.so" >> ~/.phpenv/versions/$(phpenv version-name)/etc/php.ini) || echo "Let's continue without memcache extension"; fi;
-    - if [[ "$TRAVIS_PHP_VERSION" != "7.0" ]] && [[ "$TRAVIS_PHP_VERSION" != "hhvm" ]]; then (cd src/Symfony/Component/Debug/Resources/ext && phpize && ./configure && make && echo "extension = $(pwd)/modules/symfony_debug.so" >> ~/.phpenv/versions/$(phpenv version-name)/etc/php.ini); fi;
-    - if [[ "$TRAVIS_PHP_VERSION" != "7.0" ]] && [[ "$TRAVIS_PHP_VERSION" != "hhvm" ]]; then php -i; fi;
-
-    # Build a standalone phpunit without symfony/yaml and that works around https://github.com/sebastianbergmann/phpunit-mock-objects/issues/223
-    - (mkdir phpunit && cd phpunit && wget https://github.com/sebastianbergmann/phpunit/archive/4.7.zip && unzip 4.7.zip && cd phpunit-4.7 && composer remove --no-update symfony/yaml && composer require --prefer-source phpunit/phpunit-mock-objects '2.3.0')
-    - export PHPUNIT="$(readlink -f ./phpunit/phpunit-4.7/phpunit) --colors=always"
-    # Set the COMPOSER_ROOT_VERSION to the right version according to the branch being built
-    - if [ "$TRAVIS_BRANCH" = "master" ]; then export COMPOSER_ROOT_VERSION=dev-master; else export COMPOSER_ROOT_VERSION="$TRAVIS_BRANCH".x-dev; fi;
-
-install:
-    - if [ "$deps" = "no" ]; then export SYMFONY_DEPRECATIONS_HELPER=strict; fi;
-=======
     - if [[ "$TRAVIS_PHP_VERSION" = 5.* ]]; then phpenv config-rm xdebug.ini; fi;
     - if [[ "$TRAVIS_PHP_VERSION" = 5.* ]]; then echo "extension = mongo.so" >> ~/.phpenv/versions/$(phpenv version-name)/etc/php.ini; fi;
     - if [[ "$TRAVIS_PHP_VERSION" =~ 5.[34] ]]; then echo "extension = apc.so" >> ~/.phpenv/versions/$(phpenv version-name)/etc/php.ini; fi;
     - if [[ "$TRAVIS_PHP_VERSION" = 5.* ]]; then (pecl install -f memcached-2.1.0 && echo "extension = memcache.so" >> ~/.phpenv/versions/$(phpenv version-name)/etc/php.ini) || echo "Let's continue without memcache extension"; fi;
+    - if [[ "$TRAVIS_PHP_VERSION" = 5.* ]]; then (cd src/Symfony/Component/Debug/Resources/ext && phpize && ./configure && make && echo "extension = $(pwd)/modules/symfony_debug.so" >> ~/.phpenv/versions/$(phpenv version-name)/etc/php.ini); fi;
     - if [[ "$TRAVIS_PHP_VERSION" != "hhvm" ]]; then php -i; fi;
     - ./phpunit install
     - export PHPUNIT="$(readlink -f ./phpunit)"
 
 install:
     - if [ "$TRAVIS_BRANCH" = "master" ]; then export COMPOSER_ROOT_VERSION=dev-master; else export COMPOSER_ROOT_VERSION="$TRAVIS_BRANCH".x-dev; fi;
->>>>>>> fed77a3d
+    - if [ "$deps" = "no" ]; then export SYMFONY_DEPRECATIONS_HELPER=strict; fi;
     - if [ "$deps" = "no" ]; then composer --prefer-source install; fi;
     - COMPONENTS=$(find src/Symfony -mindepth 3 -type f -name phpunit.xml.dist -printf '%h\n')
     - if [ "$deps" != "no" ]; then php .travis.php $TRAVIS_COMMIT_RANGE $TRAVIS_BRANCH $COMPONENTS; fi;
