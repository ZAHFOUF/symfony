language: php

dist: trusty

git:
    depth: 2

addons:
    apt_packages:
        - parallel
        - language-pack-fr-base
        - ldap-utils
        - slapd
        - librabbitmq-dev

env:
    global:
        - MIN_PHP=7.1.3
        - SYMFONY_PROCESS_PHP_TEST_BINARY=~/.phpenv/shims/php
        - MESSENGER_AMQP_DSN=amqp://localhost/%2f/messages

matrix:
    include:
        - php: 7.1
        - php: 7.1
          env: deps=high
        - php: 7.2
          env: deps=low

    fast_finish: true

cache:
    directories:
        - .phpunit
        - php-$MIN_PHP
        - ~/php-ext

services:
    - memcached
    - mongodb
    - redis-server
    - rabbitmq
    - docker

before_install:
    - |
      # Start Redis cluster
      docker pull grokzen/redis-cluster:4.0.8
      docker run -d -p 7000:7000 -p 7001:7001 -p 7002:7002 -p 7003:7003 -p 7004:7004 -p 7005:7005 --name redis-cluster grokzen/redis-cluster:4.0.8
      export REDIS_CLUSTER_HOSTS='localhost:7000 localhost:7001 localhost:7002 localhost:7003 localhost:7004 localhost:7005'

    - |
      # General configuration
      set -e
      stty cols 120
      mkdir /tmp/slapd
      slapd -f src/Symfony/Component/Ldap/Tests/Fixtures/conf/slapd.conf -h ldap://localhost:3389 &
      [ -d ~/.composer ] || mkdir ~/.composer
      cp .composer/* ~/.composer/
      export PHPUNIT=$(readlink -f ./phpunit)
      export PHPUNIT_X="$PHPUNIT --exclude-group tty,benchmark,intl-data"
      export COMPOSER_UP='composer update --no-progress --no-suggest --ansi'
      export COMPONENTS=$(find src/Symfony -mindepth 3 -type f -name phpunit.xml.dist -printf '%h\n')
      find ~/.phpenv -name xdebug.ini -delete

      nanoseconds () {
          local cmd="date"
          local format="+%s%N"
          local os=$(uname)
          if hash gdate > /dev/null 2>&1; then
            cmd="gdate"
          elif [[ "$os" = Darwin ]]; then
            format="+%s000000000"
          fi
          $cmd -u $format
      }
      export -f nanoseconds

      # tfold is a helper to create folded reports
      tfold () {
          local title="🐘 $PHP $1"
          local fold=$(echo $title | sed -r 's/[^-_A-Za-z0-9]+/./g')
          shift
          local id=$(printf %08x $(( RANDOM * RANDOM )))
          local start=$(nanoseconds)
          echo -e "travis_fold:start:$fold"
          echo -e "travis_time:start:$id"
          echo -e "\\e[1;34m$title\\e[0m"

          bash -xc "$*" 2>&1
          local ok=$?
          local end=$(nanoseconds)
          echo -e "\\ntravis_time:end:$id:start=$start,finish=$end,duration=$(($end-$start))"
          (exit $ok) &&
              echo -e "\\e[32mOK\\e[0m $title\\n\\ntravis_fold:end:$fold" ||
              echo -e "\\e[41mKO\\e[0m $title\\n"
          (exit $ok)
      }
      export -f tfold

      # tpecl is a helper to compile and cache php extensions
      tpecl () {
          local ext_name=$1
          local ext_so=$2
          local INI=$3
          local ext_dir=$(php -r "echo ini_get('extension_dir');")
          local ext_cache=~/php-ext/$(basename $ext_dir)/$ext_name

          if [[ -e $ext_cache/$ext_so ]]; then
              echo extension = $ext_cache/$ext_so >> $INI
          else
              rm ~/.pearrc /tmp/pear 2>/dev/null || true
              mkdir -p $ext_cache
              echo yes | pecl install -f $ext_name &&
              cp $ext_dir/$ext_so $ext_cache
          fi
      }
      export -f tpecl

    - |
      # Install sigchild-enabled PHP to test the Process component on the lowest PHP matrix line
      if [[ ! $deps && $TRAVIS_PHP_VERSION = ${MIN_PHP%.*} && ! -d php-$MIN_PHP/sapi ]]; then
          wget http://php.net/get/php-$MIN_PHP.tar.bz2/from/this/mirror -O - | tar -xj &&
          (cd php-$MIN_PHP && ./configure --enable-sigchild --enable-pcntl && make -j2)
      fi

    - |
      # php.ini configuration
      for PHP in $TRAVIS_PHP_VERSION $php_extra; do
          phpenv global $PHP 2>/dev/null || (cd / && wget https://s3.amazonaws.com/travis-php-archives/binaries/ubuntu/14.04/x86_64/php-$PHP.tar.bz2 -O - | tar -xj)
          INI=~/.phpenv/versions/$PHP/etc/conf.d/travis.ini
          echo date.timezone = Europe/Paris >> $INI
          echo memory_limit = -1 >> $INI
          echo session.gc_probability = 0 >> $INI
          echo opcache.enable_cli = 1 >> $INI
          echo apc.enable_cli = 1 >> $INI
          echo extension = redis.so >> $INI
          echo extension = memcached.so >> $INI
      done

    - |
      # Install extra PHP extensions
      for PHP in $TRAVIS_PHP_VERSION $php_extra; do
          export PHP=$PHP
          phpenv global $PHP
          INI=~/.phpenv/versions/$PHP/etc/conf.d/travis.ini

<<<<<<< HEAD
          # Install librabbitmq
          wget http://ftp.debian.org/debian/pool/main/libr/librabbitmq/librabbitmq-dev_0.5.2-2_amd64.deb
          wget http://ftp.debian.org/debian/pool/main/libr/librabbitmq/librabbitmq1_0.5.2-2_amd64.deb
          sudo dpkg -i librabbitmq1_0.5.2-2_amd64.deb librabbitmq-dev_0.5.2-2_amd64.deb

          if ! php --ri sodium > /dev/null; then
              # install libsodium
              sudo add-apt-repository ppa:ondrej/php -y
              sudo apt-get update -q
              sudo apt-get install libsodium-dev -y
              tfold ext.libsodium tpecl libsodium sodium.so $INI
=======
              tfold ext.apcu tpecl apcu-5.1.6 apcu.so $INI
              tfold ext.mongodb tpecl mongodb-1.6.0alpha1 mongodb.so $INI
>>>>>>> ffe49fd1
          fi

          tfold ext.apcu tpecl apcu-5.1.6 apcu.so $INI
          tfold ext.mongodb tpecl mongodb-1.5.2 mongodb.so $INI
          tfold ext.amqp tpecl amqp-1.9.3 amqp.so $INI
      done

    - |
      # Load fixtures
      if [[ ! $skip ]]; then
          ldapadd -h localhost:3389 -D cn=admin,dc=symfony,dc=com -w symfony -f src/Symfony/Component/Ldap/Tests/Fixtures/data/base.ldif &&
          ldapadd -h localhost:3389 -D cn=admin,dc=symfony,dc=com -w symfony -f src/Symfony/Component/Ldap/Tests/Fixtures/data/fixtures.ldif
      fi

install:
    - |
      # Create local composer packages for each patched components and reference them in composer.json files when cross-testing components
      if [[ ! $deps ]]; then
          php .github/build-packages.php HEAD^ src/Symfony/Bridge/PhpUnit
      else
          export SYMFONY_DEPRECATIONS_HELPER=weak &&
          cp composer.json composer.json.orig &&
          echo -e '{\n"require":{'"$(grep phpunit-bridge composer.json)"'"php":"*"},"minimum-stability":"dev"}' > composer.json &&
          php .github/build-packages.php HEAD^ $COMPONENTS &&
          mv composer.json composer.json.phpunit &&
          mv composer.json.orig composer.json
      fi

    - |
      # For the master branch, when deps=high, the version before master is checked out and tested with the locally patched components
      if [[ $deps = high && $TRAVIS_BRANCH = master ]]; then
          SYMFONY_VERSION=$(git ls-remote --heads | grep -o '/[1-9].*' | tail -n 1 | sed s/.//) &&
          git fetch origin $SYMFONY_VERSION &&
          git checkout -m FETCH_HEAD &&
          COMPONENTS=$(find src/Symfony -mindepth 3 -type f -name phpunit.xml.dist -printf '%h\n')
      else
          SYMFONY_VERSION=$(cat composer.json | grep '^ *"dev-master". *"[1-9]' | grep -o '[0-9.]*')
      fi

    - |
      # Install symfony/flex
      if [[ $deps = low ]]; then
          export SYMFONY_REQUIRE='>=2.3'
      else
          export SYMFONY_REQUIRE=">=$SYMFONY_VERSION"
      fi
      composer global require --no-progress --no-scripts --no-plugins symfony/flex dev-master

    - |
      # Legacy tests are skipped when deps=high and when the current branch version has not the same major version number than the next one
      [[ $deps = high && ${SYMFONY_VERSION%.*} != $(git show $(git ls-remote --heads | grep -FA1 /$SYMFONY_VERSION | tail -n 1):composer.json | grep '^ *"dev-master". *"[1-9]' | grep -o '[0-9]*' | head -n 1) ]] && LEGACY=,legacy

      export COMPOSER_ROOT_VERSION=$SYMFONY_VERSION.x-dev
      if [[ $deps ]]; then mv composer.json.phpunit composer.json; fi

    - php -i

    - |
      run_tests () {
          set -e
          export PHP=$1
          if [[ $PHP != $TRAVIS_PHP_VERSION && $TRAVIS_PULL_REQUEST != false ]]; then
              echo -e "\\n\\e[1;34mIntermediate PHP version $PHP is skipped for pull requests.\\e[0m"
              break
          fi
<<<<<<< HEAD
          phpenv global $PHP
          ([[ $deps ]] && cd src/Symfony/Component/HttpFoundation; composer config platform.ext-mongodb 1.5.2; composer require --dev --no-update mongodb/mongodb)
=======
          phpenv global ${PHP/hhvm*/hhvm}
          if [[ $PHP = 7.* ]]; then
              ([[ $deps ]] && cd src/Symfony/Component/HttpFoundation; composer config platform.ext-mongodb 1.6.0; composer require --dev --no-update mongodb/mongodb)
          fi
>>>>>>> ffe49fd1
          tfold 'composer update' $COMPOSER_UP
          tfold 'phpunit install' ./phpunit install
          if [[ $deps = high ]]; then
              echo "$COMPONENTS" | parallel --gnu -j10% "tfold {} 'cd {} && $COMPOSER_UP && $PHPUNIT_X$LEGACY'"
          elif [[ $deps = low ]]; then
              [[ -e ~/php-ext/composer-lowest.lock.tar ]] && tar -xf ~/php-ext/composer-lowest.lock.tar
              tar -cf ~/php-ext/composer-lowest.lock.tar --files-from /dev/null
              php .github/rm-invalid-lowest-lock-files.php $COMPONENTS
              echo "$COMPONENTS" | parallel --gnu -j10% "tfold {} 'cd {} && ([ -e composer.lock ] && ${COMPOSER_UP/update/install} || $COMPOSER_UP --prefer-lowest --prefer-stable) && $PHPUNIT_X'"
              echo "$COMPONENTS" | xargs -n1 -I{} tar --append -f ~/php-ext/composer-lowest.lock.tar {}/composer.lock
          else
              echo "$COMPONENTS" | parallel --gnu "tfold {} $PHPUNIT_X {}"
              tfold src/Symfony/Component/Console.tty $PHPUNIT src/Symfony/Component/Console --group tty
              if [[ $PHP = ${MIN_PHP%.*} ]]; then
                  export PHP=$MIN_PHP
                  tfold src/Symfony/Component/Process.sigchild SYMFONY_DEPRECATIONS_HELPER=weak php-$MIN_PHP/sapi/cli/php ./phpunit --colors=always src/Symfony/Component/Process/
              fi
          fi
      }

script:
    - for PHP in $TRAVIS_PHP_VERSION $php_extra; do (run_tests $PHP); done<|MERGE_RESOLUTION|>--- conflicted
+++ resolved
@@ -145,7 +145,6 @@
           phpenv global $PHP
           INI=~/.phpenv/versions/$PHP/etc/conf.d/travis.ini
 
-<<<<<<< HEAD
           # Install librabbitmq
           wget http://ftp.debian.org/debian/pool/main/libr/librabbitmq/librabbitmq-dev_0.5.2-2_amd64.deb
           wget http://ftp.debian.org/debian/pool/main/libr/librabbitmq/librabbitmq1_0.5.2-2_amd64.deb
@@ -157,14 +156,10 @@
               sudo apt-get update -q
               sudo apt-get install libsodium-dev -y
               tfold ext.libsodium tpecl libsodium sodium.so $INI
-=======
-              tfold ext.apcu tpecl apcu-5.1.6 apcu.so $INI
-              tfold ext.mongodb tpecl mongodb-1.6.0alpha1 mongodb.so $INI
->>>>>>> ffe49fd1
           fi
 
           tfold ext.apcu tpecl apcu-5.1.6 apcu.so $INI
-          tfold ext.mongodb tpecl mongodb-1.5.2 mongodb.so $INI
+          tfold ext.mongodb tpecl mongodb-1.6.0alpha1 mongodb.so $INI
           tfold ext.amqp tpecl amqp-1.9.3 amqp.so $INI
       done
 
@@ -226,15 +221,8 @@
               echo -e "\\n\\e[1;34mIntermediate PHP version $PHP is skipped for pull requests.\\e[0m"
               break
           fi
-<<<<<<< HEAD
           phpenv global $PHP
-          ([[ $deps ]] && cd src/Symfony/Component/HttpFoundation; composer config platform.ext-mongodb 1.5.2; composer require --dev --no-update mongodb/mongodb)
-=======
-          phpenv global ${PHP/hhvm*/hhvm}
-          if [[ $PHP = 7.* ]]; then
-              ([[ $deps ]] && cd src/Symfony/Component/HttpFoundation; composer config platform.ext-mongodb 1.6.0; composer require --dev --no-update mongodb/mongodb)
-          fi
->>>>>>> ffe49fd1
+          ([[ $deps ]] && cd src/Symfony/Component/HttpFoundation; composer config platform.ext-mongodb 1.6.0; composer require --dev --no-update mongodb/mongodb)
           tfold 'composer update' $COMPOSER_UP
           tfold 'phpunit install' ./phpunit install
           if [[ $deps = high ]]; then
