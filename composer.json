--- conflicted
+++ resolved
@@ -16,13 +16,8 @@
         }
     ],
     "require": {
-<<<<<<< HEAD
         "php": ">=5.5.9",
-        "doctrine/common": "~2.3",
-=======
-        "php": ">=5.3.9",
         "doctrine/common": "~2.4",
->>>>>>> f5d60343
         "twig/twig": "~1.20|~2.0",
         "psr/log": "~1.0"
     },
@@ -72,15 +67,9 @@
     "require-dev": {
         "symfony/phpunit-bridge": "self.version",
         "doctrine/data-fixtures": "1.0.*",
-<<<<<<< HEAD
-        "doctrine/dbal": "~2.2",
-        "doctrine/orm": "~2.2,>=2.2.3",
-        "doctrine/doctrine-bundle": "~1.4",
-=======
         "doctrine/dbal": "~2.4",
         "doctrine/orm": "~2.4,>=2.4.5",
-        "doctrine/doctrine-bundle": "~1.2",
->>>>>>> f5d60343
+        "doctrine/doctrine-bundle": "~1.4",
         "monolog/monolog": "~1.11",
         "ocramius/proxy-manager": "~0.4|~1.0",
         "egulias/email-validator": "~1.2",
