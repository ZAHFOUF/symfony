{
    "name": "symfony/symfony",
    "type": "library",
    "description": "The Symfony PHP framework",
    "keywords": ["framework"],
    "homepage": "https://symfony.com",
    "license": "MIT",
    "authors": [
        {
            "name": "Fabien Potencier",
            "email": "fabien@symfony.com"
        },
        {
            "name": "Symfony Community",
            "homepage": "https://symfony.com/contributors"
        }
    ],
    "provide": {
        "php-http/async-client-implementation": "*",
        "php-http/client-implementation": "*",
        "psr/cache-implementation": "2.0|3.0",
        "psr/clock-implementation": "1.0",
        "psr/container-implementation": "1.1|2.0",
        "psr/event-dispatcher-implementation": "1.0",
        "psr/http-client-implementation": "1.0",
        "psr/link-implementation": "1.0|2.0",
        "psr/log-implementation": "1.0|2.0|3.0",
        "psr/simple-cache-implementation": "1.0|2.0|3.0",
        "symfony/cache-implementation": "1.1|2.0|3.0",
        "symfony/event-dispatcher-implementation": "2.0|3.0",
        "symfony/http-client-implementation": "3.0",
        "symfony/service-implementation": "1.1|2.0|3.0",
        "symfony/translation-implementation": "2.3|3.0"
    },
    "require": {
        "php": ">=8.2",
        "composer-runtime-api": ">=2.1",
        "ext-xml": "*",
        "doctrine/event-manager": "^2",
        "doctrine/persistence": "^2|^3",
        "twig/twig": "^2.13|^3.0.4",
        "psr/cache": "^2.0|^3.0",
        "psr/clock": "^1.0",
        "psr/container": "^1.1|^2.0",
        "psr/event-dispatcher": "^1.0",
        "psr/http-message": "^1.0|^2.0",
        "psr/link": "^1.1|^2.0",
        "psr/log": "^1|^2|^3",
        "symfony/contracts": "^2.5|^3.0",
        "symfony/polyfill-ctype": "~1.8",
        "symfony/polyfill-intl-grapheme": "~1.0",
        "symfony/polyfill-intl-icu": "~1.0",
        "symfony/polyfill-intl-idn": "^1.10",
        "symfony/polyfill-intl-normalizer": "~1.0",
        "symfony/polyfill-mbstring": "~1.0",
        "symfony/polyfill-php83": "^1.27",
        "symfony/polyfill-uuid": "^1.15"
    },
    "replace": {
        "symfony/asset": "self.version",
        "symfony/asset-mapper": "self.version",
        "symfony/browser-kit": "self.version",
        "symfony/cache": "self.version",
        "symfony/clock": "self.version",
        "symfony/config": "self.version",
        "symfony/console": "self.version",
        "symfony/css-selector": "self.version",
        "symfony/dependency-injection": "self.version",
        "symfony/debug-bundle": "self.version",
        "symfony/doctrine-bridge": "self.version",
        "symfony/dom-crawler": "self.version",
        "symfony/dotenv": "self.version",
        "symfony/error-handler": "self.version",
        "symfony/event-dispatcher": "self.version",
        "symfony/expression-language": "self.version",
        "symfony/filesystem": "self.version",
        "symfony/finder": "self.version",
        "symfony/form": "self.version",
        "symfony/framework-bundle": "self.version",
        "symfony/http-client": "self.version",
        "symfony/http-foundation": "self.version",
        "symfony/http-kernel": "self.version",
        "symfony/intl": "self.version",
        "symfony/ldap": "self.version",
        "symfony/lock": "self.version",
        "symfony/mailer": "self.version",
        "symfony/messenger": "self.version",
        "symfony/mime": "self.version",
        "symfony/monolog-bridge": "self.version",
        "symfony/notifier": "self.version",
        "symfony/options-resolver": "self.version",
        "symfony/password-hasher": "self.version",
        "symfony/process": "self.version",
        "symfony/property-access": "self.version",
        "symfony/property-info": "self.version",
<<<<<<< HEAD
=======
        "symfony/proxy-manager-bridge": "self.version",
        "symfony/psr-http-message-bridge": "self.version",
>>>>>>> 0b44a27d
        "symfony/rate-limiter": "self.version",
        "symfony/remote-event": "self.version",
        "symfony/routing": "self.version",
        "symfony/scheduler": "self.version",
        "symfony/security-bundle": "self.version",
        "symfony/security-core": "self.version",
        "symfony/security-csrf": "self.version",
        "symfony/security-http": "self.version",
        "symfony/semaphore": "self.version",
        "symfony/serializer": "self.version",
        "symfony/stopwatch": "self.version",
        "symfony/string": "self.version",
        "symfony/templating": "self.version",
        "symfony/translation": "self.version",
        "symfony/twig-bridge": "self.version",
        "symfony/twig-bundle": "self.version",
        "symfony/uid": "self.version",
        "symfony/validator": "self.version",
        "symfony/var-dumper": "self.version",
        "symfony/var-exporter": "self.version",
        "symfony/web-link": "self.version",
        "symfony/web-profiler-bundle": "self.version",
        "symfony/webhook": "self.version",
        "symfony/workflow": "self.version",
        "symfony/yaml": "self.version"
    },
    "require-dev": {
        "amphp/amp": "^2.5",
        "amphp/http-client": "^4.2.1",
        "amphp/http-tunnel": "^1.0",
        "async-aws/ses": "^1.0",
        "async-aws/sqs": "^1.0",
        "async-aws/sns": "^1.0",
        "cache/integration-tests": "dev-master",
        "doctrine/collections": "^1.0|^2.0",
        "doctrine/data-fixtures": "^1.1",
        "doctrine/dbal": "^3.6",
        "doctrine/orm": "^2.15",
        "dragonmantank/cron-expression": "^3",
        "egulias/email-validator": "^2.1.10|^3.1|^4",
        "guzzlehttp/promises": "^1.4",
        "league/html-to-markdown": "^5.0",
        "masterminds/html5": "^2.7.2",
        "monolog/monolog": "^3.0",
        "nyholm/psr7": "^1.0",
        "pda/pheanstalk": "^4.0",
        "php-http/discovery": "^1.15",
        "php-http/httplug": "^1.0|^2.0",
        "phpdocumentor/reflection-docblock": "^5.2",
        "phpstan/phpdoc-parser": "^1.0",
        "predis/predis": "^1.1|^2.0",
        "psr/http-client": "^1.0",
        "psr/simple-cache": "^1.0|^2.0|^3.0",
        "symfony/mercure-bundle": "^0.3",
        "symfony/phpunit-bridge": "^6.4|^7.0",
        "symfony/runtime": "self.version",
        "symfony/security-acl": "~2.8|~3.0",
        "twig/cssinliner-extra": "^2.12|^3",
        "twig/inky-extra": "^2.12|^3",
        "twig/markdown-extra": "^2.12|^3",
        "web-token/jwt-checker": "^3.1",
        "web-token/jwt-signature-algorithm-ecdsa": "^3.1"
    },
    "conflict": {
        "ext-psr": "<1.1|>=2",
        "async-aws/core": "<1.5",
        "doctrine/dbal": "<3.6",
        "doctrine/orm": "<2.15",
        "egulias/email-validator": "~3.0.0",
        "masterminds/html5": "<2.6",
        "phpdocumentor/reflection-docblock": "<5.2",
        "phpdocumentor/type-resolver": "<1.5.1",
        "phpunit/phpunit": "<7.5|9.1.2"
    },
    "config": {
        "allow-plugins": {
            "php-http/discovery": false,
            "symfony/runtime": true
        }
    },
    "autoload": {
        "psr-4": {
            "Symfony\\Bridge\\Doctrine\\": "src/Symfony/Bridge/Doctrine/",
            "Symfony\\Bridge\\Monolog\\": "src/Symfony/Bridge/Monolog/",
<<<<<<< HEAD
=======
            "Symfony\\Bridge\\ProxyManager\\": "src/Symfony/Bridge/ProxyManager/",
            "Symfony\\Bridge\\PsrHttpMessage\\": "src/Symfony/Bridge/PsrHttpMessage/",
>>>>>>> 0b44a27d
            "Symfony\\Bridge\\Twig\\": "src/Symfony/Bridge/Twig/",
            "Symfony\\Bundle\\": "src/Symfony/Bundle/",
            "Symfony\\Component\\": "src/Symfony/Component/"
        },
        "files": [
            "src/Symfony/Component/String/Resources/functions.php"
        ],
        "classmap": [
            "src/Symfony/Component/Cache/Traits/ValueWrapper.php"
        ],
        "exclude-from-classmap": [
            "**/Tests/"
        ]
    },
    "autoload-dev": {
        "files": [
            "src/Symfony/Component/Clock/Resources/now.php",
            "src/Symfony/Component/VarDumper/Resources/functions/dump.php"
        ]
    },
    "repositories": [
        {
            "type": "path",
            "url": "src/Symfony/Contracts",
            "options": {
                "versions": {
                    "symfony/contracts": "3.4.x-dev"
                }
            }
        },
        {
            "type": "path",
            "url": "src/Symfony/Component/Runtime"
        }
    ],
    "minimum-stability": "dev"
}<|MERGE_RESOLUTION|>--- conflicted
+++ resolved
@@ -93,11 +93,7 @@
         "symfony/process": "self.version",
         "symfony/property-access": "self.version",
         "symfony/property-info": "self.version",
-<<<<<<< HEAD
-=======
-        "symfony/proxy-manager-bridge": "self.version",
         "symfony/psr-http-message-bridge": "self.version",
->>>>>>> 0b44a27d
         "symfony/rate-limiter": "self.version",
         "symfony/remote-event": "self.version",
         "symfony/routing": "self.version",
@@ -182,11 +178,7 @@
         "psr-4": {
             "Symfony\\Bridge\\Doctrine\\": "src/Symfony/Bridge/Doctrine/",
             "Symfony\\Bridge\\Monolog\\": "src/Symfony/Bridge/Monolog/",
-<<<<<<< HEAD
-=======
-            "Symfony\\Bridge\\ProxyManager\\": "src/Symfony/Bridge/ProxyManager/",
             "Symfony\\Bridge\\PsrHttpMessage\\": "src/Symfony/Bridge/PsrHttpMessage/",
->>>>>>> 0b44a27d
             "Symfony\\Bridge\\Twig\\": "src/Symfony/Bridge/Twig/",
             "Symfony\\Bundle\\": "src/Symfony/Bundle/",
             "Symfony\\Component\\": "src/Symfony/Component/"
