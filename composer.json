--- conflicted
+++ resolved
@@ -85,15 +85,11 @@
         "doctrine/doctrine-bundle": "~1.2",
         "monolog/monolog": "~1.11",
         "ocramius/proxy-manager": "~0.4|~1.0|~2.0",
-<<<<<<< HEAD
-        "egulias/email-validator": "~1.2",
+        "egulias/email-validator": "~1.2,>=1.2.1"
         "phpdocumentor/reflection": "^1.0.7"
     },
     "conflict": {
         "phpdocumentor/reflection": "<1.0.7"
-=======
-        "egulias/email-validator": "~1.2,>=1.2.1"
->>>>>>> 7dbd849d
     },
     "autoload": {
         "psr-4": {
