--- conflicted
+++ resolved
@@ -30,21 +30,15 @@
         '@Symfony:risky' => true,
         'protected_to_private' => false,
         'native_constant_invocation' => ['strict' => false],
-<<<<<<< HEAD
         'no_superfluous_phpdoc_tags' => [
             'remove_inheritdoc' => true,
             'allow_unused_params' => true, // for future-ready params, to be replaced with https://github.com/PHP-CS-Fixer/PHP-CS-Fixer/issues/7377
         ],
+        'nullable_type_declaration_for_default_null_value' => true,
         'header_comment' => ['header' => $fileHeaderComment],
         'modernize_strpos' => true,
         'get_class_to_class_keyword' => true,
         'nullable_type_declaration' => true,
-=======
-        'nullable_type_declaration_for_default_null_value' => true,
-        'header_comment' => ['header' => $fileHeaderComment],
-        'modernize_strpos' => true,
-        'get_class_to_class_keyword' => true,
->>>>>>> a44829e2
     ])
     ->setRiskyAllowed(true)
     ->setFinder(
