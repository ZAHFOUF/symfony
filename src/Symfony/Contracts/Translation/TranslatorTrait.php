--- conflicted
+++ resolved
@@ -35,14 +35,7 @@
         return $this->locale ?: (class_exists(\Locale::class) ? \Locale::getDefault() : 'en');
     }
 
-<<<<<<< HEAD
-    public function trans(?string $id, array $parameters = [], string $domain = null, string $locale = null): string
-=======
-    /**
-     * {@inheritdoc}
-     */
     public function trans(?string $id, array $parameters = [], ?string $domain = null, ?string $locale = null): string
->>>>>>> 2a31f2dd
     {
         if (null === $id || '' === $id) {
             return '';
