--- conflicted
+++ resolved
@@ -40,8 +40,6 @@
 
         $this->assertSame($container, (new TestService())->setContainer($container));
     }
-<<<<<<< HEAD
-=======
 
     public function testParentNotCalledIfHasMagicCall()
     {
@@ -68,18 +66,6 @@
         $this->assertNull($service->setContainer($container));
         $this->assertSame([], $service::getSubscribedServices());
     }
-
-    /**
-     * @requires PHP 8
-     * @group legacy
-     */
-    public function testMethodsWithUnionReturnTypesAreIgnored()
-    {
-        $expected = [TestServiceSubscriberUnion::class.'::method1' => '?Symfony\Contracts\Tests\Fixtures\Service1'];
-
-        $this->assertEquals($expected, TestServiceSubscriberUnion::getSubscribedServices());
-    }
->>>>>>> d63e0fe0
 }
 
 class ParentTestService
