--- conflicted
+++ resolved
@@ -68,8 +68,6 @@
         $this->assertNull($service->setContainer($container));
         $this->assertSame([], $service::getSubscribedServices());
     }
-<<<<<<< HEAD
-=======
 
     public function testSetContainerCalledFirstOnParent()
     {
@@ -82,19 +80,6 @@
         $this->assertNull($testService->setContainer($container1));
         $this->assertSame($container1, $testService->setContainer($container2));
     }
-
-    /**
-     * @requires PHP 8
-     *
-     * @group legacy
-     */
-    public function testMethodsWithUnionReturnTypesAreIgnored()
-    {
-        $expected = [TestServiceSubscriberUnion::class.'::method1' => '?Symfony\Contracts\Tests\Fixtures\Service1'];
-
-        $this->assertEquals($expected, TestServiceSubscriberUnion::getSubscribedServices());
-    }
->>>>>>> 04bc1aba
 }
 
 class ParentTestService
