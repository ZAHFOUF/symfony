{
    "name": "symfony/contracts",
    "type": "library",
    "description": "A set of abstractions extracted out of the Symfony components",
    "keywords": ["abstractions", "contracts", "decoupling", "interfaces", "interoperability", "standards"],
    "homepage": "https://symfony.com",
    "license": "MIT",
    "authors": [
        {
            "name": "Nicolas Grekas",
            "email": "p@tchwork.com"
        },
        {
            "name": "Symfony Community",
            "homepage": "https://symfony.com/contributors"
        }
    ],
    "require": {
        "php": ">=7.2.5",
        "psr/cache": "^1.0",
        "psr/container": "^1.0",
        "psr/event-dispatcher": "^1.0"
    },
    "require-dev": {
        "symfony/polyfill-intl-idn": "^1.10"
    },
    "replace": {
        "symfony/cache-contracts": "self.version",
        "symfony/deprecation-contracts": "self.version",
        "symfony/event-dispatcher-contracts": "self.version",
        "symfony/http-client-contracts": "self.version",
        "symfony/service-contracts": "self.version",
        "symfony/translation-contracts": "self.version"
    },
    "suggest": {
        "symfony/cache-implementation": "",
        "symfony/event-dispatcher-implementation": "",
        "symfony/http-client-implementation": "",
        "symfony/service-implementation": "",
        "symfony/translation-implementation": ""
    },
    "autoload": {
        "psr-4": { "Symfony\\Contracts\\": "" },
        "files": [ "Deprecation/function.php" ],
        "exclude-from-classmap": [
            "**/Tests/"
        ]
    },
    "minimum-stability": "dev",
<<<<<<< HEAD
    "extra": {
        "branch-alias": {
            "dev-master": "2.1-dev"
        }
    }
=======
    "version": "1.1-dev"
>>>>>>> 0c3447f9
}<|MERGE_RESOLUTION|>--- conflicted
+++ resolved
@@ -47,13 +47,5 @@
         ]
     },
     "minimum-stability": "dev",
-<<<<<<< HEAD
-    "extra": {
-        "branch-alias": {
-            "dev-master": "2.1-dev"
-        }
-    }
-=======
-    "version": "1.1-dev"
->>>>>>> 0c3447f9
+    "version": "2.1-dev"
 }