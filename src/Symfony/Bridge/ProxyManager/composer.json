{
    "name": "symfony/proxy-manager-bridge",
    "type": "symfony-bridge",
    "description": "Provides integration for ProxyManager with various Symfony components",
    "keywords": [],
    "homepage": "https://symfony.com",
    "license": "MIT",
    "authors": [
        {
            "name": "Fabien Potencier",
            "email": "fabien@symfony.com"
        },
        {
            "name": "Symfony Community",
            "homepage": "https://symfony.com/contributors"
        }
    ],
    "require": {
<<<<<<< HEAD
        "php": ">=8.0.2",
        "composer/package-versions-deprecated": "^1.8",
=======
        "php": ">=7.2.5",
>>>>>>> 9c048ac4
        "friendsofphp/proxy-manager-lts": "^1.0.2",
        "symfony/dependency-injection": "^5.4|^6.0"
    },
    "require-dev": {
        "symfony/config": "^5.4|^6.0"
    },
    "autoload": {
        "psr-4": { "Symfony\\Bridge\\ProxyManager\\": "" },
        "exclude-from-classmap": [
            "/Tests/"
        ]
    },
    "minimum-stability": "dev"
}<|MERGE_RESOLUTION|>--- conflicted
+++ resolved
@@ -16,12 +16,7 @@
         }
     ],
     "require": {
-<<<<<<< HEAD
         "php": ">=8.0.2",
-        "composer/package-versions-deprecated": "^1.8",
-=======
-        "php": ">=7.2.5",
->>>>>>> 9c048ac4
         "friendsofphp/proxy-manager-lts": "^1.0.2",
         "symfony/dependency-injection": "^5.4|^6.0"
     },
