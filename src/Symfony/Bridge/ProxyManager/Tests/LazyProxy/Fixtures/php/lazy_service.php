<?php

use Symfony\Component\DependencyInjection\ContainerInterface;
use Symfony\Component\DependencyInjection\Container;
use Symfony\Component\DependencyInjection\Exception\InactiveScopeException;
use Symfony\Component\DependencyInjection\Exception\InvalidArgumentException;
use Symfony\Component\DependencyInjection\Exception\LogicException;
use Symfony\Component\DependencyInjection\Exception\RuntimeException;
use Symfony\Component\DependencyInjection\Reference;
use Symfony\Component\DependencyInjection\Parameter;
use Symfony\Component\DependencyInjection\ParameterBag\FrozenParameterBag;

/**
 * ProjectServiceContainer.
 *
 * This class has been auto-generated
 * by the Symfony Dependency Injection Component.
 */
class LazyServiceProjectServiceContainer extends Container
{
    /**
     * Constructor.
     */
    public function __construct()
    {
        $this->services =
        $this->scopedServices =
        $this->scopeStacks = array();

        $this->set('service_container', $this);

        $this->scopes = array();
        $this->scopeChildren = array();
    }

    /**
     * Gets the 'foo' service.
     *
     * This service is shared.
     * This method always returns the same instance of the service.
     *
     * @param bool $lazyLoad whether to try lazy-loading the service with a proxy
     *
     * @return stdClass A stdClass instance.
     */
    public function getFooService($lazyLoad = true)
    {
        if ($lazyLoad) {

            return $this->services['foo'] = new stdClass_c1d194250ee2e2b7d2eab8b8212368a8(
<<<<<<< HEAD
                function (& $wrappedInstance, \ProxyManager\Proxy\LazyLoadingInterface $proxy) {
                    $wrappedInstance = $this->getFooService(false);
=======
                function (&$wrappedInstance, \ProxyManager\Proxy\LazyLoadingInterface $proxy) use ($container) {
                    $wrappedInstance = $container->getFooService(false);
>>>>>>> d5c873cf

                    $proxy->setProxyInitializer(null);

                    return true;
                }
            );
        }

        return new \stdClass();
    }
}

class stdClass_c1d194250ee2e2b7d2eab8b8212368a8 extends \stdClass implements \ProxyManager\Proxy\LazyLoadingInterface, \ProxyManager\Proxy\ValueHolderInterface
{
    /**
     * @var \Closure|null initializer responsible for generating the wrapped object
     */
    private $valueHolder5157dd96e88c0 = null;

    /**
     * @var \Closure|null initializer responsible for generating the wrapped object
     */
    private $initializer5157dd96e8924 = null;

    /**
     * @override constructor for lazy initialization
     *
     * @param \Closure|null $initializer
     */
    public function __construct($initializer)
    {
        $this->initializer5157dd96e8924 = $initializer;
    }

    /**
     * @param string $name
     */
    public function __get($name)
    {
        $this->initializer5157dd96e8924 && $this->initializer5157dd96e8924->__invoke($this->valueHolder5157dd96e88c0, $this, '__get', array('name' => $name));

        return $this->valueHolder5157dd96e88c0->$name;
    }

    /**
     * @param string $name
     * @param mixed  $value
     */
    public function __set($name, $value)
    {
        $this->initializer5157dd96e8924 && $this->initializer5157dd96e8924->__invoke($this->valueHolder5157dd96e88c0, $this, '__set', array('name' => $name, 'value' => $value));

        $this->valueHolder5157dd96e88c0->$name = $value;
    }

    /**
     * @param string $name
     *
     * @return bool
     */
    public function __isset($name)
    {
        $this->initializer5157dd96e8924 && $this->initializer5157dd96e8924->__invoke($this->valueHolder5157dd96e88c0, $this, '__isset', array('name' => $name));

        return isset($this->valueHolder5157dd96e88c0->$name);
    }

    /**
     * @param string $name
     */
    public function __unset($name)
    {
        $this->initializer5157dd96e8924 && $this->initializer5157dd96e8924->__invoke($this->valueHolder5157dd96e88c0, $this, '__unset', array('name' => $name));

        unset($this->valueHolder5157dd96e88c0->$name);
    }

    /**
     *
     */
    public function __clone()
    {
        $this->initializer5157dd96e8924 && $this->initializer5157dd96e8924->__invoke($this->valueHolder5157dd96e88c0, $this, '__clone', array());

        $this->valueHolder5157dd96e88c0 = clone $this->valueHolder5157dd96e88c0;
    }

    /**
     *
     */
    public function __sleep()
    {
        $this->initializer5157dd96e8924 && $this->initializer5157dd96e8924->__invoke($this->valueHolder5157dd96e88c0, $this, '__sleep', array());

        return array('valueHolder5157dd96e88c0');
    }

    /**
     *
     */
    public function __wakeup()
    {
    }

    /**
     * {@inheritdoc}
     */
    public function setProxyInitializer(\Closure $initializer = null)
    {
        $this->initializer5157dd96e8924 = $initializer;
    }

    /**
     * {@inheritdoc}
     */
    public function getProxyInitializer()
    {
        return $this->initializer5157dd96e8924;
    }

    /**
     * {@inheritdoc}
     */
    public function initializeProxy()
    {
        return $this->initializer5157dd96e8924 && $this->initializer5157dd96e8924->__invoke($this->valueHolder5157dd96e88c0, $this, 'initializeProxy', array());
    }

    /**
     * {@inheritdoc}
     */
    public function isProxyInitialized()
    {
        return null !== $this->valueHolder5157dd96e88c0;
    }

    /**
     * {@inheritdoc}
     */
    public function getWrappedValueHolderValue()
    {
        return $this->valueHolder5157dd96e88c0;
    }
}<|MERGE_RESOLUTION|>--- conflicted
+++ resolved
@@ -48,13 +48,8 @@
         if ($lazyLoad) {
 
             return $this->services['foo'] = new stdClass_c1d194250ee2e2b7d2eab8b8212368a8(
-<<<<<<< HEAD
-                function (& $wrappedInstance, \ProxyManager\Proxy\LazyLoadingInterface $proxy) {
+                function (&$wrappedInstance, \ProxyManager\Proxy\LazyLoadingInterface $proxy) {
                     $wrappedInstance = $this->getFooService(false);
-=======
-                function (&$wrappedInstance, \ProxyManager\Proxy\LazyLoadingInterface $proxy) use ($container) {
-                    $wrappedInstance = $container->getFooService(false);
->>>>>>> d5c873cf
 
                     $proxy->setProxyInitializer(null);
 
