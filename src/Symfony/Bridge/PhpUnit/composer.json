--- conflicted
+++ resolved
@@ -37,11 +37,6 @@
         "bin/simple-phpunit"
     ],
     "minimum-stability": "dev",
-    "extra": {
-<<<<<<< HEAD
-        "branch-version": "4.4",
-=======
->>>>>>> d1521314
         "thanks": {
             "name": "phpunit/phpunit",
             "url": "https://github.com/sebastianbergmann/phpunit"
