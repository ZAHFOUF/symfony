<?php

/*
 * This file is part of the Symfony package.
 *
 * (c) Fabien Potencier <fabien@symfony.com>
 *
 * For the full copyright and license information, please view the LICENSE
 * file that was distributed with this source code.
 */

namespace Symfony\Bridge\PhpUnit;

/**
 * Catch deprecation notices and print a summary report at the end of the test suite.
 *
 * @author Nicolas Grekas <p@tchwork.com>
 */
class DeprecationErrorHandler
{
    const MODE_WEAK = 'weak';
    const MODE_WEAK_VENDORS = 'weak_vendors';
    const MODE_DISABLED = 'disabled';

    private static $isRegistered = false;

    /**
     * Registers and configures the deprecation handler.
     *
     * The following reporting modes are supported:
     * - use "weak" to hide the deprecation report but keep a global count;
     * - use "weak_vendors" to fail only on deprecations triggered in your own code;
     * - use "/some-regexp/" to stop the test suite whenever a deprecation
     *   message matches the given regular expression;
     * - use a number to define the upper bound of allowed deprecations,
     *   making the test suite fail whenever more notices are trigerred.
     *
     * @param int|string|false $mode The reporting mode, defaults to not allowing any deprecations
     */
    public static function register($mode = 0)
    {
        if (self::$isRegistered) {
            return;
        }

        $UtilPrefix = class_exists('PHPUnit_Util_ErrorHandler') ? 'PHPUnit_Util_' : 'PHPUnit\Util\\';

        $getMode = function () use ($mode) {
            static $memoizedMode = false;

            if (false !== $memoizedMode) {
                return $memoizedMode;
            }
            if (false === $mode) {
                $mode = getenv('SYMFONY_DEPRECATIONS_HELPER');
            }
            if (DeprecationErrorHandler::MODE_WEAK !== $mode && DeprecationErrorHandler::MODE_WEAK_VENDORS !== $mode && (!isset($mode[0]) || '/' !== $mode[0])) {
                $mode = preg_match('/^[1-9][0-9]*$/', $mode) ? (int) $mode : 0;
            }

            return $memoizedMode = $mode;
        };

        $inVendors = function ($path) {
            /** @var string[] absolute paths to vendor directories */
            static $vendors;
            if (null === $vendors) {
                foreach (get_declared_classes() as $class) {
                    if ('C' === $class[0] && 0 === strpos($class, 'ComposerAutoloaderInit')) {
                        $r = new \ReflectionClass($class);
                        $v = \dirname(\dirname($r->getFileName()));
                        if (file_exists($v.'/composer/installed.json')) {
                            $vendors[] = $v;
                        }
                    }
                }
            }
            $realPath = realpath($path);
            if (false === $realPath && '-' !== $path && 'Standard input code' !== $path) {
                return true;
            }
            foreach ($vendors as $vendor) {
<<<<<<< HEAD
                if (0 === strpos($realPath, $vendor) && false !== strpbrk(substr($realPath, strlen($vendor), 1), '/'.\DIRECTORY_SEPARATOR)) {
=======
                if (0 === strpos($realPath, $vendor) && false !== strpbrk(substr($realPath, \strlen($vendor), 1), '/'.DIRECTORY_SEPARATOR)) {
>>>>>>> b9433001
                    return true;
                }
            }

            return false;
        };

        $deprecations = array(
            'unsilencedCount' => 0,
            'remainingCount' => 0,
            'legacyCount' => 0,
            'otherCount' => 0,
            'remaining vendorCount' => 0,
            'unsilenced' => array(),
            'remaining' => array(),
            'legacy' => array(),
            'other' => array(),
            'remaining vendor' => array(),
        );
        $deprecationHandler = function ($type, $msg, $file, $line, $context = array()) use (&$deprecations, $getMode, $UtilPrefix, $inVendors) {
            $mode = $getMode();
            if ((E_USER_DEPRECATED !== $type && E_DEPRECATED !== $type) || DeprecationErrorHandler::MODE_DISABLED === $mode) {
                $ErrorHandler = $UtilPrefix.'ErrorHandler';

                return $ErrorHandler::handleError($type, $msg, $file, $line, $context);
            }

            $trace = debug_backtrace(true);
            $group = 'other';
            $isVendor = DeprecationErrorHandler::MODE_WEAK_VENDORS === $mode && $inVendors($file);

            $i = \count($trace);
            while (1 < $i && (!isset($trace[--$i]['class']) || ('ReflectionMethod' === $trace[$i]['class'] || 0 === strpos($trace[$i]['class'], 'PHPUnit_') || 0 === strpos($trace[$i]['class'], 'PHPUnit\\')))) {
                // No-op
            }

            if (isset($trace[$i]['object']) || isset($trace[$i]['class'])) {
                if (isset($trace[$i]['class']) && 0 === strpos($trace[$i]['class'], 'Symfony\Bridge\PhpUnit\Legacy\SymfonyTestsListenerFor')) {
                    $parsedMsg = unserialize($msg);
                    $msg = $parsedMsg['deprecation'];
                    $class = $parsedMsg['class'];
                    $method = $parsedMsg['method'];
                    // If the deprecation has been triggered via
                    // \Symfony\Bridge\PhpUnit\Legacy\SymfonyTestsListenerTrait::endTest()
                    // then we need to use the serialized information to determine
                    // if the error has been triggered from vendor code.
                    $isVendor = DeprecationErrorHandler::MODE_WEAK_VENDORS === $mode && isset($parsedMsg['triggering_file']) && $inVendors($parsedMsg['triggering_file']);
                } else {
                    $class = isset($trace[$i]['object']) ? \get_class($trace[$i]['object']) : $trace[$i]['class'];
                    $method = $trace[$i]['function'];
                }

                $Test = $UtilPrefix.'Test';

                if (0 !== error_reporting()) {
                    $group = 'unsilenced';
                } elseif (0 === strpos($method, 'testLegacy')
                    || 0 === strpos($method, 'provideLegacy')
                    || 0 === strpos($method, 'getLegacy')
                    || strpos($class, '\Legacy')
                    || \in_array('legacy', $Test::getGroups($class, $method), true)
                ) {
                    $group = 'legacy';
                } elseif ($isVendor) {
                    $group = 'remaining vendor';
                } else {
                    $group = 'remaining';
                }

                if (isset($mode[0]) && '/' === $mode[0] && preg_match($mode, $msg)) {
                    $e = new \Exception($msg);
                    $r = new \ReflectionProperty($e, 'trace');
                    $r->setAccessible(true);
                    $r->setValue($e, \array_slice($trace, 1, $i));

                    echo "\n".ucfirst($group).' deprecation triggered by '.$class.'::'.$method.':';
                    echo "\n".$msg;
                    echo "\nStack trace:";
                    echo "\n".str_replace(' '.getcwd().\DIRECTORY_SEPARATOR, ' ', $e->getTraceAsString());
                    echo "\n";

                    exit(1);
                }
                if ('legacy' !== $group && DeprecationErrorHandler::MODE_WEAK !== $mode) {
                    $ref = &$deprecations[$group][$msg]['count'];
                    ++$ref;
                    $ref = &$deprecations[$group][$msg][$class.'::'.$method];
                    ++$ref;
                }
            } elseif (DeprecationErrorHandler::MODE_WEAK !== $mode) {
                $ref = &$deprecations[$group][$msg]['count'];
                ++$ref;
            }
            ++$deprecations[$group.'Count'];
        };
        $oldErrorHandler = set_error_handler($deprecationHandler);

        if (null !== $oldErrorHandler) {
            restore_error_handler();
            if (array($UtilPrefix.'ErrorHandler', 'handleError') === $oldErrorHandler) {
                restore_error_handler();
                self::register($mode);
            }
        } else {
            self::$isRegistered = true;
            if (self::hasColorSupport()) {
                $colorize = function ($str, $red) {
                    $color = $red ? '41;37' : '43;30';

                    return "\x1B[{$color}m{$str}\x1B[0m";
                };
            } else {
                $colorize = function ($str) { return $str; };
            }
            register_shutdown_function(function () use ($getMode, &$deprecations, $deprecationHandler, $colorize) {
                $mode = $getMode();
                if (isset($mode[0]) && '/' === $mode[0]) {
                    return;
                }
                $currErrorHandler = set_error_handler('var_dump');
                restore_error_handler();

                if (DeprecationErrorHandler::MODE_WEAK === $mode) {
                    $colorize = function ($str) { return $str; };
                }
                if ($currErrorHandler !== $deprecationHandler) {
                    echo "\n", $colorize('THE ERROR HANDLER HAS CHANGED!', true), "\n";
                }

                $cmp = function ($a, $b) {
                    return $b['count'] - $a['count'];
                };

                $groups = array('unsilenced', 'remaining');
                if (DeprecationErrorHandler::MODE_WEAK_VENDORS === $mode) {
                    $groups[] = 'remaining vendor';
                }
                array_push($groups, 'legacy', 'other');

                $displayDeprecations = function ($deprecations) use ($colorize, $cmp, $groups) {
                    foreach ($groups as $group) {
                        if ($deprecations[$group.'Count']) {
                            echo "\n", $colorize(
                                sprintf('%s deprecation notices (%d)', ucfirst($group), $deprecations[$group.'Count']),
                                'legacy' !== $group && 'remaining vendor' !== $group
                            ), "\n";

                            uasort($deprecations[$group], $cmp);

                            foreach ($deprecations[$group] as $msg => $notices) {
                                echo "\n  ", $notices['count'], 'x: ', $msg, "\n";

                                arsort($notices);

                                foreach ($notices as $method => $count) {
                                    if ('count' !== $method) {
                                        echo '    ', $count, 'x in ', preg_replace('/(.*)\\\\(.*?::.*?)$/', '$2 from $1', $method), "\n";
                                    }
                                }
                            }
                        }
                    }
                    if (!empty($notices)) {
                        echo "\n";
                    }
                };

                $displayDeprecations($deprecations);

                // store failing status
                $isFailing = DeprecationErrorHandler::MODE_WEAK !== $mode && $mode < $deprecations['unsilencedCount'] + $deprecations['remainingCount'] + $deprecations['otherCount'];

                // reset deprecations array
                foreach ($deprecations as $group => $arrayOrInt) {
                    $deprecations[$group] = \is_int($arrayOrInt) ? 0 : array();
                }

                register_shutdown_function(function () use (&$deprecations, $isFailing, $displayDeprecations, $mode) {
                    foreach ($deprecations as $group => $arrayOrInt) {
                        if (0 < (\is_int($arrayOrInt) ? $arrayOrInt : \count($arrayOrInt))) {
                            echo "Shutdown-time deprecations:\n";
                            break;
                        }
                    }
                    $displayDeprecations($deprecations);
                    if ($isFailing || DeprecationErrorHandler::MODE_WEAK !== $mode && $mode < $deprecations['unsilencedCount'] + $deprecations['remainingCount'] + $deprecations['otherCount']) {
                        exit(1);
                    }
                });
            });
        }
    }

    public static function collectDeprecations($outputFile)
    {
        $deprecations = array();
        $previousErrorHandler = set_error_handler(function ($type, $msg, $file, $line, $context = array()) use (&$deprecations, &$previousErrorHandler) {
            if (E_USER_DEPRECATED !== $type && E_DEPRECATED !== $type) {
                if ($previousErrorHandler) {
                    return $previousErrorHandler($type, $msg, $file, $line, $context);
                }
                static $autoload = true;

                $ErrorHandler = class_exists('PHPUnit_Util_ErrorHandler', $autoload) ? 'PHPUnit_Util_ErrorHandler' : 'PHPUnit\Util\ErrorHandler';
                $autoload = false;

                return $ErrorHandler::handleError($type, $msg, $file, $line, $context);
            }
            $deprecations[] = array(error_reporting(), $msg, $file);
        });

        register_shutdown_function(function () use ($outputFile, &$deprecations) {
            file_put_contents($outputFile, serialize($deprecations));
        });
    }

    /**
     * Returns true if STDOUT is defined and supports colorization.
     *
     * Reference: Composer\XdebugHandler\Process::supportsColor
     * https://github.com/composer/xdebug-handler
     *
     * @return bool
     */
    private static function hasColorSupport()
    {
        if (!\defined('STDOUT')) {
            return false;
        }

        if ('Hyper' === getenv('TERM_PROGRAM')) {
            return true;
        }

<<<<<<< HEAD
        if (\DIRECTORY_SEPARATOR === '\\') {
            return (function_exists('sapi_windows_vt100_support')
=======
        if (DIRECTORY_SEPARATOR === '\\') {
            return (\function_exists('sapi_windows_vt100_support')
>>>>>>> b9433001
                && sapi_windows_vt100_support(STDOUT))
                || false !== getenv('ANSICON')
                || 'ON' === getenv('ConEmuANSI')
                || 'xterm' === getenv('TERM');
        }

        if (\function_exists('stream_isatty')) {
            return stream_isatty(STDOUT);
        }

        if (\function_exists('posix_isatty')) {
            return posix_isatty(STDOUT);
        }

        $stat = fstat(STDOUT);
        // Check if formatted mode is S_IFCHR
        return $stat ? 0020000 === ($stat['mode'] & 0170000) : false;
    }
}<|MERGE_RESOLUTION|>--- conflicted
+++ resolved
@@ -80,11 +80,7 @@
                 return true;
             }
             foreach ($vendors as $vendor) {
-<<<<<<< HEAD
-                if (0 === strpos($realPath, $vendor) && false !== strpbrk(substr($realPath, strlen($vendor), 1), '/'.\DIRECTORY_SEPARATOR)) {
-=======
-                if (0 === strpos($realPath, $vendor) && false !== strpbrk(substr($realPath, \strlen($vendor), 1), '/'.DIRECTORY_SEPARATOR)) {
->>>>>>> b9433001
+                if (0 === strpos($realPath, $vendor) && false !== strpbrk(substr($realPath, \strlen($vendor), 1), '/'.\DIRECTORY_SEPARATOR)) {
                     return true;
                 }
             }
@@ -319,13 +315,8 @@
             return true;
         }
 
-<<<<<<< HEAD
         if (\DIRECTORY_SEPARATOR === '\\') {
-            return (function_exists('sapi_windows_vt100_support')
-=======
-        if (DIRECTORY_SEPARATOR === '\\') {
             return (\function_exists('sapi_windows_vt100_support')
->>>>>>> b9433001
                 && sapi_windows_vt100_support(STDOUT))
                 || false !== getenv('ANSICON')
                 || 'ON' === getenv('ConEmuANSI')
