--- conflicted
+++ resolved
@@ -97,11 +97,7 @@
             'other' => array(),
             'remaining vendor' => array(),
         );
-<<<<<<< HEAD
-        $deprecationHandler = function ($type, $msg, $file, $line, $context) use (&$deprecations, $getMode, $UtilPrefix, $inVendors) {
-=======
-        $deprecationHandler = function ($type, $msg, $file, $line, $context = array()) use (&$deprecations, $getMode) {
->>>>>>> 39b0515a
+        $deprecationHandler = function ($type, $msg, $file, $line, $context = array()) use (&$deprecations, $getMode, $UtilPrefix, $inVendors) {
             $mode = $getMode();
             if ((E_USER_DEPRECATED !== $type && E_DEPRECATED !== $type) || DeprecationErrorHandler::MODE_DISABLED === $mode) {
                 $ErrorHandler = $UtilPrefix.'ErrorHandler';
