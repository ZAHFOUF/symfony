--- conflicted
+++ resolved
@@ -50,31 +50,18 @@
         if (!$this->hasNode('values')) {
             // remove embedded templates (macros) from the context
             $compiler
-<<<<<<< HEAD
-                ->write(\sprintf('$%svars = [];'."\n", $this->varPrefix))
-                ->write(\sprintf('foreach ($context as $%1$skey => $%1$sval) {'."\n", $this->varPrefix))
+                ->write(\sprintf('$%svars = [];'."\n", $varPrefix))
+                ->write(\sprintf('foreach ($context as $%1$skey => $%1$sval) {'."\n", $varPrefix))
                 ->indent()
-                ->write(\sprintf('if (!$%sval instanceof \Twig\Template) {'."\n", $this->varPrefix))
+                ->write(\sprintf('if (!$%sval instanceof \Twig\Template) {'."\n", $varPrefix))
                 ->indent()
-                ->write(\sprintf('$%1$svars[$%1$skey] = $%1$sval;'."\n", $this->varPrefix))
-=======
-                ->write(sprintf('$%svars = [];'."\n", $varPrefix))
-                ->write(sprintf('foreach ($context as $%1$skey => $%1$sval) {'."\n", $varPrefix))
-                ->indent()
-                ->write(sprintf('if (!$%sval instanceof \Twig\Template) {'."\n", $varPrefix))
-                ->indent()
-                ->write(sprintf('$%1$svars[$%1$skey] = $%1$sval;'."\n", $varPrefix))
->>>>>>> 50d025d5
+                ->write(\sprintf('$%1$svars[$%1$skey] = $%1$sval;'."\n", $varPrefix))
                 ->outdent()
                 ->write("}\n")
                 ->outdent()
                 ->write("}\n")
                 ->addDebugInfo($this)
-<<<<<<< HEAD
-                ->write(\sprintf('\Symfony\Component\VarDumper\VarDumper::dump($%svars);'."\n", $this->varPrefix));
-=======
-                ->write(sprintf('\Symfony\Component\VarDumper\VarDumper::dump($%svars);'."\n", $varPrefix));
->>>>>>> 50d025d5
+                ->write(\sprintf('\Symfony\Component\VarDumper\VarDumper::dump($%svars);'."\n", $varPrefix));
         } elseif (($values = $this->getNode('values')) && 1 === $values->count()) {
             $compiler
                 ->addDebugInfo($this)
