<?php

/*
 * This file is part of the Symfony package.
 *
 * (c) Fabien Potencier <fabien@symfony.com>
 *
 * For the full copyright and license information, please view the LICENSE
 * file that was distributed with this source code.
 */

namespace Symfony\Bridge\Twig\Tests\NodeVisitor;

use PHPUnit\Framework\TestCase;
use Symfony\Bridge\Twig\NodeVisitor\TranslationNodeVisitor;
use Twig\Environment;
use Twig\Loader\LoaderInterface;
use Twig\Node\Expression\ArrayExpression;
use Twig\Node\Expression\ConstantExpression;
use Twig\Node\Expression\FilterExpression;
use Twig\Node\Expression\NameExpression;
use Twig\Node\Node;
use Twig\Node\Nodes;
use Twig\TwigFilter;

class TranslationNodeVisitorTest extends TestCase
{
    /** @dataProvider getMessagesExtractionTestData */
    public function testMessagesExtraction(Node $node, array $expectedMessages)
    {
        $env = new Environment($this->createMock(LoaderInterface::class), ['cache' => false, 'autoescape' => false, 'optimizations' => 0]);
        $visitor = new TranslationNodeVisitor();
        $visitor->enable();
        $visitor->enterNode($node, $env);
        $visitor->leaveNode($node, $env);
        $this->assertEquals($expectedMessages, $visitor->getMessages());
    }

    public function testMessageExtractionWithInvalidDomainNode()
    {
        $message = 'new key';

<<<<<<< HEAD
        $node = new FilterExpression(
            new ConstantExpression($message, 0),
            new TwigFilter('trans'),
            new Node([
                new ArrayExpression([], 0),
                new NameExpression('variable', 0),
            ]),
            0
        );
=======
        if (class_exists(Nodes::class)) {
            $n = new Nodes([
                new ArrayExpression([], 0),
                new NameExpression('variable', 0),
            ]);
        } else {
            $n = new Node([
                new ArrayExpression([], 0),
                new NameExpression('variable', 0),
            ]);
        }

        if (class_exists(FirstClassTwigCallableReady::class)) {
            $node = new FilterExpression(
                new ConstantExpression($message, 0),
                new TwigFilter('trans'),
                $n,
                0
            );
        } else {
            $node = new FilterExpression(
                new ConstantExpression($message, 0),
                new ConstantExpression('trans', 0),
                $n,
                0
            );
        }
>>>>>>> 643f8d16

        $this->testMessagesExtraction($node, [[$message, TranslationNodeVisitor::UNDEFINED_DOMAIN]]);
    }

    public static function getMessagesExtractionTestData()
    {
        $message = 'new key';
        $domain = 'domain';

        return [
            [TwigNodeProvider::getTransFilter($message), [[$message, null]]],
            [TwigNodeProvider::getTransTag($message), [[$message, null]]],
            [TwigNodeProvider::getTransFilter($message, $domain), [[$message, $domain]]],
            [TwigNodeProvider::getTransTag($message, $domain), [[$message, $domain]]],
        ];
    }
}<|MERGE_RESOLUTION|>--- conflicted
+++ resolved
@@ -40,17 +40,6 @@
     {
         $message = 'new key';
 
-<<<<<<< HEAD
-        $node = new FilterExpression(
-            new ConstantExpression($message, 0),
-            new TwigFilter('trans'),
-            new Node([
-                new ArrayExpression([], 0),
-                new NameExpression('variable', 0),
-            ]),
-            0
-        );
-=======
         if (class_exists(Nodes::class)) {
             $n = new Nodes([
                 new ArrayExpression([], 0),
@@ -63,22 +52,12 @@
             ]);
         }
 
-        if (class_exists(FirstClassTwigCallableReady::class)) {
-            $node = new FilterExpression(
-                new ConstantExpression($message, 0),
-                new TwigFilter('trans'),
-                $n,
-                0
-            );
-        } else {
-            $node = new FilterExpression(
-                new ConstantExpression($message, 0),
-                new ConstantExpression('trans', 0),
-                $n,
-                0
-            );
-        }
->>>>>>> 643f8d16
+        $node = new FilterExpression(
+            new ConstantExpression($message, 0),
+            new TwigFilter('trans'),
+            $n,
+            0
+        );
 
         $this->testMessagesExtraction($node, [[$message, TranslationNodeVisitor::UNDEFINED_DOMAIN]]);
     }
