--- conflicted
+++ resolved
@@ -224,11 +224,7 @@
         return min($errors, 1);
     }
 
-<<<<<<< HEAD
-    private function renderException(SymfonyStyle $output, string $template, Error $exception, string $file = null, GithubActionReporter $githubReporter = null): void
-=======
     private function renderException(SymfonyStyle $output, string $template, Error $exception, ?string $file = null, ?GithubActionReporter $githubReporter = null): void
->>>>>>> a44829e2
     {
         $line = $exception->getTemplateLine();
 
