--- conflicted
+++ resolved
@@ -391,25 +391,6 @@
         $alternatives = [];
         $bundleNames = [];
 
-<<<<<<< HEAD
-=======
-        if ($this->rootDir && $this->projectDir) {
-            $folders = glob($this->rootDir.'/Resources/*/views', \GLOB_ONLYDIR);
-            $relativePath = ltrim(substr($this->rootDir.\DIRECTORY_SEPARATOR.'Resources/', \strlen($this->projectDir)), \DIRECTORY_SEPARATOR);
-            $bundleNames = array_reduce($folders, function ($carry, $absolutePath) use ($relativePath) {
-                if (str_starts_with($absolutePath, $this->projectDir)) {
-                    $name = basename(\dirname($absolutePath));
-                    $path = ltrim($relativePath.$name, \DIRECTORY_SEPARATOR);
-                    $carry[$name] = $path;
-
-                    @trigger_error(sprintf('Loading Twig templates from the "%s" directory is deprecated since Symfony 4.2, use "%s" instead.', $absolutePath, $this->twigDefaultPath.'/bundles/'.$name), \E_USER_DEPRECATED);
-                }
-
-                return $carry;
-            }, $bundleNames);
-        }
-
->>>>>>> c7dc7f82
         if ($this->twigDefaultPath && $this->projectDir) {
             $folders = glob($this->twigDefaultPath.'/bundles/*', \GLOB_ONLYDIR);
             $relativePath = ltrim(substr($this->twigDefaultPath.'/bundles/', \strlen($this->projectDir)), \DIRECTORY_SEPARATOR);
