<?php

/*
 * This file is part of the Symfony package.
 *
 * (c) Fabien Potencier <fabien@symfony.com>
 *
 * For the full copyright and license information, please view the LICENSE
 * file that was distributed with this source code.
 */

namespace Symfony\Bridge\Twig\Command;

use Symfony\Component\Console\Attribute\AsCommand;
use Symfony\Component\Console\Command\Command;
use Symfony\Component\Console\Completion\CompletionInput;
use Symfony\Component\Console\Completion\CompletionSuggestions;
use Symfony\Component\Console\Exception\InvalidArgumentException;
use Symfony\Component\Console\Formatter\OutputFormatter;
use Symfony\Component\Console\Input\InputArgument;
use Symfony\Component\Console\Input\InputInterface;
use Symfony\Component\Console\Input\InputOption;
use Symfony\Component\Console\Output\OutputInterface;
use Symfony\Component\Console\Style\SymfonyStyle;
use Symfony\Component\ErrorHandler\ErrorRenderer\FileLinkFormatter;
use Symfony\Component\Finder\Finder;
use Twig\Environment;
use Twig\Loader\ChainLoader;
use Twig\Loader\FilesystemLoader;

/**
 * Lists twig functions, filters, globals and tests present in the current project.
 *
 * @author Jordi Boggiano <j.boggiano@seld.be>
 */
#[AsCommand(name: 'debug:twig', description: 'Show a list of twig functions, filters, globals and tests')]
class DebugCommand extends Command
{
    private Environment $twig;
    private ?string $projectDir;
    private array $bundlesMetadata;
    private ?string $twigDefaultPath;

    /**
     * @var FilesystemLoader[]
     */
    private array $filesystemLoaders;

    private ?FileLinkFormatter $fileLinkFormatter;

    public function __construct(Environment $twig, ?string $projectDir = null, array $bundlesMetadata = [], ?string $twigDefaultPath = null, ?FileLinkFormatter $fileLinkFormatter = null)
    {
        parent::__construct();

        $this->twig = $twig;
        $this->projectDir = $projectDir;
        $this->bundlesMetadata = $bundlesMetadata;
        $this->twigDefaultPath = $twigDefaultPath;
        $this->fileLinkFormatter = $fileLinkFormatter;
    }

    /**
     * @return void
     */
    protected function configure()
    {
        $this
            ->setDefinition([
                new InputArgument('name', InputArgument::OPTIONAL, 'The template name'),
                new InputOption('filter', null, InputOption::VALUE_REQUIRED, 'Show details for all entries matching this filter'),
                new InputOption('format', null, InputOption::VALUE_REQUIRED, sprintf('The output format ("%s")', implode('", "', $this->getAvailableFormatOptions())), 'text'),
            ])
            ->setHelp(<<<'EOF'
The <info>%command.name%</info> command outputs a list of twig functions,
filters, globals and tests.

  <info>php %command.full_name%</info>

The command lists all functions, filters, etc.

  <info>php %command.full_name% @Twig/Exception/error.html.twig</info>

The command lists all paths that match the given template name.

  <info>php %command.full_name% --filter=date</info>

The command lists everything that contains the word date.

  <info>php %command.full_name% --format=json</info>

The command lists everything in a machine readable json format.
EOF
            )
        ;
    }

    protected function execute(InputInterface $input, OutputInterface $output): int
    {
        $io = new SymfonyStyle($input, $output);
        $name = $input->getArgument('name');
        $filter = $input->getOption('filter');

        if (null !== $name && [] === $this->getFilesystemLoaders()) {
            throw new InvalidArgumentException(sprintf('Argument "name" not supported, it requires the Twig loader "%s".', FilesystemLoader::class));
        }

        match ($input->getOption('format')) {
            'text' => $name ? $this->displayPathsText($io, $name) : $this->displayGeneralText($io, $filter),
            'json' => $name ? $this->displayPathsJson($io, $name) : $this->displayGeneralJson($io, $filter),
            default => throw new InvalidArgumentException(sprintf('Supported formats are "%s".', implode('", "', $this->getAvailableFormatOptions()))),
        };

        return 0;
    }

    public function complete(CompletionInput $input, CompletionSuggestions $suggestions): void
    {
        if ($input->mustSuggestArgumentValuesFor('name')) {
            $suggestions->suggestValues(array_keys($this->getLoaderPaths()));
        }

        if ($input->mustSuggestOptionValuesFor('format')) {
            $suggestions->suggestValues($this->getAvailableFormatOptions());
        }
    }

    private function displayPathsText(SymfonyStyle $io, string $name): void
    {
        $file = new \ArrayIterator($this->findTemplateFiles($name));
        $paths = $this->getLoaderPaths($name);

        $io->section('Matched File');
        if ($file->valid()) {
            if ($fileLink = $this->getFileLink($file->key())) {
                $io->block($file->current(), 'OK', sprintf('fg=black;bg=green;href=%s', $fileLink), ' ', true);
            } else {
                $io->success($file->current());
            }
            $file->next();

            if ($file->valid()) {
                $io->section('Overridden Files');
                do {
                    if ($fileLink = $this->getFileLink($file->key())) {
                        $io->text(sprintf('* <href=%s>%s</>', $fileLink, $file->current()));
                    } else {
                        $io->text(sprintf('* %s', $file->current()));
                    }
                    $file->next();
                } while ($file->valid());
            }
        } else {
            $alternatives = [];

            if ($paths) {
                $shortnames = [];
                $dirs = [];
                foreach (current($paths) as $path) {
                    $dirs[] = $this->isAbsolutePath($path) ? $path : $this->projectDir.'/'.$path;
                }
                foreach (Finder::create()->files()->followLinks()->in($dirs) as $file) {
                    $shortnames[] = str_replace('\\', '/', $file->getRelativePathname());
                }

                [$namespace, $shortname] = $this->parseTemplateName($name);
                $alternatives = $this->findAlternatives($shortname, $shortnames);
                if (FilesystemLoader::MAIN_NAMESPACE !== $namespace) {
                    $alternatives = array_map(fn ($shortname) => '@'.$namespace.'/'.$shortname, $alternatives);
                }
            }

            $this->error($io, sprintf('Template name "%s" not found', $name), $alternatives);
        }

        $io->section('Configured Paths');
        if ($paths) {
            $io->table(['Namespace', 'Paths'], $this->buildTableRows($paths));
        } else {
            $alternatives = [];
            $namespace = $this->parseTemplateName($name)[0];

            if (FilesystemLoader::MAIN_NAMESPACE === $namespace) {
                $message = 'No template paths configured for your application';
            } else {
                $message = sprintf('No template paths configured for "@%s" namespace', $namespace);
                foreach ($this->getFilesystemLoaders() as $loader) {
                    $namespaces = $loader->getNamespaces();
                    foreach ($this->findAlternatives($namespace, $namespaces) as $namespace) {
                        $alternatives[] = '@'.$namespace;
                    }
                }
            }

            $this->error($io, $message, $alternatives);

            if (!$alternatives && $paths = $this->getLoaderPaths()) {
                $io->table(['Namespace', 'Paths'], $this->buildTableRows($paths));
            }
        }
    }

    private function displayPathsJson(SymfonyStyle $io, string $name): void
    {
        $files = $this->findTemplateFiles($name);
        $paths = $this->getLoaderPaths($name);

        if ($files) {
            $data['matched_file'] = array_shift($files);
            if ($files) {
                $data['overridden_files'] = $files;
            }
        } else {
            $data['matched_file'] = sprintf('Template name "%s" not found', $name);
        }
        $data['loader_paths'] = $paths;

        $io->writeln(json_encode($data));
    }

<<<<<<< HEAD
    private function displayGeneralText(SymfonyStyle $io, string $filter = null): void
=======
    private function displayGeneralText(SymfonyStyle $io, ?string $filter = null): void
>>>>>>> a44829e2
    {
        $decorated = $io->isDecorated();
        $types = ['functions', 'filters', 'tests', 'globals'];
        foreach ($types as $index => $type) {
            $items = [];
            foreach ($this->twig->{'get'.ucfirst($type)}() as $name => $entity) {
                if (!$filter || str_contains($name, $filter)) {
                    $items[$name] = $name.$this->getPrettyMetadata($type, $entity, $decorated);
                }
            }

            if (!$items) {
                continue;
            }

            $io->section(ucfirst($type));

            ksort($items);
            $io->listing($items);
        }

        if (!$filter && $paths = $this->getLoaderPaths()) {
            $io->section('Loader Paths');
            $io->table(['Namespace', 'Paths'], $this->buildTableRows($paths));
        }

        if ($wrongBundles = $this->findWrongBundleOverrides()) {
            foreach ($this->buildWarningMessages($wrongBundles) as $message) {
                $io->warning($message);
            }
        }
    }

    private function displayGeneralJson(SymfonyStyle $io, ?string $filter): void
    {
        $decorated = $io->isDecorated();
        $types = ['functions', 'filters', 'tests', 'globals'];
        $data = [];
        foreach ($types as $type) {
            foreach ($this->twig->{'get'.ucfirst($type)}() as $name => $entity) {
                if (!$filter || str_contains($name, $filter)) {
                    $data[$type][$name] = $this->getMetadata($type, $entity);
                }
            }
        }
        if (isset($data['tests'])) {
            $data['tests'] = array_keys($data['tests']);
        }

        if (!$filter && $paths = $this->getLoaderPaths($filter)) {
            $data['loader_paths'] = $paths;
        }

        if ($wrongBundles = $this->findWrongBundleOverrides()) {
            $data['warnings'] = $this->buildWarningMessages($wrongBundles);
        }

        $data = json_encode($data, \JSON_PRETTY_PRINT);
        $io->writeln($decorated ? OutputFormatter::escape($data) : $data);
    }

    private function getLoaderPaths(?string $name = null): array
    {
        $loaderPaths = [];
        foreach ($this->getFilesystemLoaders() as $loader) {
            $namespaces = $loader->getNamespaces();
            if (null !== $name) {
                $namespace = $this->parseTemplateName($name)[0];
                $namespaces = array_intersect([$namespace], $namespaces);
            }

            foreach ($namespaces as $namespace) {
                $paths = array_map($this->getRelativePath(...), $loader->getPaths($namespace));

                if (FilesystemLoader::MAIN_NAMESPACE === $namespace) {
                    $namespace = '(None)';
                } else {
                    $namespace = '@'.$namespace;
                }

                $loaderPaths[$namespace] = array_merge($loaderPaths[$namespace] ?? [], $paths);
            }
        }

        return $loaderPaths;
    }

    private function getMetadata(string $type, mixed $entity): mixed
    {
        if ('globals' === $type) {
            return $entity;
        }
        if ('tests' === $type) {
            return null;
        }
        if ('functions' === $type || 'filters' === $type) {
            $cb = $entity->getCallable();
            if (null === $cb) {
                return null;
            }
            if (\is_array($cb)) {
                if (!method_exists($cb[0], $cb[1])) {
                    return null;
                }
                $refl = new \ReflectionMethod($cb[0], $cb[1]);
            } elseif (\is_object($cb) && method_exists($cb, '__invoke')) {
                $refl = new \ReflectionMethod($cb, '__invoke');
            } elseif (\function_exists($cb)) {
                $refl = new \ReflectionFunction($cb);
            } elseif (\is_string($cb) && preg_match('{^(.+)::(.+)$}', $cb, $m) && method_exists($m[1], $m[2])) {
                $refl = new \ReflectionMethod($m[1], $m[2]);
            } else {
                throw new \UnexpectedValueException('Unsupported callback type.');
            }

            $args = $refl->getParameters();

            // filter out context/environment args
            if ($entity->needsEnvironment()) {
                array_shift($args);
            }
            if ($entity->needsContext()) {
                array_shift($args);
            }

            if ('filters' === $type) {
                // remove the value the filter is applied on
                array_shift($args);
            }

            // format args
            $args = array_map(function (\ReflectionParameter $param) {
                if ($param->isDefaultValueAvailable()) {
                    return $param->getName().' = '.json_encode($param->getDefaultValue());
                }

                return $param->getName();
            }, $args);

            return $args;
        }

        return null;
    }

    private function getPrettyMetadata(string $type, mixed $entity, bool $decorated): ?string
    {
        if ('tests' === $type) {
            return '';
        }

        try {
            $meta = $this->getMetadata($type, $entity);
            if (null === $meta) {
                return '(unknown?)';
            }
        } catch (\UnexpectedValueException $e) {
            return sprintf(' <error>%s</error>', $decorated ? OutputFormatter::escape($e->getMessage()) : $e->getMessage());
        }

        if ('globals' === $type) {
            if (\is_object($meta)) {
                return ' = object('.$meta::class.')';
            }

            $description = substr(@json_encode($meta), 0, 50);

            return sprintf(' = %s', $decorated ? OutputFormatter::escape($description) : $description);
        }

        if ('functions' === $type) {
            return '('.implode(', ', $meta).')';
        }

        if ('filters' === $type) {
            return $meta ? '('.implode(', ', $meta).')' : '';
        }

        return null;
    }

    private function findWrongBundleOverrides(): array
    {
        $alternatives = [];
        $bundleNames = [];

        if ($this->twigDefaultPath && $this->projectDir) {
            $folders = glob($this->twigDefaultPath.'/bundles/*', \GLOB_ONLYDIR);
            $relativePath = ltrim(substr($this->twigDefaultPath.'/bundles/', \strlen($this->projectDir)), \DIRECTORY_SEPARATOR);
            $bundleNames = array_reduce($folders, function ($carry, $absolutePath) use ($relativePath) {
                if (str_starts_with($absolutePath, $this->projectDir)) {
                    $name = basename($absolutePath);
                    $path = ltrim($relativePath.$name, \DIRECTORY_SEPARATOR);
                    $carry[$name] = $path;
                }

                return $carry;
            }, $bundleNames);
        }

        if ($notFoundBundles = array_diff_key($bundleNames, $this->bundlesMetadata)) {
            $alternatives = [];
            foreach ($notFoundBundles as $notFoundBundle => $path) {
                $alternatives[$path] = $this->findAlternatives($notFoundBundle, array_keys($this->bundlesMetadata));
            }
        }

        return $alternatives;
    }

    private function buildWarningMessages(array $wrongBundles): array
    {
        $messages = [];
        foreach ($wrongBundles as $path => $alternatives) {
            $message = sprintf('Path "%s" not matching any bundle found', $path);
            if ($alternatives) {
                if (1 === \count($alternatives)) {
                    $message .= sprintf(", did you mean \"%s\"?\n", $alternatives[0]);
                } else {
                    $message .= ", did you mean one of these:\n";
                    foreach ($alternatives as $bundle) {
                        $message .= sprintf("  - %s\n", $bundle);
                    }
                }
            }
            $messages[] = trim($message);
        }

        return $messages;
    }

    private function error(SymfonyStyle $io, string $message, array $alternatives = []): void
    {
        if ($alternatives) {
            if (1 === \count($alternatives)) {
                $message .= "\n\nDid you mean this?\n    ";
            } else {
                $message .= "\n\nDid you mean one of these?\n    ";
            }
            $message .= implode("\n    ", $alternatives);
        }

        $io->block($message, null, 'fg=white;bg=red', ' ', true);
    }

    private function findTemplateFiles(string $name): array
    {
        [$namespace, $shortname] = $this->parseTemplateName($name);

        $files = [];
        foreach ($this->getFilesystemLoaders() as $loader) {
            foreach ($loader->getPaths($namespace) as $path) {
                if (!$this->isAbsolutePath($path)) {
                    $path = $this->projectDir.'/'.$path;
                }
                $filename = $path.'/'.$shortname;

                if (is_file($filename)) {
                    if (false !== $realpath = realpath($filename)) {
                        $files[$realpath] = $this->getRelativePath($realpath);
                    } else {
                        $files[$filename] = $this->getRelativePath($filename);
                    }
                }
            }
        }

        return $files;
    }

    private function parseTemplateName(string $name, string $default = FilesystemLoader::MAIN_NAMESPACE): array
    {
        if (isset($name[0]) && '@' === $name[0]) {
            if (false === ($pos = strpos($name, '/')) || $pos === \strlen($name) - 1) {
                throw new InvalidArgumentException(sprintf('Malformed namespaced template name "%s" (expecting "@namespace/template_name").', $name));
            }

            $namespace = substr($name, 1, $pos - 1);
            $shortname = substr($name, $pos + 1);

            return [$namespace, $shortname];
        }

        return [$default, $name];
    }

    private function buildTableRows(array $loaderPaths): array
    {
        $rows = [];
        $firstNamespace = true;
        $prevHasSeparator = false;

        foreach ($loaderPaths as $namespace => $paths) {
            if (!$firstNamespace && !$prevHasSeparator && \count($paths) > 1) {
                $rows[] = ['', ''];
            }
            $firstNamespace = false;
            foreach ($paths as $path) {
                $rows[] = [$namespace, $path.\DIRECTORY_SEPARATOR];
                $namespace = '';
            }
            if (\count($paths) > 1) {
                $rows[] = ['', ''];
                $prevHasSeparator = true;
            } else {
                $prevHasSeparator = false;
            }
        }
        if ($prevHasSeparator) {
            array_pop($rows);
        }

        return $rows;
    }

    private function findAlternatives(string $name, array $collection): array
    {
        $alternatives = [];
        foreach ($collection as $item) {
            $lev = levenshtein($name, $item);
            if ($lev <= \strlen($name) / 3 || str_contains($item, $name)) {
                $alternatives[$item] = isset($alternatives[$item]) ? $alternatives[$item] - $lev : $lev;
            }
        }

        $threshold = 1e3;
        $alternatives = array_filter($alternatives, fn ($lev) => $lev < 2 * $threshold);
        ksort($alternatives, \SORT_NATURAL | \SORT_FLAG_CASE);

        return array_keys($alternatives);
    }

    private function getRelativePath(string $path): string
    {
        if (null !== $this->projectDir && str_starts_with($path, $this->projectDir)) {
            return ltrim(substr($path, \strlen($this->projectDir)), \DIRECTORY_SEPARATOR);
        }

        return $path;
    }

    private function isAbsolutePath(string $file): bool
    {
        return strspn($file, '/\\', 0, 1) || (\strlen($file) > 3 && ctype_alpha($file[0]) && ':' === $file[1] && strspn($file, '/\\', 2, 1)) || null !== parse_url($file, \PHP_URL_SCHEME);
    }

    /**
     * @return FilesystemLoader[]
     */
    private function getFilesystemLoaders(): array
    {
        if (isset($this->filesystemLoaders)) {
            return $this->filesystemLoaders;
        }
        $this->filesystemLoaders = [];

        $loader = $this->twig->getLoader();
        if ($loader instanceof FilesystemLoader) {
            $this->filesystemLoaders[] = $loader;
        } elseif ($loader instanceof ChainLoader) {
            foreach ($loader->getLoaders() as $l) {
                if ($l instanceof FilesystemLoader) {
                    $this->filesystemLoaders[] = $l;
                }
            }
        }

        return $this->filesystemLoaders;
    }

    private function getFileLink(string $absolutePath): string
    {
        if (null === $this->fileLinkFormatter) {
            return '';
        }

        return (string) $this->fileLinkFormatter->format($absolutePath, 1);
    }

    private function getAvailableFormatOptions(): array
    {
        return ['text', 'json'];
    }
}<|MERGE_RESOLUTION|>--- conflicted
+++ resolved
@@ -217,11 +217,7 @@
         $io->writeln(json_encode($data));
     }
 
-<<<<<<< HEAD
-    private function displayGeneralText(SymfonyStyle $io, string $filter = null): void
-=======
     private function displayGeneralText(SymfonyStyle $io, ?string $filter = null): void
->>>>>>> a44829e2
     {
         $decorated = $io->isDecorated();
         $types = ['functions', 'filters', 'tests', 'globals'];
