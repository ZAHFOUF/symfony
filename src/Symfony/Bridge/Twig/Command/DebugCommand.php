--- conflicted
+++ resolved
@@ -33,7 +33,7 @@
 class DebugCommand extends Command
 {
     protected static $defaultName = 'debug:twig';
-    protected static $defaultDescription = 'Shows a list of twig functions, filters, globals and tests';
+    protected static $defaultDescription = 'Show a list of twig functions, filters, globals and tests';
 
     private $twig;
     private $projectDir;
@@ -61,11 +61,7 @@
                 new InputOption('filter', null, InputOption::VALUE_REQUIRED, 'Show details for all entries matching this filter'),
                 new InputOption('format', null, InputOption::VALUE_REQUIRED, 'The output format (text or json)', 'text'),
             ])
-<<<<<<< HEAD
             ->setDescription(self::$defaultDescription)
-=======
-            ->setDescription('Show a list of twig functions, filters, globals and tests')
->>>>>>> 7ed3d36f
             ->setHelp(<<<'EOF'
 The <info>%command.name%</info> command outputs a list of twig functions,
 filters, globals and tests.
