--- conflicted
+++ resolved
@@ -36,9 +36,8 @@
     public function getFilters(): array
     {
         return [
-<<<<<<< HEAD
-            new TwigFilter('abbr_class', $this->abbrClass(...), ['is_safe' => ['html']]),
-            new TwigFilter('abbr_method', $this->abbrMethod(...), ['is_safe' => ['html']]),
+            new TwigFilter('abbr_class', $this->abbrClass(...), ['is_safe' => ['html'], 'pre_escape' => 'html']),
+            new TwigFilter('abbr_method', $this->abbrMethod(...), ['is_safe' => ['html'], 'pre_escape' => 'html']),
             new TwigFilter('format_args', $this->formatArgs(...), ['is_safe' => ['html']]),
             new TwigFilter('format_args_as_text', $this->formatArgsAsText(...)),
             new TwigFilter('file_excerpt', $this->fileExcerpt(...), ['is_safe' => ['html']]),
@@ -47,18 +46,6 @@
             new TwigFilter('format_log_message', $this->formatLogMessage(...), ['is_safe' => ['html']]),
             new TwigFilter('file_link', $this->getFileLink(...)),
             new TwigFilter('file_relative', $this->getFileRelative(...)),
-=======
-            new TwigFilter('abbr_class', [$this, 'abbrClass'], ['is_safe' => ['html'], 'pre_escape' => 'html']),
-            new TwigFilter('abbr_method', [$this, 'abbrMethod'], ['is_safe' => ['html'], 'pre_escape' => 'html']),
-            new TwigFilter('format_args', [$this, 'formatArgs'], ['is_safe' => ['html']]),
-            new TwigFilter('format_args_as_text', [$this, 'formatArgsAsText']),
-            new TwigFilter('file_excerpt', [$this, 'fileExcerpt'], ['is_safe' => ['html']]),
-            new TwigFilter('format_file', [$this, 'formatFile'], ['is_safe' => ['html']]),
-            new TwigFilter('format_file_from_text', [$this, 'formatFileFromText'], ['is_safe' => ['html']]),
-            new TwigFilter('format_log_message', [$this, 'formatLogMessage'], ['is_safe' => ['html']]),
-            new TwigFilter('file_link', [$this, 'getFileLink']),
-            new TwigFilter('file_relative', [$this, 'getFileRelative']),
->>>>>>> 58e8e9ba
         ];
     }
 
