--- conflicted
+++ resolved
@@ -112,18 +112,11 @@
         {%- set widget_attr = {attr: {'aria-describedby': id ~"_help"}} -%}
     {%- endif -%}
     <div class="form-group{% if (not compound or force_error|default(false)) and not valid %} has-error{% endif %}">
-<<<<<<< HEAD
-        {{- form_label(form) -}}
-        {{- form_widget(form, widget_attr) -}}
-        {{- form_help(form) -}}
-        {{- form_errors(form) -}}
-    </div>
-=======
         {{- form_label(form) }} {# -#}
+        {{ form_widget(form, widget_attr) }} {# -#}
         {{ form_widget(form) }} {# -#}
         {{ form_errors(form) }} {# -#}
     </div> {# -#}
->>>>>>> c82e2df9
 {%- endblock form_row %}
 
 {% block button_row -%}
