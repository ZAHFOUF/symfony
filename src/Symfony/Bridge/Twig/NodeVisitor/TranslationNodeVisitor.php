--- conflicted
+++ resolved
@@ -49,11 +49,7 @@
         return $this->messages;
     }
 
-<<<<<<< HEAD
-    protected function doEnterNode(Node $node, Environment $env): Node
-=======
     public function enterNode(Node $node, Environment $env): Node
->>>>>>> 32ac2f3c
     {
         if (!$this->enabled) {
             return $node;
@@ -102,11 +98,7 @@
         return $node;
     }
 
-<<<<<<< HEAD
-    protected function doLeaveNode(Node $node, Environment $env): ?Node
-=======
     public function leaveNode(Node $node, Environment $env): ?Node
->>>>>>> 32ac2f3c
     {
         return $node;
     }
