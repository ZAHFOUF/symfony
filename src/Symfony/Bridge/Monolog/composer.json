{
    "name": "symfony/monolog-bridge",
    "type": "symfony-bridge",
    "description": "Provides integration for Monolog with various Symfony components",
    "keywords": [],
    "homepage": "https://symfony.com",
    "license": "MIT",
    "authors": [
        {
            "name": "Fabien Potencier",
            "email": "fabien@symfony.com"
        },
        {
            "name": "Symfony Community",
            "homepage": "https://symfony.com/contributors"
        }
    ],
    "require": {
        "php": ">=7.2.5",
        "monolog/monolog": "^1.25.1|^2",
        "symfony/service-contracts": "^1.1|^2",
<<<<<<< HEAD
        "symfony/http-kernel": "^4.4|^5.0",
        "symfony/deprecation-contracts": "^2.1"
=======
        "symfony/http-kernel": "^4.3",
        "symfony/polyfill-php80": "^1.16"
>>>>>>> c7dc7f82
    },
    "require-dev": {
        "symfony/console": "^4.4|^5.0",
        "symfony/http-client": "^4.4|^5.0",
        "symfony/security-core": "^4.4|^5.0",
        "symfony/var-dumper": "^4.4|^5.0",
        "symfony/mailer": "^4.4|^5.0",
        "symfony/mime": "^4.4|^5.0"
    },
    "conflict": {
        "symfony/console": "<4.4",
        "symfony/http-foundation": "<4.4"
    },
    "suggest": {
        "symfony/http-kernel": "For using the debugging handlers together with the response life cycle of the HTTP kernel.",
        "symfony/console": "For the possibility to show log messages in console commands depending on verbosity settings.",
        "symfony/var-dumper": "For using the debugging handlers like the console handler or the log server handler."
     },
    "autoload": {
        "psr-4": { "Symfony\\Bridge\\Monolog\\": "" },
        "exclude-from-classmap": [
            "/Tests/"
        ]
    },
    "minimum-stability": "dev"
}<|MERGE_RESOLUTION|>--- conflicted
+++ resolved
@@ -19,13 +19,9 @@
         "php": ">=7.2.5",
         "monolog/monolog": "^1.25.1|^2",
         "symfony/service-contracts": "^1.1|^2",
-<<<<<<< HEAD
         "symfony/http-kernel": "^4.4|^5.0",
-        "symfony/deprecation-contracts": "^2.1"
-=======
-        "symfony/http-kernel": "^4.3",
+        "symfony/deprecation-contracts": "^2.1",
         "symfony/polyfill-php80": "^1.16"
->>>>>>> c7dc7f82
     },
     "require-dev": {
         "symfony/console": "^4.4|^5.0",
