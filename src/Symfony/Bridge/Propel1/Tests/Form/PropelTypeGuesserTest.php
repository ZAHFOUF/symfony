--- conflicted
+++ resolved
@@ -120,15 +120,13 @@
             array('value',      'text',     Guess::MEDIUM_CONFIDENCE),
             array('price',      'number',   Guess::MEDIUM_CONFIDENCE),
             array('updated_at', 'datetime', Guess::HIGH_CONFIDENCE),
-<<<<<<< HEAD
+
             array('isActive',   'checkbox', Guess::HIGH_CONFIDENCE),
             array('updatedAt',  'datetime', Guess::HIGH_CONFIDENCE),
-=======
 
             array('Authors',    'model',    Guess::HIGH_CONFIDENCE,     true),
             array('Resellers',  'model',    Guess::HIGH_CONFIDENCE,     true),
             array('MainAuthor', 'model',    Guess::HIGH_CONFIDENCE,     false),
->>>>>>> 77a961d0
         );
     }
 }