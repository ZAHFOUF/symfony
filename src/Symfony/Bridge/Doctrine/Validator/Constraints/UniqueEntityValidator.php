--- conflicted
+++ resolved
@@ -177,11 +177,7 @@
             ->addViolation();
     }
 
-<<<<<<< HEAD
-    private function formatWithIdentifiers(EntityManagerInterface $em, ClassMetadata $class, mixed $value)
-=======
-    private function formatWithIdentifiers(ObjectManager $em, ClassMetadata $class, $value)
->>>>>>> 4da0ffc6
+    private function formatWithIdentifiers(ObjectManager $em, ClassMetadata $class, mixed $value)
     {
         if (!\is_object($value) || $value instanceof \DateTimeInterface) {
             return $this->formatValue($value, self::PRETTY_DATE);
