<?php

/*
 * This file is part of the Symfony package.
 *
 * (c) Fabien Potencier <fabien@symfony.com>
 *
 * For the full copyright and license information, please view the LICENSE
 * file that was distributed with this source code.
 */

namespace Symfony\Bridge\Doctrine\DependencyInjection;

use Symfony\Component\Config\Resource\GlobResource;
use Symfony\Component\DependencyInjection\Alias;
use Symfony\Component\DependencyInjection\ContainerBuilder;
use Symfony\Component\DependencyInjection\Definition;
use Symfony\Component\DependencyInjection\Reference;
use Symfony\Component\HttpKernel\DependencyInjection\Extension;

/**
 * This abstract classes groups common code that Doctrine Object Manager extensions (ORM, MongoDB, CouchDB) need.
 *
 * @author Benjamin Eberlei <kontakt@beberlei.de>
 */
abstract class AbstractDoctrineExtension extends Extension
{
    /**
     * Used inside metadata driver method to simplify aggregation of data.
     */
    protected $aliasMap = [];

    /**
     * Used inside metadata driver method to simplify aggregation of data.
     */
    protected $drivers = [];

    /**
     * @param array $objectManager A configured object manager
     *
     * @throws \InvalidArgumentException
     */
    protected function loadMappingInformation(array $objectManager, ContainerBuilder $container)
    {
        if ($objectManager['auto_mapping']) {
            // automatically register bundle mappings
            foreach (array_keys($container->getParameter('kernel.bundles')) as $bundle) {
                if (!isset($objectManager['mappings'][$bundle])) {
                    $objectManager['mappings'][$bundle] = [
                        'mapping' => true,
                        'is_bundle' => true,
                    ];
                }
            }
        }

        foreach ($objectManager['mappings'] as $mappingName => $mappingConfig) {
            if (null !== $mappingConfig && false === $mappingConfig['mapping']) {
                continue;
            }

            $mappingConfig = array_replace([
                'dir' => false,
                'type' => false,
                'prefix' => false,
            ], (array) $mappingConfig);

            $mappingConfig['dir'] = $container->getParameterBag()->resolveValue($mappingConfig['dir']);
            // a bundle configuration is detected by realizing that the specified dir is not absolute and existing
            if (!isset($mappingConfig['is_bundle'])) {
                $mappingConfig['is_bundle'] = !is_dir($mappingConfig['dir']);
            }

            if ($mappingConfig['is_bundle']) {
                $bundle = null;
                foreach ($container->getParameter('kernel.bundles') as $name => $class) {
                    if ($mappingName === $name) {
                        $bundle = new \ReflectionClass($class);

                        break;
                    }
                }

                if (null === $bundle) {
                    throw new \InvalidArgumentException(sprintf('Bundle "%s" does not exist or it is not enabled.', $mappingName));
                }

                $mappingConfig = $this->getMappingDriverBundleConfigDefaults($mappingConfig, $bundle, $container);
                if (!$mappingConfig) {
                    continue;
                }
            } elseif (!$mappingConfig['type']) {
                $mappingConfig['type'] = $this->detectMappingType($mappingConfig['dir'], $container);
            }

            $this->assertValidMappingConfiguration($mappingConfig, $objectManager['name']);
            $this->setMappingDriverConfig($mappingConfig, $mappingName);
            $this->setMappingDriverAlias($mappingConfig, $mappingName);
        }
    }

    /**
     * Register the alias for this mapping driver.
     *
     * Aliases can be used in the Query languages of all the Doctrine object managers to simplify writing tasks.
     */
    protected function setMappingDriverAlias(array $mappingConfig, string $mappingName)
    {
        if (isset($mappingConfig['alias'])) {
            $this->aliasMap[$mappingConfig['alias']] = $mappingConfig['prefix'];
        } else {
            $this->aliasMap[$mappingName] = $mappingConfig['prefix'];
        }
    }

    /**
     * Register the mapping driver configuration for later use with the object managers metadata driver chain.
     *
     * @throws \InvalidArgumentException
     */
    protected function setMappingDriverConfig(array $mappingConfig, string $mappingName)
    {
        $mappingDirectory = $mappingConfig['dir'];
        if (!is_dir($mappingDirectory)) {
            throw new \InvalidArgumentException(sprintf('Invalid Doctrine mapping path given. Cannot load Doctrine mapping/bundle named "%s".', $mappingName));
        }

        $this->drivers[$mappingConfig['type']][$mappingConfig['prefix']] = realpath($mappingDirectory) ?: $mappingDirectory;
    }

    /**
     * If this is a bundle controlled mapping all the missing information can be autodetected by this method.
     *
     * Returns false when autodetection failed, an array of the completed information otherwise.
     *
     * @return array|false
     */
    protected function getMappingDriverBundleConfigDefaults(array $bundleConfig, \ReflectionClass $bundle, ContainerBuilder $container): array|false
    {
        $bundleDir = \dirname($bundle->getFileName());

        if (!$bundleConfig['type']) {
            $bundleConfig['type'] = $this->detectMetadataDriver($bundleDir, $container);
        }

        if (!$bundleConfig['type']) {
            // skip this bundle, no mapping information was found.
            return false;
        }

        if (!$bundleConfig['dir']) {
            if (\in_array($bundleConfig['type'], ['annotation', 'staticphp', 'attribute'])) {
                $bundleConfig['dir'] = $bundleDir.'/'.$this->getMappingObjectDefaultName();
            } else {
                $bundleConfig['dir'] = $bundleDir.'/'.$this->getMappingResourceConfigDirectory();
            }
        } else {
            $bundleConfig['dir'] = $bundleDir.'/'.$bundleConfig['dir'];
        }

        if (!$bundleConfig['prefix']) {
            $bundleConfig['prefix'] = $bundle->getNamespaceName().'\\'.$this->getMappingObjectDefaultName();
        }

        return $bundleConfig;
    }

    /**
     * Register all the collected mapping information with the object manager by registering the appropriate mapping drivers.
     */
    protected function registerMappingDrivers(array $objectManager, ContainerBuilder $container)
    {
        // configure metadata driver for each bundle based on the type of mapping files found
        if ($container->hasDefinition($this->getObjectManagerElementName($objectManager['name'].'_metadata_driver'))) {
            $chainDriverDef = $container->getDefinition($this->getObjectManagerElementName($objectManager['name'].'_metadata_driver'));
        } else {
            $chainDriverDef = new Definition($this->getMetadataDriverClass('driver_chain'));
            $chainDriverDef->setPublic(false);
        }

        foreach ($this->drivers as $driverType => $driverPaths) {
            $mappingService = $this->getObjectManagerElementName($objectManager['name'].'_'.$driverType.'_metadata_driver');
            if ($container->hasDefinition($mappingService)) {
                $mappingDriverDef = $container->getDefinition($mappingService);
                $args = $mappingDriverDef->getArguments();
                if ('annotation' == $driverType) {
                    $args[1] = array_merge(array_values($driverPaths), $args[1]);
                } else {
                    $args[0] = array_merge(array_values($driverPaths), $args[0]);
                }
                $mappingDriverDef->setArguments($args);
            } elseif ('attribute' === $driverType) {
                $mappingDriverDef = new Definition($this->getMetadataDriverClass($driverType), [
                    array_values($driverPaths),
                ]);
            } elseif ('annotation' == $driverType) {
                $mappingDriverDef = new Definition($this->getMetadataDriverClass($driverType), [
                    new Reference($this->getObjectManagerElementName('metadata.annotation_reader')),
                    array_values($driverPaths),
                ]);
            } else {
                $mappingDriverDef = new Definition($this->getMetadataDriverClass($driverType), [
                    array_values($driverPaths),
                ]);
            }
            $mappingDriverDef->setPublic(false);
            if (str_contains($mappingDriverDef->getClass(), 'yml') || str_contains($mappingDriverDef->getClass(), 'xml')) {
                $mappingDriverDef->setArguments([array_flip($driverPaths)]);
                $mappingDriverDef->addMethodCall('setGlobalBasename', ['mapping']);
            }

            $container->setDefinition($mappingService, $mappingDriverDef);

            foreach ($driverPaths as $prefix => $driverPath) {
                $chainDriverDef->addMethodCall('addDriver', [new Reference($mappingService), $prefix]);
            }
        }

        $container->setDefinition($this->getObjectManagerElementName($objectManager['name'].'_metadata_driver'), $chainDriverDef);
    }

    /**
     * Assertion if the specified mapping information is valid.
     *
     * @throws \InvalidArgumentException
     */
    protected function assertValidMappingConfiguration(array $mappingConfig, string $objectManagerName)
    {
        if (!$mappingConfig['type'] || !$mappingConfig['dir'] || !$mappingConfig['prefix']) {
            throw new \InvalidArgumentException(sprintf('Mapping definitions for Doctrine manager "%s" require at least the "type", "dir" and "prefix" options.', $objectManagerName));
        }

        if (!is_dir($mappingConfig['dir'])) {
            throw new \InvalidArgumentException(sprintf('Specified non-existing directory "%s" as Doctrine mapping source.', $mappingConfig['dir']));
        }

        if (!\in_array($mappingConfig['type'], ['xml', 'yml', 'annotation', 'php', 'staticphp', 'attribute'])) {
            throw new \InvalidArgumentException(sprintf('Can only configure "xml", "yml", "annotation", "php", "staticphp" or "attribute" through the DoctrineBundle. Use your own bundle to configure other metadata drivers. You can register them by adding a new driver to the "%s" service definition.', $this->getObjectManagerElementName($objectManagerName.'_metadata_driver')));
        }
    }

    /**
     * Detects what metadata driver to use for the supplied directory.
<<<<<<< HEAD
=======
     *
     * @return string|null A metadata driver short name, if one can be detected
>>>>>>> d0f6b98a
     */
    protected function detectMetadataDriver(string $dir, ContainerBuilder $container): ?string
    {
        $configPath = $this->getMappingResourceConfigDirectory();
        $extension = $this->getMappingResourceExtension();

        if (glob($dir.'/'.$configPath.'/*.'.$extension.'.xml', \GLOB_NOSORT)) {
            $driver = 'xml';
        } elseif (glob($dir.'/'.$configPath.'/*.'.$extension.'.yml', \GLOB_NOSORT)) {
            $driver = 'yml';
        } elseif (glob($dir.'/'.$configPath.'/*.'.$extension.'.php', \GLOB_NOSORT)) {
            $driver = 'php';
        } else {
            // add the closest existing directory as a resource
            $resource = $dir.'/'.$configPath;
            while (!is_dir($resource)) {
                $resource = \dirname($resource);
            }
            $container->fileExists($resource, false);

            if ($container->fileExists($dir.'/'.$this->getMappingObjectDefaultName(), false)) {
                return $this->detectMappingType($dir, $container);
            }

            return null;
        }
        $container->fileExists($dir.'/'.$configPath, false);

        return $driver;
    }

    /**
     * Detects what mapping type to use for the supplied directory.
     *
     * @return string A mapping type 'attribute' or 'annotation'
     */
    private function detectMappingType(string $directory, ContainerBuilder $container): string
    {
        if (\PHP_VERSION_ID < 80000) {
            return 'annotation';
        }

        $type = 'attribute';

        $glob = new GlobResource($directory, '*', true);
        $container->addResource($glob);

        foreach ($glob as $file) {
            $content = file_get_contents($file);

            if (preg_match('/^#\[.*Entity\b/m', $content)) {
                break;
            }
            if (preg_match('/^ \* @.*Entity\b/m', $content)) {
                $type = 'annotation';
                break;
            }
        }

        return $type;
    }

    /**
     * Loads a configured object manager metadata, query or result cache driver.
     *
     * @throws \InvalidArgumentException in case of unknown driver type
     */
    protected function loadObjectManagerCacheDriver(array $objectManager, ContainerBuilder $container, string $cacheName)
    {
        $this->loadCacheDriver($cacheName, $objectManager['name'], $objectManager[$cacheName.'_driver'], $container);
    }

    /**
     * Loads a cache driver.
     *
     * @throws \InvalidArgumentException
     */
    protected function loadCacheDriver(string $cacheName, string $objectManagerName, array $cacheDriver, ContainerBuilder $container): string
    {
        $cacheDriverServiceId = $this->getObjectManagerElementName($objectManagerName.'_'.$cacheName);

        switch ($cacheDriver['type']) {
            case 'service':
                $container->setAlias($cacheDriverServiceId, new Alias($cacheDriver['id'], false));

                return $cacheDriverServiceId;
            case 'memcached':
                $memcachedClass = !empty($cacheDriver['class']) ? $cacheDriver['class'] : '%'.$this->getObjectManagerElementName('cache.memcached.class').'%';
                $memcachedInstanceClass = !empty($cacheDriver['instance_class']) ? $cacheDriver['instance_class'] : '%'.$this->getObjectManagerElementName('cache.memcached_instance.class').'%';
                $memcachedHost = !empty($cacheDriver['host']) ? $cacheDriver['host'] : '%'.$this->getObjectManagerElementName('cache.memcached_host').'%';
                $memcachedPort = !empty($cacheDriver['port']) ? $cacheDriver['port'] : '%'.$this->getObjectManagerElementName('cache.memcached_port').'%';
                $cacheDef = new Definition($memcachedClass);
                $memcachedInstance = new Definition($memcachedInstanceClass);
                $memcachedInstance->addMethodCall('addServer', [
                    $memcachedHost, $memcachedPort,
                ]);
                $container->setDefinition($this->getObjectManagerElementName(sprintf('%s_memcached_instance', $objectManagerName)), $memcachedInstance);
                $cacheDef->addMethodCall('setMemcached', [new Reference($this->getObjectManagerElementName(sprintf('%s_memcached_instance', $objectManagerName)))]);
                break;
             case 'redis':
                $redisClass = !empty($cacheDriver['class']) ? $cacheDriver['class'] : '%'.$this->getObjectManagerElementName('cache.redis.class').'%';
                $redisInstanceClass = !empty($cacheDriver['instance_class']) ? $cacheDriver['instance_class'] : '%'.$this->getObjectManagerElementName('cache.redis_instance.class').'%';
                $redisHost = !empty($cacheDriver['host']) ? $cacheDriver['host'] : '%'.$this->getObjectManagerElementName('cache.redis_host').'%';
                $redisPort = !empty($cacheDriver['port']) ? $cacheDriver['port'] : '%'.$this->getObjectManagerElementName('cache.redis_port').'%';
                $cacheDef = new Definition($redisClass);
                $redisInstance = new Definition($redisInstanceClass);
                $redisInstance->addMethodCall('connect', [
                    $redisHost, $redisPort,
                ]);
                $container->setDefinition($this->getObjectManagerElementName(sprintf('%s_redis_instance', $objectManagerName)), $redisInstance);
                $cacheDef->addMethodCall('setRedis', [new Reference($this->getObjectManagerElementName(sprintf('%s_redis_instance', $objectManagerName)))]);
                break;
            case 'apc':
            case 'apcu':
            case 'array':
            case 'xcache':
            case 'wincache':
            case 'zenddata':
                $cacheDef = new Definition('%'.$this->getObjectManagerElementName(sprintf('cache.%s.class', $cacheDriver['type'])).'%');
                break;
            default:
                throw new \InvalidArgumentException(sprintf('"%s" is an unrecognized Doctrine cache driver.', $cacheDriver['type']));
        }

        $cacheDef->setPublic(false);

        if (!isset($cacheDriver['namespace'])) {
            // generate a unique namespace for the given application
            if ($container->hasParameter('cache.prefix.seed')) {
                $seed = $container->getParameterBag()->resolveValue($container->getParameter('cache.prefix.seed'));
            } else {
                $seed = '_'.$container->getParameter('kernel.project_dir');
                $seed .= '.'.$container->getParameter('kernel.container_class');
            }

            $namespace = 'sf_'.$this->getMappingResourceExtension().'_'.$objectManagerName.'_'.ContainerBuilder::hash($seed);

            $cacheDriver['namespace'] = $namespace;
        }

        $cacheDef->addMethodCall('setNamespace', [$cacheDriver['namespace']]);

        $container->setDefinition($cacheDriverServiceId, $cacheDef);

        return $cacheDriverServiceId;
    }

    /**
     * Returns a modified version of $managerConfigs.
     *
     * The manager called $autoMappedManager will map all bundles that are not mapped by other managers.
     */
    protected function fixManagersAutoMappings(array $managerConfigs, array $bundles): array
    {
        if ($autoMappedManager = $this->validateAutoMapping($managerConfigs)) {
            foreach (array_keys($bundles) as $bundle) {
                foreach ($managerConfigs as $manager) {
                    if (isset($manager['mappings'][$bundle])) {
                        continue 2;
                    }
                }
                $managerConfigs[$autoMappedManager]['mappings'][$bundle] = [
                    'mapping' => true,
                    'is_bundle' => true,
                ];
            }
            $managerConfigs[$autoMappedManager]['auto_mapping'] = false;
        }

        return $managerConfigs;
    }

    /**
     * Prefixes the relative dependency injection container path with the object manager prefix.
     *
     * @example $name is 'entity_manager' then the result would be 'doctrine.orm.entity_manager'
     */
    abstract protected function getObjectManagerElementName(string $name): string;

    /**
     * Noun that describes the mapped objects such as Entity or Document.
     *
     * Will be used for autodetection of persistent objects directory.
     */
    abstract protected function getMappingObjectDefaultName(): string;

    /**
     * Relative path from the bundle root to the directory where mapping files reside.
     */
    abstract protected function getMappingResourceConfigDirectory(): string;

    /**
     * Extension used by the mapping files.
     */
    abstract protected function getMappingResourceExtension(): string;

    /**
     * The class name used by the various mapping drivers.
     */
    abstract protected function getMetadataDriverClass(string $driverType): string;

    /**
     * Search for a manager that is declared as 'auto_mapping' = true.
     *
     * @throws \LogicException
     */
    private function validateAutoMapping(array $managerConfigs): ?string
    {
        $autoMappedManager = null;
        foreach ($managerConfigs as $name => $manager) {
            if (!$manager['auto_mapping']) {
                continue;
            }

            if (null !== $autoMappedManager) {
                throw new \LogicException(sprintf('You cannot enable "auto_mapping" on more than one manager at the same time (found in "%s" and "%s"").', $autoMappedManager, $name));
            }

            $autoMappedManager = $name;
        }

        return $autoMappedManager;
    }
}<|MERGE_RESOLUTION|>--- conflicted
+++ resolved
@@ -241,11 +241,6 @@
 
     /**
      * Detects what metadata driver to use for the supplied directory.
-<<<<<<< HEAD
-=======
-     *
-     * @return string|null A metadata driver short name, if one can be detected
->>>>>>> d0f6b98a
      */
     protected function detectMetadataDriver(string $dir, ContainerBuilder $container): ?string
     {
@@ -284,10 +279,6 @@
      */
     private function detectMappingType(string $directory, ContainerBuilder $container): string
     {
-        if (\PHP_VERSION_ID < 80000) {
-            return 'annotation';
-        }
-
         $type = 'attribute';
 
         $glob = new GlobResource($directory, '*', true);
