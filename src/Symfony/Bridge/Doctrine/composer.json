--- conflicted
+++ resolved
@@ -17,13 +17,7 @@
     ],
     "require": {
         "php": "^7.1.3",
-<<<<<<< HEAD
-        "doctrine/collections": "~1.0",
-        "doctrine/event-manager": "~1.0",
-        "doctrine/persistence": "~1.0",
-=======
         "doctrine/common": "~2.4@stable",
->>>>>>> 0cfbed1b
         "symfony/polyfill-ctype": "~1.8",
         "symfony/polyfill-mbstring": "~1.0"
     },
@@ -39,12 +33,9 @@
         "symfony/expression-language": "~3.4|~4.0",
         "symfony/validator": "~3.4|~4.0",
         "symfony/translation": "~3.4|~4.0",
-        "doctrine/annotations": "~1.0",
-        "doctrine/cache": "~1.6",
         "doctrine/data-fixtures": "1.0.*",
         "doctrine/dbal": "~2.4",
-        "doctrine/orm": "^2.4.5",
-        "doctrine/reflection": "~1.0"
+        "doctrine/orm": "^2.4.5"
     },
     "conflict": {
         "phpunit/phpunit": "<4.8.35|<5.4.3,>=5.0",
