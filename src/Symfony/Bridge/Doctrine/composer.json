--- conflicted
+++ resolved
@@ -41,14 +41,10 @@
         "doctrine/orm": ""
     },
     "autoload": {
-<<<<<<< HEAD
-        "psr-4": { "Symfony\\Bridge\\Doctrine\\": "" }
-=======
-        "psr-0": { "Symfony\\Bridge\\Doctrine\\": "" },
+        "psr-4": { "Symfony\\Bridge\\Doctrine\\": "" },
         "exclude-from-classmap": [
             "/Tests/"
         ]
->>>>>>> ebd55fcb
     },
     "minimum-stability": "dev",
     "extra": {
