--- conflicted
+++ resolved
@@ -45,13 +45,8 @@
         "symfony/var-dumper": "^5.4|^6.0|^7.0",
         "doctrine/collections": "^1.0|^2.0",
         "doctrine/data-fixtures": "^1.1",
-<<<<<<< HEAD
-        "doctrine/dbal": "^2.13.1|^3.0",
-        "doctrine/orm": "^2.15",
-=======
         "doctrine/dbal": "^2.13.1|^3|^4",
-        "doctrine/orm": "^2.12|^3",
->>>>>>> 73b272aa
+        "doctrine/orm": "^2.15|^3",
         "psr/log": "^1|^2|^3"
     },
     "conflict": {
