<?php

/*
 * This file is part of the Symfony package.
 *
 * (c) Fabien Potencier <fabien@symfony.com>
 *
 * For the full copyright and license information, please view the LICENSE
 * file that was distributed with this source code.
 */

namespace Symfony\Bridge\Doctrine\Tests\Fixtures;

use Doctrine\DBAL\Types\Types;
use Doctrine\ORM\Mapping\Column;
use Doctrine\ORM\Mapping\Entity;
use Doctrine\ORM\Mapping\Id;

#[Entity]
class GuidIdEntity
{
<<<<<<< HEAD
    #[Id, Column(type: 'guid')]
    protected $id;

    public function __construct($id)
    {
        $this->id = $id;
=======
    public function __construct(
        #[Id, Column(type: Types::GUID)]
        protected string $id,
    ) {
>>>>>>> 7074da9b
    }
}<|MERGE_RESOLUTION|>--- conflicted
+++ resolved
@@ -19,18 +19,9 @@
 #[Entity]
 class GuidIdEntity
 {
-<<<<<<< HEAD
-    #[Id, Column(type: 'guid')]
-    protected $id;
-
-    public function __construct($id)
-    {
-        $this->id = $id;
-=======
     public function __construct(
         #[Id, Column(type: Types::GUID)]
         protected string $id,
     ) {
->>>>>>> 7074da9b
     }
 }