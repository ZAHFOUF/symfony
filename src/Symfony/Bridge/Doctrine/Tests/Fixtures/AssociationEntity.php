--- conflicted
+++ resolved
@@ -16,24 +16,6 @@
 #[ORM\Entity]
 class AssociationEntity
 {
-<<<<<<< HEAD
-    /**
-     * @var int
-     */
-    #[ORM\Id, ORM\GeneratedValue, ORM\Column(type: 'integer')]
-    private $id;
-
-    /**
-     * @var \Symfony\Bridge\Doctrine\Tests\Fixtures\SingleIntIdEntity
-     */
-    #[ORM\ManyToOne(targetEntity: SingleIntIdEntity::class)]
-    public $single;
-
-    /**
-     * @var \Symfony\Bridge\Doctrine\Tests\Fixtures\CompositeIntIdEntity
-     */
-    #[ORM\ManyToOne(targetEntity: CompositeIntIdEntity::class)]
-=======
     #[ORM\Id, ORM\GeneratedValue, ORM\Column]
     private ?int $id = null;
 
@@ -41,7 +23,6 @@
     public ?SingleIntIdEntity $single = null;
 
     #[ORM\ManyToOne]
->>>>>>> 7074da9b
     #[ORM\JoinColumn(name: 'composite_id1', referencedColumnName: 'id1')]
     #[ORM\JoinColumn(name: 'composite_id2', referencedColumnName: 'id2')]
     public ?CompositeIntIdEntity $composite = null;
