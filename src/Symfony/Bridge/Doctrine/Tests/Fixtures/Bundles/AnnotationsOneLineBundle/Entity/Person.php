--- conflicted
+++ resolved
@@ -18,18 +18,6 @@
 #[Entity]
 class Person
 {
-<<<<<<< HEAD
-    #[Id, Column(type: 'integer')]
-    protected $id;
-
-    #[Column(type: 'string')]
-    public $name;
-
-    public function __construct($id, $name)
-    {
-        $this->id = $id;
-        $this->name = $name;
-=======
     public function __construct(
         #[Id, Column]
         protected int $id,
@@ -37,7 +25,6 @@
         #[Column]
         public string $name,
     ) {
->>>>>>> 7074da9b
     }
 
     public function __toString(): string
