--- conflicted
+++ resolved
@@ -180,263 +180,6 @@
         );
     }
 
-<<<<<<< HEAD
-=======
-    /**
-     * @group legacy
-     */
-    public function testProcessEventSubscribersWithMultipleConnections()
-    {
-        $container = $this->createBuilder(true);
-
-        $container->setParameter('connection_param', 'second');
-
-        $container
-            ->register('a', 'stdClass')
-            ->addTag('doctrine.event_subscriber', [
-                'event' => 'onFlush',
-            ])
-        ;
-
-        $container
-            ->register('b', 'stdClass')
-            ->addTag('doctrine.event_subscriber', [
-                'event' => 'onFlush',
-                'connection' => 'default',
-            ])
-        ;
-
-        $container
-            ->register('c', 'stdClass')
-            ->addTag('doctrine.event_subscriber', [
-                'event' => 'onFlush',
-                'connection' => 'second',
-            ])
-        ;
-
-        $container
-            ->register('d', 'stdClass')
-            ->addTag('doctrine.event_subscriber', [
-                'event' => 'onFlush',
-                'connection' => '%connection_param%',
-            ])
-        ;
-
-        $this->expectDeprecation('Since symfony/doctrine-bridge 6.3: Registering "d" as a Doctrine subscriber is deprecated. Register it as a listener instead, using e.g. the #[AsDoctrineListener] attribute.');
-        $this->process($container);
-
-        $eventManagerDef = $container->getDefinition('doctrine.dbal.default_connection.event_manager');
-
-        // first connection
-        $this->assertEquals(
-            [
-                'a',
-                'b',
-            ],
-            $eventManagerDef->getArgument(1)
-        );
-
-        $serviceLocatorDef = $container->getDefinition((string) $eventManagerDef->getArgument(0));
-        $this->assertSame(ServiceLocator::class, $serviceLocatorDef->getClass());
-        $this->assertEquals(
-            [
-                'a' => new ServiceClosureArgument(new Reference('a')),
-                'b' => new ServiceClosureArgument(new Reference('b')),
-            ],
-            $serviceLocatorDef->getArgument(0)
-        );
-
-        $eventManagerDef = $container->getDefinition('doctrine.dbal.second_connection.event_manager');
-
-        // second connection
-        $this->assertEquals(
-            [
-                'a',
-                'c',
-                'd',
-            ],
-            $eventManagerDef->getArgument(1)
-        );
-
-        $serviceLocatorDef = $container->getDefinition((string) $eventManagerDef->getArgument(0));
-        $this->assertSame(ServiceLocator::class, $serviceLocatorDef->getClass());
-        $this->assertEquals(
-            [
-                'a' => new ServiceClosureArgument(new Reference('a')),
-                'c' => new ServiceClosureArgument(new Reference('c')),
-                'd' => new ServiceClosureArgument(new Reference('d')),
-            ],
-            $serviceLocatorDef->getArgument(0)
-        );
-    }
-
-    /**
-     * @group legacy
-     */
-    public function testProcessEventSubscribersWithPriorities()
-    {
-        $container = $this->createBuilder();
-
-        $container
-            ->register('a', 'stdClass')
-            ->addTag('doctrine.event_subscriber')
-        ;
-        $container
-            ->register('b', 'stdClass')
-            ->addTag('doctrine.event_subscriber', [
-                'priority' => 5,
-            ])
-        ;
-        $container
-            ->register('c', 'stdClass')
-            ->addTag('doctrine.event_subscriber', [
-                'priority' => 10,
-            ])
-        ;
-        $container
-            ->register('d', 'stdClass')
-            ->addTag('doctrine.event_subscriber', [
-                'priority' => 10,
-            ])
-        ;
-        $container
-            ->register('e', 'stdClass')
-            ->addTag('doctrine.event_subscriber', [
-                'priority' => 10,
-            ])
-        ;
-
-        $this->expectDeprecation('Since symfony/doctrine-bridge 6.3: Registering "d" as a Doctrine subscriber is deprecated. Register it as a listener instead, using e.g. the #[AsDoctrineListener] attribute.');
-        $this->process($container);
-
-        $eventManagerDef = $container->getDefinition('doctrine.dbal.default_connection.event_manager');
-
-        $this->assertEquals(
-            [
-                'c',
-                'd',
-                'e',
-                'b',
-                'a',
-            ],
-            $eventManagerDef->getArgument(1)
-        );
-
-        $serviceLocatorDef = $container->getDefinition((string) $eventManagerDef->getArgument(0));
-        $this->assertSame(ServiceLocator::class, $serviceLocatorDef->getClass());
-        $this->assertEquals(
-            [
-                'a' => new ServiceClosureArgument(new Reference('a')),
-                'b' => new ServiceClosureArgument(new Reference('b')),
-                'c' => new ServiceClosureArgument(new Reference('c')),
-                'd' => new ServiceClosureArgument(new Reference('d')),
-                'e' => new ServiceClosureArgument(new Reference('e')),
-            ],
-            $serviceLocatorDef->getArgument(0)
-        );
-    }
-
-    /**
-     * @group legacy
-     */
-    public function testProcessEventSubscribersAndListenersWithPriorities()
-    {
-        $container = $this->createBuilder();
-
-        $container
-            ->register('a', 'stdClass')
-            ->addTag('doctrine.event_subscriber')
-        ;
-        $container
-            ->register('b', 'stdClass')
-            ->addTag('doctrine.event_subscriber', [
-                'priority' => 5,
-            ])
-        ;
-        $container
-            ->register('c', 'stdClass')
-            ->addTag('doctrine.event_subscriber', [
-                'priority' => 10,
-            ])
-        ;
-        $container
-            ->register('d', 'stdClass')
-            ->addTag('doctrine.event_subscriber', [
-                'priority' => 10,
-            ])
-        ;
-        $container
-            ->register('e', 'stdClass')
-            ->addTag('doctrine.event_subscriber', [
-                'priority' => 10,
-            ])
-        ;
-        $container
-            ->register('f', 'stdClass')
-            ->addTag('doctrine.event_listener', [
-                'event' => 'bar',
-            ])
-            ->addTag('doctrine.event_listener', [
-                'event' => 'foo',
-                'priority' => -5,
-            ])
-            ->addTag('doctrine.event_listener', [
-                'event' => 'foo_bar',
-                'priority' => 3,
-            ])
-        ;
-        $container
-            ->register('g', 'stdClass')
-            ->addTag('doctrine.event_listener', [
-                'event' => 'foo',
-            ])
-        ;
-        $container
-            ->register('h', 'stdClass')
-            ->addTag('doctrine.event_listener', [
-                'event' => 'foo_bar',
-                'priority' => 4,
-            ])
-        ;
-
-        $this->expectDeprecation('Since symfony/doctrine-bridge 6.3: Registering "d" as a Doctrine subscriber is deprecated. Register it as a listener instead, using e.g. the #[AsDoctrineListener] attribute.');
-        $this->process($container);
-
-        $eventManagerDef = $container->getDefinition('doctrine.dbal.default_connection.event_manager');
-
-        $this->assertEquals(
-            [
-                'c',
-                'd',
-                'e',
-                'b',
-                [['foo_bar'], 'h'],
-                [['foo_bar'], 'f'],
-                'a',
-                [['bar'], 'f'],
-                [['foo'], 'g'],
-                [['foo'], 'f'],
-            ],
-            $eventManagerDef->getArgument(1)
-        );
-
-        $serviceLocatorDef = $container->getDefinition((string) $eventManagerDef->getArgument(0));
-        $this->assertSame(ServiceLocator::class, $serviceLocatorDef->getClass());
-        $this->assertEquals(
-            [
-                'a' => new ServiceClosureArgument(new Reference('a')),
-                'b' => new ServiceClosureArgument(new Reference('b')),
-                'c' => new ServiceClosureArgument(new Reference('c')),
-                'd' => new ServiceClosureArgument(new Reference('d')),
-                'e' => new ServiceClosureArgument(new Reference('e')),
-                'f' => new ServiceClosureArgument(new Reference('f')),
-                'g' => new ServiceClosureArgument(new Reference('g')),
-                'h' => new ServiceClosureArgument(new Reference('h')),
-            ],
-            $serviceLocatorDef->getArgument(0)
-        );
-    }
-
     public function testSubscribersAreSkippedIfListenerDefinedForSameDefinition()
     {
         $container = $this->createBuilder();
@@ -473,7 +216,6 @@
         );
     }
 
->>>>>>> 61416567
     public function testProcessNoTaggedServices()
     {
         $container = $this->createBuilder(true);
