--- conflicted
+++ resolved
@@ -11,11 +11,7 @@
 
 namespace Symfony\Bridge\Doctrine\Tests\Security\User;
 
-<<<<<<< HEAD
-use Doctrine\ORM\EntityRepository;
-=======
 use Doctrine\Common\Persistence\ObjectRepository;
->>>>>>> bf406da7
 use Doctrine\ORM\Tools\SchemaTool;
 use PHPUnit\Framework\TestCase;
 use Symfony\Bridge\Doctrine\Security\User\EntityUserProvider;
@@ -170,11 +166,7 @@
     public function testLoadUserByUserNameShouldDeclineInvalidInterface()
     {
         $this->expectException('InvalidArgumentException');
-<<<<<<< HEAD
-        $repository = $this->getMockBuilder(EntityRepository::class)->disableOriginalConstructor()->getMock();
-=======
         $repository = $this->createMock(ObjectRepository::class);
->>>>>>> bf406da7
 
         $provider = new EntityUserProvider(
             $this->getManager($this->getObjectManager($repository)),
