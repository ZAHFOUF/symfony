<?php

/*
 * This file is part of the Symfony package.
 *
 * (c) Fabien Potencier <fabien@symfony.com>
 *
 * For the full copyright and license information, please view the LICENSE
 * file that was distributed with this source code.
 */

namespace Symfony\Component\HttpFoundation;

use Symfony\Component\HttpFoundation\Exception\ConflictingHeadersException;
use Symfony\Component\HttpFoundation\Exception\JsonException;
use Symfony\Component\HttpFoundation\Exception\SessionNotFoundException;
use Symfony\Component\HttpFoundation\Exception\SuspiciousOperationException;
use Symfony\Component\HttpFoundation\Session\SessionInterface;

// Help opcache.preload discover always-needed symbols
class_exists(AcceptHeader::class);
class_exists(FileBag::class);
class_exists(HeaderBag::class);
class_exists(HeaderUtils::class);
class_exists(InputBag::class);
class_exists(ParameterBag::class);
class_exists(ServerBag::class);

/**
 * Request represents an HTTP request.
 *
 * The methods dealing with URL accept / return a raw path (% encoded):
 *   * getBasePath
 *   * getBaseUrl
 *   * getPathInfo
 *   * getRequestUri
 *   * getUri
 *   * getUriForPath
 *
 * @author Fabien Potencier <fabien@symfony.com>
 */
class Request
{
    public const HEADER_FORWARDED = 0b000001; // When using RFC 7239
    public const HEADER_X_FORWARDED_FOR = 0b000010;
    public const HEADER_X_FORWARDED_HOST = 0b000100;
    public const HEADER_X_FORWARDED_PROTO = 0b001000;
    public const HEADER_X_FORWARDED_PORT = 0b010000;
    public const HEADER_X_FORWARDED_PREFIX = 0b100000;

    public const HEADER_X_FORWARDED_AWS_ELB = 0b0011010; // AWS ELB doesn't send X-Forwarded-Host
    public const HEADER_X_FORWARDED_TRAEFIK = 0b0111110; // All "X-Forwarded-*" headers sent by Traefik reverse proxy

    public const METHOD_HEAD = 'HEAD';
    public const METHOD_GET = 'GET';
    public const METHOD_POST = 'POST';
    public const METHOD_PUT = 'PUT';
    public const METHOD_PATCH = 'PATCH';
    public const METHOD_DELETE = 'DELETE';
    public const METHOD_PURGE = 'PURGE';
    public const METHOD_OPTIONS = 'OPTIONS';
    public const METHOD_TRACE = 'TRACE';
    public const METHOD_CONNECT = 'CONNECT';

    /**
     * @var string[]
     */
    protected static array $trustedProxies = [];

    /**
     * @var string[]
     */
    protected static array $trustedHostPatterns = [];

    /**
     * @var string[]
     */
    protected static array $trustedHosts = [];

    protected static bool $httpMethodParameterOverride = false;

    /**
     * Custom parameters.
     */
    public ParameterBag $attributes;

    /**
     * Request body parameters ($_POST).
     *
     * @see getPayload() for portability between content types
     */
    public InputBag $request;

    /**
     * Query string parameters ($_GET).
     */
    public InputBag $query;

    /**
     * Server and execution environment parameters ($_SERVER).
     */
    public ServerBag $server;

    /**
     * Uploaded files ($_FILES).
     */
    public FileBag $files;

    /**
     * Cookies ($_COOKIE).
     */
    public InputBag $cookies;

    /**
     * Headers (taken from the $_SERVER).
     */
    public HeaderBag $headers;

    /**
     * @var string|resource|false|null
     */
    protected $content;

    /**
     * @var string[]|null
     */
    protected ?array $languages = null;

    /**
     * @var string[]|null
     */
    protected ?array $charsets = null;

    /**
     * @var string[]|null
     */
    protected ?array $encodings = null;

    /**
     * @var string[]|null
     */
    protected ?array $acceptableContentTypes = null;

    protected ?string $pathInfo = null;
    protected ?string $requestUri = null;
    protected ?string $baseUrl = null;
    protected ?string $basePath = null;
    protected ?string $method = null;
    protected ?string $format = null;
    protected SessionInterface|\Closure|null $session = null;
    protected ?string $locale = null;
    protected string $defaultLocale = 'en';

    /**
     * @var array<string, string[]>|null
     */
    protected static ?array $formats = null;

    protected static ?\Closure $requestFactory = null;

    private ?string $preferredFormat = null;

    private bool $isHostValid = true;
    private bool $isForwardedValid = true;
    private bool $isSafeContentPreferred;

    private array $trustedValuesCache = [];

    private static int $trustedHeaderSet = -1;

    private const FORWARDED_PARAMS = [
        self::HEADER_X_FORWARDED_FOR => 'for',
        self::HEADER_X_FORWARDED_HOST => 'host',
        self::HEADER_X_FORWARDED_PROTO => 'proto',
        self::HEADER_X_FORWARDED_PORT => 'host',
    ];

    /**
     * Names for headers that can be trusted when
     * using trusted proxies.
     *
     * The FORWARDED header is the standard as of rfc7239.
     *
     * The other headers are non-standard, but widely used
     * by popular reverse proxies (like Apache mod_proxy or Amazon EC2).
     */
    private const TRUSTED_HEADERS = [
        self::HEADER_FORWARDED => 'FORWARDED',
        self::HEADER_X_FORWARDED_FOR => 'X_FORWARDED_FOR',
        self::HEADER_X_FORWARDED_HOST => 'X_FORWARDED_HOST',
        self::HEADER_X_FORWARDED_PROTO => 'X_FORWARDED_PROTO',
        self::HEADER_X_FORWARDED_PORT => 'X_FORWARDED_PORT',
        self::HEADER_X_FORWARDED_PREFIX => 'X_FORWARDED_PREFIX',
    ];

    /** @var bool */
    private $isIisRewrite = false;

    /**
     * @param array                $query      The GET parameters
     * @param array                $request    The POST parameters
     * @param array                $attributes The request attributes (parameters parsed from the PATH_INFO, ...)
     * @param array                $cookies    The COOKIE parameters
     * @param array                $files      The FILES parameters
     * @param array                $server     The SERVER parameters
     * @param string|resource|null $content    The raw body data
     */
    public function __construct(array $query = [], array $request = [], array $attributes = [], array $cookies = [], array $files = [], array $server = [], $content = null)
    {
        $this->initialize($query, $request, $attributes, $cookies, $files, $server, $content);
    }

    /**
     * Sets the parameters for this request.
     *
     * This method also re-initializes all properties.
     *
     * @param array                $query      The GET parameters
     * @param array                $request    The POST parameters
     * @param array                $attributes The request attributes (parameters parsed from the PATH_INFO, ...)
     * @param array                $cookies    The COOKIE parameters
     * @param array                $files      The FILES parameters
     * @param array                $server     The SERVER parameters
     * @param string|resource|null $content    The raw body data
     */
    public function initialize(array $query = [], array $request = [], array $attributes = [], array $cookies = [], array $files = [], array $server = [], $content = null): void
    {
        $this->request = new InputBag($request);
        $this->query = new InputBag($query);
        $this->attributes = new ParameterBag($attributes);
        $this->cookies = new InputBag($cookies);
        $this->files = new FileBag($files);
        $this->server = new ServerBag($server);
        $this->headers = new HeaderBag($this->server->getHeaders());

        $this->content = $content;
        $this->languages = null;
        $this->charsets = null;
        $this->encodings = null;
        $this->acceptableContentTypes = null;
        $this->pathInfo = null;
        $this->requestUri = null;
        $this->baseUrl = null;
        $this->basePath = null;
        $this->method = null;
        $this->format = null;
    }

    /**
     * Creates a new request with values from PHP's super globals.
     */
    public static function createFromGlobals(): static
    {
        $request = self::createRequestFromFactory($_GET, $_POST, [], $_COOKIE, $_FILES, $_SERVER);

        if (str_starts_with($request->headers->get('CONTENT_TYPE', ''), 'application/x-www-form-urlencoded')
            && \in_array(strtoupper($request->server->get('REQUEST_METHOD', 'GET')), ['PUT', 'DELETE', 'PATCH'], true)
        ) {
            parse_str($request->getContent(), $data);
            $request->request = new InputBag($data);
        }

        return $request;
    }

    /**
     * Creates a Request based on a given URI and configuration.
     *
     * The information contained in the URI always take precedence
     * over the other information (server and parameters).
     *
     * @param string               $uri        The URI
     * @param string               $method     The HTTP method
     * @param array                $parameters The query (GET) or request (POST) parameters
     * @param array                $cookies    The request cookies ($_COOKIE)
     * @param array                $files      The request files ($_FILES)
     * @param array                $server     The server parameters ($_SERVER)
     * @param string|resource|null $content    The raw body data
     */
    public static function create(string $uri, string $method = 'GET', array $parameters = [], array $cookies = [], array $files = [], array $server = [], $content = null): static
    {
        $server = array_replace([
            'SERVER_NAME' => 'localhost',
            'SERVER_PORT' => 80,
            'HTTP_HOST' => 'localhost',
            'HTTP_USER_AGENT' => 'Symfony',
            'HTTP_ACCEPT' => 'text/html,application/xhtml+xml,application/xml;q=0.9,*/*;q=0.8',
            'HTTP_ACCEPT_LANGUAGE' => 'en-us,en;q=0.5',
            'HTTP_ACCEPT_CHARSET' => 'ISO-8859-1,utf-8;q=0.7,*;q=0.7',
            'REMOTE_ADDR' => '127.0.0.1',
            'SCRIPT_NAME' => '',
            'SCRIPT_FILENAME' => '',
            'SERVER_PROTOCOL' => 'HTTP/1.1',
            'REQUEST_TIME' => time(),
            'REQUEST_TIME_FLOAT' => microtime(true),
        ], $server);

        $server['PATH_INFO'] = '';
        $server['REQUEST_METHOD'] = strtoupper($method);

<<<<<<< HEAD
        $components = parse_url($uri);
        if (false === $components) {
            throw new \InvalidArgumentException(sprintf('Malformed URI "%s".', $uri));
=======
        if (false === ($components = parse_url($uri)) && '/' === ($uri[0] ?? '')) {
            trigger_deprecation('symfony/http-foundation', '6.3', 'Calling "%s()" with an invalid URI is deprecated.', __METHOD__);
            $components = parse_url($uri.'#');
            unset($components['fragment']);
>>>>>>> e4863db2
        }

        if (isset($components['host'])) {
            $server['SERVER_NAME'] = $components['host'];
            $server['HTTP_HOST'] = $components['host'];
        }

        if (isset($components['scheme'])) {
            if ('https' === $components['scheme']) {
                $server['HTTPS'] = 'on';
                $server['SERVER_PORT'] = 443;
            } else {
                unset($server['HTTPS']);
                $server['SERVER_PORT'] = 80;
            }
        }

        if (isset($components['port'])) {
            $server['SERVER_PORT'] = $components['port'];
            $server['HTTP_HOST'] .= ':'.$components['port'];
        }

        if (isset($components['user'])) {
            $server['PHP_AUTH_USER'] = $components['user'];
        }

        if (isset($components['pass'])) {
            $server['PHP_AUTH_PW'] = $components['pass'];
        }

        if (!isset($components['path'])) {
            $components['path'] = '/';
        }

        switch (strtoupper($method)) {
            case 'POST':
            case 'PUT':
            case 'DELETE':
                if (!isset($server['CONTENT_TYPE'])) {
                    $server['CONTENT_TYPE'] = 'application/x-www-form-urlencoded';
                }
                // no break
            case 'PATCH':
                $request = $parameters;
                $query = [];
                break;
            default:
                $request = [];
                $query = $parameters;
                break;
        }

        $queryString = '';
        if (isset($components['query'])) {
            parse_str(html_entity_decode($components['query']), $qs);

            if ($query) {
                $query = array_replace($qs, $query);
                $queryString = http_build_query($query, '', '&');
            } else {
                $query = $qs;
                $queryString = $components['query'];
            }
        } elseif ($query) {
            $queryString = http_build_query($query, '', '&');
        }

        $server['REQUEST_URI'] = $components['path'].('' !== $queryString ? '?'.$queryString : '');
        $server['QUERY_STRING'] = $queryString;

        return self::createRequestFromFactory($query, $request, [], $cookies, $files, $server, $content);
    }

    /**
     * Sets a callable able to create a Request instance.
     *
     * This is mainly useful when you need to override the Request class
     * to keep BC with an existing system. It should not be used for any
     * other purpose.
     */
    public static function setFactory(?callable $callable): void
    {
        self::$requestFactory = null === $callable ? null : $callable(...);
    }

    /**
     * Clones a request and overrides some of its parameters.
     *
     * @param array|null $query      The GET parameters
     * @param array|null $request    The POST parameters
     * @param array|null $attributes The request attributes (parameters parsed from the PATH_INFO, ...)
     * @param array|null $cookies    The COOKIE parameters
     * @param array|null $files      The FILES parameters
     * @param array|null $server     The SERVER parameters
     */
    public function duplicate(?array $query = null, ?array $request = null, ?array $attributes = null, ?array $cookies = null, ?array $files = null, ?array $server = null): static
    {
        $dup = clone $this;
        if (null !== $query) {
            $dup->query = new InputBag($query);
        }
        if (null !== $request) {
            $dup->request = new InputBag($request);
        }
        if (null !== $attributes) {
            $dup->attributes = new ParameterBag($attributes);
        }
        if (null !== $cookies) {
            $dup->cookies = new InputBag($cookies);
        }
        if (null !== $files) {
            $dup->files = new FileBag($files);
        }
        if (null !== $server) {
            $dup->server = new ServerBag($server);
            $dup->headers = new HeaderBag($dup->server->getHeaders());
        }
        $dup->languages = null;
        $dup->charsets = null;
        $dup->encodings = null;
        $dup->acceptableContentTypes = null;
        $dup->pathInfo = null;
        $dup->requestUri = null;
        $dup->baseUrl = null;
        $dup->basePath = null;
        $dup->method = null;
        $dup->format = null;

        if (!$dup->get('_format') && $this->get('_format')) {
            $dup->attributes->set('_format', $this->get('_format'));
        }

        if (!$dup->getRequestFormat(null)) {
            $dup->setRequestFormat($this->getRequestFormat(null));
        }

        return $dup;
    }

    /**
     * Clones the current request.
     *
     * Note that the session is not cloned as duplicated requests
     * are most of the time sub-requests of the main one.
     */
    public function __clone()
    {
        $this->query = clone $this->query;
        $this->request = clone $this->request;
        $this->attributes = clone $this->attributes;
        $this->cookies = clone $this->cookies;
        $this->files = clone $this->files;
        $this->server = clone $this->server;
        $this->headers = clone $this->headers;
    }

    public function __toString(): string
    {
        $content = $this->getContent();

        $cookieHeader = '';
        $cookies = [];

        foreach ($this->cookies as $k => $v) {
            $cookies[] = \is_array($v) ? http_build_query([$k => $v], '', '; ', \PHP_QUERY_RFC3986) : "$k=$v";
        }

        if ($cookies) {
            $cookieHeader = 'Cookie: '.implode('; ', $cookies)."\r\n";
        }

        return
            sprintf('%s %s %s', $this->getMethod(), $this->getRequestUri(), $this->server->get('SERVER_PROTOCOL'))."\r\n".
            $this->headers.
            $cookieHeader."\r\n".
            $content;
    }

    /**
     * Overrides the PHP global variables according to this request instance.
     *
     * It overrides $_GET, $_POST, $_REQUEST, $_SERVER, $_COOKIE.
     * $_FILES is never overridden, see rfc1867
     */
    public function overrideGlobals(): void
    {
        $this->server->set('QUERY_STRING', static::normalizeQueryString(http_build_query($this->query->all(), '', '&')));

        $_GET = $this->query->all();
        $_POST = $this->request->all();
        $_SERVER = $this->server->all();
        $_COOKIE = $this->cookies->all();

        foreach ($this->headers->all() as $key => $value) {
            $key = strtoupper(str_replace('-', '_', $key));
            if (\in_array($key, ['CONTENT_TYPE', 'CONTENT_LENGTH', 'CONTENT_MD5'], true)) {
                $_SERVER[$key] = implode(', ', $value);
            } else {
                $_SERVER['HTTP_'.$key] = implode(', ', $value);
            }
        }

        $request = ['g' => $_GET, 'p' => $_POST, 'c' => $_COOKIE];

        $requestOrder = \ini_get('request_order') ?: \ini_get('variables_order');
        $requestOrder = preg_replace('#[^cgp]#', '', strtolower($requestOrder)) ?: 'gp';

        $_REQUEST = [[]];

        foreach (str_split($requestOrder) as $order) {
            $_REQUEST[] = $request[$order];
        }

        $_REQUEST = array_merge(...$_REQUEST);
    }

    /**
     * Sets a list of trusted proxies.
     *
     * You should only list the reverse proxies that you manage directly.
     *
     * @param array $proxies          A list of trusted proxies, the string 'REMOTE_ADDR' will be replaced with $_SERVER['REMOTE_ADDR']
     * @param int   $trustedHeaderSet A bit field of Request::HEADER_*, to set which headers to trust from your proxies
     */
    public static function setTrustedProxies(array $proxies, int $trustedHeaderSet): void
    {
        self::$trustedProxies = array_reduce($proxies, function ($proxies, $proxy) {
            if ('REMOTE_ADDR' !== $proxy) {
                $proxies[] = $proxy;
            } elseif (isset($_SERVER['REMOTE_ADDR'])) {
                $proxies[] = $_SERVER['REMOTE_ADDR'];
            }

            return $proxies;
        }, []);
        self::$trustedHeaderSet = $trustedHeaderSet;
    }

    /**
     * Gets the list of trusted proxies.
     *
     * @return string[]
     */
    public static function getTrustedProxies(): array
    {
        return self::$trustedProxies;
    }

    /**
     * Gets the set of trusted headers from trusted proxies.
     *
     * @return int A bit field of Request::HEADER_* that defines which headers are trusted from your proxies
     */
    public static function getTrustedHeaderSet(): int
    {
        return self::$trustedHeaderSet;
    }

    /**
     * Sets a list of trusted host patterns.
     *
     * You should only list the hosts you manage using regexs.
     *
     * @param array $hostPatterns A list of trusted host patterns
     */
    public static function setTrustedHosts(array $hostPatterns): void
    {
        self::$trustedHostPatterns = array_map(fn ($hostPattern) => sprintf('{%s}i', $hostPattern), $hostPatterns);
        // we need to reset trusted hosts on trusted host patterns change
        self::$trustedHosts = [];
    }

    /**
     * Gets the list of trusted host patterns.
     *
     * @return string[]
     */
    public static function getTrustedHosts(): array
    {
        return self::$trustedHostPatterns;
    }

    /**
     * Normalizes a query string.
     *
     * It builds a normalized query string, where keys/value pairs are alphabetized,
     * have consistent escaping and unneeded delimiters are removed.
     */
    public static function normalizeQueryString(?string $qs): string
    {
        if ('' === ($qs ?? '')) {
            return '';
        }

        $qs = HeaderUtils::parseQuery($qs);
        ksort($qs);

        return http_build_query($qs, '', '&', \PHP_QUERY_RFC3986);
    }

    /**
     * Enables support for the _method request parameter to determine the intended HTTP method.
     *
     * Be warned that enabling this feature might lead to CSRF issues in your code.
     * Check that you are using CSRF tokens when required.
     * If the HTTP method parameter override is enabled, an html-form with method "POST" can be altered
     * and used to send a "PUT" or "DELETE" request via the _method request parameter.
     * If these methods are not protected against CSRF, this presents a possible vulnerability.
     *
     * The HTTP method can only be overridden when the real HTTP method is POST.
     */
    public static function enableHttpMethodParameterOverride(): void
    {
        self::$httpMethodParameterOverride = true;
    }

    /**
     * Checks whether support for the _method request parameter is enabled.
     */
    public static function getHttpMethodParameterOverride(): bool
    {
        return self::$httpMethodParameterOverride;
    }

    /**
     * Gets a "parameter" value from any bag.
     *
     * This method is mainly useful for libraries that want to provide some flexibility. If you don't need the
     * flexibility in controllers, it is better to explicitly get request parameters from the appropriate
     * public property instead (attributes, query, request).
     *
     * Order of precedence: PATH (routing placeholders or custom attributes), GET, POST
     *
     * @internal use explicit input sources instead
     */
    public function get(string $key, mixed $default = null): mixed
    {
        if ($this !== $result = $this->attributes->get($key, $this)) {
            return $result;
        }

        if ($this->query->has($key)) {
            return $this->query->all()[$key];
        }

        if ($this->request->has($key)) {
            return $this->request->all()[$key];
        }

        return $default;
    }

    /**
     * Gets the Session.
     *
     * @throws SessionNotFoundException When session is not set properly
     */
    public function getSession(): SessionInterface
    {
        $session = $this->session;
        if (!$session instanceof SessionInterface && null !== $session) {
            $this->setSession($session = $session());
        }

        if (null === $session) {
            throw new SessionNotFoundException('Session has not been set.');
        }

        return $session;
    }

    /**
     * Whether the request contains a Session which was started in one of the
     * previous requests.
     */
    public function hasPreviousSession(): bool
    {
        // the check for $this->session avoids malicious users trying to fake a session cookie with proper name
        return $this->hasSession() && $this->cookies->has($this->getSession()->getName());
    }

    /**
     * Whether the request contains a Session object.
     *
     * This method does not give any information about the state of the session object,
     * like whether the session is started or not. It is just a way to check if this Request
     * is associated with a Session instance.
     *
     * @param bool $skipIfUninitialized When true, ignores factories injected by `setSessionFactory`
     */
    public function hasSession(bool $skipIfUninitialized = false): bool
    {
        return null !== $this->session && (!$skipIfUninitialized || $this->session instanceof SessionInterface);
    }

    public function setSession(SessionInterface $session): void
    {
        $this->session = $session;
    }

    /**
     * @internal
     *
     * @param callable(): SessionInterface $factory
     */
    public function setSessionFactory(callable $factory): void
    {
        $this->session = $factory(...);
    }

    /**
     * Returns the client IP addresses.
     *
     * In the returned array the most trusted IP address is first, and the
     * least trusted one last. The "real" client IP address is the last one,
     * but this is also the least trusted one. Trusted proxies are stripped.
     *
     * Use this method carefully; you should use getClientIp() instead.
     *
     * @see getClientIp()
     */
    public function getClientIps(): array
    {
        $ip = $this->server->get('REMOTE_ADDR');

        if (!$this->isFromTrustedProxy()) {
            return [$ip];
        }

        return $this->getTrustedValues(self::HEADER_X_FORWARDED_FOR, $ip) ?: [$ip];
    }

    /**
     * Returns the client IP address.
     *
     * This method can read the client IP address from the "X-Forwarded-For" header
     * when trusted proxies were set via "setTrustedProxies()". The "X-Forwarded-For"
     * header value is a comma+space separated list of IP addresses, the left-most
     * being the original client, and each successive proxy that passed the request
     * adding the IP address where it received the request from.
     *
     * If your reverse proxy uses a different header name than "X-Forwarded-For",
     * ("Client-Ip" for instance), configure it via the $trustedHeaderSet
     * argument of the Request::setTrustedProxies() method instead.
     *
     * @see getClientIps()
     * @see https://wikipedia.org/wiki/X-Forwarded-For
     */
    public function getClientIp(): ?string
    {
        $ipAddresses = $this->getClientIps();

        return $ipAddresses[0];
    }

    /**
     * Returns current script name.
     */
    public function getScriptName(): string
    {
        return $this->server->get('SCRIPT_NAME', $this->server->get('ORIG_SCRIPT_NAME', ''));
    }

    /**
     * Returns the path being requested relative to the executed script.
     *
     * The path info always starts with a /.
     *
     * Suppose this request is instantiated from /mysite on localhost:
     *
     *  * http://localhost/mysite              returns an empty string
     *  * http://localhost/mysite/about        returns '/about'
     *  * http://localhost/mysite/enco%20ded   returns '/enco%20ded'
     *  * http://localhost/mysite/about?var=1  returns '/about'
     *
     * @return string The raw path (i.e. not urldecoded)
     */
    public function getPathInfo(): string
    {
        return $this->pathInfo ??= $this->preparePathInfo();
    }

    /**
     * Returns the root path from which this request is executed.
     *
     * Suppose that an index.php file instantiates this request object:
     *
     *  * http://localhost/index.php         returns an empty string
     *  * http://localhost/index.php/page    returns an empty string
     *  * http://localhost/web/index.php     returns '/web'
     *  * http://localhost/we%20b/index.php  returns '/we%20b'
     *
     * @return string The raw path (i.e. not urldecoded)
     */
    public function getBasePath(): string
    {
        return $this->basePath ??= $this->prepareBasePath();
    }

    /**
     * Returns the root URL from which this request is executed.
     *
     * The base URL never ends with a /.
     *
     * This is similar to getBasePath(), except that it also includes the
     * script filename (e.g. index.php) if one exists.
     *
     * @return string The raw URL (i.e. not urldecoded)
     */
    public function getBaseUrl(): string
    {
        $trustedPrefix = '';

        // the proxy prefix must be prepended to any prefix being needed at the webserver level
        if ($this->isFromTrustedProxy() && $trustedPrefixValues = $this->getTrustedValues(self::HEADER_X_FORWARDED_PREFIX)) {
            $trustedPrefix = rtrim($trustedPrefixValues[0], '/');
        }

        return $trustedPrefix.$this->getBaseUrlReal();
    }

    /**
     * Returns the real base URL received by the webserver from which this request is executed.
     * The URL does not include trusted reverse proxy prefix.
     *
     * @return string The raw URL (i.e. not urldecoded)
     */
    private function getBaseUrlReal(): string
    {
        return $this->baseUrl ??= $this->prepareBaseUrl();
    }

    /**
     * Gets the request's scheme.
     */
    public function getScheme(): string
    {
        return $this->isSecure() ? 'https' : 'http';
    }

    /**
     * Returns the port on which the request is made.
     *
     * This method can read the client port from the "X-Forwarded-Port" header
     * when trusted proxies were set via "setTrustedProxies()".
     *
     * The "X-Forwarded-Port" header must contain the client port.
     *
     * @return int|string|null Can be a string if fetched from the server bag
     */
    public function getPort(): int|string|null
    {
        if ($this->isFromTrustedProxy() && $host = $this->getTrustedValues(self::HEADER_X_FORWARDED_PORT)) {
            $host = $host[0];
        } elseif ($this->isFromTrustedProxy() && $host = $this->getTrustedValues(self::HEADER_X_FORWARDED_HOST)) {
            $host = $host[0];
        } elseif (!$host = $this->headers->get('HOST')) {
            return $this->server->get('SERVER_PORT');
        }

        if ('[' === $host[0]) {
            $pos = strpos($host, ':', strrpos($host, ']'));
        } else {
            $pos = strrpos($host, ':');
        }

        if (false !== $pos && $port = substr($host, $pos + 1)) {
            return (int) $port;
        }

        return 'https' === $this->getScheme() ? 443 : 80;
    }

    /**
     * Returns the user.
     */
    public function getUser(): ?string
    {
        return $this->headers->get('PHP_AUTH_USER');
    }

    /**
     * Returns the password.
     */
    public function getPassword(): ?string
    {
        return $this->headers->get('PHP_AUTH_PW');
    }

    /**
     * Gets the user info.
     *
     * @return string|null A user name if any and, optionally, scheme-specific information about how to gain authorization to access the server
     */
    public function getUserInfo(): ?string
    {
        $userinfo = $this->getUser();

        $pass = $this->getPassword();
        if ('' != $pass) {
            $userinfo .= ":$pass";
        }

        return $userinfo;
    }

    /**
     * Returns the HTTP host being requested.
     *
     * The port name will be appended to the host if it's non-standard.
     */
    public function getHttpHost(): string
    {
        $scheme = $this->getScheme();
        $port = $this->getPort();

        if (('http' === $scheme && 80 == $port) || ('https' === $scheme && 443 == $port)) {
            return $this->getHost();
        }

        return $this->getHost().':'.$port;
    }

    /**
     * Returns the requested URI (path and query string).
     *
     * @return string The raw URI (i.e. not URI decoded)
     */
    public function getRequestUri(): string
    {
        return $this->requestUri ??= $this->prepareRequestUri();
    }

    /**
     * Gets the scheme and HTTP host.
     *
     * If the URL was called with basic authentication, the user
     * and the password are not added to the generated string.
     */
    public function getSchemeAndHttpHost(): string
    {
        return $this->getScheme().'://'.$this->getHttpHost();
    }

    /**
     * Generates a normalized URI (URL) for the Request.
     *
     * @see getQueryString()
     */
    public function getUri(): string
    {
        if (null !== $qs = $this->getQueryString()) {
            $qs = '?'.$qs;
        }

        return $this->getSchemeAndHttpHost().$this->getBaseUrl().$this->getPathInfo().$qs;
    }

    /**
     * Generates a normalized URI for the given path.
     *
     * @param string $path A path to use instead of the current one
     */
    public function getUriForPath(string $path): string
    {
        return $this->getSchemeAndHttpHost().$this->getBaseUrl().$path;
    }

    /**
     * Returns the path as relative reference from the current Request path.
     *
     * Only the URIs path component (no schema, host etc.) is relevant and must be given.
     * Both paths must be absolute and not contain relative parts.
     * Relative URLs from one resource to another are useful when generating self-contained downloadable document archives.
     * Furthermore, they can be used to reduce the link size in documents.
     *
     * Example target paths, given a base path of "/a/b/c/d":
     * - "/a/b/c/d"     -> ""
     * - "/a/b/c/"      -> "./"
     * - "/a/b/"        -> "../"
     * - "/a/b/c/other" -> "other"
     * - "/a/x/y"       -> "../../x/y"
     */
    public function getRelativeUriForPath(string $path): string
    {
        // be sure that we are dealing with an absolute path
        if (!isset($path[0]) || '/' !== $path[0]) {
            return $path;
        }

        if ($path === $basePath = $this->getPathInfo()) {
            return '';
        }

        $sourceDirs = explode('/', isset($basePath[0]) && '/' === $basePath[0] ? substr($basePath, 1) : $basePath);
        $targetDirs = explode('/', substr($path, 1));
        array_pop($sourceDirs);
        $targetFile = array_pop($targetDirs);

        foreach ($sourceDirs as $i => $dir) {
            if (isset($targetDirs[$i]) && $dir === $targetDirs[$i]) {
                unset($sourceDirs[$i], $targetDirs[$i]);
            } else {
                break;
            }
        }

        $targetDirs[] = $targetFile;
        $path = str_repeat('../', \count($sourceDirs)).implode('/', $targetDirs);

        // A reference to the same base directory or an empty subdirectory must be prefixed with "./".
        // This also applies to a segment with a colon character (e.g., "file:colon") that cannot be used
        // as the first segment of a relative-path reference, as it would be mistaken for a scheme name
        // (see https://tools.ietf.org/html/rfc3986#section-4.2).
        return !isset($path[0]) || '/' === $path[0]
            || false !== ($colonPos = strpos($path, ':')) && ($colonPos < ($slashPos = strpos($path, '/')) || false === $slashPos)
            ? "./$path" : $path;
    }

    /**
     * Generates the normalized query string for the Request.
     *
     * It builds a normalized query string, where keys/value pairs are alphabetized
     * and have consistent escaping.
     */
    public function getQueryString(): ?string
    {
        $qs = static::normalizeQueryString($this->server->get('QUERY_STRING'));

        return '' === $qs ? null : $qs;
    }

    /**
     * Checks whether the request is secure or not.
     *
     * This method can read the client protocol from the "X-Forwarded-Proto" header
     * when trusted proxies were set via "setTrustedProxies()".
     *
     * The "X-Forwarded-Proto" header must contain the protocol: "https" or "http".
     */
    public function isSecure(): bool
    {
        if ($this->isFromTrustedProxy() && $proto = $this->getTrustedValues(self::HEADER_X_FORWARDED_PROTO)) {
            return \in_array(strtolower($proto[0]), ['https', 'on', 'ssl', '1'], true);
        }

        $https = $this->server->get('HTTPS');

        return $https && 'off' !== strtolower($https);
    }

    /**
     * Returns the host name.
     *
     * This method can read the client host name from the "X-Forwarded-Host" header
     * when trusted proxies were set via "setTrustedProxies()".
     *
     * The "X-Forwarded-Host" header must contain the client host name.
     *
     * @throws SuspiciousOperationException when the host name is invalid or not trusted
     */
    public function getHost(): string
    {
        if ($this->isFromTrustedProxy() && $host = $this->getTrustedValues(self::HEADER_X_FORWARDED_HOST)) {
            $host = $host[0];
        } elseif (!$host = $this->headers->get('HOST')) {
            if (!$host = $this->server->get('SERVER_NAME')) {
                $host = $this->server->get('SERVER_ADDR', '');
            }
        }

        // trim and remove port number from host
        // host is lowercase as per RFC 952/2181
        $host = strtolower(preg_replace('/:\d+$/', '', trim($host)));

        // as the host can come from the user (HTTP_HOST and depending on the configuration, SERVER_NAME too can come from the user)
        // check that it does not contain forbidden characters (see RFC 952 and RFC 2181)
        // use preg_replace() instead of preg_match() to prevent DoS attacks with long host names
        if ($host && '' !== preg_replace('/(?:^\[)?[a-zA-Z0-9-:\]_]+\.?/', '', $host)) {
            if (!$this->isHostValid) {
                return '';
            }
            $this->isHostValid = false;

            throw new SuspiciousOperationException(sprintf('Invalid Host "%s".', $host));
        }

        if (\count(self::$trustedHostPatterns) > 0) {
            // to avoid host header injection attacks, you should provide a list of trusted host patterns

            if (\in_array($host, self::$trustedHosts, true)) {
                return $host;
            }

            foreach (self::$trustedHostPatterns as $pattern) {
                if (preg_match($pattern, $host)) {
                    self::$trustedHosts[] = $host;

                    return $host;
                }
            }

            if (!$this->isHostValid) {
                return '';
            }
            $this->isHostValid = false;

            throw new SuspiciousOperationException(sprintf('Untrusted Host "%s".', $host));
        }

        return $host;
    }

    /**
     * Sets the request method.
     */
    public function setMethod(string $method): void
    {
        $this->method = null;
        $this->server->set('REQUEST_METHOD', $method);
    }

    /**
     * Gets the request "intended" method.
     *
     * If the X-HTTP-Method-Override header is set, and if the method is a POST,
     * then it is used to determine the "real" intended HTTP method.
     *
     * The _method request parameter can also be used to determine the HTTP method,
     * but only if enableHttpMethodParameterOverride() has been called.
     *
     * The method is always an uppercased string.
     *
     * @see getRealMethod()
     */
    public function getMethod(): string
    {
        if (null !== $this->method) {
            return $this->method;
        }

        $this->method = strtoupper($this->server->get('REQUEST_METHOD', 'GET'));

        if ('POST' !== $this->method) {
            return $this->method;
        }

        $method = $this->headers->get('X-HTTP-METHOD-OVERRIDE');

        if (!$method && self::$httpMethodParameterOverride) {
            $method = $this->request->get('_method', $this->query->get('_method', 'POST'));
        }

        if (!\is_string($method)) {
            return $this->method;
        }

        $method = strtoupper($method);

        if (\in_array($method, ['GET', 'HEAD', 'POST', 'PUT', 'DELETE', 'CONNECT', 'OPTIONS', 'PATCH', 'PURGE', 'TRACE'], true)) {
            return $this->method = $method;
        }

        if (!preg_match('/^[A-Z]++$/D', $method)) {
            throw new SuspiciousOperationException(sprintf('Invalid method override "%s".', $method));
        }

        return $this->method = $method;
    }

    /**
     * Gets the "real" request method.
     *
     * @see getMethod()
     */
    public function getRealMethod(): string
    {
        return strtoupper($this->server->get('REQUEST_METHOD', 'GET'));
    }

    /**
     * Gets the mime type associated with the format.
     */
    public function getMimeType(string $format): ?string
    {
        if (null === static::$formats) {
            static::initializeFormats();
        }

        return isset(static::$formats[$format]) ? static::$formats[$format][0] : null;
    }

    /**
     * Gets the mime types associated with the format.
     *
     * @return string[]
     */
    public static function getMimeTypes(string $format): array
    {
        if (null === static::$formats) {
            static::initializeFormats();
        }

        return static::$formats[$format] ?? [];
    }

    /**
     * Gets the format associated with the mime type.
     */
    public function getFormat(?string $mimeType): ?string
    {
        $canonicalMimeType = null;
        if ($mimeType && false !== $pos = strpos($mimeType, ';')) {
            $canonicalMimeType = trim(substr($mimeType, 0, $pos));
        }

        if (null === static::$formats) {
            static::initializeFormats();
        }

        foreach (static::$formats as $format => $mimeTypes) {
            if (\in_array($mimeType, (array) $mimeTypes, true)) {
                return $format;
            }
            if (null !== $canonicalMimeType && \in_array($canonicalMimeType, (array) $mimeTypes, true)) {
                return $format;
            }
        }

        return null;
    }

    /**
     * Associates a format with mime types.
     *
     * @param string|string[] $mimeTypes The associated mime types (the preferred one must be the first as it will be used as the content type)
     */
    public function setFormat(?string $format, string|array $mimeTypes): void
    {
        if (null === static::$formats) {
            static::initializeFormats();
        }

        static::$formats[$format] = \is_array($mimeTypes) ? $mimeTypes : [$mimeTypes];
    }

    /**
     * Gets the request format.
     *
     * Here is the process to determine the format:
     *
     *  * format defined by the user (with setRequestFormat())
     *  * _format request attribute
     *  * $default
     *
     * @see getPreferredFormat
     */
    public function getRequestFormat(?string $default = 'html'): ?string
    {
        $this->format ??= $this->attributes->get('_format');

        return $this->format ?? $default;
    }

    /**
     * Sets the request format.
     */
    public function setRequestFormat(?string $format): void
    {
        $this->format = $format;
    }

    /**
     * Gets the usual name of the format associated with the request's media type (provided in the Content-Type header).
     *
     * @see Request::$formats
     */
    public function getContentTypeFormat(): ?string
    {
        return $this->getFormat($this->headers->get('CONTENT_TYPE', ''));
    }

    /**
     * Sets the default locale.
     */
    public function setDefaultLocale(string $locale): void
    {
        $this->defaultLocale = $locale;

        if (null === $this->locale) {
            $this->setPhpDefaultLocale($locale);
        }
    }

    /**
     * Get the default locale.
     */
    public function getDefaultLocale(): string
    {
        return $this->defaultLocale;
    }

    /**
     * Sets the locale.
     */
    public function setLocale(string $locale): void
    {
        $this->setPhpDefaultLocale($this->locale = $locale);
    }

    /**
     * Get the locale.
     */
    public function getLocale(): string
    {
        return $this->locale ?? $this->defaultLocale;
    }

    /**
     * Checks if the request method is of specified type.
     *
     * @param string $method Uppercase request method (GET, POST etc)
     */
    public function isMethod(string $method): bool
    {
        return $this->getMethod() === strtoupper($method);
    }

    /**
     * Checks whether or not the method is safe.
     *
     * @see https://tools.ietf.org/html/rfc7231#section-4.2.1
     */
    public function isMethodSafe(): bool
    {
        return \in_array($this->getMethod(), ['GET', 'HEAD', 'OPTIONS', 'TRACE']);
    }

    /**
     * Checks whether or not the method is idempotent.
     */
    public function isMethodIdempotent(): bool
    {
        return \in_array($this->getMethod(), ['HEAD', 'GET', 'PUT', 'DELETE', 'TRACE', 'OPTIONS', 'PURGE']);
    }

    /**
     * Checks whether the method is cacheable or not.
     *
     * @see https://tools.ietf.org/html/rfc7231#section-4.2.3
     */
    public function isMethodCacheable(): bool
    {
        return \in_array($this->getMethod(), ['GET', 'HEAD']);
    }

    /**
     * Returns the protocol version.
     *
     * If the application is behind a proxy, the protocol version used in the
     * requests between the client and the proxy and between the proxy and the
     * server might be different. This returns the former (from the "Via" header)
     * if the proxy is trusted (see "setTrustedProxies()"), otherwise it returns
     * the latter (from the "SERVER_PROTOCOL" server parameter).
     */
    public function getProtocolVersion(): ?string
    {
        if ($this->isFromTrustedProxy()) {
            preg_match('~^(HTTP/)?([1-9]\.[0-9]) ~', $this->headers->get('Via') ?? '', $matches);

            if ($matches) {
                return 'HTTP/'.$matches[2];
            }
        }

        return $this->server->get('SERVER_PROTOCOL');
    }

    /**
     * Returns the request body content.
     *
     * @param bool $asResource If true, a resource will be returned
     *
     * @return string|resource
     *
     * @psalm-return ($asResource is true ? resource : string)
     */
    public function getContent(bool $asResource = false)
    {
        $currentContentIsResource = \is_resource($this->content);

        if (true === $asResource) {
            if ($currentContentIsResource) {
                rewind($this->content);

                return $this->content;
            }

            // Content passed in parameter (test)
            if (\is_string($this->content)) {
                $resource = fopen('php://temp', 'r+');
                fwrite($resource, $this->content);
                rewind($resource);

                return $resource;
            }

            $this->content = false;

            return fopen('php://input', 'r');
        }

        if ($currentContentIsResource) {
            rewind($this->content);

            return stream_get_contents($this->content);
        }

        if (null === $this->content || false === $this->content) {
            $this->content = file_get_contents('php://input');
        }

        return $this->content;
    }

    /**
     * Gets the decoded form or json request body.
     *
     * @throws JsonException When the body cannot be decoded to an array
     */
    public function getPayload(): InputBag
    {
        if ($this->request->count()) {
            return clone $this->request;
        }

        if ('' === $content = $this->getContent()) {
            return new InputBag([]);
        }

        try {
            $content = json_decode($content, true, 512, \JSON_BIGINT_AS_STRING | \JSON_THROW_ON_ERROR);
        } catch (\JsonException $e) {
            throw new JsonException('Could not decode request body.', $e->getCode(), $e);
        }

        if (!\is_array($content)) {
            throw new JsonException(sprintf('JSON content was expected to decode to an array, "%s" returned.', get_debug_type($content)));
        }

        return new InputBag($content);
    }

    /**
     * Gets the request body decoded as array, typically from a JSON payload.
     *
     * @see getPayload() for portability between content types
     *
     * @throws JsonException When the body cannot be decoded to an array
     */
    public function toArray(): array
    {
        if ('' === $content = $this->getContent()) {
            throw new JsonException('Request body is empty.');
        }

        try {
            $content = json_decode($content, true, 512, \JSON_BIGINT_AS_STRING | \JSON_THROW_ON_ERROR);
        } catch (\JsonException $e) {
            throw new JsonException('Could not decode request body.', $e->getCode(), $e);
        }

        if (!\is_array($content)) {
            throw new JsonException(sprintf('JSON content was expected to decode to an array, "%s" returned.', get_debug_type($content)));
        }

        return $content;
    }

    /**
     * Gets the Etags.
     */
    public function getETags(): array
    {
        return preg_split('/\s*,\s*/', $this->headers->get('If-None-Match', ''), -1, \PREG_SPLIT_NO_EMPTY);
    }

    public function isNoCache(): bool
    {
        return $this->headers->hasCacheControlDirective('no-cache') || 'no-cache' == $this->headers->get('Pragma');
    }

    /**
     * Gets the preferred format for the response by inspecting, in the following order:
     *   * the request format set using setRequestFormat;
     *   * the values of the Accept HTTP header.
     *
     * Note that if you use this method, you should send the "Vary: Accept" header
     * in the response to prevent any issues with intermediary HTTP caches.
     */
    public function getPreferredFormat(?string $default = 'html'): ?string
    {
        if (!isset($this->preferredFormat) && null !== $preferredFormat = $this->getRequestFormat(null)) {
            $this->preferredFormat = $preferredFormat;
        }

        if ($this->preferredFormat ?? null) {
            return $this->preferredFormat;
        }

        foreach ($this->getAcceptableContentTypes() as $mimeType) {
            if ($this->preferredFormat = $this->getFormat($mimeType)) {
                return $this->preferredFormat;
            }
        }

        return $default;
    }

    /**
     * Returns the preferred language.
     *
     * @param string[] $locales An array of ordered available locales
     */
    public function getPreferredLanguage(?array $locales = null): ?string
    {
        $preferredLanguages = $this->getLanguages();

        if (!$locales) {
            return $preferredLanguages[0] ?? null;
        }

        $locales = array_map($this->formatLocale(...), $locales ?? []);
        if (!$preferredLanguages) {
            return $locales[0];
        }

        if ($matches = array_intersect($preferredLanguages, $locales)) {
            return current($matches);
        }

        $combinations = array_merge(...array_map($this->getLanguageCombinations(...), $preferredLanguages));
        foreach ($combinations as $combination) {
            foreach ($locales as $locale) {
                if (str_starts_with($locale, $combination)) {
                    return $locale;
                }
            }
        }

        return $locales[0];
    }

    /**
     * Gets a list of languages acceptable by the client browser ordered in the user browser preferences.
     *
     * @return string[]
     */
    public function getLanguages(): array
    {
        if (null !== $this->languages) {
            return $this->languages;
        }

        $languages = AcceptHeader::fromString($this->headers->get('Accept-Language'))->all();
        $this->languages = [];
        foreach ($languages as $acceptHeaderItem) {
            $lang = $acceptHeaderItem->getValue();
            $this->languages[] = $this->formatLocale($lang);
        }
        $this->languages = array_unique($this->languages);

        return $this->languages;
    }

    /**
     * Strips the locale to only keep the canonicalized language value.
     *
     * Depending on the $locale value, this method can return values like :
     * - language_Script_REGION: "fr_Latn_FR", "zh_Hans_TW"
     * - language_Script: "fr_Latn", "zh_Hans"
     * - language_REGION: "fr_FR", "zh_TW"
     * - language: "fr", "zh"
     *
     * Invalid locale values are returned as is.
     *
     * @see https://wikipedia.org/wiki/IETF_language_tag
     * @see https://datatracker.ietf.org/doc/html/rfc5646
     */
    private static function formatLocale(string $locale): string
    {
        [$language, $script, $region] = self::getLanguageComponents($locale);

        return implode('_', array_filter([$language, $script, $region]));
    }

    /**
     * Returns an array of all possible combinations of the language components.
     *
     * For instance, if the locale is "fr_Latn_FR", this method will return:
     * - "fr_Latn_FR"
     * - "fr_Latn"
     * - "fr_FR"
     * - "fr"
     *
     * @return string[]
     */
    private static function getLanguageCombinations(string $locale): array
    {
        [$language, $script, $region] = self::getLanguageComponents($locale);

        return array_unique([
            implode('_', array_filter([$language, $script, $region])),
            implode('_', array_filter([$language, $script])),
            implode('_', array_filter([$language, $region])),
            $language,
        ]);
    }

    /**
     * Returns an array with the language components of the locale.
     *
     * For example:
     * - If the locale is "fr_Latn_FR", this method will return "fr", "Latn", "FR"
     * - If the locale is "fr_FR", this method will return "fr", null, "FR"
     * - If the locale is "zh_Hans", this method will return "zh", "Hans", null
     *
     * @see https://wikipedia.org/wiki/IETF_language_tag
     * @see https://datatracker.ietf.org/doc/html/rfc5646
     *
     * @return array{string, string|null, string|null}
     */
    private static function getLanguageComponents(string $locale): array
    {
        $locale = str_replace('_', '-', strtolower($locale));
        $pattern = '/^([a-zA-Z]{2,3}|i-[a-zA-Z]{5,})(?:-([a-zA-Z]{4}))?(?:-([a-zA-Z]{2}))?(?:-(.+))?$/';
        if (!preg_match($pattern, $locale, $matches)) {
            return [$locale, null, null];
        }
        if (str_starts_with($matches[1], 'i-')) {
            // Language not listed in ISO 639 that are not variants
            // of any listed language, which can be registered with the
            // i-prefix, such as i-cherokee
            $matches[1] = substr($matches[1], 2);
        }

        return [
            $matches[1],
            isset($matches[2]) ? ucfirst(strtolower($matches[2])) : null,
            isset($matches[3]) ? strtoupper($matches[3]) : null,
        ];
    }

    /**
     * Gets a list of charsets acceptable by the client browser in preferable order.
     *
     * @return string[]
     */
    public function getCharsets(): array
    {
        return $this->charsets ??= array_map('strval', array_keys(AcceptHeader::fromString($this->headers->get('Accept-Charset'))->all()));
    }

    /**
     * Gets a list of encodings acceptable by the client browser in preferable order.
     *
     * @return string[]
     */
    public function getEncodings(): array
    {
        return $this->encodings ??= array_map('strval', array_keys(AcceptHeader::fromString($this->headers->get('Accept-Encoding'))->all()));
    }

    /**
     * Gets a list of content types acceptable by the client browser in preferable order.
     *
     * @return string[]
     */
    public function getAcceptableContentTypes(): array
    {
        return $this->acceptableContentTypes ??= array_map('strval', array_keys(AcceptHeader::fromString($this->headers->get('Accept'))->all()));
    }

    /**
     * Returns true if the request is an XMLHttpRequest.
     *
     * It works if your JavaScript library sets an X-Requested-With HTTP header.
     * It is known to work with common JavaScript frameworks:
     *
     * @see https://wikipedia.org/wiki/List_of_Ajax_frameworks#JavaScript
     */
    public function isXmlHttpRequest(): bool
    {
        return 'XMLHttpRequest' == $this->headers->get('X-Requested-With');
    }

    /**
     * Checks whether the client browser prefers safe content or not according to RFC8674.
     *
     * @see https://tools.ietf.org/html/rfc8674
     */
    public function preferSafeContent(): bool
    {
        if (isset($this->isSafeContentPreferred)) {
            return $this->isSafeContentPreferred;
        }

        if (!$this->isSecure()) {
            // see https://tools.ietf.org/html/rfc8674#section-3
            return $this->isSafeContentPreferred = false;
        }

        return $this->isSafeContentPreferred = AcceptHeader::fromString($this->headers->get('Prefer'))->has('safe');
    }

    /*
     * The following methods are derived from code of the Zend Framework (1.10dev - 2010-01-24)
     *
     * Code subject to the new BSD license (https://framework.zend.com/license).
     *
     * Copyright (c) 2005-2010 Zend Technologies USA Inc. (https://www.zend.com/)
     */

    protected function prepareRequestUri(): string
    {
        $requestUri = '';

        if ($this->isIisRewrite() && '' != $this->server->get('UNENCODED_URL')) {
            // IIS7 with URL Rewrite: make sure we get the unencoded URL (double slash problem)
            $requestUri = $this->server->get('UNENCODED_URL');
            $this->server->remove('UNENCODED_URL');
        } elseif ($this->server->has('REQUEST_URI')) {
            $requestUri = $this->server->get('REQUEST_URI');

            if ('' !== $requestUri && '/' === $requestUri[0]) {
                // To only use path and query remove the fragment.
                if (false !== $pos = strpos($requestUri, '#')) {
                    $requestUri = substr($requestUri, 0, $pos);
                }
            } else {
                // HTTP proxy reqs setup request URI with scheme and host [and port] + the URL path,
                // only use URL path.
                $uriComponents = parse_url($requestUri);

                if (isset($uriComponents['path'])) {
                    $requestUri = $uriComponents['path'];
                }

                if (isset($uriComponents['query'])) {
                    $requestUri .= '?'.$uriComponents['query'];
                }
            }
        } elseif ($this->server->has('ORIG_PATH_INFO')) {
            // IIS 5.0, PHP as CGI
            $requestUri = $this->server->get('ORIG_PATH_INFO');
            if ('' != $this->server->get('QUERY_STRING')) {
                $requestUri .= '?'.$this->server->get('QUERY_STRING');
            }
            $this->server->remove('ORIG_PATH_INFO');
        }

        // normalize the request URI to ease creating sub-requests from this request
        $this->server->set('REQUEST_URI', $requestUri);

        return $requestUri;
    }

    /**
     * Prepares the base URL.
     */
    protected function prepareBaseUrl(): string
    {
        $filename = basename($this->server->get('SCRIPT_FILENAME', ''));

        if (basename($this->server->get('SCRIPT_NAME', '')) === $filename) {
            $baseUrl = $this->server->get('SCRIPT_NAME');
        } elseif (basename($this->server->get('PHP_SELF', '')) === $filename) {
            $baseUrl = $this->server->get('PHP_SELF');
        } elseif (basename($this->server->get('ORIG_SCRIPT_NAME', '')) === $filename) {
            $baseUrl = $this->server->get('ORIG_SCRIPT_NAME'); // 1and1 shared hosting compatibility
        } else {
            // Backtrack up the script_filename to find the portion matching
            // php_self
            $path = $this->server->get('PHP_SELF', '');
            $file = $this->server->get('SCRIPT_FILENAME', '');
            $segs = explode('/', trim($file, '/'));
            $segs = array_reverse($segs);
            $index = 0;
            $last = \count($segs);
            $baseUrl = '';
            do {
                $seg = $segs[$index];
                $baseUrl = '/'.$seg.$baseUrl;
                ++$index;
            } while ($last > $index && (false !== $pos = strpos($path, $baseUrl)) && 0 != $pos);
        }

        // Does the baseUrl have anything in common with the request_uri?
        $requestUri = $this->getRequestUri();
        if ('' !== $requestUri && '/' !== $requestUri[0]) {
            $requestUri = '/'.$requestUri;
        }

        if ($baseUrl && null !== $prefix = $this->getUrlencodedPrefix($requestUri, $baseUrl)) {
            // full $baseUrl matches
            return $prefix;
        }

        if ($baseUrl && null !== $prefix = $this->getUrlencodedPrefix($requestUri, rtrim(\dirname($baseUrl), '/'.\DIRECTORY_SEPARATOR).'/')) {
            // directory portion of $baseUrl matches
            return rtrim($prefix, '/'.\DIRECTORY_SEPARATOR);
        }

        $truncatedRequestUri = $requestUri;
        if (false !== $pos = strpos($requestUri, '?')) {
            $truncatedRequestUri = substr($requestUri, 0, $pos);
        }

        $basename = basename($baseUrl ?? '');
        if (!$basename || !strpos(rawurldecode($truncatedRequestUri), $basename)) {
            // no match whatsoever; set it blank
            return '';
        }

        // If using mod_rewrite or ISAPI_Rewrite strip the script filename
        // out of baseUrl. $pos !== 0 makes sure it is not matching a value
        // from PATH_INFO or QUERY_STRING
        if (\strlen($requestUri) >= \strlen($baseUrl) && (false !== $pos = strpos($requestUri, $baseUrl)) && 0 !== $pos) {
            $baseUrl = substr($requestUri, 0, $pos + \strlen($baseUrl));
        }

        return rtrim($baseUrl, '/'.\DIRECTORY_SEPARATOR);
    }

    /**
     * Prepares the base path.
     */
    protected function prepareBasePath(): string
    {
        $baseUrl = $this->getBaseUrl();
        if (!$baseUrl) {
            return '';
        }

        $filename = basename($this->server->get('SCRIPT_FILENAME'));
        if (basename($baseUrl) === $filename) {
            $basePath = \dirname($baseUrl);
        } else {
            $basePath = $baseUrl;
        }

        if ('\\' === \DIRECTORY_SEPARATOR) {
            $basePath = str_replace('\\', '/', $basePath);
        }

        return rtrim($basePath, '/');
    }

    /**
     * Prepares the path info.
     */
    protected function preparePathInfo(): string
    {
        if (null === ($requestUri = $this->getRequestUri())) {
            return '/';
        }

        // Remove the query string from REQUEST_URI
        if (false !== $pos = strpos($requestUri, '?')) {
            $requestUri = substr($requestUri, 0, $pos);
        }
        if ('' !== $requestUri && '/' !== $requestUri[0]) {
            $requestUri = '/'.$requestUri;
        }

        if (null === ($baseUrl = $this->getBaseUrlReal())) {
            return $requestUri;
        }

        $pathInfo = substr($requestUri, \strlen($baseUrl));
        if (false === $pathInfo || '' === $pathInfo) {
            // If substr() returns false then PATH_INFO is set to an empty string
            return '/';
        }

        return $pathInfo;
    }

    /**
     * Initializes HTTP request formats.
     */
    protected static function initializeFormats(): void
    {
        static::$formats = [
            'html' => ['text/html', 'application/xhtml+xml'],
            'txt' => ['text/plain'],
            'js' => ['application/javascript', 'application/x-javascript', 'text/javascript'],
            'css' => ['text/css'],
            'json' => ['application/json', 'application/x-json'],
            'jsonld' => ['application/ld+json'],
            'xml' => ['text/xml', 'application/xml', 'application/x-xml'],
            'rdf' => ['application/rdf+xml'],
            'atom' => ['application/atom+xml'],
            'rss' => ['application/rss+xml'],
            'form' => ['application/x-www-form-urlencoded', 'multipart/form-data'],
        ];
    }

    private function setPhpDefaultLocale(string $locale): void
    {
        // if either the class Locale doesn't exist, or an exception is thrown when
        // setting the default locale, the intl module is not installed, and
        // the call can be ignored:
        try {
            if (class_exists(\Locale::class, false)) {
                \Locale::setDefault($locale);
            }
        } catch (\Exception) {
        }
    }

    /**
     * Returns the prefix as encoded in the string when the string starts with
     * the given prefix, null otherwise.
     */
    private function getUrlencodedPrefix(string $string, string $prefix): ?string
    {
        if ($this->isIisRewrite()) {
            // ISS with UrlRewriteModule might report SCRIPT_NAME/PHP_SELF with wrong case
            // see https://github.com/php/php-src/issues/11981
            if (0 !== stripos(rawurldecode($string), $prefix)) {
                return null;
            }
        } elseif (!str_starts_with(rawurldecode($string), $prefix)) {
            return null;
        }

        $len = \strlen($prefix);

        if (preg_match(sprintf('#^(%%[[:xdigit:]]{2}|.){%d}#', $len), $string, $match)) {
            return $match[0];
        }

        return null;
    }

    private static function createRequestFromFactory(array $query = [], array $request = [], array $attributes = [], array $cookies = [], array $files = [], array $server = [], $content = null): static
    {
        if (self::$requestFactory) {
            $request = (self::$requestFactory)($query, $request, $attributes, $cookies, $files, $server, $content);

            if (!$request instanceof self) {
                throw new \LogicException('The Request factory must return an instance of Symfony\Component\HttpFoundation\Request.');
            }

            return $request;
        }

        return new static($query, $request, $attributes, $cookies, $files, $server, $content);
    }

    /**
     * Indicates whether this request originated from a trusted proxy.
     *
     * This can be useful to determine whether or not to trust the
     * contents of a proxy-specific header.
     */
    public function isFromTrustedProxy(): bool
    {
        return self::$trustedProxies && IpUtils::checkIp($this->server->get('REMOTE_ADDR', ''), self::$trustedProxies);
    }

    /**
     * This method is rather heavy because it splits and merges headers, and it's called by many other methods such as
     * getPort(), isSecure(), getHost(), getClientIps(), getBaseUrl() etc. Thus, we try to cache the results for
     * best performance.
     */
    private function getTrustedValues(int $type, ?string $ip = null): array
    {
        $cacheKey = $type."\0".((self::$trustedHeaderSet & $type) ? $this->headers->get(self::TRUSTED_HEADERS[$type]) : '');
        $cacheKey .= "\0".$ip."\0".$this->headers->get(self::TRUSTED_HEADERS[self::HEADER_FORWARDED]);

        if (isset($this->trustedValuesCache[$cacheKey])) {
            return $this->trustedValuesCache[$cacheKey];
        }

        $clientValues = [];
        $forwardedValues = [];

        if ((self::$trustedHeaderSet & $type) && $this->headers->has(self::TRUSTED_HEADERS[$type])) {
            foreach (explode(',', $this->headers->get(self::TRUSTED_HEADERS[$type])) as $v) {
                $clientValues[] = (self::HEADER_X_FORWARDED_PORT === $type ? '0.0.0.0:' : '').trim($v);
            }
        }

        if ((self::$trustedHeaderSet & self::HEADER_FORWARDED) && (isset(self::FORWARDED_PARAMS[$type])) && $this->headers->has(self::TRUSTED_HEADERS[self::HEADER_FORWARDED])) {
            $forwarded = $this->headers->get(self::TRUSTED_HEADERS[self::HEADER_FORWARDED]);
            $parts = HeaderUtils::split($forwarded, ',;=');
            $param = self::FORWARDED_PARAMS[$type];
            foreach ($parts as $subParts) {
                if (null === $v = HeaderUtils::combine($subParts)[$param] ?? null) {
                    continue;
                }
                if (self::HEADER_X_FORWARDED_PORT === $type) {
                    if (str_ends_with($v, ']') || false === $v = strrchr($v, ':')) {
                        $v = $this->isSecure() ? ':443' : ':80';
                    }
                    $v = '0.0.0.0'.$v;
                }
                $forwardedValues[] = $v;
            }
        }

        if (null !== $ip) {
            $clientValues = $this->normalizeAndFilterClientIps($clientValues, $ip);
            $forwardedValues = $this->normalizeAndFilterClientIps($forwardedValues, $ip);
        }

        if ($forwardedValues === $clientValues || !$clientValues) {
            return $this->trustedValuesCache[$cacheKey] = $forwardedValues;
        }

        if (!$forwardedValues) {
            return $this->trustedValuesCache[$cacheKey] = $clientValues;
        }

        if (!$this->isForwardedValid) {
            return $this->trustedValuesCache[$cacheKey] = null !== $ip ? ['0.0.0.0', $ip] : [];
        }
        $this->isForwardedValid = false;

        throw new ConflictingHeadersException(sprintf('The request has both a trusted "%s" header and a trusted "%s" header, conflicting with each other. You should either configure your proxy to remove one of them, or configure your project to distrust the offending one.', self::TRUSTED_HEADERS[self::HEADER_FORWARDED], self::TRUSTED_HEADERS[$type]));
    }

    private function normalizeAndFilterClientIps(array $clientIps, string $ip): array
    {
        if (!$clientIps) {
            return [];
        }
        $clientIps[] = $ip; // Complete the IP chain with the IP the request actually came from
        $firstTrustedIp = null;

        foreach ($clientIps as $key => $clientIp) {
            if (strpos($clientIp, '.')) {
                // Strip :port from IPv4 addresses. This is allowed in Forwarded
                // and may occur in X-Forwarded-For.
                $i = strpos($clientIp, ':');
                if ($i) {
                    $clientIps[$key] = $clientIp = substr($clientIp, 0, $i);
                }
            } elseif (str_starts_with($clientIp, '[')) {
                // Strip brackets and :port from IPv6 addresses.
                $i = strpos($clientIp, ']', 1);
                $clientIps[$key] = $clientIp = substr($clientIp, 1, $i - 1);
            }

            if (!filter_var($clientIp, \FILTER_VALIDATE_IP)) {
                unset($clientIps[$key]);

                continue;
            }

            if (IpUtils::checkIp($clientIp, self::$trustedProxies)) {
                unset($clientIps[$key]);

                // Fallback to this when the client IP falls into the range of trusted proxies
                $firstTrustedIp ??= $clientIp;
            }
        }

        // Now the IP chain contains only untrusted proxies and the client IP
        return $clientIps ? array_reverse($clientIps) : [$firstTrustedIp];
    }

    /**
     * Is this IIS with UrlRewriteModule?
     *
     * This method consumes, caches and removed the IIS_WasUrlRewritten env var,
     * so we don't inherit it to sub-requests.
     */
    private function isIisRewrite(): bool
    {
        if (1 === $this->server->getInt('IIS_WasUrlRewritten')) {
            $this->isIisRewrite = true;
            $this->server->remove('IIS_WasUrlRewritten');
        }

        return $this->isIisRewrite;
    }
}<|MERGE_RESOLUTION|>--- conflicted
+++ resolved
@@ -298,16 +298,9 @@
         $server['PATH_INFO'] = '';
         $server['REQUEST_METHOD'] = strtoupper($method);
 
-<<<<<<< HEAD
         $components = parse_url($uri);
         if (false === $components) {
             throw new \InvalidArgumentException(sprintf('Malformed URI "%s".', $uri));
-=======
-        if (false === ($components = parse_url($uri)) && '/' === ($uri[0] ?? '')) {
-            trigger_deprecation('symfony/http-foundation', '6.3', 'Calling "%s()" with an invalid URI is deprecated.', __METHOD__);
-            $components = parse_url($uri.'#');
-            unset($components['fragment']);
->>>>>>> e4863db2
         }
 
         if (isset($components['host'])) {
