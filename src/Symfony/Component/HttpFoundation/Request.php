--- conflicted
+++ resolved
@@ -955,24 +955,11 @@
             return $this->server->get('SERVER_PORT');
         }
 
-<<<<<<< HEAD
-        if ($host[0] === '[') {
+        if ('[' === $host[0]) {
             $pos = strpos($host, ':', strrpos($host, ']'));
         } else {
             $pos = strrpos($host, ':');
         }
-=======
-        if ($host = $this->headers->get('HOST')) {
-            if ('[' === $host[0]) {
-                $pos = strpos($host, ':', strrpos($host, ']'));
-            } else {
-                $pos = strrpos($host, ':');
-            }
-
-            if (false !== $pos) {
-                return (int) substr($host, $pos + 1);
-            }
->>>>>>> 800f3065
 
         if (false !== $pos) {
             return (int) substr($host, $pos + 1);
