<?php

/*
 * This file is part of the Symfony package.
 *
 * (c) Fabien Potencier <fabien@symfony.com>
 *
 * For the full copyright and license information, please view the LICENSE
 * file that was distributed with this source code.
 */

namespace Symfony\Component\HttpFoundation;

use Symfony\Component\HttpFoundation\Exception\ConflictingHeadersException;
use Symfony\Component\HttpFoundation\Exception\SuspiciousOperationException;
use Symfony\Component\HttpFoundation\Session\SessionInterface;

/**
 * Request represents an HTTP request.
 *
 * The methods dealing with URL accept / return a raw path (% encoded):
 *   * getBasePath
 *   * getBaseUrl
 *   * getPathInfo
 *   * getRequestUri
 *   * getUri
 *   * getUriForPath
 *
 * @author Fabien Potencier <fabien@symfony.com>
 */
class Request
{
    const HEADER_FORWARDED = 0b00001; // When using RFC 7239
    const HEADER_X_FORWARDED_FOR = 0b00010;
    const HEADER_X_FORWARDED_HOST = 0b00100;
    const HEADER_X_FORWARDED_PROTO = 0b01000;
    const HEADER_X_FORWARDED_PORT = 0b10000;
    const HEADER_X_FORWARDED_ALL = 0b11110; // All "X-Forwarded-*" headers
    const HEADER_X_FORWARDED_AWS_ELB = 0b11010; // AWS ELB doesn't send X-Forwarded-Host

    /** @deprecated since version 3.3, to be removed in 4.0 */
    const HEADER_CLIENT_IP = self::HEADER_X_FORWARDED_FOR;
    /** @deprecated since version 3.3, to be removed in 4.0 */
    const HEADER_CLIENT_HOST = self::HEADER_X_FORWARDED_HOST;
    /** @deprecated since version 3.3, to be removed in 4.0 */
    const HEADER_CLIENT_PROTO = self::HEADER_X_FORWARDED_PROTO;
    /** @deprecated since version 3.3, to be removed in 4.0 */
    const HEADER_CLIENT_PORT = self::HEADER_X_FORWARDED_PORT;

    const METHOD_HEAD = 'HEAD';
    const METHOD_GET = 'GET';
    const METHOD_POST = 'POST';
    const METHOD_PUT = 'PUT';
    const METHOD_PATCH = 'PATCH';
    const METHOD_DELETE = 'DELETE';
    const METHOD_PURGE = 'PURGE';
    const METHOD_OPTIONS = 'OPTIONS';
    const METHOD_TRACE = 'TRACE';
    const METHOD_CONNECT = 'CONNECT';

    /**
     * @var string[]
     */
    protected static $trustedProxies = array();

    /**
     * @var string[]
     */
    protected static $trustedHostPatterns = array();

    /**
     * @var string[]
     */
    protected static $trustedHosts = array();

    /**
     * Names for headers that can be trusted when
     * using trusted proxies.
     *
     * The FORWARDED header is the standard as of rfc7239.
     *
     * The other headers are non-standard, but widely used
     * by popular reverse proxies (like Apache mod_proxy or Amazon EC2).
     *
     * @deprecated since version 3.3, to be removed in 4.0
     */
    protected static $trustedHeaders = array(
        self::HEADER_FORWARDED => 'FORWARDED',
        self::HEADER_CLIENT_IP => 'X_FORWARDED_FOR',
        self::HEADER_CLIENT_HOST => 'X_FORWARDED_HOST',
        self::HEADER_CLIENT_PROTO => 'X_FORWARDED_PROTO',
        self::HEADER_CLIENT_PORT => 'X_FORWARDED_PORT',
    );

    protected static $httpMethodParameterOverride = false;

    /**
     * Custom parameters.
     *
     * @var \Symfony\Component\HttpFoundation\ParameterBag
     */
    public $attributes;

    /**
     * Request body parameters ($_POST).
     *
     * @var \Symfony\Component\HttpFoundation\ParameterBag
     */
    public $request;

    /**
     * Query string parameters ($_GET).
     *
     * @var \Symfony\Component\HttpFoundation\ParameterBag
     */
    public $query;

    /**
     * Server and execution environment parameters ($_SERVER).
     *
     * @var \Symfony\Component\HttpFoundation\ServerBag
     */
    public $server;

    /**
     * Uploaded files ($_FILES).
     *
     * @var \Symfony\Component\HttpFoundation\FileBag
     */
    public $files;

    /**
     * Cookies ($_COOKIE).
     *
     * @var \Symfony\Component\HttpFoundation\ParameterBag
     */
    public $cookies;

    /**
     * Headers (taken from the $_SERVER).
     *
     * @var \Symfony\Component\HttpFoundation\HeaderBag
     */
    public $headers;

    /**
     * @var string|resource|false|null
     */
    protected $content;

    /**
     * @var array
     */
    protected $languages;

    /**
     * @var array
     */
    protected $charsets;

    /**
     * @var array
     */
    protected $encodings;

    /**
     * @var array
     */
    protected $acceptableContentTypes;

    /**
     * @var string
     */
    protected $pathInfo;

    /**
     * @var string
     */
    protected $requestUri;

    /**
     * @var string
     */
    protected $baseUrl;

    /**
     * @var string
     */
    protected $basePath;

    /**
     * @var string
     */
    protected $method;

    /**
     * @var string
     */
    protected $format;

    /**
     * @var \Symfony\Component\HttpFoundation\Session\SessionInterface
     */
    protected $session;

    /**
     * @var string
     */
    protected $locale;

    /**
     * @var string
     */
    protected $defaultLocale = 'en';

    /**
     * @var array
     */
    protected static $formats;

    protected static $requestFactory;

    private $isHostValid = true;
    private $isForwardedValid = true;

    private static $trustedHeaderSet = -1;

    /** @deprecated since version 3.3, to be removed in 4.0 */
    private static $trustedHeaderNames = array(
        self::HEADER_FORWARDED => 'FORWARDED',
        self::HEADER_CLIENT_IP => 'X_FORWARDED_FOR',
        self::HEADER_CLIENT_HOST => 'X_FORWARDED_HOST',
        self::HEADER_CLIENT_PROTO => 'X_FORWARDED_PROTO',
        self::HEADER_CLIENT_PORT => 'X_FORWARDED_PORT',
    );

    private static $forwardedParams = array(
        self::HEADER_X_FORWARDED_FOR => 'for',
        self::HEADER_X_FORWARDED_HOST => 'host',
        self::HEADER_X_FORWARDED_PROTO => 'proto',
        self::HEADER_X_FORWARDED_PORT => 'host',
    );

    /**
     * @param array                $query      The GET parameters
     * @param array                $request    The POST parameters
     * @param array                $attributes The request attributes (parameters parsed from the PATH_INFO, ...)
     * @param array                $cookies    The COOKIE parameters
     * @param array                $files      The FILES parameters
     * @param array                $server     The SERVER parameters
     * @param string|resource|null $content    The raw body data
     */
    public function __construct(array $query = array(), array $request = array(), array $attributes = array(), array $cookies = array(), array $files = array(), array $server = array(), $content = null)
    {
        $this->initialize($query, $request, $attributes, $cookies, $files, $server, $content);
    }

    /**
     * Sets the parameters for this request.
     *
     * This method also re-initializes all properties.
     *
     * @param array                $query      The GET parameters
     * @param array                $request    The POST parameters
     * @param array                $attributes The request attributes (parameters parsed from the PATH_INFO, ...)
     * @param array                $cookies    The COOKIE parameters
     * @param array                $files      The FILES parameters
     * @param array                $server     The SERVER parameters
     * @param string|resource|null $content    The raw body data
     */
    public function initialize(array $query = array(), array $request = array(), array $attributes = array(), array $cookies = array(), array $files = array(), array $server = array(), $content = null)
    {
        $this->request = new ParameterBag($request);
        $this->query = new ParameterBag($query);
        $this->attributes = new ParameterBag($attributes);
        $this->cookies = new ParameterBag($cookies);
        $this->files = new FileBag($files);
        $this->server = new ServerBag($server);
        $this->headers = new HeaderBag($this->server->getHeaders());

        $this->content = $content;
        $this->languages = null;
        $this->charsets = null;
        $this->encodings = null;
        $this->acceptableContentTypes = null;
        $this->pathInfo = null;
        $this->requestUri = null;
        $this->baseUrl = null;
        $this->basePath = null;
        $this->method = null;
        $this->format = null;
    }

    /**
     * Creates a new request with values from PHP's super globals.
     *
     * @return static
     */
    public static function createFromGlobals()
    {
        // With the php's bug #66606, the php's built-in web server
        // stores the Content-Type and Content-Length header values in
        // HTTP_CONTENT_TYPE and HTTP_CONTENT_LENGTH fields.
        $server = $_SERVER;
        if ('cli-server' === PHP_SAPI) {
            if (array_key_exists('HTTP_CONTENT_LENGTH', $_SERVER)) {
                $server['CONTENT_LENGTH'] = $_SERVER['HTTP_CONTENT_LENGTH'];
            }
            if (array_key_exists('HTTP_CONTENT_TYPE', $_SERVER)) {
                $server['CONTENT_TYPE'] = $_SERVER['HTTP_CONTENT_TYPE'];
            }
        }

        $request = self::createRequestFromFactory($_GET, $_POST, array(), $_COOKIE, $_FILES, $server);

        if (0 === strpos($request->headers->get('CONTENT_TYPE'), 'application/x-www-form-urlencoded')
            && \in_array(strtoupper($request->server->get('REQUEST_METHOD', 'GET')), array('PUT', 'DELETE', 'PATCH'))
        ) {
            parse_str($request->getContent(), $data);
            $request->request = new ParameterBag($data);
        }

        return $request;
    }

    /**
     * Creates a Request based on a given URI and configuration.
     *
     * The information contained in the URI always take precedence
     * over the other information (server and parameters).
     *
     * @param string               $uri        The URI
     * @param string               $method     The HTTP method
     * @param array                $parameters The query (GET) or request (POST) parameters
     * @param array                $cookies    The request cookies ($_COOKIE)
     * @param array                $files      The request files ($_FILES)
     * @param array                $server     The server parameters ($_SERVER)
     * @param string|resource|null $content    The raw body data
     *
     * @return static
     */
    public static function create($uri, $method = 'GET', $parameters = array(), $cookies = array(), $files = array(), $server = array(), $content = null)
    {
        $server = array_replace(array(
            'SERVER_NAME' => 'localhost',
            'SERVER_PORT' => 80,
            'HTTP_HOST' => 'localhost',
            'HTTP_USER_AGENT' => 'Symfony/3.X',
            'HTTP_ACCEPT' => 'text/html,application/xhtml+xml,application/xml;q=0.9,*/*;q=0.8',
            'HTTP_ACCEPT_LANGUAGE' => 'en-us,en;q=0.5',
            'HTTP_ACCEPT_CHARSET' => 'ISO-8859-1,utf-8;q=0.7,*;q=0.7',
            'REMOTE_ADDR' => '127.0.0.1',
            'SCRIPT_NAME' => '',
            'SCRIPT_FILENAME' => '',
            'SERVER_PROTOCOL' => 'HTTP/1.1',
            'REQUEST_TIME' => time(),
        ), $server);

        $server['PATH_INFO'] = '';
        $server['REQUEST_METHOD'] = strtoupper($method);

        $components = parse_url($uri);
        if (isset($components['host'])) {
            $server['SERVER_NAME'] = $components['host'];
            $server['HTTP_HOST'] = $components['host'];
        }

        if (isset($components['scheme'])) {
            if ('https' === $components['scheme']) {
                $server['HTTPS'] = 'on';
                $server['SERVER_PORT'] = 443;
            } else {
                unset($server['HTTPS']);
                $server['SERVER_PORT'] = 80;
            }
        }

        if (isset($components['port'])) {
            $server['SERVER_PORT'] = $components['port'];
            $server['HTTP_HOST'] = $server['HTTP_HOST'].':'.$components['port'];
        }

        if (isset($components['user'])) {
            $server['PHP_AUTH_USER'] = $components['user'];
        }

        if (isset($components['pass'])) {
            $server['PHP_AUTH_PW'] = $components['pass'];
        }

        if (!isset($components['path'])) {
            $components['path'] = '/';
        }

        switch (strtoupper($method)) {
            case 'POST':
            case 'PUT':
            case 'DELETE':
                if (!isset($server['CONTENT_TYPE'])) {
                    $server['CONTENT_TYPE'] = 'application/x-www-form-urlencoded';
                }
                // no break
            case 'PATCH':
                $request = $parameters;
                $query = array();
                break;
            default:
                $request = array();
                $query = $parameters;
                break;
        }

        $queryString = '';
        if (isset($components['query'])) {
            parse_str(html_entity_decode($components['query']), $qs);

            if ($query) {
                $query = array_replace($qs, $query);
                $queryString = http_build_query($query, '', '&');
            } else {
                $query = $qs;
                $queryString = $components['query'];
            }
        } elseif ($query) {
            $queryString = http_build_query($query, '', '&');
        }

        $server['REQUEST_URI'] = $components['path'].('' !== $queryString ? '?'.$queryString : '');
        $server['QUERY_STRING'] = $queryString;

        return self::createRequestFromFactory($query, $request, array(), $cookies, $files, $server, $content);
    }

    /**
     * Sets a callable able to create a Request instance.
     *
     * This is mainly useful when you need to override the Request class
     * to keep BC with an existing system. It should not be used for any
     * other purpose.
     *
     * @param callable|null $callable A PHP callable
     */
    public static function setFactory($callable)
    {
        self::$requestFactory = $callable;
    }

    /**
     * Clones a request and overrides some of its parameters.
     *
     * @param array $query      The GET parameters
     * @param array $request    The POST parameters
     * @param array $attributes The request attributes (parameters parsed from the PATH_INFO, ...)
     * @param array $cookies    The COOKIE parameters
     * @param array $files      The FILES parameters
     * @param array $server     The SERVER parameters
     *
     * @return static
     */
    public function duplicate(array $query = null, array $request = null, array $attributes = null, array $cookies = null, array $files = null, array $server = null)
    {
        $dup = clone $this;
        if (null !== $query) {
            $dup->query = new ParameterBag($query);
        }
        if (null !== $request) {
            $dup->request = new ParameterBag($request);
        }
        if (null !== $attributes) {
            $dup->attributes = new ParameterBag($attributes);
        }
        if (null !== $cookies) {
            $dup->cookies = new ParameterBag($cookies);
        }
        if (null !== $files) {
            $dup->files = new FileBag($files);
        }
        if (null !== $server) {
            $dup->server = new ServerBag($server);
            $dup->headers = new HeaderBag($dup->server->getHeaders());
        }
        $dup->languages = null;
        $dup->charsets = null;
        $dup->encodings = null;
        $dup->acceptableContentTypes = null;
        $dup->pathInfo = null;
        $dup->requestUri = null;
        $dup->baseUrl = null;
        $dup->basePath = null;
        $dup->method = null;
        $dup->format = null;

        if (!$dup->get('_format') && $this->get('_format')) {
            $dup->attributes->set('_format', $this->get('_format'));
        }

        if (!$dup->getRequestFormat(null)) {
            $dup->setRequestFormat($this->getRequestFormat(null));
        }

        return $dup;
    }

    /**
     * Clones the current request.
     *
     * Note that the session is not cloned as duplicated requests
     * are most of the time sub-requests of the main one.
     */
    public function __clone()
    {
        $this->query = clone $this->query;
        $this->request = clone $this->request;
        $this->attributes = clone $this->attributes;
        $this->cookies = clone $this->cookies;
        $this->files = clone $this->files;
        $this->server = clone $this->server;
        $this->headers = clone $this->headers;
    }

    /**
     * Returns the request as a string.
     *
     * @return string The request
     */
    public function __toString()
    {
        try {
            $content = $this->getContent();
        } catch (\LogicException $e) {
            return trigger_error($e, E_USER_ERROR);
        }

        $cookieHeader = '';
        $cookies = array();

        foreach ($this->cookies as $k => $v) {
            $cookies[] = $k.'='.$v;
        }

        if (!empty($cookies)) {
            $cookieHeader = 'Cookie: '.implode('; ', $cookies)."\r\n";
        }

        return
            sprintf('%s %s %s', $this->getMethod(), $this->getRequestUri(), $this->server->get('SERVER_PROTOCOL'))."\r\n".
            $this->headers.
            $cookieHeader."\r\n".
            $content;
    }

    /**
     * Overrides the PHP global variables according to this request instance.
     *
     * It overrides $_GET, $_POST, $_REQUEST, $_SERVER, $_COOKIE.
     * $_FILES is never overridden, see rfc1867
     */
    public function overrideGlobals()
    {
        $this->server->set('QUERY_STRING', static::normalizeQueryString(http_build_query($this->query->all(), '', '&')));

        $_GET = $this->query->all();
        $_POST = $this->request->all();
        $_SERVER = $this->server->all();
        $_COOKIE = $this->cookies->all();

        foreach ($this->headers->all() as $key => $value) {
            $key = strtoupper(str_replace('-', '_', $key));
            if (\in_array($key, array('CONTENT_TYPE', 'CONTENT_LENGTH'))) {
                $_SERVER[$key] = implode(', ', $value);
            } else {
                $_SERVER['HTTP_'.$key] = implode(', ', $value);
            }
        }

        $request = array('g' => $_GET, 'p' => $_POST, 'c' => $_COOKIE);

        $requestOrder = ini_get('request_order') ?: ini_get('variables_order');
        $requestOrder = preg_replace('#[^cgp]#', '', strtolower($requestOrder)) ?: 'gp';

        $_REQUEST = array();
        foreach (str_split($requestOrder) as $order) {
            $_REQUEST = array_merge($_REQUEST, $request[$order]);
        }
    }

    /**
     * Sets a list of trusted proxies.
     *
     * You should only list the reverse proxies that you manage directly.
     *
     * @param array $proxies          A list of trusted proxies
     * @param int   $trustedHeaderSet A bit field of Request::HEADER_*, to set which headers to trust from your proxies
     *
     * @throws \InvalidArgumentException When $trustedHeaderSet is invalid
     */
    public static function setTrustedProxies(array $proxies/*, int $trustedHeaderSet*/)
    {
        self::$trustedProxies = $proxies;

        if (2 > func_num_args()) {
            @trigger_error(sprintf('The %s() method expects a bit field of Request::HEADER_* as second argument since Symfony 3.3. Defining it will be required in 4.0. ', __METHOD__), E_USER_DEPRECATED);

            return;
        }
        $trustedHeaderSet = (int) func_get_arg(1);

        foreach (self::$trustedHeaderNames as $header => $name) {
            self::$trustedHeaders[$header] = $header & $trustedHeaderSet ? $name : null;
        }
        self::$trustedHeaderSet = $trustedHeaderSet;
    }

    /**
     * Gets the list of trusted proxies.
     *
     * @return array An array of trusted proxies
     */
    public static function getTrustedProxies()
    {
        return self::$trustedProxies;
    }

    /**
     * Gets the set of trusted headers from trusted proxies.
     *
     * @return int A bit field of Request::HEADER_* that defines which headers are trusted from your proxies
     */
    public static function getTrustedHeaderSet()
    {
        return self::$trustedHeaderSet;
    }

    /**
     * Sets a list of trusted host patterns.
     *
     * You should only list the hosts you manage using regexs.
     *
     * @param array $hostPatterns A list of trusted host patterns
     */
    public static function setTrustedHosts(array $hostPatterns)
    {
        self::$trustedHostPatterns = array_map(function ($hostPattern) {
            return sprintf('{%s}i', $hostPattern);
        }, $hostPatterns);
        // we need to reset trusted hosts on trusted host patterns change
        self::$trustedHosts = array();
    }

    /**
     * Gets the list of trusted host patterns.
     *
     * @return array An array of trusted host patterns
     */
    public static function getTrustedHosts()
    {
        return self::$trustedHostPatterns;
    }

    /**
     * Sets the name for trusted headers.
     *
     * The following header keys are supported:
     *
     *  * Request::HEADER_CLIENT_IP:    defaults to X-Forwarded-For   (see getClientIp())
     *  * Request::HEADER_CLIENT_HOST:  defaults to X-Forwarded-Host  (see getHost())
     *  * Request::HEADER_CLIENT_PORT:  defaults to X-Forwarded-Port  (see getPort())
     *  * Request::HEADER_CLIENT_PROTO: defaults to X-Forwarded-Proto (see getScheme() and isSecure())
     *  * Request::HEADER_FORWARDED:    defaults to Forwarded         (see RFC 7239)
     *
     * Setting an empty value allows to disable the trusted header for the given key.
     *
     * @param string $key   The header key
     * @param string $value The header name
     *
     * @throws \InvalidArgumentException
     *
     * @deprecated since version 3.3, to be removed in 4.0. Use the $trustedHeaderSet argument of the Request::setTrustedProxies() method instead.
     */
    public static function setTrustedHeaderName($key, $value)
    {
        @trigger_error(sprintf('The "%s()" method is deprecated since Symfony 3.3 and will be removed in 4.0. Use the $trustedHeaderSet argument of the Request::setTrustedProxies() method instead.', __METHOD__), E_USER_DEPRECATED);

        if ('forwarded' === $key) {
            $key = self::HEADER_FORWARDED;
        } elseif ('client_ip' === $key) {
            $key = self::HEADER_CLIENT_IP;
        } elseif ('client_host' === $key) {
            $key = self::HEADER_CLIENT_HOST;
        } elseif ('client_proto' === $key) {
            $key = self::HEADER_CLIENT_PROTO;
        } elseif ('client_port' === $key) {
            $key = self::HEADER_CLIENT_PORT;
        } elseif (!array_key_exists($key, self::$trustedHeaders)) {
            throw new \InvalidArgumentException(sprintf('Unable to set the trusted header name for key "%s".', $key));
        }

        self::$trustedHeaders[$key] = $value;

        if (null !== $value) {
            self::$trustedHeaderNames[$key] = $value;
            self::$trustedHeaderSet |= $key;
        } else {
            self::$trustedHeaderSet &= ~$key;
        }
    }

    /**
     * Gets the trusted proxy header name.
     *
     * @param string $key The header key
     *
     * @return string The header name
     *
     * @throws \InvalidArgumentException
     *
     * @deprecated since version 3.3, to be removed in 4.0. Use the Request::getTrustedHeaderSet() method instead.
     */
    public static function getTrustedHeaderName($key)
    {
        if (2 > func_num_args() || func_get_arg(1)) {
            @trigger_error(sprintf('The "%s()" method is deprecated since Symfony 3.3 and will be removed in 4.0. Use the Request::getTrustedHeaderSet() method instead.', __METHOD__), E_USER_DEPRECATED);
        }

        if (!array_key_exists($key, self::$trustedHeaders)) {
            throw new \InvalidArgumentException(sprintf('Unable to get the trusted header name for key "%s".', $key));
        }

        return self::$trustedHeaders[$key];
    }

    /**
     * Normalizes a query string.
     *
     * It builds a normalized query string, where keys/value pairs are alphabetized,
     * have consistent escaping and unneeded delimiters are removed.
     *
     * @param string $qs Query string
     *
     * @return string A normalized query string for the Request
     */
    public static function normalizeQueryString($qs)
    {
        if ('' == $qs) {
            return '';
        }

        $parts = array();
        $order = array();

        foreach (explode('&', $qs) as $param) {
            if ('' === $param || '=' === $param[0]) {
                // Ignore useless delimiters, e.g. "x=y&".
                // Also ignore pairs with empty key, even if there was a value, e.g. "=value", as such nameless values cannot be retrieved anyway.
                // PHP also does not include them when building _GET.
                continue;
            }

            $keyValuePair = explode('=', $param, 2);

            // GET parameters, that are submitted from a HTML form, encode spaces as "+" by default (as defined in enctype application/x-www-form-urlencoded).
            // PHP also converts "+" to spaces when filling the global _GET or when using the function parse_str. This is why we use urldecode and then normalize to
            // RFC 3986 with rawurlencode.
            $parts[] = isset($keyValuePair[1]) ?
                rawurlencode(urldecode($keyValuePair[0])).'='.rawurlencode(urldecode($keyValuePair[1])) :
                rawurlencode(urldecode($keyValuePair[0]));
            $order[] = urldecode($keyValuePair[0]);
        }

        array_multisort($order, SORT_ASC, $parts);

        return implode('&', $parts);
    }

    /**
     * Enables support for the _method request parameter to determine the intended HTTP method.
     *
     * Be warned that enabling this feature might lead to CSRF issues in your code.
     * Check that you are using CSRF tokens when required.
     * If the HTTP method parameter override is enabled, an html-form with method "POST" can be altered
     * and used to send a "PUT" or "DELETE" request via the _method request parameter.
     * If these methods are not protected against CSRF, this presents a possible vulnerability.
     *
     * The HTTP method can only be overridden when the real HTTP method is POST.
     */
    public static function enableHttpMethodParameterOverride()
    {
        self::$httpMethodParameterOverride = true;
    }

    /**
     * Checks whether support for the _method request parameter is enabled.
     *
     * @return bool True when the _method request parameter is enabled, false otherwise
     */
    public static function getHttpMethodParameterOverride()
    {
        return self::$httpMethodParameterOverride;
    }

    /**
     * Gets a "parameter" value from any bag.
     *
     * This method is mainly useful for libraries that want to provide some flexibility. If you don't need the
     * flexibility in controllers, it is better to explicitly get request parameters from the appropriate
     * public property instead (attributes, query, request).
     *
     * Order of precedence: PATH (routing placeholders or custom attributes), GET, BODY
     *
     * @param string $key     The key
     * @param mixed  $default The default value if the parameter key does not exist
     *
     * @return mixed
     */
    public function get($key, $default = null)
    {
        if ($this !== $result = $this->attributes->get($key, $this)) {
            return $result;
        }

        if ($this !== $result = $this->query->get($key, $this)) {
            return $result;
        }

        if ($this !== $result = $this->request->get($key, $this)) {
            return $result;
        }

        return $default;
    }

    /**
     * Gets the Session.
     *
     * @return SessionInterface|null The session
     */
    public function getSession()
    {
        return $this->session;
    }

    /**
     * Whether the request contains a Session which was started in one of the
     * previous requests.
     *
     * @return bool
     */
    public function hasPreviousSession()
    {
        // the check for $this->session avoids malicious users trying to fake a session cookie with proper name
        return $this->hasSession() && $this->cookies->has($this->session->getName());
    }

    /**
     * Whether the request contains a Session object.
     *
     * This method does not give any information about the state of the session object,
     * like whether the session is started or not. It is just a way to check if this Request
     * is associated with a Session instance.
     *
     * @return bool true when the Request contains a Session object, false otherwise
     */
    public function hasSession()
    {
        return null !== $this->session;
    }

    /**
     * Sets the Session.
     *
     * @param SessionInterface $session The Session
     */
    public function setSession(SessionInterface $session)
    {
        $this->session = $session;
    }

    /**
     * Returns the client IP addresses.
     *
     * In the returned array the most trusted IP address is first, and the
     * least trusted one last. The "real" client IP address is the last one,
     * but this is also the least trusted one. Trusted proxies are stripped.
     *
     * Use this method carefully; you should use getClientIp() instead.
     *
     * @return array The client IP addresses
     *
     * @see getClientIp()
     */
    public function getClientIps()
    {
        $ip = $this->server->get('REMOTE_ADDR');

        if (!$this->isFromTrustedProxy()) {
            return array($ip);
        }

        return $this->getTrustedValues(self::HEADER_CLIENT_IP, $ip) ?: array($ip);
    }

    /**
     * Returns the client IP address.
     *
     * This method can read the client IP address from the "X-Forwarded-For" header
     * when trusted proxies were set via "setTrustedProxies()". The "X-Forwarded-For"
     * header value is a comma+space separated list of IP addresses, the left-most
     * being the original client, and each successive proxy that passed the request
     * adding the IP address where it received the request from.
     *
     * If your reverse proxy uses a different header name than "X-Forwarded-For",
     * ("Client-Ip" for instance), configure it via the $trustedHeaderSet
     * argument of the Request::setTrustedProxies() method instead.
     *
     * @return string|null The client IP address
     *
     * @see getClientIps()
     * @see http://en.wikipedia.org/wiki/X-Forwarded-For
     */
    public function getClientIp()
    {
        $ipAddresses = $this->getClientIps();

        return $ipAddresses[0];
    }

    /**
     * Returns current script name.
     *
     * @return string
     */
    public function getScriptName()
    {
        return $this->server->get('SCRIPT_NAME', $this->server->get('ORIG_SCRIPT_NAME', ''));
    }

    /**
     * Returns the path being requested relative to the executed script.
     *
     * The path info always starts with a /.
     *
     * Suppose this request is instantiated from /mysite on localhost:
     *
     *  * http://localhost/mysite              returns an empty string
     *  * http://localhost/mysite/about        returns '/about'
     *  * http://localhost/mysite/enco%20ded   returns '/enco%20ded'
     *  * http://localhost/mysite/about?var=1  returns '/about'
     *
     * @return string The raw path (i.e. not urldecoded)
     */
    public function getPathInfo()
    {
        if (null === $this->pathInfo) {
            $this->pathInfo = $this->preparePathInfo();
        }

        return $this->pathInfo;
    }

    /**
     * Returns the root path from which this request is executed.
     *
     * Suppose that an index.php file instantiates this request object:
     *
     *  * http://localhost/index.php         returns an empty string
     *  * http://localhost/index.php/page    returns an empty string
     *  * http://localhost/web/index.php     returns '/web'
     *  * http://localhost/we%20b/index.php  returns '/we%20b'
     *
     * @return string The raw path (i.e. not urldecoded)
     */
    public function getBasePath()
    {
        if (null === $this->basePath) {
            $this->basePath = $this->prepareBasePath();
        }

        return $this->basePath;
    }

    /**
     * Returns the root URL from which this request is executed.
     *
     * The base URL never ends with a /.
     *
     * This is similar to getBasePath(), except that it also includes the
     * script filename (e.g. index.php) if one exists.
     *
     * @return string The raw URL (i.e. not urldecoded)
     */
    public function getBaseUrl()
    {
        if (null === $this->baseUrl) {
            $this->baseUrl = $this->prepareBaseUrl();
        }

        return $this->baseUrl;
    }

    /**
     * Gets the request's scheme.
     *
     * @return string
     */
    public function getScheme()
    {
        return $this->isSecure() ? 'https' : 'http';
    }

    /**
     * Returns the port on which the request is made.
     *
     * This method can read the client port from the "X-Forwarded-Port" header
     * when trusted proxies were set via "setTrustedProxies()".
     *
     * The "X-Forwarded-Port" header must contain the client port.
     *
     * If your reverse proxy uses a different header name than "X-Forwarded-Port",
     * configure it via via the $trustedHeaderSet argument of the
     * Request::setTrustedProxies() method instead.
     *
     * @return int|string can be a string if fetched from the server bag
     */
    public function getPort()
    {
        if ($this->isFromTrustedProxy() && $host = $this->getTrustedValues(self::HEADER_CLIENT_PORT)) {
            $host = $host[0];
        } elseif ($this->isFromTrustedProxy() && $host = $this->getTrustedValues(self::HEADER_CLIENT_HOST)) {
            $host = $host[0];
        } elseif (!$host = $this->headers->get('HOST')) {
            return $this->server->get('SERVER_PORT');
        }

        if ('[' === $host[0]) {
            $pos = strpos($host, ':', strrpos($host, ']'));
        } else {
            $pos = strrpos($host, ':');
        }

        if (false !== $pos) {
            return (int) substr($host, $pos + 1);
        }

        return 'https' === $this->getScheme() ? 443 : 80;
    }

    /**
     * Returns the user.
     *
     * @return string|null
     */
    public function getUser()
    {
        return $this->headers->get('PHP_AUTH_USER');
    }

    /**
     * Returns the password.
     *
     * @return string|null
     */
    public function getPassword()
    {
        return $this->headers->get('PHP_AUTH_PW');
    }

    /**
     * Gets the user info.
     *
     * @return string A user name and, optionally, scheme-specific information about how to gain authorization to access the server
     */
    public function getUserInfo()
    {
        $userinfo = $this->getUser();

        $pass = $this->getPassword();
        if ('' != $pass) {
            $userinfo .= ":$pass";
        }

        return $userinfo;
    }

    /**
     * Returns the HTTP host being requested.
     *
     * The port name will be appended to the host if it's non-standard.
     *
     * @return string
     */
    public function getHttpHost()
    {
        $scheme = $this->getScheme();
        $port = $this->getPort();

        if (('http' == $scheme && 80 == $port) || ('https' == $scheme && 443 == $port)) {
            return $this->getHost();
        }

        return $this->getHost().':'.$port;
    }

    /**
     * Returns the requested URI (path and query string).
     *
     * @return string The raw URI (i.e. not URI decoded)
     */
    public function getRequestUri()
    {
        if (null === $this->requestUri) {
            $this->requestUri = $this->prepareRequestUri();
        }

        return $this->requestUri;
    }

    /**
     * Gets the scheme and HTTP host.
     *
     * If the URL was called with basic authentication, the user
     * and the password are not added to the generated string.
     *
     * @return string The scheme and HTTP host
     */
    public function getSchemeAndHttpHost()
    {
        return $this->getScheme().'://'.$this->getHttpHost();
    }

    /**
     * Generates a normalized URI (URL) for the Request.
     *
     * @return string A normalized URI (URL) for the Request
     *
     * @see getQueryString()
     */
    public function getUri()
    {
        if (null !== $qs = $this->getQueryString()) {
            $qs = '?'.$qs;
        }

        return $this->getSchemeAndHttpHost().$this->getBaseUrl().$this->getPathInfo().$qs;
    }

    /**
     * Generates a normalized URI for the given path.
     *
     * @param string $path A path to use instead of the current one
     *
     * @return string The normalized URI for the path
     */
    public function getUriForPath($path)
    {
        return $this->getSchemeAndHttpHost().$this->getBaseUrl().$path;
    }

    /**
     * Returns the path as relative reference from the current Request path.
     *
     * Only the URIs path component (no schema, host etc.) is relevant and must be given.
     * Both paths must be absolute and not contain relative parts.
     * Relative URLs from one resource to another are useful when generating self-contained downloadable document archives.
     * Furthermore, they can be used to reduce the link size in documents.
     *
     * Example target paths, given a base path of "/a/b/c/d":
     * - "/a/b/c/d"     -> ""
     * - "/a/b/c/"      -> "./"
     * - "/a/b/"        -> "../"
     * - "/a/b/c/other" -> "other"
     * - "/a/x/y"       -> "../../x/y"
     *
     * @param string $path The target path
     *
     * @return string The relative target path
     */
    public function getRelativeUriForPath($path)
    {
        // be sure that we are dealing with an absolute path
        if (!isset($path[0]) || '/' !== $path[0]) {
            return $path;
        }

        if ($path === $basePath = $this->getPathInfo()) {
            return '';
        }

        $sourceDirs = explode('/', isset($basePath[0]) && '/' === $basePath[0] ? substr($basePath, 1) : $basePath);
        $targetDirs = explode('/', isset($path[0]) && '/' === $path[0] ? substr($path, 1) : $path);
        array_pop($sourceDirs);
        $targetFile = array_pop($targetDirs);

        foreach ($sourceDirs as $i => $dir) {
            if (isset($targetDirs[$i]) && $dir === $targetDirs[$i]) {
                unset($sourceDirs[$i], $targetDirs[$i]);
            } else {
                break;
            }
        }

        $targetDirs[] = $targetFile;
        $path = str_repeat('../', \count($sourceDirs)).implode('/', $targetDirs);

        // A reference to the same base directory or an empty subdirectory must be prefixed with "./".
        // This also applies to a segment with a colon character (e.g., "file:colon") that cannot be used
        // as the first segment of a relative-path reference, as it would be mistaken for a scheme name
        // (see http://tools.ietf.org/html/rfc3986#section-4.2).
        return !isset($path[0]) || '/' === $path[0]
            || false !== ($colonPos = strpos($path, ':')) && ($colonPos < ($slashPos = strpos($path, '/')) || false === $slashPos)
            ? "./$path" : $path;
    }

    /**
     * Generates the normalized query string for the Request.
     *
     * It builds a normalized query string, where keys/value pairs are alphabetized
     * and have consistent escaping.
     *
     * @return string|null A normalized query string for the Request
     */
    public function getQueryString()
    {
        $qs = static::normalizeQueryString($this->server->get('QUERY_STRING'));

        return '' === $qs ? null : $qs;
    }

    /**
     * Checks whether the request is secure or not.
     *
     * This method can read the client protocol from the "X-Forwarded-Proto" header
     * when trusted proxies were set via "setTrustedProxies()".
     *
     * The "X-Forwarded-Proto" header must contain the protocol: "https" or "http".
     *
     * If your reverse proxy uses a different header name than "X-Forwarded-Proto"
     * ("SSL_HTTPS" for instance), configure it via the $trustedHeaderSet
     * argument of the Request::setTrustedProxies() method instead.
     *
     * @return bool
     */
    public function isSecure()
    {
        if ($this->isFromTrustedProxy() && $proto = $this->getTrustedValues(self::HEADER_CLIENT_PROTO)) {
            return \in_array(strtolower($proto[0]), array('https', 'on', 'ssl', '1'), true);
        }

        $https = $this->server->get('HTTPS');

        return !empty($https) && 'off' !== strtolower($https);
    }

    /**
     * Returns the host name.
     *
     * This method can read the client host name from the "X-Forwarded-Host" header
     * when trusted proxies were set via "setTrustedProxies()".
     *
     * The "X-Forwarded-Host" header must contain the client host name.
     *
     * If your reverse proxy uses a different header name than "X-Forwarded-Host",
     * configure it via the $trustedHeaderSet argument of the
     * Request::setTrustedProxies() method instead.
     *
     * @return string
     *
     * @throws SuspiciousOperationException when the host name is invalid or not trusted
     */
    public function getHost()
    {
        if ($this->isFromTrustedProxy() && $host = $this->getTrustedValues(self::HEADER_CLIENT_HOST)) {
            $host = $host[0];
        } elseif (!$host = $this->headers->get('HOST')) {
            if (!$host = $this->server->get('SERVER_NAME')) {
                $host = $this->server->get('SERVER_ADDR', '');
            }
        }

        // trim and remove port number from host
        // host is lowercase as per RFC 952/2181
        $host = strtolower(preg_replace('/:\d+$/', '', trim($host)));

        // as the host can come from the user (HTTP_HOST and depending on the configuration, SERVER_NAME too can come from the user)
        // check that it does not contain forbidden characters (see RFC 952 and RFC 2181)
        // use preg_replace() instead of preg_match() to prevent DoS attacks with long host names
        if ($host && '' !== preg_replace('/(?:^\[)?[a-zA-Z0-9-:\]_]+\.?/', '', $host)) {
            if (!$this->isHostValid) {
                return '';
            }
            $this->isHostValid = false;

            throw new SuspiciousOperationException(sprintf('Invalid Host "%s".', $host));
        }

        if (\count(self::$trustedHostPatterns) > 0) {
            // to avoid host header injection attacks, you should provide a list of trusted host patterns

            if (\in_array($host, self::$trustedHosts)) {
                return $host;
            }

            foreach (self::$trustedHostPatterns as $pattern) {
                if (preg_match($pattern, $host)) {
                    self::$trustedHosts[] = $host;

                    return $host;
                }
            }

            if (!$this->isHostValid) {
                return '';
            }
            $this->isHostValid = false;

            throw new SuspiciousOperationException(sprintf('Untrusted Host "%s".', $host));
        }

        return $host;
    }

    /**
     * Sets the request method.
     *
     * @param string $method
     */
    public function setMethod($method)
    {
        $this->method = null;
        $this->server->set('REQUEST_METHOD', $method);
    }

    /**
     * Gets the request "intended" method.
     *
     * If the X-HTTP-Method-Override header is set, and if the method is a POST,
     * then it is used to determine the "real" intended HTTP method.
     *
     * The _method request parameter can also be used to determine the HTTP method,
     * but only if enableHttpMethodParameterOverride() has been called.
     *
     * The method is always an uppercased string.
     *
     * @return string The request method
     *
     * @see getRealMethod()
     */
    public function getMethod()
    {
        if (null === $this->method) {
            $this->method = strtoupper($this->server->get('REQUEST_METHOD', 'GET'));

            if ('POST' === $this->method) {
                if ($method = $this->headers->get('X-HTTP-METHOD-OVERRIDE')) {
                    $this->method = strtoupper($method);
                } elseif (self::$httpMethodParameterOverride) {
                    $this->method = strtoupper($this->request->get('_method', $this->query->get('_method', 'POST')));
                }
            }
        }

        return $this->method;
    }

    /**
     * Gets the "real" request method.
     *
     * @return string The request method
     *
     * @see getMethod()
     */
    public function getRealMethod()
    {
        return strtoupper($this->server->get('REQUEST_METHOD', 'GET'));
    }

    /**
     * Gets the mime type associated with the format.
     *
     * @param string $format The format
     *
     * @return string|null The associated mime type (null if not found)
     */
    public function getMimeType($format)
    {
        if (null === static::$formats) {
            static::initializeFormats();
        }

        return isset(static::$formats[$format]) ? static::$formats[$format][0] : null;
    }

    /**
     * Gets the mime types associated with the format.
     *
     * @param string $format The format
     *
     * @return array The associated mime types
     */
    public static function getMimeTypes($format)
    {
        if (null === static::$formats) {
            static::initializeFormats();
        }

        return isset(static::$formats[$format]) ? static::$formats[$format] : array();
    }

    /**
     * Gets the format associated with the mime type.
     *
     * @param string $mimeType The associated mime type
     *
     * @return string|null The format (null if not found)
     */
    public function getFormat($mimeType)
    {
        $canonicalMimeType = null;
        if (false !== $pos = strpos($mimeType, ';')) {
            $canonicalMimeType = substr($mimeType, 0, $pos);
        }

        if (null === static::$formats) {
            static::initializeFormats();
        }

        foreach (static::$formats as $format => $mimeTypes) {
            if (\in_array($mimeType, (array) $mimeTypes)) {
                return $format;
            }
            if (null !== $canonicalMimeType && \in_array($canonicalMimeType, (array) $mimeTypes)) {
                return $format;
            }
        }
    }

    /**
     * Associates a format with mime types.
     *
     * @param string       $format    The format
     * @param string|array $mimeTypes The associated mime types (the preferred one must be the first as it will be used as the content type)
     */
    public function setFormat($format, $mimeTypes)
    {
        if (null === static::$formats) {
            static::initializeFormats();
        }

        static::$formats[$format] = \is_array($mimeTypes) ? $mimeTypes : array($mimeTypes);
    }

    /**
     * Gets the request format.
     *
     * Here is the process to determine the format:
     *
     *  * format defined by the user (with setRequestFormat())
     *  * _format request attribute
     *  * $default
     *
     * @param string $default The default format
     *
     * @return string The request format
     */
    public function getRequestFormat($default = 'html')
    {
        if (null === $this->format) {
            $this->format = $this->attributes->get('_format');
        }

        return null === $this->format ? $default : $this->format;
    }

    /**
     * Sets the request format.
     *
     * @param string $format The request format
     */
    public function setRequestFormat($format)
    {
        $this->format = $format;
    }

    /**
     * Gets the format associated with the request.
     *
     * @return string|null The format (null if no content type is present)
     */
    public function getContentType()
    {
        return $this->getFormat($this->headers->get('CONTENT_TYPE'));
    }

    /**
     * Sets the default locale.
     *
     * @param string $locale
     */
    public function setDefaultLocale($locale)
    {
        $this->defaultLocale = $locale;

        if (null === $this->locale) {
            $this->setPhpDefaultLocale($locale);
        }
    }

    /**
     * Get the default locale.
     *
     * @return string
     */
    public function getDefaultLocale()
    {
        return $this->defaultLocale;
    }

    /**
     * Sets the locale.
     *
     * @param string $locale
     */
    public function setLocale($locale)
    {
        $this->setPhpDefaultLocale($this->locale = $locale);
    }

    /**
     * Get the locale.
     *
     * @return string
     */
    public function getLocale()
    {
        return null === $this->locale ? $this->defaultLocale : $this->locale;
    }

    /**
     * Checks if the request method is of specified type.
     *
     * @param string $method Uppercase request method (GET, POST etc)
     *
     * @return bool
     */
    public function isMethod($method)
    {
        return $this->getMethod() === strtoupper($method);
    }

    /**
     * Checks whether or not the method is safe.
     *
     * @see https://tools.ietf.org/html/rfc7231#section-4.2.1
     *
     * @param bool $andCacheable Adds the additional condition that the method should be cacheable. True by default.
     *
     * @return bool
     */
    public function isMethodSafe(/* $andCacheable = true */)
    {
<<<<<<< HEAD
        if (!func_num_args() || func_get_arg(0)) {
            // This deprecation should be turned into a BadMethodCallException in 4.0 (without adding the argument in the signature)
            // then setting $andCacheable to false should be deprecated in 4.1
            @trigger_error('Checking only for cacheable HTTP methods with Symfony\Component\HttpFoundation\Request::isMethodSafe() is deprecated since Symfony 3.2 and will throw an exception in 4.0. Disable checking only for cacheable methods by calling the method with `false` as first argument or use the Request::isMethodCacheable() instead.', E_USER_DEPRECATED);

            return in_array($this->getMethod(), array('GET', 'HEAD'));
        }

        return in_array($this->getMethod(), array('GET', 'HEAD', 'OPTIONS', 'TRACE'));
    }

    /**
     * Checks whether or not the method is idempotent.
     *
     * @return bool
     */
    public function isMethodIdempotent()
    {
        return in_array($this->getMethod(), array('HEAD', 'GET', 'PUT', 'DELETE', 'TRACE', 'OPTIONS', 'PURGE'));
=======
        return \in_array($this->getMethod(), 0 < \func_num_args() && !func_get_arg(0) ? array('GET', 'HEAD', 'OPTIONS', 'TRACE') : array('GET', 'HEAD'));
>>>>>>> 82d13dae
    }

    /**
     * Checks whether the method is cacheable or not.
     *
     * @see https://tools.ietf.org/html/rfc7231#section-4.2.3
     *
     * @return bool
     */
    public function isMethodCacheable()
    {
        return \in_array($this->getMethod(), array('GET', 'HEAD'));
    }

    /**
     * Returns the protocol version.
     *
     * If the application is behind a proxy, the protocol version used in the
     * requests between the client and the proxy and between the proxy and the
     * server might be different. This returns the former (from the "Via" header)
     * if the proxy is trusted (see "setTrustedProxies()"), otherwise it returns
     * the latter (from the "SERVER_PROTOCOL" server parameter).
     *
     * @return string
     */
    public function getProtocolVersion()
    {
        if ($this->isFromTrustedProxy()) {
            preg_match('~^(HTTP/)?([1-9]\.[0-9]) ~', $this->headers->get('Via'), $matches);

            if ($matches) {
                return 'HTTP/'.$matches[2];
            }
        }

        return $this->server->get('SERVER_PROTOCOL');
    }

    /**
     * Returns the request body content.
     *
     * @param bool $asResource If true, a resource will be returned
     *
     * @return string|resource The request body content or a resource to read the body stream
     *
     * @throws \LogicException
     */
    public function getContent($asResource = false)
    {
        $currentContentIsResource = \is_resource($this->content);
        if (\PHP_VERSION_ID < 50600 && false === $this->content) {
            throw new \LogicException('getContent() can only be called once when using the resource return type and PHP below 5.6.');
        }

        if (true === $asResource) {
            if ($currentContentIsResource) {
                rewind($this->content);

                return $this->content;
            }

            // Content passed in parameter (test)
            if (\is_string($this->content)) {
                $resource = fopen('php://temp', 'r+');
                fwrite($resource, $this->content);
                rewind($resource);

                return $resource;
            }

            $this->content = false;

            return fopen('php://input', 'rb');
        }

        if ($currentContentIsResource) {
            rewind($this->content);

            return stream_get_contents($this->content);
        }

        if (null === $this->content || false === $this->content) {
            $this->content = file_get_contents('php://input');
        }

        return $this->content;
    }

    /**
     * Gets the Etags.
     *
     * @return array The entity tags
     */
    public function getETags()
    {
        return preg_split('/\s*,\s*/', $this->headers->get('if_none_match'), null, PREG_SPLIT_NO_EMPTY);
    }

    /**
     * @return bool
     */
    public function isNoCache()
    {
        return $this->headers->hasCacheControlDirective('no-cache') || 'no-cache' == $this->headers->get('Pragma');
    }

    /**
     * Returns the preferred language.
     *
     * @param array $locales An array of ordered available locales
     *
     * @return string|null The preferred locale
     */
    public function getPreferredLanguage(array $locales = null)
    {
        $preferredLanguages = $this->getLanguages();

        if (empty($locales)) {
            return isset($preferredLanguages[0]) ? $preferredLanguages[0] : null;
        }

        if (!$preferredLanguages) {
            return $locales[0];
        }

        $extendedPreferredLanguages = array();
        foreach ($preferredLanguages as $language) {
            $extendedPreferredLanguages[] = $language;
            if (false !== $position = strpos($language, '_')) {
                $superLanguage = substr($language, 0, $position);
                if (!\in_array($superLanguage, $preferredLanguages)) {
                    $extendedPreferredLanguages[] = $superLanguage;
                }
            }
        }

        $preferredLanguages = array_values(array_intersect($extendedPreferredLanguages, $locales));

        return isset($preferredLanguages[0]) ? $preferredLanguages[0] : $locales[0];
    }

    /**
     * Gets a list of languages acceptable by the client browser.
     *
     * @return array Languages ordered in the user browser preferences
     */
    public function getLanguages()
    {
        if (null !== $this->languages) {
            return $this->languages;
        }

        $languages = AcceptHeader::fromString($this->headers->get('Accept-Language'))->all();
        $this->languages = array();
        foreach ($languages as $lang => $acceptHeaderItem) {
            if (false !== strpos($lang, '-')) {
                $codes = explode('-', $lang);
                if ('i' === $codes[0]) {
                    // Language not listed in ISO 639 that are not variants
                    // of any listed language, which can be registered with the
                    // i-prefix, such as i-cherokee
                    if (\count($codes) > 1) {
                        $lang = $codes[1];
                    }
                } else {
                    for ($i = 0, $max = \count($codes); $i < $max; ++$i) {
                        if (0 === $i) {
                            $lang = strtolower($codes[0]);
                        } else {
                            $lang .= '_'.strtoupper($codes[$i]);
                        }
                    }
                }
            }

            $this->languages[] = $lang;
        }

        return $this->languages;
    }

    /**
     * Gets a list of charsets acceptable by the client browser.
     *
     * @return array List of charsets in preferable order
     */
    public function getCharsets()
    {
        if (null !== $this->charsets) {
            return $this->charsets;
        }

        return $this->charsets = array_keys(AcceptHeader::fromString($this->headers->get('Accept-Charset'))->all());
    }

    /**
     * Gets a list of encodings acceptable by the client browser.
     *
     * @return array List of encodings in preferable order
     */
    public function getEncodings()
    {
        if (null !== $this->encodings) {
            return $this->encodings;
        }

        return $this->encodings = array_keys(AcceptHeader::fromString($this->headers->get('Accept-Encoding'))->all());
    }

    /**
     * Gets a list of content types acceptable by the client browser.
     *
     * @return array List of content types in preferable order
     */
    public function getAcceptableContentTypes()
    {
        if (null !== $this->acceptableContentTypes) {
            return $this->acceptableContentTypes;
        }

        return $this->acceptableContentTypes = array_keys(AcceptHeader::fromString($this->headers->get('Accept'))->all());
    }

    /**
     * Returns true if the request is a XMLHttpRequest.
     *
     * It works if your JavaScript library sets an X-Requested-With HTTP header.
     * It is known to work with common JavaScript frameworks:
     *
     * @see http://en.wikipedia.org/wiki/List_of_Ajax_frameworks#JavaScript
     *
     * @return bool true if the request is an XMLHttpRequest, false otherwise
     */
    public function isXmlHttpRequest()
    {
        return 'XMLHttpRequest' == $this->headers->get('X-Requested-With');
    }

    /*
     * The following methods are derived from code of the Zend Framework (1.10dev - 2010-01-24)
     *
     * Code subject to the new BSD license (http://framework.zend.com/license/new-bsd).
     *
     * Copyright (c) 2005-2010 Zend Technologies USA Inc. (http://www.zend.com)
     */

    protected function prepareRequestUri()
    {
        $requestUri = '';

        if ($this->headers->has('X_ORIGINAL_URL')) {
            // IIS with Microsoft Rewrite Module
            $requestUri = $this->headers->get('X_ORIGINAL_URL');
            $this->headers->remove('X_ORIGINAL_URL');
            $this->server->remove('HTTP_X_ORIGINAL_URL');
            $this->server->remove('UNENCODED_URL');
            $this->server->remove('IIS_WasUrlRewritten');
        } elseif ($this->headers->has('X_REWRITE_URL')) {
            // IIS with ISAPI_Rewrite
            $requestUri = $this->headers->get('X_REWRITE_URL');
            $this->headers->remove('X_REWRITE_URL');
        } elseif ('1' == $this->server->get('IIS_WasUrlRewritten') && '' != $this->server->get('UNENCODED_URL')) {
            // IIS7 with URL Rewrite: make sure we get the unencoded URL (double slash problem)
            $requestUri = $this->server->get('UNENCODED_URL');
            $this->server->remove('UNENCODED_URL');
            $this->server->remove('IIS_WasUrlRewritten');
        } elseif ($this->server->has('REQUEST_URI')) {
            $requestUri = $this->server->get('REQUEST_URI');
            // HTTP proxy reqs setup request URI with scheme and host [and port] + the URL path, only use URL path
            $schemeAndHttpHost = $this->getSchemeAndHttpHost();
            if (0 === strpos($requestUri, $schemeAndHttpHost)) {
                $requestUri = substr($requestUri, \strlen($schemeAndHttpHost));
            }
        } elseif ($this->server->has('ORIG_PATH_INFO')) {
            // IIS 5.0, PHP as CGI
            $requestUri = $this->server->get('ORIG_PATH_INFO');
            if ('' != $this->server->get('QUERY_STRING')) {
                $requestUri .= '?'.$this->server->get('QUERY_STRING');
            }
            $this->server->remove('ORIG_PATH_INFO');
        }

        // normalize the request URI to ease creating sub-requests from this request
        $this->server->set('REQUEST_URI', $requestUri);

        return $requestUri;
    }

    /**
     * Prepares the base URL.
     *
     * @return string
     */
    protected function prepareBaseUrl()
    {
        $filename = basename($this->server->get('SCRIPT_FILENAME'));

        if (basename($this->server->get('SCRIPT_NAME')) === $filename) {
            $baseUrl = $this->server->get('SCRIPT_NAME');
        } elseif (basename($this->server->get('PHP_SELF')) === $filename) {
            $baseUrl = $this->server->get('PHP_SELF');
        } elseif (basename($this->server->get('ORIG_SCRIPT_NAME')) === $filename) {
            $baseUrl = $this->server->get('ORIG_SCRIPT_NAME'); // 1and1 shared hosting compatibility
        } else {
            // Backtrack up the script_filename to find the portion matching
            // php_self
            $path = $this->server->get('PHP_SELF', '');
            $file = $this->server->get('SCRIPT_FILENAME', '');
            $segs = explode('/', trim($file, '/'));
            $segs = array_reverse($segs);
            $index = 0;
            $last = \count($segs);
            $baseUrl = '';
            do {
                $seg = $segs[$index];
                $baseUrl = '/'.$seg.$baseUrl;
                ++$index;
            } while ($last > $index && (false !== $pos = strpos($path, $baseUrl)) && 0 != $pos);
        }

        // Does the baseUrl have anything in common with the request_uri?
        $requestUri = $this->getRequestUri();
        if ('' !== $requestUri && '/' !== $requestUri[0]) {
            $requestUri = '/'.$requestUri;
        }

        if ($baseUrl && false !== $prefix = $this->getUrlencodedPrefix($requestUri, $baseUrl)) {
            // full $baseUrl matches
            return $prefix;
        }

        if ($baseUrl && false !== $prefix = $this->getUrlencodedPrefix($requestUri, rtrim(\dirname($baseUrl), '/'.DIRECTORY_SEPARATOR).'/')) {
            // directory portion of $baseUrl matches
            return rtrim($prefix, '/'.DIRECTORY_SEPARATOR);
        }

        $truncatedRequestUri = $requestUri;
        if (false !== $pos = strpos($requestUri, '?')) {
            $truncatedRequestUri = substr($requestUri, 0, $pos);
        }

        $basename = basename($baseUrl);
        if (empty($basename) || !strpos(rawurldecode($truncatedRequestUri), $basename)) {
            // no match whatsoever; set it blank
            return '';
        }

        // If using mod_rewrite or ISAPI_Rewrite strip the script filename
        // out of baseUrl. $pos !== 0 makes sure it is not matching a value
        // from PATH_INFO or QUERY_STRING
        if (\strlen($requestUri) >= \strlen($baseUrl) && (false !== $pos = strpos($requestUri, $baseUrl)) && 0 !== $pos) {
            $baseUrl = substr($requestUri, 0, $pos + \strlen($baseUrl));
        }

        return rtrim($baseUrl, '/'.DIRECTORY_SEPARATOR);
    }

    /**
     * Prepares the base path.
     *
     * @return string base path
     */
    protected function prepareBasePath()
    {
        $baseUrl = $this->getBaseUrl();
        if (empty($baseUrl)) {
            return '';
        }

        $filename = basename($this->server->get('SCRIPT_FILENAME'));
        if (basename($baseUrl) === $filename) {
            $basePath = \dirname($baseUrl);
        } else {
            $basePath = $baseUrl;
        }

        if ('\\' === DIRECTORY_SEPARATOR) {
            $basePath = str_replace('\\', '/', $basePath);
        }

        return rtrim($basePath, '/');
    }

    /**
     * Prepares the path info.
     *
     * @return string path info
     */
    protected function preparePathInfo()
    {
        if (null === ($requestUri = $this->getRequestUri())) {
            return '/';
        }

        // Remove the query string from REQUEST_URI
        if (false !== $pos = strpos($requestUri, '?')) {
            $requestUri = substr($requestUri, 0, $pos);
        }
        if ('' !== $requestUri && '/' !== $requestUri[0]) {
            $requestUri = '/'.$requestUri;
        }

<<<<<<< HEAD
        if (null === ($baseUrl = $this->getBaseUrl())) {
            return $requestUri;
        }

        $pathInfo = substr($requestUri, strlen($baseUrl));
        if (false === $pathInfo || '' === $pathInfo) {
=======
        $pathInfo = substr($requestUri, \strlen($baseUrl));
        if (null !== $baseUrl && (false === $pathInfo || '' === $pathInfo)) {
>>>>>>> 82d13dae
            // If substr() returns false then PATH_INFO is set to an empty string
            return '/';
        }

        return (string) $pathInfo;
    }

    /**
     * Initializes HTTP request formats.
     */
    protected static function initializeFormats()
    {
        static::$formats = array(
            'html' => array('text/html', 'application/xhtml+xml'),
            'txt' => array('text/plain'),
            'js' => array('application/javascript', 'application/x-javascript', 'text/javascript'),
            'css' => array('text/css'),
            'json' => array('application/json', 'application/x-json'),
            'jsonld' => array('application/ld+json'),
            'xml' => array('text/xml', 'application/xml', 'application/x-xml'),
            'rdf' => array('application/rdf+xml'),
            'atom' => array('application/atom+xml'),
            'rss' => array('application/rss+xml'),
            'form' => array('application/x-www-form-urlencoded'),
        );
    }

    /**
     * Sets the default PHP locale.
     *
     * @param string $locale
     */
    private function setPhpDefaultLocale($locale)
    {
        // if either the class Locale doesn't exist, or an exception is thrown when
        // setting the default locale, the intl module is not installed, and
        // the call can be ignored:
        try {
            if (class_exists('Locale', false)) {
                \Locale::setDefault($locale);
            }
        } catch (\Exception $e) {
        }
    }

    /*
     * Returns the prefix as encoded in the string when the string starts with
     * the given prefix, false otherwise.
     *
     * @param string $string The urlencoded string
     * @param string $prefix The prefix not encoded
     *
     * @return string|false The prefix as it is encoded in $string, or false
     */
    private function getUrlencodedPrefix($string, $prefix)
    {
        if (0 !== strpos(rawurldecode($string), $prefix)) {
            return false;
        }

        $len = \strlen($prefix);

        if (preg_match(sprintf('#^(%%[[:xdigit:]]{2}|.){%d}#', $len), $string, $match)) {
            return $match[0];
        }

        return false;
    }

    private static function createRequestFromFactory(array $query = array(), array $request = array(), array $attributes = array(), array $cookies = array(), array $files = array(), array $server = array(), $content = null)
    {
        if (self::$requestFactory) {
            $request = \call_user_func(self::$requestFactory, $query, $request, $attributes, $cookies, $files, $server, $content);

            if (!$request instanceof self) {
                throw new \LogicException('The Request factory must return an instance of Symfony\Component\HttpFoundation\Request.');
            }

            return $request;
        }

        return new static($query, $request, $attributes, $cookies, $files, $server, $content);
    }

    /**
     * Indicates whether this request originated from a trusted proxy.
     *
     * This can be useful to determine whether or not to trust the
     * contents of a proxy-specific header.
     *
     * @return bool true if the request came from a trusted proxy, false otherwise
     */
    public function isFromTrustedProxy()
    {
        return self::$trustedProxies && IpUtils::checkIp($this->server->get('REMOTE_ADDR'), self::$trustedProxies);
    }

    private function getTrustedValues($type, $ip = null)
    {
        $clientValues = array();
        $forwardedValues = array();

        if (self::$trustedHeaders[$type] && $this->headers->has(self::$trustedHeaders[$type])) {
            foreach (explode(',', $this->headers->get(self::$trustedHeaders[$type])) as $v) {
                $clientValues[] = (self::HEADER_CLIENT_PORT === $type ? '0.0.0.0:' : '').trim($v);
            }
        }

        if (self::$trustedHeaders[self::HEADER_FORWARDED] && $this->headers->has(self::$trustedHeaders[self::HEADER_FORWARDED])) {
            $forwardedValues = $this->headers->get(self::$trustedHeaders[self::HEADER_FORWARDED]);
            $forwardedValues = preg_match_all(sprintf('{(?:%s)=(?:"?\[?)([a-zA-Z0-9\.:_\-/]*+)}', self::$forwardedParams[$type]), $forwardedValues, $matches) ? $matches[1] : array();
        }

        if (null !== $ip) {
            $clientValues = $this->normalizeAndFilterClientIps($clientValues, $ip);
            $forwardedValues = $this->normalizeAndFilterClientIps($forwardedValues, $ip);
        }

        if ($forwardedValues === $clientValues || !$clientValues) {
            return $forwardedValues;
        }

        if (!$forwardedValues) {
            return $clientValues;
        }

        if (!$this->isForwardedValid) {
            return null !== $ip ? array('0.0.0.0', $ip) : array();
        }
        $this->isForwardedValid = false;

        throw new ConflictingHeadersException(sprintf('The request has both a trusted "%s" header and a trusted "%s" header, conflicting with each other. You should either configure your proxy to remove one of them, or configure your project to distrust the offending one.', self::$trustedHeaders[self::HEADER_FORWARDED], self::$trustedHeaders[$type]));
    }

    private function normalizeAndFilterClientIps(array $clientIps, $ip)
    {
        if (!$clientIps) {
            return array();
        }
        $clientIps[] = $ip; // Complete the IP chain with the IP the request actually came from
        $firstTrustedIp = null;

        foreach ($clientIps as $key => $clientIp) {
            // Remove port (unfortunately, it does happen)
            if (preg_match('{((?:\d+\.){3}\d+)\:\d+}', $clientIp, $match)) {
                $clientIps[$key] = $clientIp = $match[1];
            }

            if (!filter_var($clientIp, FILTER_VALIDATE_IP)) {
                unset($clientIps[$key]);

                continue;
            }

            if (IpUtils::checkIp($clientIp, self::$trustedProxies)) {
                unset($clientIps[$key]);

                // Fallback to this when the client IP falls into the range of trusted proxies
                if (null === $firstTrustedIp) {
                    $firstTrustedIp = $clientIp;
                }
            }
        }

        // Now the IP chain contains only untrusted proxies and the client IP
        return $clientIps ? array_reverse($clientIps) : array($firstTrustedIp);
    }
}<|MERGE_RESOLUTION|>--- conflicted
+++ resolved
@@ -598,7 +598,7 @@
     {
         self::$trustedProxies = $proxies;
 
-        if (2 > func_num_args()) {
+        if (2 > \func_num_args()) {
             @trigger_error(sprintf('The %s() method expects a bit field of Request::HEADER_* as second argument since Symfony 3.3. Defining it will be required in 4.0. ', __METHOD__), E_USER_DEPRECATED);
 
             return;
@@ -718,7 +718,7 @@
      */
     public static function getTrustedHeaderName($key)
     {
-        if (2 > func_num_args() || func_get_arg(1)) {
+        if (2 > \func_num_args() || func_get_arg(1)) {
             @trigger_error(sprintf('The "%s()" method is deprecated since Symfony 3.3 and will be removed in 4.0. Use the Request::getTrustedHeaderSet() method instead.', __METHOD__), E_USER_DEPRECATED);
         }
 
@@ -1557,16 +1557,15 @@
      */
     public function isMethodSafe(/* $andCacheable = true */)
     {
-<<<<<<< HEAD
-        if (!func_num_args() || func_get_arg(0)) {
+        if (!\func_num_args() || func_get_arg(0)) {
             // This deprecation should be turned into a BadMethodCallException in 4.0 (without adding the argument in the signature)
             // then setting $andCacheable to false should be deprecated in 4.1
             @trigger_error('Checking only for cacheable HTTP methods with Symfony\Component\HttpFoundation\Request::isMethodSafe() is deprecated since Symfony 3.2 and will throw an exception in 4.0. Disable checking only for cacheable methods by calling the method with `false` as first argument or use the Request::isMethodCacheable() instead.', E_USER_DEPRECATED);
 
-            return in_array($this->getMethod(), array('GET', 'HEAD'));
-        }
-
-        return in_array($this->getMethod(), array('GET', 'HEAD', 'OPTIONS', 'TRACE'));
+            return \in_array($this->getMethod(), array('GET', 'HEAD'));
+        }
+
+        return \in_array($this->getMethod(), array('GET', 'HEAD', 'OPTIONS', 'TRACE'));
     }
 
     /**
@@ -1576,10 +1575,7 @@
      */
     public function isMethodIdempotent()
     {
-        return in_array($this->getMethod(), array('HEAD', 'GET', 'PUT', 'DELETE', 'TRACE', 'OPTIONS', 'PURGE'));
-=======
-        return \in_array($this->getMethod(), 0 < \func_num_args() && !func_get_arg(0) ? array('GET', 'HEAD', 'OPTIONS', 'TRACE') : array('GET', 'HEAD'));
->>>>>>> 82d13dae
+        return \in_array($this->getMethod(), array('HEAD', 'GET', 'PUT', 'DELETE', 'TRACE', 'OPTIONS', 'PURGE'));
     }
 
     /**
@@ -1982,17 +1978,12 @@
             $requestUri = '/'.$requestUri;
         }
 
-<<<<<<< HEAD
         if (null === ($baseUrl = $this->getBaseUrl())) {
             return $requestUri;
         }
 
-        $pathInfo = substr($requestUri, strlen($baseUrl));
+        $pathInfo = substr($requestUri, \strlen($baseUrl));
         if (false === $pathInfo || '' === $pathInfo) {
-=======
-        $pathInfo = substr($requestUri, \strlen($baseUrl));
-        if (null !== $baseUrl && (false === $pathInfo || '' === $pathInfo)) {
->>>>>>> 82d13dae
             // If substr() returns false then PATH_INFO is set to an empty string
             return '/';
         }
