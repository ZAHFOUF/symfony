<?php

/*
 * This file is part of the Symfony package.
 *
 * (c) Fabien Potencier <fabien@symfony.com>
 *
 * For the full copyright and license information, please view the LICENSE
 * file that was distributed with this source code.
 */

namespace Symfony\Component\HttpFoundation\Session;

use Symfony\Component\HttpFoundation\Session\Storage\MetadataBag;

/**
 * Interface for the session.
 *
 * @author Drak <drak@zikula.org>
 */
interface SessionInterface
{
    /**
     * Starts the session storage.
     *
     * @throws \RuntimeException if session fails to start
     */
    public function start(): bool;

    /**
     * Returns the session ID.
     */
    public function getId(): string;

    /**
     * Sets the session ID.
     *
     * @return void
     */
    public function setId(string $id);

    /**
     * Returns the session name.
     */
    public function getName(): string;

    /**
     * Sets the session name.
     *
     * @return void
     */
    public function setName(string $name);

    /**
     * Invalidates the current session.
     *
     * Clears all session attributes and flashes and regenerates the
     * session and deletes the old session from persistence.
     *
     * @param int|null $lifetime Sets the cookie lifetime for the session cookie. A null value
     *                           will leave the system settings unchanged, 0 sets the cookie
     *                           to expire with browser session. Time is in seconds, and is
     *                           not a Unix timestamp.
     */
<<<<<<< HEAD
    public function invalidate(int $lifetime = null): bool;
=======
    public function invalidate(?int $lifetime = null);
>>>>>>> 2a31f2dd

    /**
     * Migrates the current session to a new session id while maintaining all
     * session attributes.
     *
     * @param bool     $destroy  Whether to delete the old session or leave it to garbage collection
     * @param int|null $lifetime Sets the cookie lifetime for the session cookie. A null value
     *                           will leave the system settings unchanged, 0 sets the cookie
     *                           to expire with browser session. Time is in seconds, and is
     *                           not a Unix timestamp.
     */
<<<<<<< HEAD
    public function migrate(bool $destroy = false, int $lifetime = null): bool;
=======
    public function migrate(bool $destroy = false, ?int $lifetime = null);
>>>>>>> 2a31f2dd

    /**
     * Force the session to be saved and closed.
     *
     * This method is generally not required for real sessions as
     * the session will be automatically saved at the end of
     * code execution.
     *
     * @return void
     */
    public function save();

    /**
     * Checks if an attribute is defined.
     */
    public function has(string $name): bool;

    /**
     * Returns an attribute.
     */
    public function get(string $name, mixed $default = null): mixed;

    /**
     * Sets an attribute.
     *
     * @return void
     */
    public function set(string $name, mixed $value);

    /**
     * Returns attributes.
     */
    public function all(): array;

    /**
     * Sets attributes.
     *
     * @return void
     */
    public function replace(array $attributes);

    /**
     * Removes an attribute.
     *
     * @return mixed The removed value or null when it does not exist
     */
    public function remove(string $name): mixed;

    /**
     * Clears all attributes.
     *
     * @return void
     */
    public function clear();

    /**
     * Checks if the session was started.
     */
    public function isStarted(): bool;

    /**
     * Registers a SessionBagInterface with the session.
     *
     * @return void
     */
    public function registerBag(SessionBagInterface $bag);

    /**
     * Gets a bag instance by name.
     */
    public function getBag(string $name): SessionBagInterface;

    /**
     * Gets session meta.
     */
    public function getMetadataBag(): MetadataBag;
}<|MERGE_RESOLUTION|>--- conflicted
+++ resolved
@@ -62,11 +62,7 @@
      *                           to expire with browser session. Time is in seconds, and is
      *                           not a Unix timestamp.
      */
-<<<<<<< HEAD
-    public function invalidate(int $lifetime = null): bool;
-=======
-    public function invalidate(?int $lifetime = null);
->>>>>>> 2a31f2dd
+    public function invalidate(?int $lifetime = null): bool;
 
     /**
      * Migrates the current session to a new session id while maintaining all
@@ -78,11 +74,7 @@
      *                           to expire with browser session. Time is in seconds, and is
      *                           not a Unix timestamp.
      */
-<<<<<<< HEAD
-    public function migrate(bool $destroy = false, int $lifetime = null): bool;
-=======
-    public function migrate(bool $destroy = false, ?int $lifetime = null);
->>>>>>> 2a31f2dd
+    public function migrate(bool $destroy = false, ?int $lifetime = null): bool;
 
     /**
      * Force the session to be saved and closed.
