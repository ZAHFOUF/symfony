--- conflicted
+++ resolved
@@ -89,11 +89,7 @@
      * trans_sid_hosts, $_SERVER['HTTP_HOST']
      * trans_sid_tags, "a=href,area=href,frame=src,form="
      */
-<<<<<<< HEAD
-    public function __construct(array $options = [], AbstractProxy|\SessionHandlerInterface $handler = null, MetadataBag $metaBag = null)
-=======
-    public function __construct(array $options = [], $handler = null, ?MetadataBag $metaBag = null)
->>>>>>> 2a31f2dd
+    public function __construct(array $options = [], AbstractProxy|\SessionHandlerInterface|null $handler = null, ?MetadataBag $metaBag = null)
     {
         if (!\extension_loaded('session')) {
             throw new \LogicException('PHP extension "session" is required.');
@@ -208,14 +204,7 @@
         $this->saveHandler->setName($name);
     }
 
-<<<<<<< HEAD
-    public function regenerate(bool $destroy = false, int $lifetime = null): bool
-=======
-    /**
-     * {@inheritdoc}
-     */
-    public function regenerate(bool $destroy = false, ?int $lifetime = null)
->>>>>>> 2a31f2dd
+    public function regenerate(bool $destroy = false, ?int $lifetime = null): bool
     {
         // Cannot regenerate the session ID for non-active sessions.
         if (\PHP_SESSION_ACTIVE !== session_status()) {
@@ -325,14 +314,10 @@
         return $this->bags[$name];
     }
 
-<<<<<<< HEAD
-    /**
-     * @return void
-     */
-    public function setMetadataBag(MetadataBag $metaBag = null)
-=======
+    /**
+     * @return void
+     */
     public function setMetadataBag(?MetadataBag $metaBag = null)
->>>>>>> 2a31f2dd
     {
         if (1 > \func_num_args()) {
             trigger_deprecation('symfony/http-foundation', '6.2', 'Calling "%s()" without any arguments is deprecated, pass null explicitly instead.', __METHOD__);
@@ -411,7 +396,7 @@
      *
      * @throws \InvalidArgumentException
      */
-    public function setSaveHandler(AbstractProxy|\SessionHandlerInterface $saveHandler = null)
+    public function setSaveHandler(AbstractProxy|\SessionHandlerInterface|null $saveHandler = null)
     {
         if (1 > \func_num_args()) {
             trigger_deprecation('symfony/http-foundation', '6.2', 'Calling "%s()" without any arguments is deprecated, pass null explicitly instead.', __METHOD__);
