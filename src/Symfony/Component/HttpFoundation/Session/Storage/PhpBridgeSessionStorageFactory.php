--- conflicted
+++ resolved
@@ -26,11 +26,7 @@
     private ?MetadataBag $metaBag;
     private bool $secure;
 
-<<<<<<< HEAD
-    public function __construct(AbstractProxy|\SessionHandlerInterface $handler = null, MetadataBag $metaBag = null, bool $secure = false)
-=======
     public function __construct(AbstractProxy|\SessionHandlerInterface|null $handler = null, ?MetadataBag $metaBag = null, bool $secure = false)
->>>>>>> a44829e2
     {
         $this->handler = $handler;
         $this->metaBag = $metaBag;
