--- conflicted
+++ resolved
@@ -69,12 +69,7 @@
 
     public function updateTimestamp(string $sessionId, string $data): bool
     {
-<<<<<<< HEAD
-        $ttl = ($this->ttl instanceof \Closure ? ($this->ttl)() : $this->ttl) ?? \ini_get('session.gc_maxlifetime');
-        $this->memcached->touch($this->prefix.$sessionId, time() + (int) $ttl);
-=======
         $this->memcached->touch($this->prefix.$sessionId, $this->getCompatibleTtl());
->>>>>>> 6c0e9255
 
         return true;
     }
@@ -84,17 +79,12 @@
      */
     protected function doWrite(string $sessionId, string $data): bool
     {
-<<<<<<< HEAD
-        $ttl = ($this->ttl instanceof \Closure ? ($this->ttl)() : $this->ttl) ?? \ini_get('session.gc_maxlifetime');
-
-        return $this->memcached->set($this->prefix.$sessionId, $data, time() + (int) $ttl);
-=======
         return $this->memcached->set($this->prefix.$sessionId, $data, $this->getCompatibleTtl());
     }
 
     private function getCompatibleTtl(): int
     {
-        $ttl = (int) ($this->ttl ?? \ini_get('session.gc_maxlifetime'));
+        $ttl = ($this->ttl instanceof \Closure ? ($this->ttl)() : $this->ttl) ?? \ini_get('session.gc_maxlifetime');
 
         // If the relative TTL that is used exceeds 30 days, memcached will treat the value as Unix time.
         // We have to convert it to an absolute Unix time at this point, to make sure the TTL is correct.
@@ -103,7 +93,6 @@
         }
 
         return $ttl;
->>>>>>> 6c0e9255
     }
 
     /**
