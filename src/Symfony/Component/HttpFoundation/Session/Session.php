--- conflicted
+++ resolved
@@ -151,22 +151,14 @@
         return true;
     }
 
-<<<<<<< HEAD
-    public function invalidate(int $lifetime = null): bool
-=======
     public function invalidate(?int $lifetime = null): bool
->>>>>>> a44829e2
     {
         $this->storage->clear();
 
         return $this->migrate(true, $lifetime);
     }
 
-<<<<<<< HEAD
-    public function migrate(bool $destroy = false, int $lifetime = null): bool
-=======
     public function migrate(bool $destroy = false, ?int $lifetime = null): bool
->>>>>>> a44829e2
     {
         return $this->storage->regenerate($destroy, $lifetime);
     }
