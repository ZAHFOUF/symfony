{
    "name": "symfony/http-foundation",
    "type": "library",
    "description": "Defines an object-oriented layer for the HTTP specification",
    "keywords": [],
    "homepage": "https://symfony.com",
    "license": "MIT",
    "authors": [
        {
            "name": "Fabien Potencier",
            "email": "fabien@symfony.com"
        },
        {
            "name": "Symfony Community",
            "homepage": "https://symfony.com/contributors"
        }
    ],
    "require": {
        "php": ">=8.2",
        "symfony/polyfill-mbstring": "~1.1",
        "symfony/polyfill-php83": "^1.27"
    },
    "require-dev": {
<<<<<<< HEAD
        "doctrine/dbal": "^3.6",
=======
        "doctrine/dbal": "^2.13.1|^3|^4",
>>>>>>> 9637cd37
        "predis/predis": "^1.1|^2.0",
        "symfony/cache": "^6.4|^7.0",
        "symfony/dependency-injection": "^6.4|^7.0",
        "symfony/http-kernel": "^6.4|^7.0",
        "symfony/mime": "^6.4|^7.0",
        "symfony/expression-language": "^6.4|^7.0",
        "symfony/rate-limiter": "^6.4|^7.0"
    },
    "conflict": {
        "doctrine/dbal": "<3.6",
        "symfony/cache": "<6.4"
    },
    "autoload": {
        "psr-4": { "Symfony\\Component\\HttpFoundation\\": "" },
        "exclude-from-classmap": [
            "/Tests/"
        ]
    },
    "minimum-stability": "dev"
}<|MERGE_RESOLUTION|>--- conflicted
+++ resolved
@@ -21,11 +21,7 @@
         "symfony/polyfill-php83": "^1.27"
     },
     "require-dev": {
-<<<<<<< HEAD
-        "doctrine/dbal": "^3.6",
-=======
-        "doctrine/dbal": "^2.13.1|^3|^4",
->>>>>>> 9637cd37
+        "doctrine/dbal": "^3.6|^4",
         "predis/predis": "^1.1|^2.0",
         "symfony/cache": "^6.4|^7.0",
         "symfony/dependency-injection": "^6.4|^7.0",
