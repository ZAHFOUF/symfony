<?php

/*
 * This file is part of the Symfony package.
 *
 * (c) Fabien Potencier <fabien@symfony.com>
 *
 * For the full copyright and license information, please view the LICENSE
 * file that was distributed with this source code.
 */

namespace Symfony\Component\HttpFoundation\Tests\Session\Storage;

use PHPUnit\Framework\TestCase;
use Symfony\Component\HttpFoundation\Session\Attribute\AttributeBag;
use Symfony\Component\HttpFoundation\Session\Storage\PhpBridgeSessionStorage;

/**
 * Test class for PhpSessionStorage.
 *
 * @author Drak <drak@zikula.org>
 *
 * These tests require separate processes.
 *
 * @runTestsInSeparateProcesses
 *
 * @preserveGlobalState disabled
 */
class PhpBridgeSessionStorageTest extends TestCase
{
    private string $savePath;

    private $initialSessionSaveHandler;
    private $initialSessionSavePath;

    protected function setUp(): void
    {
        $this->initialSessionSaveHandler = ini_set('session.save_handler', 'files');
        $this->initialSessionSavePath = ini_set('session.save_path', $this->savePath = sys_get_temp_dir().'/sftest');

        if (!is_dir($this->savePath)) {
            mkdir($this->savePath);
        }
    }

    protected function tearDown(): void
    {
        session_write_close();
        array_map('unlink', glob($this->savePath.'/*'));
        if (is_dir($this->savePath)) {
            @rmdir($this->savePath);
        }
<<<<<<< HEAD
=======

        $this->savePath = null;
        ini_set('session.save_handler', $this->initialSessionSaveHandler);
        ini_set('session.save_path', $this->initialSessionSavePath);
>>>>>>> 6284bb52
    }

    protected function getStorage(): PhpBridgeSessionStorage
    {
        $storage = new PhpBridgeSessionStorage();
        $storage->registerBag(new AttributeBag());

        return $storage;
    }

    public function testPhpSession()
    {
        $storage = $this->getStorage();

        $this->assertNotSame(\PHP_SESSION_ACTIVE, session_status());
        $this->assertFalse($storage->isStarted());

        session_start();
        $this->assertTrue(isset($_SESSION));
        $this->assertSame(\PHP_SESSION_ACTIVE, session_status());
        // PHP session might have started, but the storage driver has not, so false is correct here
        $this->assertFalse($storage->isStarted());

        $key = $storage->getMetadataBag()->getStorageKey();
        $this->assertArrayNotHasKey($key, $_SESSION);
        $storage->start();
        $this->assertArrayHasKey($key, $_SESSION);
    }

    public function testClear()
    {
        $storage = $this->getStorage();
        session_start();
        $_SESSION['drak'] = 'loves symfony';
        $storage->getBag('attributes')->set('symfony', 'greatness');
        $key = $storage->getBag('attributes')->getStorageKey();
        $this->assertEquals(['symfony' => 'greatness'], $_SESSION[$key]);
        $this->assertEquals('loves symfony', $_SESSION['drak']);
        $storage->clear();
        $this->assertEquals([], $_SESSION[$key]);
        $this->assertEquals('loves symfony', $_SESSION['drak']);
    }
}<|MERGE_RESOLUTION|>--- conflicted
+++ resolved
@@ -50,13 +50,10 @@
         if (is_dir($this->savePath)) {
             @rmdir($this->savePath);
         }
-<<<<<<< HEAD
-=======
 
         $this->savePath = null;
         ini_set('session.save_handler', $this->initialSessionSaveHandler);
         ini_set('session.save_path', $this->initialSessionSavePath);
->>>>>>> 6284bb52
     }
 
     protected function getStorage(): PhpBridgeSessionStorage
