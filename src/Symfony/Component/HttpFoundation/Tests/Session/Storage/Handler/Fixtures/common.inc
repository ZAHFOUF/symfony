--- conflicted
+++ resolved
@@ -54,11 +54,7 @@
 class TestSessionHandler extends AbstractSessionHandler
 {
     private $data;
-<<<<<<< HEAD
     private ?string $sessionId;
-=======
-    private $sessionId;
->>>>>>> 3a4166e4
 
     public function __construct($data = '', $sessionId = null)
     {
@@ -130,10 +126,7 @@
             return '';
         }
         echo __FUNCTION__ . ': ', $this->data, "\n";
-<<<<<<< HEAD
-=======
         $this->sessionId = $sessionId;
->>>>>>> 3a4166e4
 
         return $this->data;
     }
