<?php

/*
 * This file is part of the Symfony package.
 *
 * (c) Fabien Potencier <fabien@symfony.com>
 *
 * For the full copyright and license information, please view the LICENSE
 * file that was distributed with this source code.
 */

namespace Symfony\Component\HttpFoundation\Tests\Session\Storage\Handler;

use Symfony\Component\HttpFoundation\Session\Storage\Handler\MongoDbSessionHandler;

/**
 * @author Markus Bachmann <markus.bachmann@bachi.biz>
 * @requires extension mongo
 */
class MongoDbSessionHandlerTest extends \PHPUnit_Framework_TestCase
{
    /**
     * @var \PHPUnit_Framework_MockObject_MockObject
     */
    private $mongo;
    private $storage;
    public $options;

    protected function setUp()
    {
<<<<<<< HEAD
        if (!extension_loaded('mongo')) {
            $this->markTestSkipped('MongoDbSessionHandler requires the PHP "mongo" extension.');
        }

=======
>>>>>>> 4c431d6c
        $mongoClass = version_compare(phpversion('mongo'), '1.3.0', '<') ? 'Mongo' : 'MongoClient';

        $this->mongo = $this->getMockBuilder($mongoClass)
            ->getMock();

        $this->options = array(
            'id_field' => '_id',
            'data_field' => 'data',
            'time_field' => 'time',
            'expiry_field' => 'expires_at',
            'database' => 'sf2-test',
            'collection' => 'session-test',
        );

        $this->storage = new MongoDbSessionHandler($this->mongo, $this->options);
    }

    /**
     * @expectedException \InvalidArgumentException
     */
    public function testConstructorShouldThrowExceptionForInvalidMongo()
    {
        new MongoDbSessionHandler(new \stdClass(), $this->options);
    }

    /**
     * @expectedException \InvalidArgumentException
     */
    public function testConstructorShouldThrowExceptionForMissingOptions()
    {
        new MongoDbSessionHandler($this->mongo, array());
    }

    public function testOpenMethodAlwaysReturnTrue()
    {
        $this->assertTrue($this->storage->open('test', 'test'), 'The "open" method should always return true');
    }

    public function testCloseMethodAlwaysReturnTrue()
    {
        $this->assertTrue($this->storage->close(), 'The "close" method should always return true');
    }

    public function testRead()
    {
        $collection = $this->createMongoCollectionMock();

        $this->mongo->expects($this->once())
            ->method('selectCollection')
            ->with($this->options['database'], $this->options['collection'])
            ->will($this->returnValue($collection));

        $that = $this;

        // defining the timeout before the actual method call
        // allows to test for "greater than" values in the $criteria
        $testTimeout = time() + 1;

        $collection->expects($this->once())
            ->method('findOne')
            ->will($this->returnCallback(function ($criteria) use ($that, $testTimeout) {
                $that->assertArrayHasKey($that->options['id_field'], $criteria);
                $that->assertEquals($criteria[$that->options['id_field']], 'foo');

                $that->assertArrayHasKey($that->options['expiry_field'], $criteria);
                $that->assertArrayHasKey('$gte', $criteria[$that->options['expiry_field']]);
                $that->assertInstanceOf('MongoDate', $criteria[$that->options['expiry_field']]['$gte']);
                $that->assertGreaterThanOrEqual($criteria[$that->options['expiry_field']]['$gte']->sec, $testTimeout);

                return array(
                    $that->options['id_field'] => 'foo',
                    $that->options['data_field'] => new \MongoBinData('bar', \MongoBinData::BYTE_ARRAY),
                    $that->options['id_field'] => new \MongoDate(),
                );
            }));

        $this->assertEquals('bar', $this->storage->read('foo'));
    }

    public function testWrite()
    {
        $collection = $this->createMongoCollectionMock();

        $this->mongo->expects($this->once())
            ->method('selectCollection')
            ->with($this->options['database'], $this->options['collection'])
            ->will($this->returnValue($collection));

        $that = $this;
        $data = array();

        $collection->expects($this->once())
            ->method('update')
            ->will($this->returnCallback(function ($criteria, $updateData, $options) use ($that, &$data) {
                $that->assertEquals(array($that->options['id_field'] => 'foo'), $criteria);
                $that->assertEquals(array('upsert' => true, 'multiple' => false), $options);

                $data = $updateData['$set'];
            }));

        $expectedExpiry = time() + (int) ini_get('session.gc_maxlifetime');
        $this->assertTrue($this->storage->write('foo', 'bar'));

        $this->assertEquals('bar', $data[$this->options['data_field']]->bin);
        $that->assertInstanceOf('MongoDate', $data[$this->options['time_field']]);
        $this->assertInstanceOf('MongoDate', $data[$this->options['expiry_field']]);
        $this->assertGreaterThanOrEqual($expectedExpiry, $data[$this->options['expiry_field']]->sec);
    }

    public function testWriteWhenUsingExpiresField()
    {
        $this->options = array(
            'id_field' => '_id',
            'data_field' => 'data',
            'time_field' => 'time',
            'database' => 'sf2-test',
            'collection' => 'session-test',
            'expiry_field' => 'expiresAt',
        );

        $this->storage = new MongoDbSessionHandler($this->mongo, $this->options);

        $collection = $this->createMongoCollectionMock();

        $this->mongo->expects($this->once())
            ->method('selectCollection')
            ->with($this->options['database'], $this->options['collection'])
            ->will($this->returnValue($collection));

        $that = $this;
        $data = array();

        $collection->expects($this->once())
            ->method('update')
            ->will($this->returnCallback(function ($criteria, $updateData, $options) use ($that, &$data) {
                $that->assertEquals(array($that->options['id_field'] => 'foo'), $criteria);
                $that->assertEquals(array('upsert' => true, 'multiple' => false), $options);

                $data = $updateData['$set'];
            }));

        $this->assertTrue($this->storage->write('foo', 'bar'));

        $this->assertEquals('bar', $data[$this->options['data_field']]->bin);
        $that->assertInstanceOf('MongoDate', $data[$this->options['time_field']]);
        $that->assertInstanceOf('MongoDate', $data[$this->options['expiry_field']]);
    }

    public function testReplaceSessionData()
    {
        $collection = $this->createMongoCollectionMock();

        $this->mongo->expects($this->once())
            ->method('selectCollection')
            ->with($this->options['database'], $this->options['collection'])
            ->will($this->returnValue($collection));

        $data = array();

        $collection->expects($this->exactly(2))
            ->method('update')
            ->will($this->returnCallback(function ($criteria, $updateData, $options) use (&$data) {
                $data = $updateData;
            }));

        $this->storage->write('foo', 'bar');
        $this->storage->write('foo', 'foobar');

        $this->assertEquals('foobar', $data['$set'][$this->options['data_field']]->bin);
    }

    public function testDestroy()
    {
        $collection = $this->createMongoCollectionMock();

        $this->mongo->expects($this->once())
            ->method('selectCollection')
            ->with($this->options['database'], $this->options['collection'])
            ->will($this->returnValue($collection));

        $collection->expects($this->once())
            ->method('remove')
            ->with(array($this->options['id_field'] => 'foo'));

        $this->assertTrue($this->storage->destroy('foo'));
    }

    public function testGc()
    {
        $collection = $this->createMongoCollectionMock();

        $this->mongo->expects($this->once())
            ->method('selectCollection')
            ->with($this->options['database'], $this->options['collection'])
            ->will($this->returnValue($collection));

        $that = $this;

        $collection->expects($this->once())
            ->method('remove')
            ->will($this->returnCallback(function ($criteria) use ($that) {
                $that->assertInstanceOf('MongoDate', $criteria[$that->options['expiry_field']]['$lt']);
                $that->assertGreaterThanOrEqual(time() - 1, $criteria[$that->options['expiry_field']]['$lt']->sec);
            }));

        $this->assertTrue($this->storage->gc(1));
    }

    private function createMongoCollectionMock()
    {
        $mongoClient = $this->getMockBuilder('MongoClient')
            ->getMock();
        $mongoDb = $this->getMockBuilder('MongoDB')
            ->setConstructorArgs(array($mongoClient, 'database-name'))
            ->getMock();
        $collection = $this->getMockBuilder('MongoCollection')
            ->setConstructorArgs(array($mongoDb, 'collection-name'))
            ->getMock();

        return $collection;
    }
}<|MERGE_RESOLUTION|>--- conflicted
+++ resolved
@@ -28,13 +28,6 @@
 
     protected function setUp()
     {
-<<<<<<< HEAD
-        if (!extension_loaded('mongo')) {
-            $this->markTestSkipped('MongoDbSessionHandler requires the PHP "mongo" extension.');
-        }
-
-=======
->>>>>>> 4c431d6c
         $mongoClass = version_compare(phpversion('mongo'), '1.3.0', '<') ? 'Mongo' : 'MongoClient';
 
         $this->mongo = $this->getMockBuilder($mongoClass)
