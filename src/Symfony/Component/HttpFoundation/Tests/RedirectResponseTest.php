--- conflicted
+++ resolved
@@ -29,12 +29,8 @@
     public function testRedirectResponseConstructorEmptyUrl()
     {
         $this->expectException('InvalidArgumentException');
-<<<<<<< HEAD
         $this->expectExceptionMessage('Cannot redirect to an empty URL.');
-        $response = new RedirectResponse('');
-=======
-        new RedirectResponse(null);
->>>>>>> 15f08553
+        new RedirectResponse('');
     }
 
     public function testRedirectResponseConstructorWrongStatusCode()
