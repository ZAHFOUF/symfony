--- conflicted
+++ resolved
@@ -65,11 +65,7 @@
      *
      * @return ($key is null ? array<string, list<string|null>> : list<string|null>)
      */
-<<<<<<< HEAD
-    public function all(string $key = null): array
-=======
     public function all(?string $key = null): array
->>>>>>> a44829e2
     {
         if (null !== $key) {
             return $this->headers[strtr($key, self::UPPER, self::LOWER)] ?? [];
@@ -114,11 +110,7 @@
     /**
      * Returns the first header by name or the default one.
      */
-<<<<<<< HEAD
-    public function get(string $key, string $default = null): ?string
-=======
     public function get(string $key, ?string $default = null): ?string
->>>>>>> a44829e2
     {
         $headers = $this->all($key);
 
@@ -201,17 +193,11 @@
     /**
      * Returns the HTTP header value converted to a date.
      *
-<<<<<<< HEAD
      * @return \DateTimeImmutable|null
      *
      * @throws \RuntimeException When the HTTP header is not parseable
      */
-    public function getDate(string $key, \DateTimeInterface $default = null): ?\DateTimeInterface
-=======
-     * @throws \RuntimeException When the HTTP header is not parseable
-     */
-    public function getDate(string $key, ?\DateTime $default = null): ?\DateTimeInterface
->>>>>>> a44829e2
+    public function getDate(string $key, ?\DateTimeInterface $default = null): ?\DateTimeInterface
     {
         if (null === $value = $this->get($key)) {
             return null !== $default ? \DateTimeImmutable::createFromInterface($default) : null;
