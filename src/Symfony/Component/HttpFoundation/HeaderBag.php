--- conflicted
+++ resolved
@@ -116,18 +116,9 @@
             if (!func_get_arg(2)) {
                 return $headers;
             }
-<<<<<<< HEAD
-=======
-
-            return $first ? $default : [$default];
-        }
-
-        if ($first) {
-            return \count($headers[$key]) ? (string) $headers[$key][0] : $default;
->>>>>>> 9e154e77
-        }
-
-        return $headers[0] ?? $default;
+        }
+
+        return isset($headers[0]) ? (string) $headers[0] : $default;
     }
 
     /**
