--- conflicted
+++ resolved
@@ -86,11 +86,7 @@
         }
     }
 
-<<<<<<< HEAD
-    public function all(string $key = null): array
-=======
     public function all(?string $key = null): array
->>>>>>> a44829e2
     {
         $headers = parent::all();
 
