--- conflicted
+++ resolved
@@ -75,11 +75,7 @@
      *
      * @throws \InvalidArgumentException When the callback name is not valid
      */
-<<<<<<< HEAD
-    public function setCallback(string $callback = null): static
-=======
     public function setCallback(?string $callback = null): static
->>>>>>> a44829e2
     {
         if (1 > \func_num_args()) {
             trigger_deprecation('symfony/http-foundation', '6.2', 'Calling "%s()" without any arguments is deprecated, pass null explicitly instead.', __METHOD__);
