<?php

/*
 * This file is part of the Symfony package.
 *
 * (c) Fabien Potencier <fabien@symfony.com>
 *
 * For the full copyright and license information, please view the LICENSE
 * file that was distributed with this source code.
 */

namespace Symfony\Component\HttpFoundation;

/**
 * Represents a cookie.
 *
 * @author Johannes M. Schmitt <schmittjoh@gmail.com>
 */
class Cookie
{
    public const SAMESITE_NONE = 'none';
    public const SAMESITE_LAX = 'lax';
    public const SAMESITE_STRICT = 'strict';

    protected $name;
    protected $value;
    protected $domain;
    protected $expire;
    protected $path;
    protected $secure;
    protected $httpOnly;

    private bool $raw;
    private ?string $sameSite = null;
    private bool $secureDefault = false;

    private const RESERVED_CHARS_LIST = "=,; \t\r\n\v\f";
    private const RESERVED_CHARS_FROM = ['=', ',', ';', ' ', "\t", "\r", "\n", "\v", "\f"];
    private const RESERVED_CHARS_TO = ['%3D', '%2C', '%3B', '%20', '%09', '%0D', '%0A', '%0B', '%0C'];

    /**
     * Creates cookie from raw header string.
     */
    public static function fromString(string $cookie, bool $decode = false): static
    {
        $data = [
            'expires' => 0,
            'path' => '/',
            'domain' => null,
            'secure' => false,
            'httponly' => false,
            'raw' => !$decode,
            'samesite' => null,
        ];

        $parts = HeaderUtils::split($cookie, ';=');
        $part = array_shift($parts);

        $name = $decode ? urldecode($part[0]) : $part[0];
        $value = isset($part[1]) ? ($decode ? urldecode($part[1]) : $part[1]) : null;

        $data = HeaderUtils::combine($parts) + $data;
        $data['expires'] = self::expiresTimestamp($data['expires']);

        if (isset($data['max-age']) && ($data['max-age'] > 0 || $data['expires'] > time())) {
            $data['expires'] = time() + (int) $data['max-age'];
        }

        return new static($name, $value, $data['expires'], $data['path'], $data['domain'], $data['secure'], $data['httponly'], $data['raw'], $data['samesite']);
    }

<<<<<<< HEAD
    /**
     * @see self::__construct
     *
     * @param self::SAMESITE_*|''|null $sameSite
     */
    public static function create(string $name, string $value = null, int|string|\DateTimeInterface $expire = 0, ?string $path = '/', string $domain = null, bool $secure = null, bool $httpOnly = true, bool $raw = false, ?string $sameSite = self::SAMESITE_LAX): self
=======
    public static function create(string $name, ?string $value = null, $expire = 0, ?string $path = '/', ?string $domain = null, ?bool $secure = null, bool $httpOnly = true, bool $raw = false, ?string $sameSite = self::SAMESITE_LAX): self
>>>>>>> 2a31f2dd
    {
        return new self($name, $value, $expire, $path, $domain, $secure, $httpOnly, $raw, $sameSite);
    }

    /**
     * @param string                        $name     The name of the cookie
     * @param string|null                   $value    The value of the cookie
     * @param int|string|\DateTimeInterface $expire   The time the cookie expires
     * @param string|null                   $path     The path on the server in which the cookie will be available on
     * @param string|null                   $domain   The domain that the cookie is available to
     * @param bool|null                     $secure   Whether the client should send back the cookie only over HTTPS or null to auto-enable this when the request is already using HTTPS
     * @param bool                          $httpOnly Whether the cookie will be made accessible only through the HTTP protocol
     * @param bool                          $raw      Whether the cookie value should be sent with no url encoding
     * @param self::SAMESITE_*|''|null      $sameSite Whether the cookie will be available for cross-site requests
     *
     * @throws \InvalidArgumentException
     */
<<<<<<< HEAD
    public function __construct(string $name, string $value = null, int|string|\DateTimeInterface $expire = 0, ?string $path = '/', string $domain = null, bool $secure = null, bool $httpOnly = true, bool $raw = false, ?string $sameSite = self::SAMESITE_LAX)
=======
    public function __construct(string $name, ?string $value = null, $expire = 0, ?string $path = '/', ?string $domain = null, ?bool $secure = null, bool $httpOnly = true, bool $raw = false, ?string $sameSite = 'lax')
>>>>>>> 2a31f2dd
    {
        // from PHP source code
        if ($raw && false !== strpbrk($name, self::RESERVED_CHARS_LIST)) {
            throw new \InvalidArgumentException(sprintf('The cookie name "%s" contains invalid characters.', $name));
        }

        if (empty($name)) {
            throw new \InvalidArgumentException('The cookie name cannot be empty.');
        }

        $this->name = $name;
        $this->value = $value;
        $this->domain = $domain;
        $this->expire = self::expiresTimestamp($expire);
        $this->path = empty($path) ? '/' : $path;
        $this->secure = $secure;
        $this->httpOnly = $httpOnly;
        $this->raw = $raw;
        $this->sameSite = $this->withSameSite($sameSite)->sameSite;
    }

    /**
     * Creates a cookie copy with a new value.
     */
    public function withValue(?string $value): static
    {
        $cookie = clone $this;
        $cookie->value = $value;

        return $cookie;
    }

    /**
     * Creates a cookie copy with a new domain that the cookie is available to.
     */
    public function withDomain(?string $domain): static
    {
        $cookie = clone $this;
        $cookie->domain = $domain;

        return $cookie;
    }

    /**
     * Creates a cookie copy with a new time the cookie expires.
     */
    public function withExpires(int|string|\DateTimeInterface $expire = 0): static
    {
        $cookie = clone $this;
        $cookie->expire = self::expiresTimestamp($expire);

        return $cookie;
    }

    /**
     * Converts expires formats to a unix timestamp.
     */
    private static function expiresTimestamp(int|string|\DateTimeInterface $expire = 0): int
    {
        // convert expiration time to a Unix timestamp
        if ($expire instanceof \DateTimeInterface) {
            $expire = $expire->format('U');
        } elseif (!is_numeric($expire)) {
            $expire = strtotime($expire);

            if (false === $expire) {
                throw new \InvalidArgumentException('The cookie expiration time is not valid.');
            }
        }

        return 0 < $expire ? (int) $expire : 0;
    }

    /**
     * Creates a cookie copy with a new path on the server in which the cookie will be available on.
     */
    public function withPath(string $path): static
    {
        $cookie = clone $this;
        $cookie->path = '' === $path ? '/' : $path;

        return $cookie;
    }

    /**
     * Creates a cookie copy that only be transmitted over a secure HTTPS connection from the client.
     */
    public function withSecure(bool $secure = true): static
    {
        $cookie = clone $this;
        $cookie->secure = $secure;

        return $cookie;
    }

    /**
     * Creates a cookie copy that be accessible only through the HTTP protocol.
     */
    public function withHttpOnly(bool $httpOnly = true): static
    {
        $cookie = clone $this;
        $cookie->httpOnly = $httpOnly;

        return $cookie;
    }

    /**
     * Creates a cookie copy that uses no url encoding.
     */
    public function withRaw(bool $raw = true): static
    {
        if ($raw && false !== strpbrk($this->name, self::RESERVED_CHARS_LIST)) {
            throw new \InvalidArgumentException(sprintf('The cookie name "%s" contains invalid characters.', $this->name));
        }

        $cookie = clone $this;
        $cookie->raw = $raw;

        return $cookie;
    }

    /**
     * Creates a cookie copy with SameSite attribute.
     *
     * @param self::SAMESITE_*|''|null $sameSite
     */
    public function withSameSite(?string $sameSite): static
    {
        if ('' === $sameSite) {
            $sameSite = null;
        } elseif (null !== $sameSite) {
            $sameSite = strtolower($sameSite);
        }

        if (!\in_array($sameSite, [self::SAMESITE_LAX, self::SAMESITE_STRICT, self::SAMESITE_NONE, null], true)) {
            throw new \InvalidArgumentException('The "sameSite" parameter value is not valid.');
        }

        $cookie = clone $this;
        $cookie->sameSite = $sameSite;

        return $cookie;
    }

    /**
     * Returns the cookie as a string.
     */
    public function __toString(): string
    {
        if ($this->isRaw()) {
            $str = $this->getName();
        } else {
            $str = str_replace(self::RESERVED_CHARS_FROM, self::RESERVED_CHARS_TO, $this->getName());
        }

        $str .= '=';

        if ('' === (string) $this->getValue()) {
            $str .= 'deleted; expires='.gmdate('D, d M Y H:i:s T', time() - 31536001).'; Max-Age=0';
        } else {
            $str .= $this->isRaw() ? $this->getValue() : rawurlencode($this->getValue());

            if (0 !== $this->getExpiresTime()) {
                $str .= '; expires='.gmdate('D, d M Y H:i:s T', $this->getExpiresTime()).'; Max-Age='.$this->getMaxAge();
            }
        }

        if ($this->getPath()) {
            $str .= '; path='.$this->getPath();
        }

        if ($this->getDomain()) {
            $str .= '; domain='.$this->getDomain();
        }

        if (true === $this->isSecure()) {
            $str .= '; secure';
        }

        if (true === $this->isHttpOnly()) {
            $str .= '; httponly';
        }

        if (null !== $this->getSameSite()) {
            $str .= '; samesite='.$this->getSameSite();
        }

        return $str;
    }

    /**
     * Gets the name of the cookie.
     */
    public function getName(): string
    {
        return $this->name;
    }

    /**
     * Gets the value of the cookie.
     */
    public function getValue(): ?string
    {
        return $this->value;
    }

    /**
     * Gets the domain that the cookie is available to.
     */
    public function getDomain(): ?string
    {
        return $this->domain;
    }

    /**
     * Gets the time the cookie expires.
     */
    public function getExpiresTime(): int
    {
        return $this->expire;
    }

    /**
     * Gets the max-age attribute.
     */
    public function getMaxAge(): int
    {
        $maxAge = $this->expire - time();

        return 0 >= $maxAge ? 0 : $maxAge;
    }

    /**
     * Gets the path on the server in which the cookie will be available on.
     */
    public function getPath(): string
    {
        return $this->path;
    }

    /**
     * Checks whether the cookie should only be transmitted over a secure HTTPS connection from the client.
     */
    public function isSecure(): bool
    {
        return $this->secure ?? $this->secureDefault;
    }

    /**
     * Checks whether the cookie will be made accessible only through the HTTP protocol.
     */
    public function isHttpOnly(): bool
    {
        return $this->httpOnly;
    }

    /**
     * Whether this cookie is about to be cleared.
     */
    public function isCleared(): bool
    {
        return 0 !== $this->expire && $this->expire < time();
    }

    /**
     * Checks if the cookie value should be sent with no url encoding.
     */
    public function isRaw(): bool
    {
        return $this->raw;
    }

    /**
     * @return self::SAMESITE_*|null
     */
    public function getSameSite(): ?string
    {
        return $this->sameSite;
    }

    /**
     * @param bool $default The default value of the "secure" flag when it is set to null
     */
    public function setSecureDefault(bool $default): void
    {
        $this->secureDefault = $default;
    }
}<|MERGE_RESOLUTION|>--- conflicted
+++ resolved
@@ -69,16 +69,12 @@
         return new static($name, $value, $data['expires'], $data['path'], $data['domain'], $data['secure'], $data['httponly'], $data['raw'], $data['samesite']);
     }
 
-<<<<<<< HEAD
     /**
      * @see self::__construct
      *
      * @param self::SAMESITE_*|''|null $sameSite
      */
-    public static function create(string $name, string $value = null, int|string|\DateTimeInterface $expire = 0, ?string $path = '/', string $domain = null, bool $secure = null, bool $httpOnly = true, bool $raw = false, ?string $sameSite = self::SAMESITE_LAX): self
-=======
-    public static function create(string $name, ?string $value = null, $expire = 0, ?string $path = '/', ?string $domain = null, ?bool $secure = null, bool $httpOnly = true, bool $raw = false, ?string $sameSite = self::SAMESITE_LAX): self
->>>>>>> 2a31f2dd
+    public static function create(string $name, ?string $value = null, int|string|\DateTimeInterface $expire = 0, ?string $path = '/', ?string $domain = null, ?bool $secure = null, bool $httpOnly = true, bool $raw = false, ?string $sameSite = self::SAMESITE_LAX): self
     {
         return new self($name, $value, $expire, $path, $domain, $secure, $httpOnly, $raw, $sameSite);
     }
@@ -96,11 +92,7 @@
      *
      * @throws \InvalidArgumentException
      */
-<<<<<<< HEAD
-    public function __construct(string $name, string $value = null, int|string|\DateTimeInterface $expire = 0, ?string $path = '/', string $domain = null, bool $secure = null, bool $httpOnly = true, bool $raw = false, ?string $sameSite = self::SAMESITE_LAX)
-=======
-    public function __construct(string $name, ?string $value = null, $expire = 0, ?string $path = '/', ?string $domain = null, ?bool $secure = null, bool $httpOnly = true, bool $raw = false, ?string $sameSite = 'lax')
->>>>>>> 2a31f2dd
+    public function __construct(string $name, ?string $value = null, int|string|\DateTimeInterface $expire = 0, ?string $path = '/', ?string $domain = null, ?bool $secure = null, bool $httpOnly = true, bool $raw = false, ?string $sameSite = self::SAMESITE_LAX)
     {
         // from PHP source code
         if ($raw && false !== strpbrk($name, self::RESERVED_CHARS_LIST)) {
