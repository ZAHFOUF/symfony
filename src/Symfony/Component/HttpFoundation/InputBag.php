--- conflicted
+++ resolved
@@ -41,17 +41,6 @@
     }
 
     /**
-<<<<<<< HEAD
-=======
-     * {@inheritdoc}
-     */
-    public function all(?string $key = null): array
-    {
-        return parent::all($key);
-    }
-
-    /**
->>>>>>> 2a31f2dd
      * Replaces the current input values by a new set.
      */
     public function replace(array $inputs = []): void
@@ -94,7 +83,7 @@
      *
      * @return ?T
      */
-    public function getEnum(string $key, string $class, \BackedEnum $default = null): ?\BackedEnum
+    public function getEnum(string $key, string $class, ?\BackedEnum $default = null): ?\BackedEnum
     {
         try {
             return parent::getEnum($key, $class, $default);
