<?php

/*
 * This file is part of the Symfony package.
 *
 * (c) Fabien Potencier <fabien@symfony.com>
 *
 * For the full copyright and license information, please view the LICENSE
 * file that was distributed with this source code.
 */

namespace Symfony\Component\Config\Loader;

/**
 * LoaderResolver selects a loader for a given resource.
 *
 * A resource can be anything (e.g. a full path to a config file or a Closure).
 * Each loader determines whether it can load a resource and how.
 *
 * @author Fabien Potencier <fabien@symfony.com>
 */
class LoaderResolver implements LoaderResolverInterface
{
    /**
     * @var LoaderInterface[] An array of LoaderInterface objects
     */
    private array $loaders = [];

    /**
     * @param LoaderInterface[] $loaders An array of loaders
     */
    public function __construct(array $loaders = [])
    {
        foreach ($loaders as $loader) {
            $this->addLoader($loader);
        }
    }

<<<<<<< HEAD
    public function resolve(mixed $resource, string $type = null): LoaderInterface|false
=======
    public function resolve(mixed $resource, ?string $type = null): LoaderInterface|false
>>>>>>> a44829e2
    {
        foreach ($this->loaders as $loader) {
            if ($loader->supports($resource, $type)) {
                return $loader;
            }
        }

        return false;
    }

    /**
     * @return void
     */
    public function addLoader(LoaderInterface $loader)
    {
        $this->loaders[] = $loader;
        $loader->setResolver($this);
    }

    /**
     * Returns the registered loaders.
     *
     * @return LoaderInterface[]
     */
    public function getLoaders(): array
    {
        return $this->loaders;
    }
}<|MERGE_RESOLUTION|>--- conflicted
+++ resolved
@@ -36,11 +36,7 @@
         }
     }
 
-<<<<<<< HEAD
-    public function resolve(mixed $resource, string $type = null): LoaderInterface|false
-=======
     public function resolve(mixed $resource, ?string $type = null): LoaderInterface|false
->>>>>>> a44829e2
     {
         foreach ($this->loaders as $loader) {
             if ($loader->supports($resource, $type)) {
