--- conflicted
+++ resolved
@@ -28,11 +28,7 @@
         $this->resolver = $resolver;
     }
 
-<<<<<<< HEAD
-    public function load(mixed $resource, string $type = null): mixed
-=======
     public function load(mixed $resource, ?string $type = null): mixed
->>>>>>> a44829e2
     {
         if (false === $loader = $this->resolver->resolve($resource, $type)) {
             throw new LoaderLoadException($resource, null, 0, null, $type);
@@ -41,11 +37,7 @@
         return $loader->load($resource, $type);
     }
 
-<<<<<<< HEAD
-    public function supports(mixed $resource, string $type = null): bool
-=======
     public function supports(mixed $resource, ?string $type = null): bool
->>>>>>> a44829e2
     {
         return false !== $this->resolver->resolve($resource, $type);
     }
