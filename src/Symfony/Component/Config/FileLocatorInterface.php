--- conflicted
+++ resolved
@@ -30,9 +30,5 @@
      * @throws \InvalidArgumentException        If $name is empty
      * @throws FileLocatorFileNotFoundException If a file is not found
      */
-<<<<<<< HEAD
-    public function locate(string $name, string $currentPath = null, bool $first = true): string|array;
-=======
-    public function locate(string $name, ?string $currentPath = null, bool $first = true);
->>>>>>> 115fb5be
+    public function locate(string $name, ?string $currentPath = null, bool $first = true): string|array;
 }