--- conflicted
+++ resolved
@@ -31,11 +31,7 @@
      *
      * @return ExprBuilder|$this
      */
-<<<<<<< HEAD
-    public function rule(\Closure $closure = null): ExprBuilder|static
-=======
     public function rule(?\Closure $closure = null): ExprBuilder|static
->>>>>>> a44829e2
     {
         if (null !== $closure) {
             $this->rules[] = $closure;
