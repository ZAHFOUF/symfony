<?php

/*
 * This file is part of the Symfony package.
 *
 * (c) Fabien Potencier <fabien@symfony.com>
 *
 * For the full copyright and license information, please view the LICENSE
 * file that was distributed with this source code.
 */

namespace Symfony\Component\Config\Definition;

use Symfony\Component\Config\Definition\Exception\InvalidTypeException;

/**
 * This node represents a scalar value in the config tree.
 *
 * The following values are considered scalars:
 *   * booleans
 *   * strings
 *   * null
 *   * integers
 *   * floats
 *
 * @author Johannes M. Schmitt <schmittjoh@gmail.com>
 */
class ScalarNode extends VariableNode
{
    /**
     * {@inheritdoc}
     */
    protected function validateType($value)
    {
<<<<<<< HEAD
        if (!is_scalar($value) && null !== $value) {
            $ex = new InvalidTypeException(sprintf('Invalid type for path "%s". Expected "scalar", but got "%s".', $this->getPath(), get_debug_type($value)));
=======
        if (!\is_scalar($value) && null !== $value) {
            $ex = new InvalidTypeException(sprintf('Invalid type for path "%s". Expected scalar, but got %s.', $this->getPath(), \gettype($value)));
>>>>>>> 0c38f367
            if ($hint = $this->getInfo()) {
                $ex->addHint($hint);
            }
            $ex->setPath($this->getPath());

            throw $ex;
        }
    }

    /**
     * {@inheritdoc}
     */
    protected function isValueEmpty($value)
    {
        // assume environment variables are never empty (which in practice is likely to be true during runtime)
        // not doing so breaks many configs that are valid today
        if ($this->isHandlingPlaceholder()) {
            return false;
        }

        return null === $value || '' === $value;
    }

    /**
     * {@inheritdoc}
     */
    protected function getValidPlaceholderTypes(): array
    {
        return ['bool', 'int', 'float', 'string'];
    }
}<|MERGE_RESOLUTION|>--- conflicted
+++ resolved
@@ -32,13 +32,8 @@
      */
     protected function validateType($value)
     {
-<<<<<<< HEAD
-        if (!is_scalar($value) && null !== $value) {
+        if (!\is_scalar($value) && null !== $value) {
             $ex = new InvalidTypeException(sprintf('Invalid type for path "%s". Expected "scalar", but got "%s".', $this->getPath(), get_debug_type($value)));
-=======
-        if (!\is_scalar($value) && null !== $value) {
-            $ex = new InvalidTypeException(sprintf('Invalid type for path "%s". Expected scalar, but got %s.', $this->getPath(), \gettype($value)));
->>>>>>> 0c38f367
             if ($hint = $this->getInfo()) {
                 $ex->addHint($hint);
             }
