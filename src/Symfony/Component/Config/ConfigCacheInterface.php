<?php

/*
 * This file is part of the Symfony package.
 *
 * (c) Fabien Potencier <fabien@symfony.com>
 *
 * For the full copyright and license information, please view the LICENSE
 * file that was distributed with this source code.
 */

namespace Symfony\Component\Config;

use Symfony\Component\Config\Resource\ResourceInterface;

/**
 * Interface for ConfigCache.
 *
 * @author Matthias Pigulla <mp@webfactory.de>
 */
interface ConfigCacheInterface
{
    /**
     * Gets the cache file path.
     */
    public function getPath(): string;

    /**
     * Checks if the cache is still fresh.
     *
     * This check should take the metadata passed to the write() method into consideration.
     */
    public function isFresh(): bool;

    /**
     * Writes the given content into the cache file. Metadata will be stored
     * independently and can be used to check cache freshness at a later time.
     *
     * @param string                   $content  The content to write into the cache
     * @param ResourceInterface[]|null $metadata An array of ResourceInterface instances
     *
     * @throws \RuntimeException When the cache file cannot be written
     */
<<<<<<< HEAD
    public function write(string $content, array $metadata = null): void;
=======
    public function write(string $content, ?array $metadata = null);
>>>>>>> 115fb5be
}<|MERGE_RESOLUTION|>--- conflicted
+++ resolved
@@ -41,9 +41,5 @@
      *
      * @throws \RuntimeException When the cache file cannot be written
      */
-<<<<<<< HEAD
-    public function write(string $content, array $metadata = null): void;
-=======
-    public function write(string $content, ?array $metadata = null);
->>>>>>> 115fb5be
+    public function write(string $content, ?array $metadata = null): void;
 }