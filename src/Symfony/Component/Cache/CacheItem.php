--- conflicted
+++ resolved
@@ -74,11 +74,7 @@
      *
      * @return $this
      */
-<<<<<<< HEAD
-    public function expiresAt($expiration): static
-=======
-    public function expiresAt(?\DateTimeInterface $expiration): self
->>>>>>> b5693204
+    public function expiresAt(?\DateTimeInterface $expiration): static
     {
         $this->expiry = null !== $expiration ? (float) $expiration->format('U.u') : null;
 
