--- conflicted
+++ resolved
@@ -18,16 +18,7 @@
 {
     use RedisTrait;
 
-<<<<<<< HEAD
-    public function __construct(\Redis|\RedisArray|\RedisCluster|\Predis\ClientInterface|\Relay\Relay $redis, string $namespace = '', int $defaultLifetime = 0, MarshallerInterface $marshaller = null)
-=======
-    /**
-     * @param \Redis|\RedisArray|\RedisCluster|\Predis\ClientInterface|RedisProxy|RedisClusterProxy $redis           The redis client
-     * @param string                                                                                $namespace       The default namespace
-     * @param int                                                                                   $defaultLifetime The default lifetime
-     */
-    public function __construct($redis, string $namespace = '', int $defaultLifetime = 0, ?MarshallerInterface $marshaller = null)
->>>>>>> 2a31f2dd
+    public function __construct(\Redis|\RedisArray|\RedisCluster|\Predis\ClientInterface|\Relay\Relay $redis, string $namespace = '', int $defaultLifetime = 0, ?MarshallerInterface $marshaller = null)
     {
         $this->init($redis, $namespace, $defaultLifetime, $marshaller);
     }
