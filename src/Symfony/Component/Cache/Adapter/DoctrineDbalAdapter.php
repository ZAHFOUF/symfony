--- conflicted
+++ resolved
@@ -59,11 +59,7 @@
      *
      * @throws InvalidArgumentException When namespace contains invalid characters
      */
-<<<<<<< HEAD
-    public function __construct(Connection|string $connOrDsn, string $namespace = '', int $defaultLifetime = 0, array $options = [], MarshallerInterface $marshaller = null)
-=======
-    public function __construct($connOrDsn, string $namespace = '', int $defaultLifetime = 0, array $options = [], ?MarshallerInterface $marshaller = null)
->>>>>>> 2a31f2dd
+    public function __construct(Connection|string $connOrDsn, string $namespace = '', int $defaultLifetime = 0, array $options = [], ?MarshallerInterface $marshaller = null)
     {
         if (isset($namespace[0]) && preg_match('#[^-+.A-Za-z0-9]#', $namespace, $match)) {
             throw new InvalidArgumentException(sprintf('Namespace contains "%s" but only characters in [-+.A-Za-z0-9] are allowed.', $match[0]));
