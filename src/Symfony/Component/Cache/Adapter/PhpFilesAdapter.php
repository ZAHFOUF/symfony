<?php

/*
 * This file is part of the Symfony package.
 *
 * (c) Fabien Potencier <fabien@symfony.com>
 *
 * For the full copyright and license information, please view the LICENSE
 * file that was distributed with this source code.
 */

namespace Symfony\Component\Cache\Adapter;

use Symfony\Component\Cache\Exception\CacheException;
use Symfony\Component\Cache\Exception\InvalidArgumentException;
use Symfony\Component\Cache\PruneableInterface;
use Symfony\Component\Cache\Traits\FilesystemCommonTrait;
use Symfony\Component\VarExporter\VarExporter;

/**
 * @author Piotr Stankowski <git@trakos.pl>
 * @author Nicolas Grekas <p@tchwork.com>
 * @author Rob Frawley 2nd <rmf@src.run>
 */
class PhpFilesAdapter extends AbstractAdapter implements PruneableInterface
{
    use FilesystemCommonTrait {
        doClear as private doCommonClear;
        doDelete as private doCommonDelete;
    }

    private \Closure $includeHandler;
    private bool $appendOnly;
    private array $values = [];
    private array $files = [];

    private static int $startTime;
    private static array $valuesCache = [];

    /**
     * @param $appendOnly Set to `true` to gain extra performance when the items stored in this pool never expire.
     *                    Doing so is encouraged because it fits perfectly OPcache's memory model.
     *
     * @throws CacheException if OPcache is not enabled
     */
    public function __construct(string $namespace = '', int $defaultLifetime = 0, ?string $directory = null, bool $appendOnly = false)
    {
        $this->appendOnly = $appendOnly;
        self::$startTime ??= $_SERVER['REQUEST_TIME'] ?? time();
        parent::__construct('', $defaultLifetime);
        $this->init($namespace, $directory);
        $this->includeHandler = static function ($type, $msg, $file, $line) {
            throw new \ErrorException($msg, 0, $type, $file, $line);
        };
    }

    /**
     * @return bool
     */
    public static function isSupported()
    {
        self::$startTime ??= $_SERVER['REQUEST_TIME'] ?? time();

<<<<<<< HEAD
        return \function_exists('opcache_invalidate') && filter_var(\ini_get('opcache.enable'), \FILTER_VALIDATE_BOOL) && (!\in_array(\PHP_SAPI, ['cli', 'phpdbg', 'embed'], true) || filter_var(\ini_get('opcache.enable_cli'), \FILTER_VALIDATE_BOOL));
=======
        return \function_exists('opcache_invalidate') && filter_var(\ini_get('opcache.enable'), \FILTER_VALIDATE_BOOL) && (!\in_array(\PHP_SAPI, ['cli', 'phpdbg'], true) || filter_var(\ini_get('opcache.enable_cli'), \FILTER_VALIDATE_BOOL));
>>>>>>> a44829e2
    }

    public function prune(): bool
    {
        $time = time();
        $pruned = true;
        $getExpiry = true;

        set_error_handler($this->includeHandler);
        try {
            foreach ($this->scanHashDir($this->directory) as $file) {
                try {
                    if (\is_array($expiresAt = include $file)) {
                        $expiresAt = $expiresAt[0];
                    }
                } catch (\ErrorException $e) {
                    $expiresAt = $time;
                }

                if ($time >= $expiresAt) {
                    $pruned = ($this->doUnlink($file) || !file_exists($file)) && $pruned;
                }
            }
        } finally {
            restore_error_handler();
        }

        return $pruned;
    }

    protected function doFetch(array $ids): iterable
    {
        if ($this->appendOnly) {
            $now = 0;
            $missingIds = [];
        } else {
            $now = time();
            $missingIds = $ids;
            $ids = [];
        }
        $values = [];

        begin:
        $getExpiry = false;

        foreach ($ids as $id) {
            if (null === $value = $this->values[$id] ?? null) {
                $missingIds[] = $id;
            } elseif ('N;' === $value) {
                $values[$id] = null;
            } elseif (!\is_object($value)) {
                $values[$id] = $value;
            } elseif (!$value instanceof LazyValue) {
                $values[$id] = $value();
            } elseif (false === $values[$id] = include $value->file) {
                unset($values[$id], $this->values[$id]);
                $missingIds[] = $id;
            }
            if (!$this->appendOnly) {
                unset($this->values[$id]);
            }
        }

        if (!$missingIds) {
            return $values;
        }

        set_error_handler($this->includeHandler);
        try {
            $getExpiry = true;

            foreach ($missingIds as $k => $id) {
                try {
                    $file = $this->files[$id] ??= $this->getFile($id);

                    if (isset(self::$valuesCache[$file])) {
                        [$expiresAt, $this->values[$id]] = self::$valuesCache[$file];
                    } elseif (\is_array($expiresAt = include $file)) {
                        if ($this->appendOnly) {
                            self::$valuesCache[$file] = $expiresAt;
                        }

                        [$expiresAt, $this->values[$id]] = $expiresAt;
                    } elseif ($now < $expiresAt) {
                        $this->values[$id] = new LazyValue($file);
                    }

                    if ($now >= $expiresAt) {
                        unset($this->values[$id], $missingIds[$k], self::$valuesCache[$file]);
                    }
                } catch (\ErrorException $e) {
                    unset($missingIds[$k]);
                }
            }
        } finally {
            restore_error_handler();
        }

        $ids = $missingIds;
        $missingIds = [];
        goto begin;
    }

    protected function doHave(string $id): bool
    {
        if ($this->appendOnly && isset($this->values[$id])) {
            return true;
        }

        set_error_handler($this->includeHandler);
        try {
            $file = $this->files[$id] ??= $this->getFile($id);
            $getExpiry = true;

            if (isset(self::$valuesCache[$file])) {
                [$expiresAt, $value] = self::$valuesCache[$file];
            } elseif (\is_array($expiresAt = include $file)) {
                if ($this->appendOnly) {
                    self::$valuesCache[$file] = $expiresAt;
                }

                [$expiresAt, $value] = $expiresAt;
            } elseif ($this->appendOnly) {
                $value = new LazyValue($file);
            }
        } catch (\ErrorException) {
            return false;
        } finally {
            restore_error_handler();
        }
        if ($this->appendOnly) {
            $now = 0;
            $this->values[$id] = $value;
        } else {
            $now = time();
        }

        return $now < $expiresAt;
    }

    protected function doSave(array $values, int $lifetime): array|bool
    {
        $ok = true;
        $expiry = $lifetime ? time() + $lifetime : 'PHP_INT_MAX';
        $allowCompile = self::isSupported();

        foreach ($values as $key => $value) {
            unset($this->values[$key]);
            $isStaticValue = true;
            if (null === $value) {
                $value = "'N;'";
            } elseif (\is_object($value) || \is_array($value)) {
                try {
                    $value = VarExporter::export($value, $isStaticValue);
                } catch (\Exception $e) {
                    throw new InvalidArgumentException(sprintf('Cache key "%s" has non-serializable "%s" value.', $key, get_debug_type($value)), 0, $e);
                }
            } elseif (\is_string($value)) {
                // Wrap "N;" in a closure to not confuse it with an encoded `null`
                if ('N;' === $value) {
                    $isStaticValue = false;
                }
                $value = var_export($value, true);
            } elseif (!\is_scalar($value)) {
                throw new InvalidArgumentException(sprintf('Cache key "%s" has non-serializable "%s" value.', $key, get_debug_type($value)));
            } else {
                $value = var_export($value, true);
            }

            $encodedKey = rawurlencode($key);

            if ($isStaticValue) {
                $value = "return [{$expiry}, {$value}];";
            } elseif ($this->appendOnly) {
                $value = "return [{$expiry}, static fn () => {$value}];";
            } else {
                // We cannot use a closure here because of https://bugs.php.net/76982
                $value = str_replace('\Symfony\Component\VarExporter\Internal\\', '', $value);
                $value = "namespace Symfony\Component\VarExporter\Internal;\n\nreturn \$getExpiry ? {$expiry} : {$value};";
            }

            $file = $this->files[$key] = $this->getFile($key, true);
            // Since OPcache only compiles files older than the script execution start, set the file's mtime in the past
            $ok = $this->write($file, "<?php //{$encodedKey}\n\n{$value}\n", self::$startTime - 10) && $ok;

            if ($allowCompile) {
                @opcache_invalidate($file, true);
                @opcache_compile_file($file);
            }
            unset(self::$valuesCache[$file]);
        }

        if (!$ok && !is_writable($this->directory)) {
            throw new CacheException(sprintf('Cache directory is not writable (%s).', $this->directory));
        }

        return $ok;
    }

    protected function doClear(string $namespace): bool
    {
        $this->values = [];

        return $this->doCommonClear($namespace);
    }

    protected function doDelete(array $ids): bool
    {
        foreach ($ids as $id) {
            unset($this->values[$id]);
        }

        return $this->doCommonDelete($ids);
    }

    /**
     * @return bool
     */
    protected function doUnlink(string $file)
    {
        unset(self::$valuesCache[$file]);

        if (self::isSupported()) {
            @opcache_invalidate($file, true);
        }

        return @unlink($file);
    }

    private function getFileKey(string $file): string
    {
        if (!$h = @fopen($file, 'r')) {
            return '';
        }

        $encodedKey = substr(fgets($h), 8);
        fclose($h);

        return rawurldecode(rtrim($encodedKey));
    }
}

/**
 * @internal
 */
class LazyValue
{
    public string $file;

    public function __construct(string $file)
    {
        $this->file = $file;
    }
}<|MERGE_RESOLUTION|>--- conflicted
+++ resolved
@@ -61,11 +61,7 @@
     {
         self::$startTime ??= $_SERVER['REQUEST_TIME'] ?? time();
 
-<<<<<<< HEAD
         return \function_exists('opcache_invalidate') && filter_var(\ini_get('opcache.enable'), \FILTER_VALIDATE_BOOL) && (!\in_array(\PHP_SAPI, ['cli', 'phpdbg', 'embed'], true) || filter_var(\ini_get('opcache.enable_cli'), \FILTER_VALIDATE_BOOL));
-=======
-        return \function_exists('opcache_invalidate') && filter_var(\ini_get('opcache.enable'), \FILTER_VALIDATE_BOOL) && (!\in_array(\PHP_SAPI, ['cli', 'phpdbg'], true) || filter_var(\ini_get('opcache.enable_cli'), \FILTER_VALIDATE_BOOL));
->>>>>>> a44829e2
     }
 
     public function prune(): bool
