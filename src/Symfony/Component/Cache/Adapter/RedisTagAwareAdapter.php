<?php

/*
 * This file is part of the Symfony package.
 *
 * (c) Fabien Potencier <fabien@symfony.com>
 *
 * For the full copyright and license information, please view the LICENSE
 * file that was distributed with this source code.
 */

namespace Symfony\Component\Cache\Adapter;

use Predis\Connection\Aggregate\ClusterInterface;
use Predis\Connection\Aggregate\PredisCluster;
use Predis\Connection\Aggregate\ReplicationInterface;
use Predis\Response\ErrorInterface;
use Predis\Response\Status;
use Relay\Relay;
use Symfony\Component\Cache\CacheItem;
use Symfony\Component\Cache\Exception\InvalidArgumentException;
use Symfony\Component\Cache\Exception\LogicException;
use Symfony\Component\Cache\Marshaller\DeflateMarshaller;
use Symfony\Component\Cache\Marshaller\MarshallerInterface;
use Symfony\Component\Cache\Marshaller\TagAwareMarshaller;
use Symfony\Component\Cache\Traits\RedisTrait;

/**
 * Stores tag id <> cache id relationship as a Redis Set.
 *
 * Set (tag relation info) is stored without expiry (non-volatile), while cache always gets an expiry (volatile) even
 * if not set by caller. Thus if you configure redis with the right eviction policy you can be safe this tag <> cache
 * relationship survives eviction (cache cleanup when Redis runs out of memory).
 *
 * Redis server 2.8+ with any `volatile-*` eviction policy, OR `noeviction` if you're sure memory will NEVER fill up
 *
 * Design limitations:
 *  - Max 4 billion cache keys per cache tag as limited by Redis Set datatype.
 *    E.g. If you use a "all" items tag for expiry instead of clear(), that limits you to 4 billion cache items also.
 *
 * @see https://redis.io/topics/lru-cache#eviction-policies Documentation for Redis eviction policies.
 * @see https://redis.io/topics/data-types#sets Documentation for Redis Set datatype.
 *
 * @author Nicolas Grekas <p@tchwork.com>
 * @author André Rømcke <andre.romcke+symfony@gmail.com>
 */
class RedisTagAwareAdapter extends AbstractTagAwareAdapter
{
    use RedisTrait;

    /**
     * On cache items without a lifetime set, we set it to 100 days. This is to make sure cache items are
     * preferred to be evicted over tag Sets, if eviction policy is configured according to requirements.
     */
    private const DEFAULT_CACHE_TTL = 8640000;

    /**
     * detected eviction policy used on Redis server.
     */
    private string $redisEvictionPolicy;
    private string $namespace;

<<<<<<< HEAD
    public function __construct(\Redis|Relay|\RedisArray|\RedisCluster|\Predis\ClientInterface $redis, string $namespace = '', int $defaultLifetime = 0, MarshallerInterface $marshaller = null)
=======
    /**
     * @param \Redis|\RedisArray|\RedisCluster|\Predis\ClientInterface|RedisProxy|RedisClusterProxy $redis           The redis client
     * @param string                                                                                $namespace       The default namespace
     * @param int                                                                                   $defaultLifetime The default lifetime
     */
    public function __construct($redis, string $namespace = '', int $defaultLifetime = 0, ?MarshallerInterface $marshaller = null)
>>>>>>> 2a31f2dd
    {
        if ($redis instanceof \Predis\ClientInterface && $redis->getConnection() instanceof ClusterInterface && !$redis->getConnection() instanceof PredisCluster) {
            throw new InvalidArgumentException(sprintf('Unsupported Predis cluster connection: only "%s" is, "%s" given.', PredisCluster::class, get_debug_type($redis->getConnection())));
        }

        $isRelay = $redis instanceof Relay;
        if ($isRelay || \defined('Redis::OPT_COMPRESSION') && \in_array($redis::class, [\Redis::class, \RedisArray::class, \RedisCluster::class], true)) {
            $compression = $redis->getOption($isRelay ? Relay::OPT_COMPRESSION : \Redis::OPT_COMPRESSION);

            foreach (\is_array($compression) ? $compression : [$compression] as $c) {
                if ($isRelay ? Relay::COMPRESSION_NONE : \Redis::COMPRESSION_NONE !== $c) {
                    throw new InvalidArgumentException(sprintf('redis compression must be disabled when using "%s", use "%s" instead.', static::class, DeflateMarshaller::class));
                }
            }
        }

        $this->init($redis, $namespace, $defaultLifetime, new TagAwareMarshaller($marshaller));
        $this->namespace = $namespace;
    }

    protected function doSave(array $values, int $lifetime, array $addTagData = [], array $delTagData = []): array
    {
        $eviction = $this->getRedisEvictionPolicy();
        if ('noeviction' !== $eviction && !str_starts_with($eviction, 'volatile-')) {
            throw new LogicException(sprintf('Redis maxmemory-policy setting "%s" is *not* supported by RedisTagAwareAdapter, use "noeviction" or "volatile-*" eviction policies.', $eviction));
        }

        // serialize values
        if (!$serialized = $this->marshaller->marshall($values, $failed)) {
            return $failed;
        }

        // While pipeline isn't supported on RedisCluster, other setups will at least benefit from doing this in one op
        $results = $this->pipeline(static function () use ($serialized, $lifetime, $addTagData, $delTagData, $failed) {
            // Store cache items, force a ttl if none is set, as there is no MSETEX we need to set each one
            foreach ($serialized as $id => $value) {
                yield 'setEx' => [
                    $id,
                    0 >= $lifetime ? self::DEFAULT_CACHE_TTL : $lifetime,
                    $value,
                ];
            }

            // Add and Remove Tags
            foreach ($addTagData as $tagId => $ids) {
                if (!$failed || $ids = array_diff($ids, $failed)) {
                    yield 'sAdd' => array_merge([$tagId], $ids);
                }
            }

            foreach ($delTagData as $tagId => $ids) {
                if (!$failed || $ids = array_diff($ids, $failed)) {
                    yield 'sRem' => array_merge([$tagId], $ids);
                }
            }
        });

        foreach ($results as $id => $result) {
            // Skip results of SADD/SREM operations, they'll be 1 or 0 depending on if set value already existed or not
            if (is_numeric($result)) {
                continue;
            }
            // setEx results
            if (true !== $result && (!$result instanceof Status || Status::get('OK') !== $result)) {
                $failed[] = $id;
            }
        }

        return $failed;
    }

    protected function doDeleteYieldTags(array $ids): iterable
    {
        $lua = <<<'EOLUA'
            local v = redis.call('GET', KEYS[1])
            local e = redis.pcall('UNLINK', KEYS[1])

            if type(e) ~= 'number' then
                redis.call('DEL', KEYS[1])
            end

            if not v or v:len() <= 13 or v:byte(1) ~= 0x9D or v:byte(6) ~= 0 or v:byte(10) ~= 0x5F then
                return ''
            end

            return v:sub(14, 13 + v:byte(13) + v:byte(12) * 256 + v:byte(11) * 65536)
EOLUA;

        $results = $this->pipeline(function () use ($ids, $lua) {
            foreach ($ids as $id) {
                yield 'eval' => $this->redis instanceof \Predis\ClientInterface ? [$lua, 1, $id] : [$lua, [$id], 1];
            }
        });

        foreach ($results as $id => $result) {
            if ($result instanceof \RedisException || $result instanceof \Relay\Exception || $result instanceof ErrorInterface) {
                CacheItem::log($this->logger, 'Failed to delete key "{key}": '.$result->getMessage(), ['key' => substr($id, \strlen($this->namespace)), 'exception' => $result]);

                continue;
            }

            try {
                yield $id => !\is_string($result) || '' === $result ? [] : $this->marshaller->unmarshall($result);
            } catch (\Exception) {
                yield $id => [];
            }
        }
    }

    protected function doDeleteTagRelations(array $tagData): bool
    {
        $results = $this->pipeline(static function () use ($tagData) {
            foreach ($tagData as $tagId => $idList) {
                array_unshift($idList, $tagId);
                yield 'sRem' => $idList;
            }
        });
        foreach ($results as $result) {
            // no-op
        }

        return true;
    }

    protected function doInvalidate(array $tagIds): bool
    {
        // This script scans the set of items linked to tag: it empties the set
        // and removes the linked items. When the set is still not empty after
        // the scan, it means we're in cluster mode and that the linked items
        // are on other nodes: we move the links to a temporary set and we
        // garbage collect that set from the client side.

        $lua = <<<'EOLUA'
            redis.replicate_commands()

            local cursor = '0'
            local id = KEYS[1]
            repeat
                local result = redis.call('SSCAN', id, cursor, 'COUNT', 5000);
                cursor = result[1];
                local rems = {}

                for _, v in ipairs(result[2]) do
                    local ok, _ = pcall(redis.call, 'DEL', ARGV[1]..v)
                    if ok then
                        table.insert(rems, v)
                    end
                end
                if 0 < #rems then
                    redis.call('SREM', id, unpack(rems))
                end
            until '0' == cursor;

            redis.call('SUNIONSTORE', '{'..id..'}'..id, id)
            redis.call('DEL', id)

            return redis.call('SSCAN', '{'..id..'}'..id, '0', 'COUNT', 5000)
EOLUA;

        $results = $this->pipeline(function () use ($tagIds, $lua) {
            if ($this->redis instanceof \Predis\ClientInterface) {
                $prefix = $this->redis->getOptions()->prefix ? $this->redis->getOptions()->prefix->getPrefix() : '';
            } elseif (\is_array($prefix = $this->redis->getOption($this->redis instanceof Relay ? Relay::OPT_PREFIX : \Redis::OPT_PREFIX) ?? '')) {
                $prefix = current($prefix);
            }

            foreach ($tagIds as $id) {
                yield 'eval' => $this->redis instanceof \Predis\ClientInterface ? [$lua, 1, $id, $prefix] : [$lua, [$id, $prefix], 1];
            }
        });

        $lua = <<<'EOLUA'
            redis.replicate_commands()

            local id = KEYS[1]
            local cursor = table.remove(ARGV)
            redis.call('SREM', '{'..id..'}'..id, unpack(ARGV))

            return redis.call('SSCAN', '{'..id..'}'..id, cursor, 'COUNT', 5000)
EOLUA;

        $success = true;
        foreach ($results as $id => $values) {
            if ($values instanceof \RedisException || $values instanceof \Relay\Exception || $values instanceof ErrorInterface) {
                CacheItem::log($this->logger, 'Failed to invalidate key "{key}": '.$values->getMessage(), ['key' => substr($id, \strlen($this->namespace)), 'exception' => $values]);
                $success = false;

                continue;
            }

            [$cursor, $ids] = $values;

            while ($ids || '0' !== $cursor) {
                $this->doDelete($ids);

                $evalArgs = [$id, $cursor];
                array_splice($evalArgs, 1, 0, $ids);

                if ($this->redis instanceof \Predis\ClientInterface) {
                    array_unshift($evalArgs, $lua, 1);
                } else {
                    $evalArgs = [$lua, $evalArgs, 1];
                }

                $results = $this->pipeline(function () use ($evalArgs) {
                    yield 'eval' => $evalArgs;
                });

                foreach ($results as [$cursor, $ids]) {
                    // no-op
                }
            }
        }

        return $success;
    }

    private function getRedisEvictionPolicy(): string
    {
        if (isset($this->redisEvictionPolicy)) {
            return $this->redisEvictionPolicy;
        }

        $hosts = $this->getHosts();
        $host = reset($hosts);
        if ($host instanceof \Predis\Client && $host->getConnection() instanceof ReplicationInterface) {
            // Predis supports info command only on the master in replication environments
            $hosts = [$host->getClientFor('master')];
        }

        foreach ($hosts as $host) {
            $info = $host->info('Memory');

            if (false === $info || null === $info || $info instanceof ErrorInterface) {
                continue;
            }

            $info = $info['Memory'] ?? $info;

            return $this->redisEvictionPolicy = $info['maxmemory_policy'] ?? '';
        }

        return $this->redisEvictionPolicy = '';
    }
}<|MERGE_RESOLUTION|>--- conflicted
+++ resolved
@@ -60,16 +60,7 @@
     private string $redisEvictionPolicy;
     private string $namespace;
 
-<<<<<<< HEAD
-    public function __construct(\Redis|Relay|\RedisArray|\RedisCluster|\Predis\ClientInterface $redis, string $namespace = '', int $defaultLifetime = 0, MarshallerInterface $marshaller = null)
-=======
-    /**
-     * @param \Redis|\RedisArray|\RedisCluster|\Predis\ClientInterface|RedisProxy|RedisClusterProxy $redis           The redis client
-     * @param string                                                                                $namespace       The default namespace
-     * @param int                                                                                   $defaultLifetime The default lifetime
-     */
-    public function __construct($redis, string $namespace = '', int $defaultLifetime = 0, ?MarshallerInterface $marshaller = null)
->>>>>>> 2a31f2dd
+    public function __construct(\Redis|Relay|\RedisArray|\RedisCluster|\Predis\ClientInterface $redis, string $namespace = '', int $defaultLifetime = 0, ?MarshallerInterface $marshaller = null)
     {
         if ($redis instanceof \Predis\ClientInterface && $redis->getConnection() instanceof ClusterInterface && !$redis->getConnection() instanceof PredisCluster) {
             throw new InvalidArgumentException(sprintf('Unsupported Predis cluster connection: only "%s" is, "%s" given.', PredisCluster::class, get_debug_type($redis->getConnection())));
