--- conflicted
+++ resolved
@@ -60,11 +60,7 @@
     private string $redisEvictionPolicy;
     private string $namespace;
 
-<<<<<<< HEAD
-    public function __construct(\Redis|Relay|\RedisArray|\RedisCluster|\Predis\ClientInterface $redis, string $namespace = '', int $defaultLifetime = 0, MarshallerInterface $marshaller = null)
-=======
     public function __construct(\Redis|Relay|\RedisArray|\RedisCluster|\Predis\ClientInterface $redis, string $namespace = '', int $defaultLifetime = 0, ?MarshallerInterface $marshaller = null)
->>>>>>> a44829e2
     {
         if ($redis instanceof \Predis\ClientInterface && $redis->getConnection() instanceof ClusterInterface && !$redis->getConnection() instanceof PredisCluster) {
             throw new InvalidArgumentException(sprintf('Unsupported Predis cluster connection: only "%s" is, "%s" given.', PredisCluster::class, get_debug_type($redis->getConnection())));
