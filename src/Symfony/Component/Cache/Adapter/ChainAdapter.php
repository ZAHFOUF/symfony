<?php

/*
 * This file is part of the Symfony package.
 *
 * (c) Fabien Potencier <fabien@symfony.com>
 *
 * For the full copyright and license information, please view the LICENSE
 * file that was distributed with this source code.
 */

namespace Symfony\Component\Cache\Adapter;

use Psr\Cache\CacheItemInterface;
use Psr\Cache\CacheItemPoolInterface;
use Symfony\Component\Cache\CacheItem;
use Symfony\Component\Cache\Exception\InvalidArgumentException;
use Symfony\Component\Cache\PruneableInterface;
use Symfony\Component\Cache\ResettableInterface;
use Symfony\Component\Cache\Traits\ContractsTrait;
use Symfony\Contracts\Cache\CacheInterface;
use Symfony\Contracts\Service\ResetInterface;

/**
 * Chains several adapters together.
 *
 * Cached items are fetched from the first adapter having them in its data store.
 * They are saved and deleted in all adapters at once.
 *
 * @author Kévin Dunglas <dunglas@gmail.com>
 */
class ChainAdapter implements AdapterInterface, CacheInterface, PruneableInterface, ResettableInterface
{
    use ContractsTrait;

    private array $adapters = [];
    private int $adapterCount;
    private int $defaultLifetime;

    private static \Closure $syncItem;

    /**
     * @param CacheItemPoolInterface[] $adapters        The ordered list of adapters used to fetch cached items
     * @param int                      $defaultLifetime The default lifetime of items propagated from lower adapters to upper ones
     */
    public function __construct(array $adapters, int $defaultLifetime = 0)
    {
        if (!$adapters) {
            throw new InvalidArgumentException('At least one adapter must be specified.');
        }

        foreach ($adapters as $adapter) {
            if (!$adapter instanceof CacheItemPoolInterface) {
                throw new InvalidArgumentException(sprintf('The class "%s" does not implement the "%s" interface.', get_debug_type($adapter), CacheItemPoolInterface::class));
            }
            if (\in_array(\PHP_SAPI, ['cli', 'phpdbg'], true) && $adapter instanceof ApcuAdapter && !filter_var(\ini_get('apc.enable_cli'), \FILTER_VALIDATE_BOOL)) {
                continue; // skip putting APCu in the chain when the backend is disabled
            }

            if ($adapter instanceof AdapterInterface) {
                $this->adapters[] = $adapter;
            } else {
                $this->adapters[] = new ProxyAdapter($adapter);
            }
        }
        $this->adapterCount = \count($this->adapters);
        $this->defaultLifetime = $defaultLifetime;

        self::$syncItem ??= \Closure::bind(
            static function ($sourceItem, $item, $defaultLifetime, $sourceMetadata = null) {
                $sourceItem->isTaggable = false;
                $sourceMetadata ??= $sourceItem->metadata;

                $item->value = $sourceItem->value;
                $item->isHit = $sourceItem->isHit;
                $item->metadata = $item->newMetadata = $sourceItem->metadata = $sourceMetadata;

                if (isset($item->metadata[CacheItem::METADATA_EXPIRY])) {
                    $item->expiresAt(\DateTimeImmutable::createFromFormat('U.u', sprintf('%.6F', $item->metadata[CacheItem::METADATA_EXPIRY])));
                } elseif (0 < $defaultLifetime) {
                    $item->expiresAfter($defaultLifetime);
                }

                return $item;
            },
            null,
            CacheItem::class
        );
    }

<<<<<<< HEAD
    public function get(string $key, callable $callback, float $beta = null, array &$metadata = null): mixed
=======
    /**
     * {@inheritdoc}
     */
    public function get(string $key, callable $callback, ?float $beta = null, ?array &$metadata = null)
>>>>>>> 2a31f2dd
    {
        $doSave = true;
        $callback = static function (CacheItem $item, bool &$save) use ($callback, &$doSave) {
            $value = $callback($item, $save);
            $doSave = $save;

            return $value;
        };

<<<<<<< HEAD
        $wrap = function (CacheItem $item = null, bool &$save = true) use ($key, $callback, $beta, &$wrap, &$doSave, &$metadata) {
            static $lastItem;
            static $i = 0;
=======
        $lastItem = null;
        $i = 0;
        $wrap = function (?CacheItem $item = null, bool &$save = true) use ($key, $callback, $beta, &$wrap, &$i, &$doSave, &$lastItem, &$metadata) {
>>>>>>> 2a31f2dd
            $adapter = $this->adapters[$i];
            if (isset($this->adapters[++$i])) {
                $callback = $wrap;
                $beta = \INF === $beta ? \INF : 0;
            }
            if ($adapter instanceof CacheInterface) {
                $value = $adapter->get($key, $callback, $beta, $metadata);
            } else {
                $value = $this->doGet($adapter, $key, $callback, $beta, $metadata);
            }
            if (null !== $item) {
                (self::$syncItem)($lastItem ??= $item, $item, $this->defaultLifetime, $metadata);
            }
            $save = $doSave;

            return $value;
        };

        return $wrap();
    }

    public function getItem(mixed $key): CacheItem
    {
        $syncItem = self::$syncItem;
        $misses = [];

        foreach ($this->adapters as $i => $adapter) {
            $item = $adapter->getItem($key);

            if ($item->isHit()) {
                while (0 <= --$i) {
                    $this->adapters[$i]->save($syncItem($item, $misses[$i], $this->defaultLifetime));
                }

                return $item;
            }

            $misses[$i] = $item;
        }

        return $item;
    }

    public function getItems(array $keys = []): iterable
    {
        return $this->generateItems($this->adapters[0]->getItems($keys), 0);
    }

    private function generateItems(iterable $items, int $adapterIndex): \Generator
    {
        $missing = [];
        $misses = [];
        $nextAdapterIndex = $adapterIndex + 1;
        $nextAdapter = $this->adapters[$nextAdapterIndex] ?? null;

        foreach ($items as $k => $item) {
            if (!$nextAdapter || $item->isHit()) {
                yield $k => $item;
            } else {
                $missing[] = $k;
                $misses[$k] = $item;
            }
        }

        if ($missing) {
            $syncItem = self::$syncItem;
            $adapter = $this->adapters[$adapterIndex];
            $items = $this->generateItems($nextAdapter->getItems($missing), $nextAdapterIndex);

            foreach ($items as $k => $item) {
                if ($item->isHit()) {
                    $adapter->save($syncItem($item, $misses[$k], $this->defaultLifetime));
                }

                yield $k => $item;
            }
        }
    }

    public function hasItem(mixed $key): bool
    {
        foreach ($this->adapters as $adapter) {
            if ($adapter->hasItem($key)) {
                return true;
            }
        }

        return false;
    }

    public function clear(string $prefix = ''): bool
    {
        $cleared = true;
        $i = $this->adapterCount;

        while ($i--) {
            if ($this->adapters[$i] instanceof AdapterInterface) {
                $cleared = $this->adapters[$i]->clear($prefix) && $cleared;
            } else {
                $cleared = $this->adapters[$i]->clear() && $cleared;
            }
        }

        return $cleared;
    }

    public function deleteItem(mixed $key): bool
    {
        $deleted = true;
        $i = $this->adapterCount;

        while ($i--) {
            $deleted = $this->adapters[$i]->deleteItem($key) && $deleted;
        }

        return $deleted;
    }

    public function deleteItems(array $keys): bool
    {
        $deleted = true;
        $i = $this->adapterCount;

        while ($i--) {
            $deleted = $this->adapters[$i]->deleteItems($keys) && $deleted;
        }

        return $deleted;
    }

    public function save(CacheItemInterface $item): bool
    {
        $saved = true;
        $i = $this->adapterCount;

        while ($i--) {
            $saved = $this->adapters[$i]->save($item) && $saved;
        }

        return $saved;
    }

    public function saveDeferred(CacheItemInterface $item): bool
    {
        $saved = true;
        $i = $this->adapterCount;

        while ($i--) {
            $saved = $this->adapters[$i]->saveDeferred($item) && $saved;
        }

        return $saved;
    }

    public function commit(): bool
    {
        $committed = true;
        $i = $this->adapterCount;

        while ($i--) {
            $committed = $this->adapters[$i]->commit() && $committed;
        }

        return $committed;
    }

    public function prune(): bool
    {
        $pruned = true;

        foreach ($this->adapters as $adapter) {
            if ($adapter instanceof PruneableInterface) {
                $pruned = $adapter->prune() && $pruned;
            }
        }

        return $pruned;
    }

    /**
     * @return void
     */
    public function reset()
    {
        foreach ($this->adapters as $adapter) {
            if ($adapter instanceof ResetInterface) {
                $adapter->reset();
            }
        }
    }
}<|MERGE_RESOLUTION|>--- conflicted
+++ resolved
@@ -88,14 +88,7 @@
         );
     }
 
-<<<<<<< HEAD
-    public function get(string $key, callable $callback, float $beta = null, array &$metadata = null): mixed
-=======
-    /**
-     * {@inheritdoc}
-     */
-    public function get(string $key, callable $callback, ?float $beta = null, ?array &$metadata = null)
->>>>>>> 2a31f2dd
+    public function get(string $key, callable $callback, ?float $beta = null, ?array &$metadata = null): mixed
     {
         $doSave = true;
         $callback = static function (CacheItem $item, bool &$save) use ($callback, &$doSave) {
@@ -105,15 +98,9 @@
             return $value;
         };
 
-<<<<<<< HEAD
-        $wrap = function (CacheItem $item = null, bool &$save = true) use ($key, $callback, $beta, &$wrap, &$doSave, &$metadata) {
+        $wrap = function (?CacheItem $item = null, bool &$save = true) use ($key, $callback, $beta, &$wrap, &$doSave, &$metadata) {
             static $lastItem;
             static $i = 0;
-=======
-        $lastItem = null;
-        $i = 0;
-        $wrap = function (?CacheItem $item = null, bool &$save = true) use ($key, $callback, $beta, &$wrap, &$i, &$doSave, &$lastItem, &$metadata) {
->>>>>>> 2a31f2dd
             $adapter = $this->adapters[$i];
             if (isset($this->adapters[++$i])) {
                 $callback = $wrap;
