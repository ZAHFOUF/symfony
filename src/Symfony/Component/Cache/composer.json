{
    "name": "symfony/cache",
    "type": "library",
    "description": "Symfony Cache component with PSR-6, PSR-16, and tags",
    "keywords": ["caching", "psr6"],
    "homepage": "https://symfony.com",
    "license": "MIT",
    "authors": [
        {
            "name": "Nicolas Grekas",
            "email": "p@tchwork.com"
        },
        {
            "name": "Symfony Community",
            "homepage": "https://symfony.com/contributors"
        }
    ],
    "provide": {
        "psr/cache-implementation": "1.0",
        "psr/simple-cache-implementation": "1.0",
        "symfony/cache-implementation": "1.0"
    },
    "require": {
<<<<<<< HEAD
        "php": "^7.2.5",
=======
        "php": ">=7.1.3",
>>>>>>> 53d89f71
        "psr/cache": "~1.0",
        "psr/log": "~1.0",
        "symfony/cache-contracts": "^1.1.7|^2",
        "symfony/service-contracts": "^1.1|^2",
        "symfony/var-exporter": "^4.4|^5.0"
    },
    "require-dev": {
        "cache/integration-tests": "dev-master",
        "doctrine/cache": "~1.6",
        "doctrine/dbal": "~2.5",
        "predis/predis": "~1.1",
        "psr/simple-cache": "^1.0",
        "symfony/config": "^4.4|^5.0",
        "symfony/dependency-injection": "^4.4|^5.0",
        "symfony/var-dumper": "^4.4|^5.0"
    },
    "conflict": {
        "doctrine/dbal": "<2.5",
        "symfony/dependency-injection": "<4.4",
        "symfony/http-kernel": "<4.4",
        "symfony/var-dumper": "<4.4"
    },
    "autoload": {
        "psr-4": { "Symfony\\Component\\Cache\\": "" },
        "exclude-from-classmap": [
            "/Tests/"
        ]
    },
    "minimum-stability": "dev",
    "extra": {
        "branch-alias": {
            "dev-master": "5.0-dev"
        }
    }
}<|MERGE_RESOLUTION|>--- conflicted
+++ resolved
@@ -21,11 +21,7 @@
         "symfony/cache-implementation": "1.0"
     },
     "require": {
-<<<<<<< HEAD
-        "php": "^7.2.5",
-=======
-        "php": ">=7.1.3",
->>>>>>> 53d89f71
+        "php": ">=7.2.5",
         "psr/cache": "~1.0",
         "psr/log": "~1.0",
         "symfony/cache-contracts": "^1.1.7|^2",
