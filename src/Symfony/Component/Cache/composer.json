{
    "name": "symfony/cache",
    "type": "library",
    "description": "Symfony Cache component with PSR-6, PSR-16, and tags",
    "keywords": ["caching", "psr6"],
    "homepage": "https://symfony.com",
    "license": "MIT",
    "authors": [
        {
            "name": "Nicolas Grekas",
            "email": "p@tchwork.com"
        },
        {
            "name": "Symfony Community",
            "homepage": "https://symfony.com/contributors"
        }
    ],
    "provide": {
        "psr/cache-implementation": "1.0",
        "psr/simple-cache-implementation": "1.0",
        "symfony/cache-implementation": "1.0"
    },
    "require": {
        "php": ">=7.2.5",
        "psr/cache": "~1.0",
        "psr/log": "~1.0",
        "symfony/cache-contracts": "^1.1.7|^2",
        "symfony/polyfill-php80": "^1.15",
        "symfony/service-contracts": "^1.1|^2",
        "symfony/var-exporter": "^4.4|^5.0"
    },
    "require-dev": {
        "cache/integration-tests": "dev-master",
<<<<<<< HEAD
        "doctrine/cache": "~1.6",
        "doctrine/dbal": "^2.10",
        "predis/predis": "~1.1",
=======
        "doctrine/cache": "^1.6",
        "doctrine/dbal": "^2.5|^3.0",
        "predis/predis": "^1.1",
>>>>>>> 56faca9c
        "psr/simple-cache": "^1.0",
        "symfony/config": "^4.4|^5.0",
        "symfony/dependency-injection": "^4.4|^5.0",
        "symfony/var-dumper": "^4.4|^5.0"
    },
    "conflict": {
        "doctrine/dbal": "<2.10",
        "symfony/dependency-injection": "<4.4",
        "symfony/http-kernel": "<4.4",
        "symfony/var-dumper": "<4.4"
    },
    "autoload": {
        "psr-4": { "Symfony\\Component\\Cache\\": "" },
        "exclude-from-classmap": [
            "/Tests/"
        ]
    },
    "minimum-stability": "dev",
    "extra": {
        "branch-alias": {
            "dev-master": "5.2-dev"
        }
    }
}<|MERGE_RESOLUTION|>--- conflicted
+++ resolved
@@ -31,15 +31,9 @@
     },
     "require-dev": {
         "cache/integration-tests": "dev-master",
-<<<<<<< HEAD
-        "doctrine/cache": "~1.6",
-        "doctrine/dbal": "^2.10",
-        "predis/predis": "~1.1",
-=======
         "doctrine/cache": "^1.6",
-        "doctrine/dbal": "^2.5|^3.0",
+        "doctrine/dbal": "^2.10|^3.0",
         "predis/predis": "^1.1",
->>>>>>> 56faca9c
         "psr/simple-cache": "^1.0",
         "symfony/config": "^4.4|^5.0",
         "symfony/dependency-injection": "^4.4|^5.0",
