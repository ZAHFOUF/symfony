--- conflicted
+++ resolved
@@ -24,13 +24,7 @@
  */
 class ChainAdapterTest extends AdapterTestCase
 {
-<<<<<<< HEAD
-    use ForwardCompatTestTrait;
-
     public function createCachePool($defaultLifetime = 0, $testMethod = null)
-=======
-    public function createCachePool($defaultLifetime = 0)
->>>>>>> ce30848f
     {
         if ('testGetMetadata' === $testMethod) {
             return new ChainAdapter([new FilesystemAdapter('', $defaultLifetime)], $defaultLifetime);
