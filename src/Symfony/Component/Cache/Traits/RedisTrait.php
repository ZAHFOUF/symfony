--- conflicted
+++ resolved
@@ -227,16 +227,15 @@
                         break;
                     }
 
-<<<<<<< HEAD
                     try {
                         if (version_compare(phpversion('redis'), '6.0.0', '>=') && $isRedisExt) {
                             $options = [
                                 'host' => $host,
                                 'port' => $port,
-                                'connectTimeout' => $params['timeout'],
+                                'connectTimeout' => (float) $params['timeout'],
                                 'persistent' => $params['persistent_id'],
-                                'retryInterval' => $params['retry_interval'],
-                                'readTimeout' => $params['read_timeout'],
+                                'retryInterval' => (int) $params['retry_interval'],
+                                'readTimeout' => (float) $params['read_timeout'],
                             ];
 
                             if ($passAuth) {
@@ -248,20 +247,6 @@
                             $extra = $passAuth ? [$params['auth']] : [];
 
                             $sentinel = new $sentinelClass($host, $port, $params['timeout'], (string) $params['persistent_id'], $params['retry_interval'], $params['read_timeout'], ...$extra);
-=======
-                    if (version_compare(phpversion('redis'), '6.0.0', '>=')) {
-                        $options = [
-                            'host' => $host,
-                            'port' => $port,
-                            'connectTimeout' => (float) $params['timeout'],
-                            'persistent' => $params['persistent_id'],
-                            'retryInterval' => (int) $params['retry_interval'],
-                            'readTimeout' => (float) $params['read_timeout'],
-                        ];
-
-                        if ($passAuth) {
-                            $options['auth'] = $params['auth'];
->>>>>>> 56fa4dc6
                         }
 
                         if ($address = $sentinel->getMasterAddrByName($params['redis_sentinel'])) {
