--- conflicted
+++ resolved
@@ -194,11 +194,7 @@
                 }
 
                 try {
-<<<<<<< HEAD
                     @$redis->{$connect}($host, $port, $params['timeout'], (string) $params['persistent_id'], $params['retry_interval'], $params['read_timeout']);
-=======
-                    @$redis->{$connect}($hosts[0]['host'] ?? $hosts[0]['path'], $hosts[0]['port'] ?? null, $params['timeout'], (string) $params['persistent_id'], $params['retry_interval'], $params['read_timeout']);
->>>>>>> e4f757d9
 
                     set_error_handler(function ($type, $msg) use (&$error) { $error = $msg; });
                     $isConnected = $redis->isConnected();
