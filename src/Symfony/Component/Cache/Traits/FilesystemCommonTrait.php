<?php

/*
 * This file is part of the Symfony package.
 *
 * (c) Fabien Potencier <fabien@symfony.com>
 *
 * For the full copyright and license information, please view the LICENSE
 * file that was distributed with this source code.
 */

namespace Symfony\Component\Cache\Traits;

use Symfony\Component\Cache\Exception\InvalidArgumentException;

/**
 * @author Nicolas Grekas <p@tchwork.com>
 *
 * @internal
 */
trait FilesystemCommonTrait
{
    private string $directory;
    private string $tmpSuffix;

    private function init(string $namespace, ?string $directory): void
    {
        if (!isset($directory[0])) {
            $directory = sys_get_temp_dir().\DIRECTORY_SEPARATOR.'symfony-cache';
        } else {
            $directory = realpath($directory) ?: $directory;
        }
        if (isset($namespace[0])) {
            if (preg_match('#[^-+_.A-Za-z0-9]#', $namespace, $match)) {
                throw new InvalidArgumentException(sprintf('Namespace contains "%s" but only characters in [-+_.A-Za-z0-9] are allowed.', $match[0]));
            }
            $directory .= \DIRECTORY_SEPARATOR.$namespace;
        } else {
            $directory .= \DIRECTORY_SEPARATOR.'@';
        }
        if (!is_dir($directory)) {
            @mkdir($directory, 0777, true);
        }
        $directory .= \DIRECTORY_SEPARATOR;
        // On Windows the whole path is limited to 258 chars
        if ('\\' === \DIRECTORY_SEPARATOR && \strlen($directory) > 234) {
            throw new InvalidArgumentException(sprintf('Cache directory too long (%s).', $directory));
        }

        $this->directory = $directory;
    }

    protected function doClear(string $namespace): bool
    {
        $ok = true;

        foreach ($this->scanHashDir($this->directory) as $file) {
            if ('' !== $namespace && !str_starts_with($this->getFileKey($file), $namespace)) {
                continue;
            }

            $ok = ($this->doUnlink($file) || !file_exists($file)) && $ok;
        }

        return $ok;
    }

    protected function doDelete(array $ids): bool
    {
        $ok = true;

        foreach ($ids as $id) {
            $file = $this->getFile($id);
            $ok = (!is_file($file) || $this->doUnlink($file) || !file_exists($file)) && $ok;
        }

        return $ok;
    }

    /**
     * @return bool
     */
    protected function doUnlink(string $file)
    {
        return @unlink($file);
    }

<<<<<<< HEAD
    private function write(string $file, string $data, int $expiresAt = null): bool
=======
    private function write(string $file, string $data, ?int $expiresAt = null)
>>>>>>> 2a31f2dd
    {
        $unlink = false;
        set_error_handler(__CLASS__.'::throwError');
        try {
            $tmp = $this->directory.$this->tmpSuffix ??= str_replace('/', '-', base64_encode(random_bytes(6)));
            try {
                $h = fopen($tmp, 'x');
            } catch (\ErrorException $e) {
                if (!str_contains($e->getMessage(), 'File exists')) {
                    throw $e;
                }

                $tmp = $this->directory.$this->tmpSuffix = str_replace('/', '-', base64_encode(random_bytes(6)));
                $h = fopen($tmp, 'x');
            }
            fwrite($h, $data);
            fclose($h);
            $unlink = true;

            if (null !== $expiresAt) {
                touch($tmp, $expiresAt ?: time() + 31556952); // 1 year in seconds
            }

            $success = rename($tmp, $file);
            $unlink = !$success;

            return $success;
        } finally {
            restore_error_handler();

            if ($unlink) {
                @unlink($tmp);
            }
        }
    }

<<<<<<< HEAD
    private function getFile(string $id, bool $mkdir = false, string $directory = null): string
=======
    private function getFile(string $id, bool $mkdir = false, ?string $directory = null)
>>>>>>> 2a31f2dd
    {
        // Use xxh128 to favor speed over security, which is not an issue here
        $hash = str_replace('/', '-', base64_encode(hash('xxh128', static::class.$id, true)));
        $dir = ($directory ?? $this->directory).strtoupper($hash[0].\DIRECTORY_SEPARATOR.$hash[1].\DIRECTORY_SEPARATOR);

        if ($mkdir && !is_dir($dir)) {
            @mkdir($dir, 0777, true);
        }

        return $dir.substr($hash, 2, 20);
    }

    private function getFileKey(string $file): string
    {
        return '';
    }

    private function scanHashDir(string $directory): \Generator
    {
        if (!is_dir($directory)) {
            return;
        }

        $chars = '+-ABCDEFGHIJKLMNOPQRSTUVWXYZ0123456789';

        for ($i = 0; $i < 38; ++$i) {
            if (!is_dir($directory.$chars[$i])) {
                continue;
            }

            for ($j = 0; $j < 38; ++$j) {
                if (!is_dir($dir = $directory.$chars[$i].\DIRECTORY_SEPARATOR.$chars[$j])) {
                    continue;
                }

                foreach (@scandir($dir, \SCANDIR_SORT_NONE) ?: [] as $file) {
                    if ('.' !== $file && '..' !== $file) {
                        yield $dir.\DIRECTORY_SEPARATOR.$file;
                    }
                }
            }
        }
    }

    /**
     * @internal
     */
    public static function throwError(int $type, string $message, string $file, int $line): never
    {
        throw new \ErrorException($message, 0, $type, $file, $line);
    }

    public function __sleep(): array
    {
        throw new \BadMethodCallException('Cannot serialize '.__CLASS__);
    }

    public function __wakeup()
    {
        throw new \BadMethodCallException('Cannot unserialize '.__CLASS__);
    }

    public function __destruct()
    {
        if (method_exists(parent::class, '__destruct')) {
            parent::__destruct();
        }
        if (isset($this->tmpSuffix) && is_file($this->directory.$this->tmpSuffix)) {
            unlink($this->directory.$this->tmpSuffix);
        }
    }
}<|MERGE_RESOLUTION|>--- conflicted
+++ resolved
@@ -85,11 +85,7 @@
         return @unlink($file);
     }
 
-<<<<<<< HEAD
-    private function write(string $file, string $data, int $expiresAt = null): bool
-=======
-    private function write(string $file, string $data, ?int $expiresAt = null)
->>>>>>> 2a31f2dd
+    private function write(string $file, string $data, ?int $expiresAt = null): bool
     {
         $unlink = false;
         set_error_handler(__CLASS__.'::throwError');
@@ -126,11 +122,7 @@
         }
     }
 
-<<<<<<< HEAD
-    private function getFile(string $id, bool $mkdir = false, string $directory = null): string
-=======
-    private function getFile(string $id, bool $mkdir = false, ?string $directory = null)
->>>>>>> 2a31f2dd
+    private function getFile(string $id, bool $mkdir = false, ?string $directory = null): string
     {
         // Use xxh128 to favor speed over security, which is not an issue here
         $hash = str_replace('/', '-', base64_encode(hash('xxh128', static::class.$id, true)));
