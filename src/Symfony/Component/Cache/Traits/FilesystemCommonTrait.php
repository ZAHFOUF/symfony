<?php

/*
 * This file is part of the Symfony package.
 *
 * (c) Fabien Potencier <fabien@symfony.com>
 *
 * For the full copyright and license information, please view the LICENSE
 * file that was distributed with this source code.
 */

namespace Symfony\Component\Cache\Traits;

use Symfony\Component\Cache\Exception\InvalidArgumentException;

/**
 * @author Nicolas Grekas <p@tchwork.com>
 *
 * @internal
 */
trait FilesystemCommonTrait
{
    private string $directory;
    private string $tmpSuffix;

    private function init(string $namespace, ?string $directory): void
    {
        if (!isset($directory[0])) {
            $directory = sys_get_temp_dir().\DIRECTORY_SEPARATOR.'symfony-cache';
        } else {
            $directory = realpath($directory) ?: $directory;
        }
        if (isset($namespace[0])) {
            if (preg_match('#[^-+_.A-Za-z0-9]#', $namespace, $match)) {
                throw new InvalidArgumentException(sprintf('Namespace contains "%s" but only characters in [-+_.A-Za-z0-9] are allowed.', $match[0]));
            }
            $directory .= \DIRECTORY_SEPARATOR.$namespace;
        } else {
            $directory .= \DIRECTORY_SEPARATOR.'@';
        }
        if (!is_dir($directory)) {
            @mkdir($directory, 0777, true);
        }
        $directory .= \DIRECTORY_SEPARATOR;
        // On Windows the whole path is limited to 258 chars
        if ('\\' === \DIRECTORY_SEPARATOR && \strlen($directory) > 234) {
            throw new InvalidArgumentException(sprintf('Cache directory too long (%s).', $directory));
        }

        $this->directory = $directory;
    }

    protected function doClear(string $namespace): bool
    {
        $ok = true;

        foreach ($this->scanHashDir($this->directory) as $file) {
            if ('' !== $namespace && !str_starts_with($this->getFileKey($file), $namespace)) {
                continue;
            }

            $ok = ($this->doUnlink($file) || !file_exists($file)) && $ok;
        }

        return $ok;
    }

    protected function doDelete(array $ids): bool
    {
        $ok = true;

        foreach ($ids as $id) {
            $file = $this->getFile($id);
            $ok = (!is_file($file) || $this->doUnlink($file) || !file_exists($file)) && $ok;
        }

        return $ok;
    }

    /**
     * @return bool
     */
    protected function doUnlink(string $file)
    {
        return @unlink($file);
    }

    private function write(string $file, string $data, int $expiresAt = null): bool
    {
        $unlink = false;
        set_error_handler(__CLASS__.'::throwError');
        try {
            $tmp = $this->directory.$this->tmpSuffix ??= str_replace('/', '-', base64_encode(random_bytes(6)));
            try {
                $h = fopen($tmp, 'x');
            } catch (\ErrorException $e) {
                if (!str_contains($e->getMessage(), 'File exists')) {
                    throw $e;
                }

                $tmp = $this->directory.$this->tmpSuffix = str_replace('/', '-', base64_encode(random_bytes(6)));
                $h = fopen($tmp, 'x');
            }
            fwrite($h, $data);
            fclose($h);
            $unlink = true;

            if (null !== $expiresAt) {
                touch($tmp, $expiresAt ?: time() + 31556952); // 1 year in seconds
            }

<<<<<<< HEAD
            return rename($tmp, $file);
=======
            $success = rename($this->tmp, $file);
            $unlink = !$success;

            return $success;
>>>>>>> 8c026771
        } finally {
            restore_error_handler();

            if ($unlink) {
                @unlink($this->tmp);
            }
        }
    }

    private function getFile(string $id, bool $mkdir = false, string $directory = null): string
    {
        // Use xxh128 to favor speed over security, which is not an issue here
        $hash = str_replace('/', '-', base64_encode(hash('xxh128', static::class.$id, true)));
        $dir = ($directory ?? $this->directory).strtoupper($hash[0].\DIRECTORY_SEPARATOR.$hash[1].\DIRECTORY_SEPARATOR);

        if ($mkdir && !is_dir($dir)) {
            @mkdir($dir, 0777, true);
        }

        return $dir.substr($hash, 2, 20);
    }

    private function getFileKey(string $file): string
    {
        return '';
    }

    private function scanHashDir(string $directory): \Generator
    {
        if (!is_dir($directory)) {
            return;
        }

        $chars = '+-ABCDEFGHIJKLMNOPQRSTUVWXYZ0123456789';

        for ($i = 0; $i < 38; ++$i) {
            if (!is_dir($directory.$chars[$i])) {
                continue;
            }

            for ($j = 0; $j < 38; ++$j) {
                if (!is_dir($dir = $directory.$chars[$i].\DIRECTORY_SEPARATOR.$chars[$j])) {
                    continue;
                }

                foreach (@scandir($dir, \SCANDIR_SORT_NONE) ?: [] as $file) {
                    if ('.' !== $file && '..' !== $file) {
                        yield $dir.\DIRECTORY_SEPARATOR.$file;
                    }
                }
            }
        }
    }

    /**
     * @internal
     */
    public static function throwError(int $type, string $message, string $file, int $line): never
    {
        throw new \ErrorException($message, 0, $type, $file, $line);
    }

    public function __sleep(): array
    {
        throw new \BadMethodCallException('Cannot serialize '.__CLASS__);
    }

    public function __wakeup()
    {
        throw new \BadMethodCallException('Cannot unserialize '.__CLASS__);
    }

    public function __destruct()
    {
        if (method_exists(parent::class, '__destruct')) {
            parent::__destruct();
        }
        if (isset($this->tmpSuffix) && is_file($this->directory.$this->tmpSuffix)) {
            unlink($this->directory.$this->tmpSuffix);
        }
    }
}<|MERGE_RESOLUTION|>--- conflicted
+++ resolved
@@ -109,19 +109,15 @@
                 touch($tmp, $expiresAt ?: time() + 31556952); // 1 year in seconds
             }
 
-<<<<<<< HEAD
-            return rename($tmp, $file);
-=======
-            $success = rename($this->tmp, $file);
+            $success = rename($tmp, $file);
             $unlink = !$success;
 
             return $success;
->>>>>>> 8c026771
         } finally {
             restore_error_handler();
 
             if ($unlink) {
-                @unlink($this->tmp);
+                @unlink($tmp);
             }
         }
     }
