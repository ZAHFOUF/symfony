<?php

/*
 * This file is part of the Symfony package.
 *
 * (c) Fabien Potencier <fabien@symfony.com>
 *
 * For the full copyright and license information, please view the LICENSE
 * file that was distributed with this source code.
 */

namespace Symfony\Component\Cache\Traits;

use Psr\Log\LoggerAwareTrait;
use Symfony\Component\Cache\CacheItem;

/**
 * @author Nicolas Grekas <p@tchwork.com>
 *
 * @internal
 */
trait AbstractTrait
{
    use LoggerAwareTrait;

    private $namespace;
    private $namespaceVersion = '';
    private $versioningIsEnabled = false;
    private $deferred = [];
    private $ids = [];

    /**
     * @var int|null The maximum length to enforce for identifiers or null when no limit applies
     */
    protected $maxIdLength;

    /**
     * Fetches several cache items.
     *
     * @param array $ids The cache identifiers to fetch
     *
     * @return array|\Traversable The corresponding values found in the cache
     */
    abstract protected function doFetch(array $ids);

    /**
     * Confirms if the cache contains specified cache item.
     *
     * @param string $id The identifier for which to check existence
     *
     * @return bool True if item exists in the cache, false otherwise
     */
    abstract protected function doHave($id);

    /**
     * Deletes all items in the pool.
     *
     * @param string $namespace The prefix used for all identifiers managed by this pool
     *
     * @return bool True if the pool was successfully cleared, false otherwise
     */
    abstract protected function doClear($namespace);

    /**
     * Removes multiple items from the pool.
     *
     * @param array $ids An array of identifiers that should be removed from the pool
     *
     * @return bool True if the items were successfully removed, false otherwise
     */
    abstract protected function doDelete(array $ids);

    /**
     * Persists several cache items immediately.
     *
     * @param array $values   The values to cache, indexed by their cache identifier
     * @param int   $lifetime The lifetime of the cached values, 0 for persisting until manual cleaning
     *
     * @return array|bool The identifiers that failed to be cached or a boolean stating if caching succeeded or not
     */
    abstract protected function doSave(array $values, $lifetime);

    /**
     * {@inheritdoc}
     */
    public function hasItem($key)
    {
        $id = $this->getId($key);

        if (isset($this->deferred[$key])) {
            $this->commit();
        }

        try {
            return $this->doHave($id);
        } catch (\Exception $e) {
            CacheItem::log($this->logger, 'Failed to check if key "{key}" is cached', ['key' => $key, 'exception' => $e]);

            return false;
        }
    }

    /**
     * {@inheritdoc}
     */
    public function clear()
    {
        $this->deferred = [];
        if ($cleared = $this->versioningIsEnabled) {
            $namespaceVersion = substr_replace(base64_encode(pack('V', mt_rand())), static::NS_SEPARATOR, 5);
            try {
<<<<<<< HEAD
                $cleared = $this->doSave([static::getNsSeparator().$this->namespace => $namespaceVersion], 0);
=======
                $cleared = $this->doSave([static::NS_SEPARATOR.$this->namespace => $namespaceVersion], 0);
>>>>>>> 2bf5da51
            } catch (\Exception $e) {
                $cleared = false;
            }
            if ($cleared = true === $cleared || [] === $cleared) {
                $this->namespaceVersion = $namespaceVersion;
                $this->ids = [];
            }
        }

        try {
            return $this->doClear($this->namespace) || $cleared;
        } catch (\Exception $e) {
            CacheItem::log($this->logger, 'Failed to clear the cache', ['exception' => $e]);

            return false;
        }
    }

    /**
     * {@inheritdoc}
     */
    public function deleteItem($key)
    {
        return $this->deleteItems([$key]);
    }

    /**
     * {@inheritdoc}
     */
    public function deleteItems(array $keys)
    {
        $ids = [];

        foreach ($keys as $key) {
            $ids[$key] = $this->getId($key);
            unset($this->deferred[$key]);
        }

        try {
            if ($this->doDelete($ids)) {
                return true;
            }
        } catch (\Exception $e) {
        }

        $ok = true;

        // When bulk-delete failed, retry each item individually
        foreach ($ids as $key => $id) {
            try {
                $e = null;
                if ($this->doDelete([$id])) {
                    continue;
                }
            } catch (\Exception $e) {
            }
            CacheItem::log($this->logger, 'Failed to delete key "{key}"', ['key' => $key, 'exception' => $e]);
            $ok = false;
        }

        return $ok;
    }

    /**
     * Enables/disables versioning of items.
     *
     * When versioning is enabled, clearing the cache is atomic and doesn't require listing existing keys to proceed,
     * but old keys may need garbage collection and extra round-trips to the back-end are required.
     *
     * Calling this method also clears the memoized namespace version and thus forces a resynchonization of it.
     *
     * @param bool $enable
     *
     * @return bool the previous state of versioning
     */
    public function enableVersioning($enable = true)
    {
        $wasEnabled = $this->versioningIsEnabled;
        $this->versioningIsEnabled = (bool) $enable;
        $this->namespaceVersion = '';
        $this->ids = [];

        return $wasEnabled;
    }

    /**
     * {@inheritdoc}
     */
    public function reset()
    {
        if ($this->deferred) {
            $this->commit();
        }
        $this->namespaceVersion = '';
        $this->ids = [];
    }

    /**
     * Like the native unserialize() function but throws an exception if anything goes wrong.
     *
     * @param string $value
     *
     * @return mixed
     *
     * @throws \Exception
     *
     * @deprecated since Symfony 4.2, use DefaultMarshaller instead.
     */
    protected static function unserialize($value)
    {
        @trigger_error(sprintf('The "%s::unserialize()" method is deprecated since Symfony 4.2, use DefaultMarshaller instead.', __CLASS__), E_USER_DEPRECATED);

        if ('b:0;' === $value) {
            return false;
        }
        $unserializeCallbackHandler = ini_set('unserialize_callback_func', __CLASS__.'::handleUnserializeCallback');
        try {
            if (false !== $value = unserialize($value)) {
                return $value;
            }
            throw new \DomainException('Failed to unserialize cached value');
        } catch (\Error $e) {
            throw new \ErrorException($e->getMessage(), $e->getCode(), E_ERROR, $e->getFile(), $e->getLine());
        } finally {
            ini_set('unserialize_callback_func', $unserializeCallbackHandler);
        }
    }

    private function getId($key)
    {
        if ($this->versioningIsEnabled && '' === $this->namespaceVersion) {
<<<<<<< HEAD
            $this->ids = [];
            $this->namespaceVersion = '1'.static::getNsSeparator();
            try {
                foreach ($this->doFetch([static::getNsSeparator().$this->namespace]) as $v) {
                    $this->namespaceVersion = $v;
                }
                if ('1'.static::getNsSeparator() === $this->namespaceVersion) {
                    $this->namespaceVersion = substr_replace(base64_encode(pack('V', time())), static::getNsSeparator(), 5);
                    $this->doSave([static::getNsSeparator().$this->namespace => $this->namespaceVersion], 0);
=======
            $this->namespaceVersion = '1'.static::NS_SEPARATOR;
            try {
                foreach ($this->doFetch([static::NS_SEPARATOR.$this->namespace]) as $v) {
                    $this->namespaceVersion = $v;
                }
                if ('1'.static::NS_SEPARATOR === $this->namespaceVersion) {
                    $this->namespaceVersion = substr_replace(base64_encode(pack('V', time())), static::NS_SEPARATOR, 5);
                    $this->doSave([static::NS_SEPARATOR.$this->namespace => $this->namespaceVersion], 0);
>>>>>>> 2bf5da51
                }
            } catch (\Exception $e) {
            }
        }

        if (\is_string($key) && isset($this->ids[$key])) {
            return $this->namespace.$this->namespaceVersion.$this->ids[$key];
        }
        CacheItem::validateKey($key);
        $this->ids[$key] = $key;

        if (null === $this->maxIdLength) {
            return $this->namespace.$this->namespaceVersion.$key;
        }
        if (\strlen($id = $this->namespace.$this->namespaceVersion.$key) > $this->maxIdLength) {
<<<<<<< HEAD
            // Use MD5 to favor speed over security, which is not an issue here
            $this->ids[$key] = $id = substr_replace(base64_encode(hash('md5', $key, true)), static::getNsSeparator(), -(\strlen($this->namespaceVersion) + 2));
            $id = $this->namespace.$this->namespaceVersion.$id;
=======
            $id = $this->namespace.$this->namespaceVersion.substr_replace(base64_encode(hash('sha256', $key, true)), static::NS_SEPARATOR, -(\strlen($this->namespaceVersion) + 22));
>>>>>>> 2bf5da51
        }

        return $id;
    }

    /**
     * @internal
     */
    public static function handleUnserializeCallback($class)
    {
        throw new \DomainException('Class not found: '.$class);
    }
}<|MERGE_RESOLUTION|>--- conflicted
+++ resolved
@@ -109,11 +109,7 @@
         if ($cleared = $this->versioningIsEnabled) {
             $namespaceVersion = substr_replace(base64_encode(pack('V', mt_rand())), static::NS_SEPARATOR, 5);
             try {
-<<<<<<< HEAD
-                $cleared = $this->doSave([static::getNsSeparator().$this->namespace => $namespaceVersion], 0);
-=======
                 $cleared = $this->doSave([static::NS_SEPARATOR.$this->namespace => $namespaceVersion], 0);
->>>>>>> 2bf5da51
             } catch (\Exception $e) {
                 $cleared = false;
             }
@@ -245,17 +241,7 @@
     private function getId($key)
     {
         if ($this->versioningIsEnabled && '' === $this->namespaceVersion) {
-<<<<<<< HEAD
             $this->ids = [];
-            $this->namespaceVersion = '1'.static::getNsSeparator();
-            try {
-                foreach ($this->doFetch([static::getNsSeparator().$this->namespace]) as $v) {
-                    $this->namespaceVersion = $v;
-                }
-                if ('1'.static::getNsSeparator() === $this->namespaceVersion) {
-                    $this->namespaceVersion = substr_replace(base64_encode(pack('V', time())), static::getNsSeparator(), 5);
-                    $this->doSave([static::getNsSeparator().$this->namespace => $this->namespaceVersion], 0);
-=======
             $this->namespaceVersion = '1'.static::NS_SEPARATOR;
             try {
                 foreach ($this->doFetch([static::NS_SEPARATOR.$this->namespace]) as $v) {
@@ -264,7 +250,6 @@
                 if ('1'.static::NS_SEPARATOR === $this->namespaceVersion) {
                     $this->namespaceVersion = substr_replace(base64_encode(pack('V', time())), static::NS_SEPARATOR, 5);
                     $this->doSave([static::NS_SEPARATOR.$this->namespace => $this->namespaceVersion], 0);
->>>>>>> 2bf5da51
                 }
             } catch (\Exception $e) {
             }
@@ -280,13 +265,9 @@
             return $this->namespace.$this->namespaceVersion.$key;
         }
         if (\strlen($id = $this->namespace.$this->namespaceVersion.$key) > $this->maxIdLength) {
-<<<<<<< HEAD
             // Use MD5 to favor speed over security, which is not an issue here
-            $this->ids[$key] = $id = substr_replace(base64_encode(hash('md5', $key, true)), static::getNsSeparator(), -(\strlen($this->namespaceVersion) + 2));
+            $this->ids[$key] = $id = substr_replace(base64_encode(hash('md5', $key, true)), static::NS_SEPARATOR, -(\strlen($this->namespaceVersion) + 2));
             $id = $this->namespace.$this->namespaceVersion.$id;
-=======
-            $id = $this->namespace.$this->namespaceVersion.substr_replace(base64_encode(hash('sha256', $key, true)), static::NS_SEPARATOR, -(\strlen($this->namespaceVersion) + 22));
->>>>>>> 2bf5da51
         }
 
         return $id;
