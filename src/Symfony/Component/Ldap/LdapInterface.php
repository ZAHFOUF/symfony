<?php

/*
 * This file is part of the Symfony package.
 *
 * (c) Fabien Potencier <fabien@symfony.com>
 *
 * For the full copyright and license information, please view the LICENSE
 * file that was distributed with this source code.
 */

namespace Symfony\Component\Ldap;

use Symfony\Component\Ldap\Adapter\EntryManagerInterface;
use Symfony\Component\Ldap\Adapter\QueryInterface;
use Symfony\Component\Ldap\Exception\ConnectionException;

/**
 * Ldap interface.
 *
 * @author Charles Sarrazin <charles@sarraz.in>
 */
interface LdapInterface
{
    public const ESCAPE_FILTER = 0x01;
    public const ESCAPE_DN = 0x02;

    /**
     * Return a connection bound to the ldap.
     *
     * @throws ConnectionException if dn / password could not be bound
     */
<<<<<<< HEAD
    public function bind(string $dn = null, #[\SensitiveParameter] string $password = null): void;
=======
    public function bind(?string $dn = null, #[\SensitiveParameter] ?string $password = null);
>>>>>>> 115fb5be

    /**
     * Queries a ldap server for entries matching the given criteria.
     */
    public function query(string $dn, string $query, array $options = []): QueryInterface;

    public function getEntryManager(): EntryManagerInterface;

    /**
     * Escape a string for use in an LDAP filter or DN.
     */
    public function escape(string $subject, string $ignore = '', int $flags = 0): string;
}<|MERGE_RESOLUTION|>--- conflicted
+++ resolved
@@ -30,11 +30,7 @@
      *
      * @throws ConnectionException if dn / password could not be bound
      */
-<<<<<<< HEAD
-    public function bind(string $dn = null, #[\SensitiveParameter] string $password = null): void;
-=======
-    public function bind(?string $dn = null, #[\SensitiveParameter] ?string $password = null);
->>>>>>> 115fb5be
+    public function bind(?string $dn = null, #[\SensitiveParameter] ?string $password = null): void;
 
     /**
      * Queries a ldap server for entries matching the given criteria.
