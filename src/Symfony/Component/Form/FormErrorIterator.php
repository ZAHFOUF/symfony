--- conflicted
+++ resolved
@@ -180,11 +180,6 @@
     /**
      * Returns whether the current element of the iterator can be recursed
      * into.
-<<<<<<< HEAD
-=======
-     *
-     * @return bool
->>>>>>> 09a8d4a0
      */
     public function hasChildren(): bool
     {
