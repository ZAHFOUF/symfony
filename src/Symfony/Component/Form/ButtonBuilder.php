--- conflicted
+++ resolved
@@ -240,11 +240,6 @@
     /**
      * Unsupported method.
      *
-<<<<<<< HEAD
-     * This method should not be invoked.
-     *
-=======
->>>>>>> 87b5c513
      * @throws BadMethodCallException
      */
     public function setEmptyData(mixed $emptyData)
@@ -275,11 +270,6 @@
     /**
      * Unsupported method.
      *
-<<<<<<< HEAD
-     * This method should not be invoked.
-     *
-=======
->>>>>>> 87b5c513
      * @throws BadMethodCallException
      */
     public function setPropertyPath(string|PropertyPathInterface|null $propertyPath)
@@ -332,11 +322,6 @@
     /**
      * Unsupported method.
      *
-<<<<<<< HEAD
-     * This method should not be invoked.
-     *
-=======
->>>>>>> 87b5c513
      * @throws BadMethodCallException
      */
     public function setData(mixed $data)
