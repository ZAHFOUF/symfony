<?php

/*
 * This file is part of the Symfony package.
 *
 * (c) Fabien Potencier <fabien@symfony.com>
 *
 * For the full copyright and license information, please view the LICENSE
 * file that was distributed with this source code.
 */

namespace Symfony\Component\Form;

use Symfony\Component\EventDispatcher\EventDispatcher;
use Symfony\Component\Form\Exception\UnexpectedTypeException;
use Symfony\Component\OptionsResolver\Exception\ExceptionInterface;
use Symfony\Component\OptionsResolver\OptionsResolver;

/**
 * A wrapper for a form type and its extensions.
 *
 * @author Bernhard Schussek <bschussek@gmail.com>
 */
class ResolvedFormType implements ResolvedFormTypeInterface
{
    /**
     * @var FormTypeExtensionInterface[]
     */
    private array $typeExtensions;

    private OptionsResolver $optionsResolver;

    /**
     * @param FormTypeExtensionInterface[] $typeExtensions
     */
<<<<<<< HEAD
    public function __construct(
        private FormTypeInterface $innerType,
        array $typeExtensions = [],
        private ?ResolvedFormTypeInterface $parent = null,
    ) {
=======
    public function __construct(FormTypeInterface $innerType, array $typeExtensions = [], ?ResolvedFormTypeInterface $parent = null)
    {
>>>>>>> 6cd40eaa
        foreach ($typeExtensions as $extension) {
            if (!$extension instanceof FormTypeExtensionInterface) {
                throw new UnexpectedTypeException($extension, FormTypeExtensionInterface::class);
            }
        }

        $this->typeExtensions = $typeExtensions;
    }

    public function getBlockPrefix(): string
    {
        return $this->innerType->getBlockPrefix();
    }

    public function getParent(): ?ResolvedFormTypeInterface
    {
        return $this->parent;
    }

    public function getInnerType(): FormTypeInterface
    {
        return $this->innerType;
    }

    public function getTypeExtensions(): array
    {
        return $this->typeExtensions;
    }

    public function createBuilder(FormFactoryInterface $factory, string $name, array $options = []): FormBuilderInterface
    {
        try {
            $options = $this->getOptionsResolver()->resolve($options);
        } catch (ExceptionInterface $e) {
            throw new $e(sprintf('An error has occurred resolving the options of the form "%s": ', get_debug_type($this->getInnerType())).$e->getMessage(), $e->getCode(), $e);
        }

        // Should be decoupled from the specific option at some point
        $dataClass = $options['data_class'] ?? null;

        $builder = $this->newBuilder($name, $dataClass, $factory, $options);
        $builder->setType($this);

        return $builder;
    }

    public function createView(FormInterface $form, ?FormView $parent = null): FormView
    {
        return $this->newView($parent);
    }

    public function buildForm(FormBuilderInterface $builder, array $options): void
    {
        $this->parent?->buildForm($builder, $options);

        $this->innerType->buildForm($builder, $options);

        foreach ($this->typeExtensions as $extension) {
            $extension->buildForm($builder, $options);
        }
    }

    public function buildView(FormView $view, FormInterface $form, array $options): void
    {
        $this->parent?->buildView($view, $form, $options);

        $this->innerType->buildView($view, $form, $options);

        foreach ($this->typeExtensions as $extension) {
            $extension->buildView($view, $form, $options);
        }
    }

    public function finishView(FormView $view, FormInterface $form, array $options): void
    {
        $this->parent?->finishView($view, $form, $options);

        $this->innerType->finishView($view, $form, $options);

        foreach ($this->typeExtensions as $extension) {
            /* @var FormTypeExtensionInterface $extension */
            $extension->finishView($view, $form, $options);
        }
    }

    public function getOptionsResolver(): OptionsResolver
    {
        if (!isset($this->optionsResolver)) {
            if (null !== $this->parent) {
                $this->optionsResolver = clone $this->parent->getOptionsResolver();
            } else {
                $this->optionsResolver = new OptionsResolver();
            }

            $this->innerType->configureOptions($this->optionsResolver);

            foreach ($this->typeExtensions as $extension) {
                $extension->configureOptions($this->optionsResolver);
            }
        }

        return $this->optionsResolver;
    }

    /**
     * Creates a new builder instance.
     *
     * Override this method if you want to customize the builder class.
     */
    protected function newBuilder(string $name, ?string $dataClass, FormFactoryInterface $factory, array $options): FormBuilderInterface
    {
        if ($this->innerType instanceof ButtonTypeInterface) {
            return new ButtonBuilder($name, $options);
        }

        if ($this->innerType instanceof SubmitButtonTypeInterface) {
            return new SubmitButtonBuilder($name, $options);
        }

        return new FormBuilder($name, $dataClass, new EventDispatcher(), $factory, $options);
    }

    /**
     * Creates a new view instance.
     *
     * Override this method if you want to customize the view class.
     */
    protected function newView(?FormView $parent = null): FormView
    {
        return new FormView($parent);
    }
}<|MERGE_RESOLUTION|>--- conflicted
+++ resolved
@@ -33,16 +33,11 @@
     /**
      * @param FormTypeExtensionInterface[] $typeExtensions
      */
-<<<<<<< HEAD
     public function __construct(
         private FormTypeInterface $innerType,
         array $typeExtensions = [],
         private ?ResolvedFormTypeInterface $parent = null,
     ) {
-=======
-    public function __construct(FormTypeInterface $innerType, array $typeExtensions = [], ?ResolvedFormTypeInterface $parent = null)
-    {
->>>>>>> 6cd40eaa
         foreach ($typeExtensions as $extension) {
             if (!$extension instanceof FormTypeExtensionInterface) {
                 throw new UnexpectedTypeException($extension, FormTypeExtensionInterface::class);
