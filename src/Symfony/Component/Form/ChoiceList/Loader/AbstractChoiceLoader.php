--- conflicted
+++ resolved
@@ -29,11 +29,7 @@
         return new ArrayChoiceList($this->choices ??= $this->loadChoices(), $value);
     }
 
-<<<<<<< HEAD
-    public function loadChoicesForValues(array $values, callable $value = null): array
-=======
     public function loadChoicesForValues(array $values, ?callable $value = null): array
->>>>>>> a44829e2
     {
         if (!$values) {
             return [];
@@ -42,11 +38,7 @@
         return $this->doLoadChoicesForValues($values, $value);
     }
 
-<<<<<<< HEAD
-    public function loadValuesForChoices(array $choices, callable $value = null): array
-=======
     public function loadValuesForChoices(array $choices, ?callable $value = null): array
->>>>>>> a44829e2
     {
         if (!$choices) {
             return [];
