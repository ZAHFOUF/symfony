--- conflicted
+++ resolved
@@ -19,20 +19,12 @@
  */
 class IntlCallbackChoiceLoader extends CallbackChoiceLoader
 {
-<<<<<<< HEAD
-    public function loadChoicesForValues(array $values, callable $value = null): array
-=======
     public function loadChoicesForValues(array $values, ?callable $value = null): array
->>>>>>> a44829e2
     {
         return parent::loadChoicesForValues(array_filter($values), $value);
     }
 
-<<<<<<< HEAD
-    public function loadValuesForChoices(array $choices, callable $value = null): array
-=======
     public function loadValuesForChoices(array $choices, ?callable $value = null): array
->>>>>>> a44829e2
     {
         $choices = array_filter($choices);
 
