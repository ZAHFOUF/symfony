--- conflicted
+++ resolved
@@ -30,16 +30,7 @@
  */
 class DefaultChoiceListFactory implements ChoiceListFactoryInterface
 {
-<<<<<<< HEAD
-    public function createListFromChoices(iterable $choices, callable $value = null, callable $filter = null): ChoiceListInterface
-=======
-    /**
-     * {@inheritdoc}
-     *
-     * @param callable|null $filter
-     */
-    public function createListFromChoices(iterable $choices, ?callable $value = null/* , callable $filter = null */)
->>>>>>> 2a31f2dd
+    public function createListFromChoices(iterable $choices, ?callable $value = null, ?callable $filter = null): ChoiceListInterface
     {
         if ($filter) {
             // filter the choice list lazily
@@ -52,16 +43,7 @@
         return new ArrayChoiceList($choices, $value);
     }
 
-<<<<<<< HEAD
-    public function createListFromLoader(ChoiceLoaderInterface $loader, callable $value = null, callable $filter = null): ChoiceListInterface
-=======
-    /**
-     * {@inheritdoc}
-     *
-     * @param callable|null $filter
-     */
-    public function createListFromLoader(ChoiceLoaderInterface $loader, ?callable $value = null/* , callable $filter = null */)
->>>>>>> 2a31f2dd
+    public function createListFromLoader(ChoiceLoaderInterface $loader, ?callable $value = null, ?callable $filter = null): ChoiceListInterface
     {
         if ($filter) {
             $loader = new FilterChoiceLoaderDecorator($loader, $filter);
@@ -70,16 +52,7 @@
         return new LazyChoiceList($loader, $value);
     }
 
-<<<<<<< HEAD
-    public function createView(ChoiceListInterface $list, array|callable $preferredChoices = null, callable|false $label = null, callable $index = null, callable $groupBy = null, array|callable $attr = null, array|callable $labelTranslationParameters = []): ChoiceListView
-=======
-    /**
-     * {@inheritdoc}
-     *
-     * @param array|callable $labelTranslationParameters The parameters used to translate the choice labels
-     */
-    public function createView(ChoiceListInterface $list, $preferredChoices = null, $label = null, ?callable $index = null, ?callable $groupBy = null, $attr = null/* , $labelTranslationParameters = [] */)
->>>>>>> 2a31f2dd
+    public function createView(ChoiceListInterface $list, array|callable|null $preferredChoices = null, callable|false|null $label = null, ?callable $index = null, ?callable $groupBy = null, array|callable|null $attr = null, array|callable $labelTranslationParameters = []): ChoiceListView
     {
         $preferredViews = [];
         $preferredViewsOrder = [];
