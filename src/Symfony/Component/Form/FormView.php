<?php

/*
 * This file is part of the Symfony package.
 *
 * (c) Fabien Potencier <fabien@symfony.com>
 *
 * For the full copyright and license information, please view the LICENSE
 * file that was distributed with this source code.
 */

namespace Symfony\Component\Form;

use Symfony\Component\Form\Exception\BadMethodCallException;

/**
 * @author Bernhard Schussek <bschussek@gmail.com>
 */
class FormView implements \ArrayAccess, \IteratorAggregate, \Countable
{
    /**
     * The variables assigned to this view.
     */
    public $vars = [
        'value' => null,
        'attr' => [],
    ];

    /**
     * The parent view.
     */
    public $parent;

    /**
     * The child views.
     *
     * @var array<string, FormView>
     */
    public $children = [];

    /**
     * Is the form attached to this renderer rendered?
     *
     * Rendering happens when either the widget or the row method was called.
     * Row implicitly includes widget, however certain rendering mechanisms
     * have to skip widget rendering when a row is rendered.
     */
    private bool $rendered = false;

    private bool $methodRendered = false;

    public function __construct(self $parent = null)
    {
        $this->parent = $parent;
    }

    /**
     * Returns whether the view was already rendered.
     *
     * @return bool
     */
    public function isRendered(): bool
    {
        if (true === $this->rendered || 0 === \count($this->children)) {
            return $this->rendered;
        }

        foreach ($this->children as $child) {
            if (!$child->isRendered()) {
                return false;
            }
        }

        return $this->rendered = true;
    }

    /**
     * Marks the view as rendered.
     *
     * @return $this
     */
    public function setRendered(): static
    {
        $this->rendered = true;

        return $this;
    }

    public function isMethodRendered(): bool
    {
        return $this->methodRendered;
    }

    public function setMethodRendered()
    {
        $this->methodRendered = true;
    }

    /**
     * Returns a child by name (implements \ArrayAccess).
     *
     * @param string $name The child name
<<<<<<< HEAD
=======
     *
     * @return self
>>>>>>> c91322d6
     */
    public function offsetGet(mixed $name): self
    {
        return $this->children[$name];
    }

    /**
     * Returns whether the given child exists (implements \ArrayAccess).
     *
     * @param string $name The child name
<<<<<<< HEAD
=======
     *
     * @return bool
>>>>>>> c91322d6
     */
    public function offsetExists(mixed $name): bool
    {
        return isset($this->children[$name]);
    }

    /**
     * Implements \ArrayAccess.
     *
     * @throws BadMethodCallException always as setting a child by name is not allowed
     */
    public function offsetSet(mixed $name, mixed $value): void
    {
        throw new BadMethodCallException('Not supported.');
    }

    /**
     * Removes a child (implements \ArrayAccess).
     *
     * @param string $name The child name
     */
    public function offsetUnset(mixed $name): void
    {
        unset($this->children[$name]);
    }

    /**
     * Returns an iterator to iterate over children (implements \IteratorAggregate).
     *
     * @return \ArrayIterator<string, FormView>
     */
    public function getIterator(): \ArrayIterator
    {
        return new \ArrayIterator($this->children);
    }

<<<<<<< HEAD
    public function count(): int
=======
    /**
     * Implements \Countable.
     *
     * @return int
     */
    #[\ReturnTypeWillChange]
    public function count()
>>>>>>> c91322d6
    {
        return \count($this->children);
    }
}<|MERGE_RESOLUTION|>--- conflicted
+++ resolved
@@ -56,8 +56,6 @@
 
     /**
      * Returns whether the view was already rendered.
-     *
-     * @return bool
      */
     public function isRendered(): bool
     {
@@ -100,11 +98,6 @@
      * Returns a child by name (implements \ArrayAccess).
      *
      * @param string $name The child name
-<<<<<<< HEAD
-=======
-     *
-     * @return self
->>>>>>> c91322d6
      */
     public function offsetGet(mixed $name): self
     {
@@ -115,11 +108,6 @@
      * Returns whether the given child exists (implements \ArrayAccess).
      *
      * @param string $name The child name
-<<<<<<< HEAD
-=======
-     *
-     * @return bool
->>>>>>> c91322d6
      */
     public function offsetExists(mixed $name): bool
     {
@@ -156,17 +144,7 @@
         return new \ArrayIterator($this->children);
     }
 
-<<<<<<< HEAD
     public function count(): int
-=======
-    /**
-     * Implements \Countable.
-     *
-     * @return int
-     */
-    #[\ReturnTypeWillChange]
-    public function count()
->>>>>>> c91322d6
     {
         return \count($this->children);
     }
