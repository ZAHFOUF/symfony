--- conflicted
+++ resolved
@@ -24,17 +24,9 @@
  */
 class TextDescriptor extends Descriptor
 {
-<<<<<<< HEAD
     public function __construct(
         private readonly ?FileLinkFormatter $fileLinkFormatter = null,
     ) {
-=======
-    private FileLinkFormatter|LegacyFileLinkFormatter|null $fileLinkFormatter;
-
-    public function __construct(FileLinkFormatter|LegacyFileLinkFormatter|null $fileLinkFormatter = null)
-    {
-        $this->fileLinkFormatter = $fileLinkFormatter;
->>>>>>> 115fb5be
     }
 
     protected function describeDefaults(array $options): void
