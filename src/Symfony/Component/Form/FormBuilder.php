--- conflicted
+++ resolved
@@ -45,14 +45,7 @@
         $this->setFormFactory($factory);
     }
 
-<<<<<<< HEAD
-    public function add(FormBuilderInterface|string $child, string $type = null, array $options = []): static
-=======
-    /**
-     * {@inheritdoc}
-     */
-    public function add($child, ?string $type = null, array $options = [])
->>>>>>> 2a31f2dd
+    public function add(FormBuilderInterface|string $child, ?string $type = null, array $options = []): static
     {
         if ($this->locked) {
             throw new BadMethodCallException('FormBuilder methods cannot be accessed anymore once the builder is turned into a FormConfigInterface instance.');
@@ -78,14 +71,7 @@
         return $this;
     }
 
-<<<<<<< HEAD
-    public function create(string $name, string $type = null, array $options = []): FormBuilderInterface
-=======
-    /**
-     * {@inheritdoc}
-     */
-    public function create($name, ?string $type = null, array $options = [])
->>>>>>> 2a31f2dd
+    public function create(string $name, ?string $type = null, array $options = []): FormBuilderInterface
     {
         if ($this->locked) {
             throw new BadMethodCallException('FormBuilder methods cannot be accessed anymore once the builder is turned into a FormConfigInterface instance.');
