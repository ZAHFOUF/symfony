--- conflicted
+++ resolved
@@ -12,10 +12,7 @@
 namespace Symfony\Component\Form;
 
 use Symfony\Component\Form\Extension\Core\Type\FormType;
-<<<<<<< HEAD
-=======
 use Symfony\Component\Form\Extension\Core\Type\TextType;
->>>>>>> ca6aee76
 
 class FormFactory implements FormFactoryInterface
 {
@@ -29,11 +26,7 @@
     /**
      * {@inheritdoc}
      */
-<<<<<<< HEAD
     public function create(string $type = FormType::class, mixed $data = null, array $options = [])
-=======
-    public function create(string $type = FormType::class, $data = null, array $options = [])
->>>>>>> ca6aee76
     {
         return $this->createBuilder($type, $data, $options)->getForm();
     }
@@ -41,11 +34,7 @@
     /**
      * {@inheritdoc}
      */
-<<<<<<< HEAD
     public function createNamed(string $name, string $type = FormType::class, mixed $data = null, array $options = [])
-=======
-    public function createNamed(string $name, string $type = FormType::class, $data = null, array $options = [])
->>>>>>> ca6aee76
     {
         return $this->createNamedBuilder($name, $type, $data, $options)->getForm();
     }
@@ -61,11 +50,7 @@
     /**
      * {@inheritdoc}
      */
-<<<<<<< HEAD
     public function createBuilder(string $type = FormType::class, mixed $data = null, array $options = [])
-=======
-    public function createBuilder(string $type = FormType::class, $data = null, array $options = [])
->>>>>>> ca6aee76
     {
         return $this->createNamedBuilder($this->registry->getType($type)->getBlockPrefix(), $type, $data, $options);
     }
@@ -73,11 +58,7 @@
     /**
      * {@inheritdoc}
      */
-<<<<<<< HEAD
     public function createNamedBuilder(string $name, string $type = FormType::class, mixed $data = null, array $options = [])
-=======
-    public function createNamedBuilder(string $name, string $type = FormType::class, $data = null, array $options = [])
->>>>>>> ca6aee76
     {
         if (null !== $data && !\array_key_exists('data', $options)) {
             $options['data'] = $data;
