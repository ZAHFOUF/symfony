--- conflicted
+++ resolved
@@ -41,15 +41,9 @@
     private array $types;
     private array $extensions;
     private array $guessers;
-<<<<<<< HEAD
     private FileLinkFormatter|LegacyFileLinkFormatter|null $fileLinkFormatter;
 
-    public function __construct(FormRegistryInterface $formRegistry, array $namespaces = ['Symfony\Component\Form\Extension\Core\Type'], array $types = [], array $extensions = [], array $guessers = [], FileLinkFormatter|LegacyFileLinkFormatter $fileLinkFormatter = null)
-=======
-    private ?FileLinkFormatter $fileLinkFormatter;
-
-    public function __construct(FormRegistryInterface $formRegistry, array $namespaces = ['Symfony\Component\Form\Extension\Core\Type'], array $types = [], array $extensions = [], array $guessers = [], ?FileLinkFormatter $fileLinkFormatter = null)
->>>>>>> a44829e2
+    public function __construct(FormRegistryInterface $formRegistry, array $namespaces = ['Symfony\Component\Form\Extension\Core\Type'], array $types = [], array $extensions = [], array $guessers = [], FileLinkFormatter|LegacyFileLinkFormatter|null $fileLinkFormatter = null)
     {
         parent::__construct();
 
