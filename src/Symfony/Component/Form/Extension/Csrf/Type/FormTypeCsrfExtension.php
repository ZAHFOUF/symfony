<?php

/*
 * This file is part of the Symfony package.
 *
 * (c) Fabien Potencier <fabien@symfony.com>
 *
 * For the full copyright and license information, please view the LICENSE
 * file that was distributed with this source code.
 */

namespace Symfony\Component\Form\Extension\Csrf\Type;

use Symfony\Component\Form\AbstractTypeExtension;
use Symfony\Component\Form\Extension\Csrf\EventListener\CsrfValidationListener;
use Symfony\Component\Form\FormBuilderInterface;
use Symfony\Component\Form\FormView;
use Symfony\Component\Form\FormInterface;
use Symfony\Component\Form\Util\ServerParams;
use Symfony\Component\OptionsResolver\OptionsResolver;
use Symfony\Component\Security\Csrf\CsrfTokenManagerInterface;
use Symfony\Component\Translation\TranslatorInterface;

/**
 * @author Bernhard Schussek <bschussek@gmail.com>
 */
class FormTypeCsrfExtension extends AbstractTypeExtension
{
    /**
     * @var CsrfTokenManagerInterface
     */
    private $defaultTokenManager;

    private $defaultEnabled;
    private $defaultFieldName;
    private $translator;
    private $translationDomain;
    private $serverParams;

    /**
     * @param CsrfTokenManagerInterface|CsrfProviderInterface $defaultTokenManager
     * @param bool                                            $defaultEnabled
     * @param string                                          $defaultFieldName
     * @param TranslatorInterface                             $translator
     * @param null|string                                     $translationDomain
     * @param ServerParams                                    $serverParams
     */
<<<<<<< HEAD
    private $serverParams;

    public function __construct(CsrfTokenManagerInterface $defaultTokenManager, $defaultEnabled = true, $defaultFieldName = '_token', TranslatorInterface $translator = null, $translationDomain = null, ServerParams $serverParams = null)
=======
    public function __construct($defaultTokenManager, $defaultEnabled = true, $defaultFieldName = '_token', TranslatorInterface $translator = null, $translationDomain = null, ServerParams $serverParams = null)
>>>>>>> 9bc9474f
    {
        $this->defaultTokenManager = $defaultTokenManager;
        $this->defaultEnabled = $defaultEnabled;
        $this->defaultFieldName = $defaultFieldName;
        $this->translator = $translator;
        $this->translationDomain = $translationDomain;
        $this->serverParams = $serverParams;
    }

    /**
     * Adds a CSRF field to the form when the CSRF protection is enabled.
     *
     * @param FormBuilderInterface $builder The form builder
     * @param array                $options The options
     */
    public function buildForm(FormBuilderInterface $builder, array $options)
    {
        if (!$options['csrf_protection']) {
            return;
        }

        $builder
            ->addEventSubscriber(new CsrfValidationListener(
                $options['csrf_field_name'],
                $options['csrf_token_manager'],
                $options['csrf_token_id'] ?: ($builder->getName() ?: get_class($builder->getType()->getInnerType())),
                $options['csrf_message'],
                $this->translator,
                $this->translationDomain,
                $this->serverParams
            ))
        ;
    }

    /**
     * Adds a CSRF field to the root form view.
     *
     * @param FormView      $view    The form view
     * @param FormInterface $form    The form
     * @param array         $options The options
     */
    public function finishView(FormView $view, FormInterface $form, array $options)
    {
        if ($options['csrf_protection'] && !$view->parent && $options['compound']) {
            $factory = $form->getConfig()->getFormFactory();
            $tokenId = $options['csrf_token_id'] ?: ($form->getName() ?: get_class($form->getConfig()->getType()->getInnerType()));
            $data = (string) $options['csrf_token_manager']->getToken($tokenId);

            $csrfForm = $factory->createNamed($options['csrf_field_name'], 'Symfony\Component\Form\Extension\Core\Type\HiddenType', $data, array(
                'mapped' => false,
            ));

            $view->children[$options['csrf_field_name']] = $csrfForm->createView($view);
        }
    }

    /**
     * {@inheritdoc}
     */
    public function configureOptions(OptionsResolver $resolver)
    {
        $resolver->setDefaults(array(
            'csrf_protection' => $this->defaultEnabled,
            'csrf_field_name' => $this->defaultFieldName,
            'csrf_message' => 'The CSRF token is invalid. Please try to resubmit the form.',
            'csrf_token_manager' => $this->defaultTokenManager,
            'csrf_token_id' => null,
        ));
    }

    /**
     * {@inheritdoc}
     */
    public function getExtendedType()
    {
        return 'Symfony\Component\Form\Extension\Core\Type\FormType';
    }
}<|MERGE_RESOLUTION|>--- conflicted
+++ resolved
@@ -26,11 +26,7 @@
  */
 class FormTypeCsrfExtension extends AbstractTypeExtension
 {
-    /**
-     * @var CsrfTokenManagerInterface
-     */
     private $defaultTokenManager;
-
     private $defaultEnabled;
     private $defaultFieldName;
     private $translator;
@@ -38,20 +34,14 @@
     private $serverParams;
 
     /**
-     * @param CsrfTokenManagerInterface|CsrfProviderInterface $defaultTokenManager
-     * @param bool                                            $defaultEnabled
-     * @param string                                          $defaultFieldName
-     * @param TranslatorInterface                             $translator
-     * @param null|string                                     $translationDomain
-     * @param ServerParams                                    $serverParams
+     * @param CsrfTokenManagerInterface $defaultTokenManager
+     * @param bool                      $defaultEnabled
+     * @param string                    $defaultFieldName
+     * @param TranslatorInterface       $translator
+     * @param null|string               $translationDomain
+     * @param ServerParams              $serverParams
      */
-<<<<<<< HEAD
-    private $serverParams;
-
     public function __construct(CsrfTokenManagerInterface $defaultTokenManager, $defaultEnabled = true, $defaultFieldName = '_token', TranslatorInterface $translator = null, $translationDomain = null, ServerParams $serverParams = null)
-=======
-    public function __construct($defaultTokenManager, $defaultEnabled = true, $defaultFieldName = '_token', TranslatorInterface $translator = null, $translationDomain = null, ServerParams $serverParams = null)
->>>>>>> 9bc9474f
     {
         $this->defaultTokenManager = $defaultTokenManager;
         $this->defaultEnabled = $defaultEnabled;
