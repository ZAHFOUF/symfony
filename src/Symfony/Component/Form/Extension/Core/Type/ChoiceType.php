--- conflicted
+++ resolved
@@ -253,7 +253,6 @@
             return $options['required'] ? null : '';
         };
 
-<<<<<<< HEAD
         $choicesAsValuesNormalizer = function (Options $options, $choicesAsValues) {
             // Not set by the user
             if (null === $choicesAsValues) {
@@ -262,83 +261,7 @@
 
             // Set by the user
             if (true !== $choicesAsValues) {
-                throw new \RuntimeException('The "choices_as_values" option should not be used. Remove it and flip the contents of the "choices" option instead.');
-=======
-        // BC closure, to be removed in 3.0
-        $choicesNormalizer = function (Options $options, $choices) use ($choiceLabels) {
-            // Unset labels from previous invocations
-            $choiceLabels->labels = array();
-
-            // This closure is irrelevant when "choices_as_values" is set to true
-            if ($options['choices_as_values']) {
-                return $choices;
-            }
-
-            if (null === $choices) {
-                return;
-            }
-
-            return ChoiceType::normalizeLegacyChoices($choices, $choiceLabels);
-        };
-
-        // BC closure, to be removed in 3.0
-        $choiceLabel = function (Options $options) use ($choiceLabels) {
-            // If the choices contain duplicate labels, the normalizer of the
-            // "choices" option stores them in the $choiceLabels variable
-
-            // Trigger the normalizer
-            $options->offsetGet('choices');
-
-            // Pick labels from $choiceLabels if available
-            if ($choiceLabels->labels) {
-                // Don't pass the labels by reference. We do want to create a
-                // copy here so that every form has an own version of that
-                // variable (contrary to the $choiceLabels object shared by all
-                // forms)
-                $labels = $choiceLabels->labels;
-
-                return function ($choice, $key) use ($labels) {
-                    return $labels[$key];
-                };
-            }
-
-            return;
-        };
-
-        $that = $this;
-        $choiceListNormalizer = function (Options $options, $choiceList) use ($choiceListFactory, $that) {
-            if ($choiceList) {
-                @trigger_error(sprintf('The "choice_list" option of the "%s" form type (%s) is deprecated since version 2.7 and will be removed in 3.0. Use "choice_loader" instead.', $that->getName(), __CLASS__), E_USER_DEPRECATED);
-
-                if ($choiceList instanceof LegacyChoiceListInterface) {
-                    return new LegacyChoiceListAdapter($choiceList);
-                }
-
-                return $choiceList;
-            }
-
-            if (null !== $options['choice_loader']) {
-                return $choiceListFactory->createListFromLoader(
-                    $options['choice_loader'],
-                    $options['choice_value']
-                );
-            }
-
-            // Harden against NULL values (like in EntityType and ModelType)
-            $choices = null !== $options['choices'] ? $options['choices'] : array();
-
-            // BC when choices are in the keys, not in the values
-            if (!$options['choices_as_values']) {
-                return $choiceListFactory->createListFromFlippedChoices($choices, $options['choice_value'], false);
-            }
-
-            return $choiceListFactory->createListFromChoices($choices, $options['choice_value']);
-        };
-
-        $choicesAsValuesNormalizer = function (Options $options, $choicesAsValues) use ($that) {
-            if (true !== $choicesAsValues) {
-                @trigger_error(sprintf('The value "false" for the "choices_as_values" option of the "%s" form type (%s) is deprecated since version 2.8 and will not be supported anymore in 3.0. Set this option to "true" and flip the contents of the "choices" option instead.', $that->getName(), __CLASS__), E_USER_DEPRECATED);
->>>>>>> 7fc30463
+                throw new \RuntimeException(sprintf('The "choices_as_values" option of the %s should not be used. Remove it and flip the contents of the "choices" option instead.', get_class($this)));
             }
 
             // To be uncommented in 3.1
@@ -347,17 +270,7 @@
             return true;
         };
 
-<<<<<<< HEAD
         $placeholderNormalizer = function (Options $options, $placeholder) {
-=======
-        $placeholderNormalizer = function (Options $options, $placeholder) use ($that) {
-            if (!is_object($options['empty_value']) || !$options['empty_value'] instanceof \Exception) {
-                @trigger_error(sprintf('The form option "empty_value" of the "%s" form type (%s) is deprecated since version 2.6 and will be removed in 3.0. Use "placeholder" instead.', $that->getName(), __CLASS__), E_USER_DEPRECATED);
-
-                $placeholder = $options['empty_value'];
-            }
-
->>>>>>> 7fc30463
             if ($options['multiple']) {
                 // never use an empty value for this case
                 return;
@@ -535,41 +448,4 @@
             $options['choice_attr']
         );
     }
-<<<<<<< HEAD
-=======
-
-    /**
-     * When "choices_as_values" is set to false, the choices are in the keys and
-     * their labels in the values. Labels may occur twice. The form component
-     * flips the choices array in the new implementation, so duplicate labels
-     * are lost. Store them in a utility array that is used from the
-     * "choice_label" closure by default.
-     *
-     * @param array|\Traversable $choices      The choice labels indexed by choices.
-     * @param object             $choiceLabels The object that receives the choice labels
-     *                                         indexed by generated keys.
-     * @param int                $nextKey      The next generated key.
-     *
-     * @return array The choices in a normalized array with labels replaced by generated keys.
-     *
-     * @internal Public only to be accessible from closures on PHP 5.3. Don't
-     *           use this method as it may be removed without notice and will be in 3.0.
-     */
-    public static function normalizeLegacyChoices($choices, $choiceLabels, &$nextKey = 0)
-    {
-        $normalizedChoices = array();
-
-        foreach ($choices as $choice => $choiceLabel) {
-            if (is_array($choiceLabel) || $choiceLabel instanceof \Traversable) {
-                $normalizedChoices[$choice] = self::normalizeLegacyChoices($choiceLabel, $choiceLabels, $nextKey);
-                continue;
-            }
-
-            $choiceLabels->labels[$nextKey] = $choiceLabel;
-            $normalizedChoices[$choice] = $nextKey++;
-        }
-
-        return $normalizedChoices;
-    }
->>>>>>> 7fc30463
 }