--- conflicted
+++ resolved
@@ -39,19 +39,14 @@
      *
      * @throws UnexpectedTypeException If a format is not supported or if a timezone is not a string
      */
-<<<<<<< HEAD
     public function __construct(
-        string $inputTimezone = null,
-        string $outputTimezone = null,
-        int $dateFormat = null,
-        int $timeFormat = null,
+        ?string $inputTimezone = null,
+        ?string $outputTimezone = null,
+        ?int $dateFormat = null,
+        ?int $timeFormat = null,
         private int $calendar = \IntlDateFormatter::GREGORIAN,
         private ?string $pattern = null,
     ) {
-=======
-    public function __construct(?string $inputTimezone = null, ?string $outputTimezone = null, ?int $dateFormat = null, ?int $timeFormat = null, int $calendar = \IntlDateFormatter::GREGORIAN, ?string $pattern = null)
-    {
->>>>>>> 6cd40eaa
         parent::__construct($inputTimezone, $outputTimezone);
 
         $dateFormat ??= \IntlDateFormatter::MEDIUM;
