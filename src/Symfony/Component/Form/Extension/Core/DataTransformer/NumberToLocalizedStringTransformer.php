--- conflicted
+++ resolved
@@ -43,8 +43,6 @@
      *
      * @param int|float|null $value Number value
      *
-     * @return string
-     *
      * @throws TransformationFailedException if the given value is not numeric
      *                                       or if the value can not be transformed
      */
@@ -75,8 +73,6 @@
      * Transforms a localized number into an integer or float.
      *
      * @param string $value The localized value
-     *
-     * @return int|float|null
      *
      * @throws TransformationFailedException if the given value is not a string
      *                                       or if the value can not be transformed
@@ -183,13 +179,6 @@
 
     /**
      * Rounds a number according to the configured scale and rounding mode.
-<<<<<<< HEAD
-=======
-     *
-     * @param int|float $number A number
-     *
-     * @return int|float
->>>>>>> c91322d6
      */
     private function round(int|float $number): int|float
     {
