--- conflicted
+++ resolved
@@ -65,23 +65,14 @@
 
         // If the field is of type DateTimeInterface and the data is the same skip the update to
         // keep the original object hash
-<<<<<<< HEAD
-        if ($value instanceof \DateTimeInterface && $value == $this->getPropertyValue($data, $propertyPath)) {
-=======
-        if ($propertyValue instanceof \DateTimeInterface && $propertyValue == $getValue()) {
->>>>>>> 868eb117
+        if ($value instanceof \DateTimeInterface && $value == $getValue()) {
             return;
         }
 
         // If the data is identical to the value in $data, we are
         // dealing with a reference
-<<<<<<< HEAD
-        if (!\is_object($data) || !$form->getConfig()->getByReference() || $value !== $this->getPropertyValue($data, $propertyPath)) {
+        if (!\is_object($data) || !$form->getConfig()->getByReference() || $value !== $getValue()) {
             $this->propertyAccessor->setValue($data, $propertyPath, $value);
-=======
-        if (!\is_object($data) || !$form->getConfig()->getByReference() || $propertyValue !== $getValue()) {
-            $this->propertyAccessor->setValue($data, $propertyPath, $propertyValue);
->>>>>>> 868eb117
         }
     }
 
