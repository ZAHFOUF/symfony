<?php

/*
 * This file is part of the Symfony package.
 *
 * (c) Fabien Potencier <fabien@symfony.com>
 *
 * For the full copyright and license information, please view the LICENSE
 * file that was distributed with this source code.
 */

namespace Symfony\Component\Form\Extension\DataCollector;

use Symfony\Component\Form\FormInterface;
use Symfony\Component\Form\FormView;
use Symfony\Component\HttpFoundation\Request;
use Symfony\Component\HttpFoundation\Response;
use Symfony\Component\HttpKernel\DataCollector\DataCollector;
use Symfony\Component\Validator\ConstraintViolationInterface;
use Symfony\Component\VarDumper\Caster\Caster;
use Symfony\Component\VarDumper\Caster\ClassStub;
use Symfony\Component\VarDumper\Caster\StubCaster;
use Symfony\Component\VarDumper\Cloner\Data;
use Symfony\Component\VarDumper\Cloner\Stub;

/**
 * Data collector for {@link FormInterface} instances.
 *
 * @author Robert Schönthal <robert.schoenthal@gmail.com>
 * @author Bernhard Schussek <bschussek@gmail.com>
 *
 * @final
 */
class FormDataCollector extends DataCollector implements FormDataCollectorInterface
{
    private FormDataExtractorInterface $dataExtractor;

    /**
     * Stores the collected data per {@link FormInterface} instance.
     *
     * Uses the hashes of the forms as keys. This is preferable over using
     * {@link \SplObjectStorage}, because in this way no references are kept
     * to the {@link FormInterface} instances.
     */
    private array $dataByForm;

    /**
     * Stores the collected data per {@link FormView} instance.
     *
     * Uses the hashes of the views as keys. This is preferable over using
     * {@link \SplObjectStorage}, because in this way no references are kept
     * to the {@link FormView} instances.
     */
    private array $dataByView;

    /**
     * Connects {@link FormView} with {@link FormInterface} instances.
     *
     * Uses the hashes of the views as keys and the hashes of the forms as
     * values. This is preferable over storing the objects directly, because
     * this way they can safely be discarded by the GC.
     */
    private array $formsByView;

    public function __construct(FormDataExtractorInterface $dataExtractor)
    {
        if (!class_exists(ClassStub::class)) {
            throw new \LogicException(sprintf('The VarDumper component is needed for using the "%s" class. Install symfony/var-dumper version 3.4 or above.', __CLASS__));
        }

        $this->dataExtractor = $dataExtractor;

        $this->reset();
    }

    /**
     * Does nothing. The data is collected during the form event listeners.
     */
<<<<<<< HEAD
    public function collect(Request $request, Response $response, \Throwable $exception = null): void
=======
    public function collect(Request $request, Response $response, ?\Throwable $exception = null)
>>>>>>> 2a31f2dd
    {
    }

    public function reset(): void
    {
        $this->data = [
            'forms' => [],
            'forms_by_hash' => [],
            'nb_errors' => 0,
        ];
    }

    public function associateFormWithView(FormInterface $form, FormView $view): void
    {
        $this->formsByView[spl_object_hash($view)] = spl_object_hash($form);
    }

    public function collectConfiguration(FormInterface $form): void
    {
        $hash = spl_object_hash($form);

        if (!isset($this->dataByForm[$hash])) {
            $this->dataByForm[$hash] = [];
        }

        $this->dataByForm[$hash] = array_replace(
            $this->dataByForm[$hash],
            $this->dataExtractor->extractConfiguration($form)
        );

        foreach ($form as $child) {
            $this->collectConfiguration($child);
        }
    }

    public function collectDefaultData(FormInterface $form): void
    {
        $hash = spl_object_hash($form);

        if (!isset($this->dataByForm[$hash])) {
            // field was created by form event
            $this->collectConfiguration($form);
        }

        $this->dataByForm[$hash] = array_replace(
            $this->dataByForm[$hash],
            $this->dataExtractor->extractDefaultData($form)
        );

        foreach ($form as $child) {
            $this->collectDefaultData($child);
        }
    }

    public function collectSubmittedData(FormInterface $form): void
    {
        $hash = spl_object_hash($form);

        if (!isset($this->dataByForm[$hash])) {
            // field was created by form event
            $this->collectConfiguration($form);
            $this->collectDefaultData($form);
        }

        $this->dataByForm[$hash] = array_replace(
            $this->dataByForm[$hash],
            $this->dataExtractor->extractSubmittedData($form)
        );

        // Count errors
        if (isset($this->dataByForm[$hash]['errors'])) {
            $this->data['nb_errors'] += \count($this->dataByForm[$hash]['errors']);
        }

        foreach ($form as $child) {
            $this->collectSubmittedData($child);

            // Expand current form if there are children with errors
            if (empty($this->dataByForm[$hash]['has_children_error'])) {
                $childData = $this->dataByForm[spl_object_hash($child)];
                $this->dataByForm[$hash]['has_children_error'] = !empty($childData['has_children_error']) || !empty($childData['errors']);
            }
        }
    }

    public function collectViewVariables(FormView $view): void
    {
        $hash = spl_object_hash($view);

        if (!isset($this->dataByView[$hash])) {
            $this->dataByView[$hash] = [];
        }

        $this->dataByView[$hash] = array_replace(
            $this->dataByView[$hash],
            $this->dataExtractor->extractViewVariables($view)
        );

        foreach ($view->children as $child) {
            $this->collectViewVariables($child);
        }
    }

    public function buildPreliminaryFormTree(FormInterface $form): void
    {
        $this->data['forms'][$form->getName()] = &$this->recursiveBuildPreliminaryFormTree($form, $this->data['forms_by_hash']);
    }

    public function buildFinalFormTree(FormInterface $form, FormView $view): void
    {
        $this->data['forms'][$form->getName()] = &$this->recursiveBuildFinalFormTree($form, $view, $this->data['forms_by_hash']);
    }

    public function getName(): string
    {
        return 'form';
    }

    public function getData(): array|Data
    {
        return $this->data;
    }

    /**
     * @internal
     */
    public function __sleep(): array
    {
        foreach ($this->data['forms_by_hash'] as &$form) {
            if (isset($form['type_class']) && !$form['type_class'] instanceof ClassStub) {
                $form['type_class'] = new ClassStub($form['type_class']);
            }
        }

        $this->data = $this->cloneVar($this->data);

        return parent::__sleep();
    }

    protected function getCasters(): array
    {
        return parent::getCasters() + [
            \Exception::class => static function (\Exception $e, array $a, Stub $s) {
                foreach (["\0Exception\0previous", "\0Exception\0trace"] as $k) {
                    if (isset($a[$k])) {
                        unset($a[$k]);
                        ++$s->cut;
                    }
                }

                return $a;
            },
            FormInterface::class => static fn (FormInterface $f, array $a) => [
                Caster::PREFIX_VIRTUAL.'name' => $f->getName(),
                Caster::PREFIX_VIRTUAL.'type_class' => new ClassStub($f->getConfig()->getType()->getInnerType()::class),
            ],
            FormView::class => StubCaster::cutInternals(...),
            ConstraintViolationInterface::class => static fn (ConstraintViolationInterface $v, array $a) => [
                Caster::PREFIX_VIRTUAL.'root' => $v->getRoot(),
                Caster::PREFIX_VIRTUAL.'path' => $v->getPropertyPath(),
                Caster::PREFIX_VIRTUAL.'value' => $v->getInvalidValue(),
            ],
        ];
    }

    private function &recursiveBuildPreliminaryFormTree(FormInterface $form, array &$outputByHash)
    {
        $hash = spl_object_hash($form);

        $output = &$outputByHash[$hash];
        $output = $this->dataByForm[$hash]
            ?? [];

        $output['children'] = [];

        foreach ($form as $name => $child) {
            $output['children'][$name] = &$this->recursiveBuildPreliminaryFormTree($child, $outputByHash);
        }

        return $output;
    }

    private function &recursiveBuildFinalFormTree(?FormInterface $form, FormView $view, array &$outputByHash)
    {
        $viewHash = spl_object_hash($view);
        $formHash = null;

        if (null !== $form) {
            $formHash = spl_object_hash($form);
        } elseif (isset($this->formsByView[$viewHash])) {
            // The FormInterface instance of the CSRF token is never contained in
            // the FormInterface tree of the form, so we need to get the
            // corresponding FormInterface instance for its view in a different way
            $formHash = $this->formsByView[$viewHash];
        }
        if (null !== $formHash) {
            $output = &$outputByHash[$formHash];
        }

        $output = $this->dataByView[$viewHash]
            ?? [];

        if (null !== $formHash) {
            $output = array_replace(
                $output,
                $this->dataByForm[$formHash]
                    ?? []
            );
        }

        $output['children'] = [];

        foreach ($view->children as $name => $childView) {
            // The CSRF token, for example, is never added to the form tree.
            // It is only present in the view.
            $childForm = $form?->has($name) ? $form->get($name) : null;

            $output['children'][$name] = &$this->recursiveBuildFinalFormTree($childForm, $childView, $outputByHash);
        }

        return $output;
    }
}<|MERGE_RESOLUTION|>--- conflicted
+++ resolved
@@ -76,11 +76,7 @@
     /**
      * Does nothing. The data is collected during the form event listeners.
      */
-<<<<<<< HEAD
-    public function collect(Request $request, Response $response, \Throwable $exception = null): void
-=======
-    public function collect(Request $request, Response $response, ?\Throwable $exception = null)
->>>>>>> 2a31f2dd
+    public function collect(Request $request, Response $response, ?\Throwable $exception = null): void
     {
     }
 
@@ -263,7 +259,7 @@
         return $output;
     }
 
-    private function &recursiveBuildFinalFormTree(?FormInterface $form, FormView $view, array &$outputByHash)
+    private function &recursiveBuildFinalFormTree(?FormInterface $form = null, FormView $view, array &$outputByHash)
     {
         $viewHash = spl_object_hash($view);
         $formHash = null;
