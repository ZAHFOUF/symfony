<?php

/*
 * This file is part of the Symfony package.
 *
 * (c) Fabien Potencier <fabien@symfony.com>
 *
 * For the full copyright and license information, please view the LICENSE
 * file that was distributed with this source code.
 */

namespace Symfony\Component\Form\Extension\Validator\Constraints;

use Symfony\Component\Form\FormInterface;
use Symfony\Component\Validator\Constraint;
use Symfony\Component\Validator\ConstraintValidator;
use Symfony\Component\Validator\Context\ExecutionContextInterface;
use Symfony\Component\Validator\Exception\UnexpectedTypeException;

/**
 * @author Bernhard Schussek <bschussek@gmail.com>
 */
class FormValidator extends ConstraintValidator
{
    /**
     * {@inheritdoc}
     */
    public function validate($form, Constraint $constraint)
    {
        if (!$constraint instanceof Form) {
            throw new UnexpectedTypeException($constraint, __NAMESPACE__.'\Form');
        }

        if (!$form instanceof FormInterface) {
            return;
        }

        /* @var FormInterface $form */
        $config = $form->getConfig();
        $validator = null;

        if ($this->context instanceof ExecutionContextInterface) {
            $validator = $this->context->getValidator()->inContext($this->context);
        }

        if ($form->isSynchronized()) {
            // Validate the form data only if transformation succeeded
            $groups = self::getValidationGroups($form);

            // Validate the data against its own constraints
            if (self::allowDataWalking($form)) {
                foreach ($groups as $group) {
                    if ($validator) {
                        $validator->atPath('data')->validate($form->getData(), null, $group);
                    } else {
                        // 2.4 API
                        $this->context->validate($form->getData(), 'data', $group, true);
                    }
                }
            }

            // Validate the data against the constraints defined
            // in the form
            $constraints = $config->getOption('constraints');
            foreach ($constraints as $constraint) {
                foreach ($groups as $group) {
                    if (in_array($group, $constraint->groups)) {
                        if ($validator) {
                            $validator->atPath('data')->validate($form->getData(), $constraint, $group);
                        } else {
                            // 2.4 API
                            $this->context->validateValue($form->getData(), $constraint, 'data', $group);
                        }

                        // Prevent duplicate validation
                        continue 2;
                    }
                }
            }
        } else {
            $childrenSynchronized = true;

            foreach ($form as $child) {
                if (!$child->isSynchronized()) {
                    $childrenSynchronized = false;
                    break;
                }
            }

            // Mark the form with an error if it is not synchronized BUT all
            // of its children are synchronized. If any child is not
            // synchronized, an error is displayed there already and showing
            // a second error in its parent form is pointless, or worse, may
            // lead to duplicate errors if error bubbling is enabled on the
            // child.
            // See also https://github.com/symfony/symfony/issues/4359
            if ($childrenSynchronized) {
                $clientDataAsString = is_scalar($form->getViewData())
                    ? (string) $form->getViewData()
                    : gettype($form->getViewData());

                $this->buildViolation($config->getOption('invalid_message'))
                    ->setParameters(array_replace(array('{{ value }}' => $clientDataAsString), $config->getOption('invalid_message_parameters')))
                    ->setInvalidValue($form->getViewData())
                    ->setCode(Form::ERR_INVALID)
                    ->addViolation();
            }
        }

        // Mark the form with an error if it contains extra fields
<<<<<<< HEAD
        if (!$config->getOption('allow_extra_fields') && count($form->getExtraData()) > 0) {
            if ($this->context instanceof ExecutionContextInterface) {
                $this->context->buildViolation($config->getOption('extra_fields_message'))
                    ->setParameter('{{ extra_fields }}', implode('", "', array_keys($form->getExtraData())))
                    ->setInvalidValue($form->getExtraData())
                    ->addViolation();
            } else {
                // 2.4 API
                $this->context->addViolation(
                    $config->getOption('extra_fields_message'),
                    array('{{ extra_fields }}' => implode('", "', array_keys($form->getExtraData()))),
                    $form->getExtraData()
                );
            }
=======
        if (count($form->getExtraData()) > 0) {
            $this->buildViolation($config->getOption('extra_fields_message'))
                ->setParameter('{{ extra_fields }}', implode('", "', array_keys($form->getExtraData())))
                ->setInvalidValue($form->getExtraData())
                ->addViolation();
>>>>>>> d7615e70
        }
    }

    /**
     * Returns whether the data of a form may be walked.
     *
     * @param  FormInterface $form The form to test.
     *
     * @return bool    Whether the graph walker may walk the data.
     */
    private static function allowDataWalking(FormInterface $form)
    {
        $data = $form->getData();

        // Scalar values cannot have mapped constraints
        if (!is_object($data) && !is_array($data)) {
            return false;
        }

        // Root forms are always validated
        if ($form->isRoot()) {
            return true;
        }

        // Non-root forms are validated if validation cascading
        // is enabled in all ancestor forms
        while (null !== ($form = $form->getParent())) {
            if (!$form->getConfig()->getOption('cascade_validation')) {
                return false;
            }
        }

        return true;
    }

    /**
     * Returns the validation groups of the given form.
     *
     * @param  FormInterface $form The form.
     *
     * @return array The validation groups.
     */
    private static function getValidationGroups(FormInterface $form)
    {
        // Determine the clicked button of the complete form tree
        $clickedButton = null;

        if (method_exists($form, 'getClickedButton')) {
            $clickedButton = $form->getClickedButton();
        }

        if (null !== $clickedButton) {
            $groups = $clickedButton->getConfig()->getOption('validation_groups');

            if (null !== $groups) {
                return self::resolveValidationGroups($groups, $form);
            }
        }

        do {
            $groups = $form->getConfig()->getOption('validation_groups');

            if (null !== $groups) {
                return self::resolveValidationGroups($groups, $form);
            }

            $form = $form->getParent();
        } while (null !== $form);

        return array(Constraint::DEFAULT_GROUP);
    }

    /**
     * Post-processes the validation groups option for a given form.
     *
     * @param array|callable $groups The validation groups.
     * @param FormInterface  $form   The validated form.
     *
     * @return array The validation groups.
     */
    private static function resolveValidationGroups($groups, FormInterface $form)
    {
        if (!is_string($groups) && is_callable($groups)) {
            $groups = call_user_func($groups, $form);
        }

        return (array) $groups;
    }
}<|MERGE_RESOLUTION|>--- conflicted
+++ resolved
@@ -108,28 +108,11 @@
         }
 
         // Mark the form with an error if it contains extra fields
-<<<<<<< HEAD
         if (!$config->getOption('allow_extra_fields') && count($form->getExtraData()) > 0) {
-            if ($this->context instanceof ExecutionContextInterface) {
-                $this->context->buildViolation($config->getOption('extra_fields_message'))
-                    ->setParameter('{{ extra_fields }}', implode('", "', array_keys($form->getExtraData())))
-                    ->setInvalidValue($form->getExtraData())
-                    ->addViolation();
-            } else {
-                // 2.4 API
-                $this->context->addViolation(
-                    $config->getOption('extra_fields_message'),
-                    array('{{ extra_fields }}' => implode('", "', array_keys($form->getExtraData()))),
-                    $form->getExtraData()
-                );
-            }
-=======
-        if (count($form->getExtraData()) > 0) {
             $this->buildViolation($config->getOption('extra_fields_message'))
                 ->setParameter('{{ extra_fields }}', implode('", "', array_keys($form->getExtraData())))
                 ->setInvalidValue($form->getExtraData())
                 ->addViolation();
->>>>>>> d7615e70
         }
     }
 
