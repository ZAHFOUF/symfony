--- conflicted
+++ resolved
@@ -10,12 +10,6 @@
  */
 
 namespace Symfony\Component\Form\Test;
-
-<<<<<<< HEAD
-use Symfony\Component\Form\Tests\VersionAwareTest;
-=======
-use Symfony\Component\Form\Test\Traits\RunTestTrait;
->>>>>>> 7b4ec02d
 
 /**
  * Base class for performance tests.
