--- conflicted
+++ resolved
@@ -279,40 +279,6 @@
         $this->assertSame($valid, $form->isValid());
     }
 
-<<<<<<< HEAD
-    /**
-     * @dataProvider provideBoolean
-     */
-    public function testValidateTokenOnBindIfRootAndCompoundUsesTypeClassAsIntentionIfEmptyFormName($valid)
-    {
-        $this->tokenManager->expects($this->once())
-            ->method('isTokenValid')
-            ->with(new CsrfToken('Symfony\Component\Form\Extension\Core\Type\FormType', 'token'))
-            ->will($this->returnValue($valid));
-
-        $form = $this->factory
-            ->createNamedBuilder('', 'form', null, array(
-                'csrf_field_name' => 'csrf',
-                'csrf_token_manager' => $this->tokenManager,
-                'compound' => true,
-            ))
-            ->add('child', 'text')
-            ->getForm();
-
-        $form->submit(array(
-            'child' => 'foobar',
-            'csrf' => 'token',
-        ));
-
-        // Remove token from data
-        $this->assertSame(array('child' => 'foobar'), $form->getData());
-
-        // Validate accordingly
-        $this->assertSame($valid, $form->isValid());
-    }
-
-=======
->>>>>>> f438eae4
     public function testFailIfRootAndCompoundAndTokenMissing()
     {
         $this->tokenManager->expects($this->never())
