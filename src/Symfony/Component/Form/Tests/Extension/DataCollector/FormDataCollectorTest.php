<?php

/*
 * This file is part of the Symfony package.
 *
 * (c) Fabien Potencier <fabien@symfony.com>
 *
 * For the full copyright and license information, please view the LICENSE
 * file that was distributed with this source code.
 */

namespace Symfony\Component\Form\Tests\Extension\DataCollector;

use PHPUnit\Framework\TestCase;
use Symfony\Component\Form\Extension\Core\CoreExtension;
<<<<<<< HEAD
use Symfony\Component\Form\Extension\Core\DataMapper\DataMapper;
=======
>>>>>>> aa54affc
use Symfony\Component\Form\Extension\Core\Type\CollectionType;
use Symfony\Component\Form\Extension\Core\Type\FormType;
use Symfony\Component\Form\Extension\Core\Type\TextType;
use Symfony\Component\Form\Extension\DataCollector\FormDataCollector;
use Symfony\Component\Form\Extension\DataCollector\FormDataExtractor;
use Symfony\Component\Form\Form;
use Symfony\Component\Form\FormError;
use Symfony\Component\Form\FormFactory;
use Symfony\Component\Form\FormInterface;
use Symfony\Component\Form\FormRegistry;
use Symfony\Component\Form\FormView;
use Symfony\Component\Form\ResolvedFormTypeFactory;

class FormDataCollectorTest extends TestCase
{
    /**
     * @var FormDataCollector
     */
    private $dataCollector;

    /**
     * @var FormFactory
     */
    private $factory;

    /**
     * @var Form
     */
    private $form;

    /**
     * @var Form
     */
    private $childForm;

    /**
     * @var FormView
     */
    private $view;

    /**
     * @var FormView
     */
    private $childView;

    protected function setUp(): void
    {
        $this->dataCollector = new FormDataCollector(new FormDataExtractor());
        $this->factory = new FormFactory(new FormRegistry([new CoreExtension()], new ResolvedFormTypeFactory()));
<<<<<<< HEAD
        $this->dataMapper = new DataMapper();
=======
>>>>>>> aa54affc
        $this->form = $this->createForm('name');
        $this->childForm = $this->createChildForm('child');
        $this->view = new FormView();
        $this->childView = new FormView();
    }

    public function testBuildPreliminaryFormTree()
    {
        $this->form->add($this->childForm);

        $this->dataCollector->collectConfiguration($this->form);
        $this->dataCollector->collectDefaultData($this->form);
        $this->dataCollector->collectSubmittedData($this->form);
        $this->dataCollector->buildPreliminaryFormTree($this->form);

        $childFormData = [
            'id' => 'name_child',
            'name' => 'child',
            'type_class' => FormType::class,
            'synchronized' => true,
            'passed_options' => [],
            'resolved_options' => $this->childForm->getConfig()->getOptions(),
            'default_data' => [
                'norm' => null,
                'view' => '',
            ],
            'submitted_data' => [
                'norm' => null,
                'view' => '',
            ],
            'errors' => [],
            'children' => [],
         ];

        $formData = [
            'id' => 'name',
            'name' => 'name',
            'type_class' => FormType::class,
            'synchronized' => true,
            'passed_options' => [],
            'resolved_options' => $this->form->getConfig()->getOptions(),
            'default_data' => [
                'norm' => null,
            ],
            'submitted_data' => [
                'norm' => null,
            ],
            'errors' => [],
             'has_children_error' => false,
             'children' => [
                 'child' => $childFormData,
             ],
         ];

        $this->assertEquals([
            'forms' => [
                'name' => $formData,
            ],
            'forms_by_hash' => [
                spl_object_hash($this->form) => $formData,
                spl_object_hash($this->childForm) => $childFormData,
            ],
            'nb_errors' => 0,
         ], $this->dataCollector->getData());
    }

    public function testBuildMultiplePreliminaryFormTrees()
    {
        $form1 = $this->createForm('form1');
        $form2 = $this->createForm('form2');

        $this->dataCollector->collectConfiguration($form1);
        $this->dataCollector->collectConfiguration($form2);
        $this->dataCollector->buildPreliminaryFormTree($form1);

        $form1Data = [
            'id' => 'form1',
            'name' => 'form1',
            'type_class' => FormType::class,
            'synchronized' => true,
            'passed_options' => [],
            'resolved_options' => $form1->getConfig()->getOptions(),
            'children' => [],
        ];

        $this->assertEquals([
            'forms' => [
                'form1' => $form1Data,
            ],
            'forms_by_hash' => [
                spl_object_hash($form1) => $form1Data,
            ],
            'nb_errors' => 0,
        ], $this->dataCollector->getData());

        $this->dataCollector->buildPreliminaryFormTree($form2);

        $form2Data = [
            'id' => 'form2',
            'name' => 'form2',
            'type_class' => FormType::class,
            'synchronized' => true,
            'passed_options' => [],
            'resolved_options' => $form2->getConfig()->getOptions(),
            'children' => [],
        ];

        $this->assertEquals([
            'forms' => [
                'form1' => $form1Data,
                'form2' => $form2Data,
            ],
            'forms_by_hash' => [
                spl_object_hash($form1) => $form1Data,
                spl_object_hash($form2) => $form2Data,
            ],
            'nb_errors' => 0,
        ], $this->dataCollector->getData());
    }

    public function testBuildSamePreliminaryFormTreeMultipleTimes()
    {
        $this->dataCollector->collectConfiguration($this->form);
        $this->dataCollector->buildPreliminaryFormTree($this->form);

        $formData = [
            'id' => 'name',
            'name' => 'name',
            'type_class' => FormType::class,
            'synchronized' => true,
            'passed_options' => [],
            'resolved_options' => $this->form->getConfig()->getOptions(),
            'children' => [],
        ];

        $this->assertEquals([
            'forms' => [
                'name' => $formData,
            ],
            'forms_by_hash' => [
                spl_object_hash($this->form) => $formData,
            ],
            'nb_errors' => 0,
        ], $this->dataCollector->getData());

        $this->dataCollector->collectDefaultData($this->form);
        $this->dataCollector->buildPreliminaryFormTree($this->form);

        $formData = [
            'id' => 'name',
            'name' => 'name',
            'type_class' => FormType::class,
            'synchronized' => true,
            'passed_options' => [],
            'resolved_options' => $this->form->getConfig()->getOptions(),
            'default_data' => [
                'norm' => null,
            ],
            'submitted_data' => [],
            'children' => [],
        ];

        $this->assertEquals([
            'forms' => [
                'name' => $formData,
            ],
            'forms_by_hash' => [
                spl_object_hash($this->form) => $formData,
            ],
            'nb_errors' => 0,
        ], $this->dataCollector->getData());
    }

    public function testBuildPreliminaryFormTreeWithoutCollectingAnyData()
    {
        $this->dataCollector->buildPreliminaryFormTree($this->form);

        $formData = [
            'children' => [],
        ];

        $this->assertEquals([
            'forms' => [
                'name' => $formData,
            ],
            'forms_by_hash' => [
                spl_object_hash($this->form) => $formData,
            ],
            'nb_errors' => 0,
        ], $this->dataCollector->getData());
    }

    public function testBuildFinalFormTree()
    {
        $this->form->add($this->childForm);
        $this->view->children['child'] = $this->childView;

        $this->dataCollector->collectConfiguration($this->form);
        $this->dataCollector->collectDefaultData($this->form);
        $this->dataCollector->collectSubmittedData($this->form);
        $this->dataCollector->collectViewVariables($this->view);
        $this->dataCollector->buildFinalFormTree($this->form, $this->view);

        $childFormData = [
            'id' => 'name_child',
            'name' => 'child',
            'type_class' => FormType::class,
            'synchronized' => true,
            'passed_options' => [],
            'resolved_options' => $this->childForm->getConfig()->getOptions(),
            'default_data' => [
                'norm' => null,
                'view' => '',
            ],
            'submitted_data' => [
                'norm' => null,
                'view' => '',
            ],
            'errors' => [],
            'view_vars' => [
                'attr' => [],
                'value' => null,
            ],
            'children' => [],
        ];

        $formData = [
            'id' => 'name',
            'name' => 'name',
            'type_class' => FormType::class,
            'synchronized' => true,
            'passed_options' => [],
            'resolved_options' => $this->form->getConfig()->getOptions(),
            'default_data' => [
                'norm' => null,
            ],
            'submitted_data' => [
                'norm' => null,
            ],
            'errors' => [],
            'view_vars' => [
                'attr' => [],
                'value' => null,
            ],
            'has_children_error' => false,
            'children' => [
                'child' => $childFormData,
            ],
        ];

        $this->assertEquals([
            'forms' => [
                'name' => $formData,
            ],
            'forms_by_hash' => [
                spl_object_hash($this->form) => $formData,
                spl_object_hash($this->childForm) => $childFormData,
            ],
            'nb_errors' => 0,
        ], $this->dataCollector->getData());
    }

    public function testSerializeWithFormAddedMultipleTimes()
    {
        $this->expectNotToPerformAssertions();

        $form1 = $this->createForm('form1');
        $form2 = $this->createForm('form2');
        $child1 = $this->createChildForm('child1');

        $form1View = new FormView();
        $form2View = new FormView();
        $child1View = new FormView();
        $child1View->vars['is_selected'] = function ($choice, array $values) {
            return \in_array($choice, $values, true);
        };

        $form1->add($child1);
        $form2->add($child1);

        $form1View->children['child1'] = $child1View;
        $form2View->children['child1'] = $child1View;

        $this->dataCollector->collectConfiguration($form1);
        $this->dataCollector->collectDefaultData($form1);
        $this->dataCollector->collectSubmittedData($form1);
        $this->dataCollector->collectViewVariables($form1View);
        $this->dataCollector->buildFinalFormTree($form1, $form1View);

        $this->dataCollector->collectConfiguration($form2);
        $this->dataCollector->collectDefaultData($form2);
        $this->dataCollector->collectSubmittedData($form2);
        $this->dataCollector->collectViewVariables($form2View);
        $this->dataCollector->buildFinalFormTree($form2, $form2View);

        serialize($this->dataCollector);
    }

    public function testFinalFormReliesOnFormViewStructure()
    {
        $this->form->add($child1 = $this->createChildForm('first'));
        $this->form->add($child2 = $this->createChildForm('second'));

        $this->view->children['second'] = $this->childView;

        $this->dataCollector->buildPreliminaryFormTree($this->form);

        $child1Data = [
            'children' => [],
        ];

        $child2Data = [
            'children' => [],
        ];

        $formData = [
            'children' => [
                'first' => $child1Data,
                'second' => $child2Data,
            ],
        ];

        $this->assertEquals([
            'forms' => [
                'name' => $formData,
            ],
            'forms_by_hash' => [
                spl_object_hash($this->form) => $formData,
                spl_object_hash($child1) => $child1Data,
                spl_object_hash($child2) => $child2Data,
            ],
            'nb_errors' => 0,
        ], $this->dataCollector->getData());

        $this->dataCollector->buildFinalFormTree($this->form, $this->view);

        $formData = [
            'children' => [
                // "first" not present in FormView
                'second' => $child2Data,
            ],
        ];

        $this->assertEquals([
            'forms' => [
                'name' => $formData,
            ],
            'forms_by_hash' => [
                spl_object_hash($this->form) => $formData,
                spl_object_hash($child1) => $child1Data,
                spl_object_hash($child2) => $child2Data,
            ],
            'nb_errors' => 0,
        ], $this->dataCollector->getData());
    }

    public function testChildViewsCanBeWithoutCorrespondingChildForms()
    {
        // don't add $this->childForm to $this->form!

        $this->view->children['child'] = $this->childView;

        // explicitly call collectConfiguration(), since $this->childForm is not
        // contained in the form tree
        $this->dataCollector->collectConfiguration($this->form);
        $this->dataCollector->collectConfiguration($this->childForm);
        $this->dataCollector->buildFinalFormTree($this->form, $this->view);

        $childFormData = [
            // no "config" key
            'children' => [],
        ];

        $formData = [
            'id' => 'name',
            'name' => 'name',
            'type_class' => FormType::class,
            'synchronized' => true,
            'passed_options' => [],
            'resolved_options' => $this->form->getConfig()->getOptions(),
            'children' => [
                'child' => $childFormData,
            ],
        ];

        $this->assertEquals([
            'forms' => [
                'name' => $formData,
            ],
            'forms_by_hash' => [
                spl_object_hash($this->form) => $formData,
                // no child entry
            ],
            'nb_errors' => 0,
        ], $this->dataCollector->getData());
    }

    public function testChildViewsWithoutCorrespondingChildFormsMayBeExplicitlyAssociated()
    {
        // don't add $this->childForm to $this->form!

        $this->view->children['child'] = $this->childView;

        // but associate the two
        $this->dataCollector->associateFormWithView($this->childForm, $this->childView);

        // explicitly call collectConfiguration(), since $this->childForm is not
        // contained in the form tree
        $this->dataCollector->collectConfiguration($this->form);
        $this->dataCollector->collectConfiguration($this->childForm);
        $this->dataCollector->buildFinalFormTree($this->form, $this->view);

        $childFormData = [
            'id' => 'child',
            'name' => 'child',
            'type_class' => FormType::class,
            'synchronized' => true,
            'passed_options' => [],
            'resolved_options' => $this->childForm->getConfig()->getOptions(),
            'children' => [],
        ];

        $formData = [
            'id' => 'name',
            'name' => 'name',
            'type_class' => FormType::class,
            'synchronized' => true,
            'passed_options' => [],
            'resolved_options' => $this->form->getConfig()->getOptions(),
            'children' => [
                'child' => $childFormData,
            ],
        ];

        $this->assertEquals([
            'forms' => [
                'name' => $formData,
            ],
            'forms_by_hash' => [
                spl_object_hash($this->form) => $formData,
                spl_object_hash($this->childForm) => $childFormData,
            ],
            'nb_errors' => 0,
        ], $this->dataCollector->getData());
    }

    public function testCollectSubmittedDataCountsErrors()
    {
        $form1 = $this->createForm('form1');
        $childForm1 = $this->createChildForm('child1');
        $form2 = $this->createForm('form2');

        $form1->add($childForm1);

        $form1->addError(new FormError('foo'));
        $childForm1->addError(new FormError('bar'));
        $childForm1->addError(new FormError('bam'));
        $form2->addError(new FormError('baz'));

        $this->dataCollector->collectSubmittedData($form1);

        $data = $this->dataCollector->getData();
        $this->assertSame(3, $data['nb_errors']);

        $this->dataCollector->collectSubmittedData($form2);

        $data = $this->dataCollector->getData();
        $this->assertSame(4, $data['nb_errors']);
    }

    public function testCollectSubmittedDataExpandedFormsErrors()
    {
        $child1Form = $this->createChildForm('child1', true);
        $child11Form = $this->createChildForm('child11');
        $child2Form = $this->createChildForm('child2', true);
        $child21Form = $this->createChildForm('child21');

        $child1Form->add($child11Form);
        $child2Form->add($child21Form);
        $this->form->add($child1Form);
        $this->form->add($child2Form);

        $child11Form->addError(new FormError('foo'));

        $this->dataCollector->collectSubmittedData($this->form);
        $this->dataCollector->buildPreliminaryFormTree($this->form);

        $data = $this->dataCollector->getData();
        $formData = $data['forms']['name'];
        $child1Data = $formData['children']['child1'];
        $child11Data = $child1Data['children']['child11'];
        $child2Data = $formData['children']['child2'];
        $child21Data = $child2Data['children']['child21'];

        $this->assertTrue($formData['has_children_error']);
        $this->assertTrue($child1Data['has_children_error']);
        $this->assertArrayNotHasKey('has_children_error', $child11Data, 'The leaf data does not contains "has_children_error" property.');
        $this->assertFalse($child2Data['has_children_error']);
        $this->assertArrayNotHasKey('has_children_error', $child21Data, 'The leaf data does not contains "has_children_error" property.');
    }

    public function testReset()
    {
        $form = $this->createForm('my_form');

        $this->dataCollector->buildPreliminaryFormTree($form);
        $this->dataCollector->collectSubmittedData($form);

        $this->assertNotSame(
            [
                'forms' => [],
                'forms_by_hash' => [],
                'nb_errors' => 0,
            ],
            $this->dataCollector->getData()
        );

        $this->dataCollector->reset();

        $this->assertSame(
            [
                'forms' => [],
                'forms_by_hash' => [],
                'nb_errors' => 0,
            ],
            $this->dataCollector->getData()
        );
    }

    public function testCollectMissingDataFromChildFormAddedOnFormEvents()
    {
        $form = $this->factory->createNamedBuilder('root', FormType::class, ['items' => null])
            ->add('items', CollectionType::class, [
                'entry_type' => TextType::class,
                'allow_add' => true,
                // data is locked and modelData (null) is different to the
                // configured data, so modifications of the configured data
                // won't be allowed at this point. It also means *_SET_DATA
                // events won't dispatched either. Therefore, no child form
                // is created during the mapping of data to the form.
                'data' => ['foo'],
            ])
            ->getForm()
        ;

        $this->dataCollector->collectConfiguration($form);
        $this->dataCollector->buildPreliminaryFormTree($form);
        $data = $this->dataCollector->getData();
        $this->assertCount(2, $data['forms_by_hash'], 'only "root" and "items" forms were collected, the "items" children do not exist yet.');

        foreach ($data['forms_by_hash'] as $formData) {
            $this->assertArrayNotHasKey('default_data', $formData);
        }

        $this->dataCollector->collectDefaultData($form);
        $this->dataCollector->buildPreliminaryFormTree($form);
        $data = $this->dataCollector->getData();
        $this->assertCount(3, $data['forms_by_hash'], 'extracted missing configuration of the "items" children ["0" => foo].');
        $this->assertSame(['foo'], $form->get('items')->getData());

        foreach ($data['forms_by_hash'] as $formData) {
            $this->assertArrayHasKey('default_data', $formData);
        }

        $form->submit(['items' => ['foo', 'bar']]);
        $this->dataCollector->collectSubmittedData($form);
        $this->dataCollector->buildPreliminaryFormTree($form);
        $data = $this->dataCollector->getData();
        $this->assertCount(4, $data['forms_by_hash'], 'extracted missing configuration of the "items" children ["1" => bar].');
        $this->assertSame(['foo', 'bar'], $form->get('items')->getData());

        foreach ($data['forms_by_hash'] as $formData) {
            $this->assertArrayHasKey('default_data', $formData);
        }
    }

    private function createForm(string $name): FormInterface
    {
        return $this->factory->createNamedBuilder($name)->getForm();
    }

    private function createChildForm(string $name, bool $compound = false): FormInterface
    {
        return $this->factory->createNamedBuilder($name, FormType::class, null, ['auto_initialize' => false, 'compound' => $compound])->getForm();
    }
}<|MERGE_RESOLUTION|>--- conflicted
+++ resolved
@@ -13,10 +13,6 @@
 
 use PHPUnit\Framework\TestCase;
 use Symfony\Component\Form\Extension\Core\CoreExtension;
-<<<<<<< HEAD
-use Symfony\Component\Form\Extension\Core\DataMapper\DataMapper;
-=======
->>>>>>> aa54affc
 use Symfony\Component\Form\Extension\Core\Type\CollectionType;
 use Symfony\Component\Form\Extension\Core\Type\FormType;
 use Symfony\Component\Form\Extension\Core\Type\TextType;
@@ -66,10 +62,6 @@
     {
         $this->dataCollector = new FormDataCollector(new FormDataExtractor());
         $this->factory = new FormFactory(new FormRegistry([new CoreExtension()], new ResolvedFormTypeFactory()));
-<<<<<<< HEAD
-        $this->dataMapper = new DataMapper();
-=======
->>>>>>> aa54affc
         $this->form = $this->createForm('name');
         $this->childForm = $this->createChildForm('child');
         $this->view = new FormView();
