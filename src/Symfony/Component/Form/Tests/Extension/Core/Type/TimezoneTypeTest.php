<?php

/*
 * This file is part of the Symfony package.
 *
 * (c) Fabien Potencier <fabien@symfony.com>
 *
 * For the full copyright and license information, please view the LICENSE
 * file that was distributed with this source code.
 */

namespace Symfony\Component\Form\Tests\Extension\Core\Type;

use Symfony\Component\Form\ChoiceList\View\ChoiceView;
use Symfony\Component\Intl\Util\IntlTestHelper;

class TimezoneTypeTest extends BaseTypeTest
{
    const TESTED_TYPE = 'Symfony\Component\Form\Extension\Core\Type\TimezoneType';

    public function testTimezonesAreSelectable()
    {
        $choices = $this->factory->create(static::TESTED_TYPE)
            ->createView()->vars['choices'];

<<<<<<< HEAD
        $this->assertContains(new ChoiceView('Africa/Kinshasa', 'Africa/Kinshasa', 'Africa / Kinshasa'), $choices, '', false, false);
        $this->assertContains(new ChoiceView('America/New_York', 'America/New_York', 'America / New York'), $choices, '', false, false);
=======
        $this->assertArrayHasKey('Africa', $choices);
        $this->assertContainsEquals(new ChoiceView('Africa/Kinshasa', 'Africa/Kinshasa', 'Kinshasa'), $choices['Africa']);

        $this->assertArrayHasKey('America', $choices);
        $this->assertContainsEquals(new ChoiceView('America/New_York', 'America/New_York', 'New York'), $choices['America']);
>>>>>>> 87c8561c
    }

    public function testSubmitNull($expected = null, $norm = null, $view = null)
    {
        parent::testSubmitNull($expected, $norm, '');
    }

    public function testSubmitNullUsesDefaultEmptyData($emptyData = 'Africa/Kinshasa', $expectedData = 'Africa/Kinshasa')
    {
        $form = $this->factory->create(static::TESTED_TYPE, null, [
            'empty_data' => $emptyData,
        ]);
        $form->submit(null);

        $this->assertSame($emptyData, $form->getViewData());
        $this->assertSame($expectedData, $form->getNormData());
        $this->assertSame($expectedData, $form->getData());
    }

    public function testDateTimeZoneInput()
    {
        $form = $this->factory->create(static::TESTED_TYPE, new \DateTimeZone('America/New_York'), ['input' => 'datetimezone']);

        $this->assertSame('America/New_York', $form->createView()->vars['value']);

        $form->submit('Europe/Amsterdam');

        $this->assertEquals(new \DateTimeZone('Europe/Amsterdam'), $form->getData());

        $form = $this->factory->create(static::TESTED_TYPE, [new \DateTimeZone('America/New_York')], ['input' => 'datetimezone', 'multiple' => true]);

        $this->assertSame(['America/New_York'], $form->createView()->vars['value']);

        $form->submit(['Europe/Amsterdam', 'Europe/Paris']);

        $this->assertEquals([new \DateTimeZone('Europe/Amsterdam'), new \DateTimeZone('Europe/Paris')], $form->getData());
    }

    public function testDateTimeZoneInputWithBc()
    {
        $form = $this->factory->create(static::TESTED_TYPE, null, ['input' => 'datetimezone']);
        $form->submit('Europe/Saratov');

        $this->assertEquals(new \DateTimeZone('Europe/Saratov'), $form->getData());
        $this->assertContains('Europe/Saratov', $form->getConfig()->getAttribute('choice_list')->getValues());
    }

    /**
     * @group legacy
     * @expectedDeprecation The option "regions" is deprecated since Symfony 4.2.
     */
    public function testFilterByRegions()
    {
        $choices = $this->factory->create(static::TESTED_TYPE, null, ['regions' => \DateTimeZone::EUROPE])
            ->createView()->vars['choices'];

<<<<<<< HEAD
        $this->assertContains(new ChoiceView('Europe/Amsterdam', 'Europe/Amsterdam', 'Europe / Amsterdam'), $choices, '', false, false);
    }

    /**
     * @group legacy
     * @expectedDeprecation The option "regions" is deprecated since Symfony 4.2.
     */
    public function testFilterByRegionsWithIntl()
    {
        $this->expectException('Symfony\Component\Form\Exception\LogicException');
        $this->expectExceptionMessage('The "regions" option can only be used if the "intl" option is set to false.');
        $this->factory->create(static::TESTED_TYPE, null, ['regions' => \DateTimeZone::EUROPE, 'intl' => true]);
    }

    /**
     * @requires extension intl
     */
    public function testIntlTimeZoneInput()
    {
        $form = $this->factory->create(static::TESTED_TYPE, \IntlTimeZone::createTimeZone('America/New_York'), ['input' => 'intltimezone']);

        $this->assertSame('America/New_York', $form->createView()->vars['value']);

        $form->submit('Europe/Amsterdam');

        $this->assertEquals(\IntlTimeZone::createTimeZone('Europe/Amsterdam'), $form->getData());

        $form = $this->factory->create(static::TESTED_TYPE, [\IntlTimeZone::createTimeZone('America/New_York')], ['input' => 'intltimezone', 'multiple' => true]);

        $this->assertSame(['America/New_York'], $form->createView()->vars['value']);

        $form->submit(['Europe/Amsterdam', 'Europe/Paris']);

        $this->assertEquals([\IntlTimeZone::createTimeZone('Europe/Amsterdam'), \IntlTimeZone::createTimeZone('Europe/Paris')], $form->getData());
    }

    /**
     * @requires extension intl
     */
    public function testIntlTimeZoneInputWithBc()
    {
        $reflector = new \ReflectionExtension('intl');
        ob_start();
        $reflector->info();
        $output = strip_tags(ob_get_clean());
        preg_match('/^ICU TZData version (?:=>)?(.*)$/m', $output, $matches);
        $tzDbVersion = isset($matches[1]) ? (int) trim($matches[1]) : 0;

        if (!$tzDbVersion || 2017 <= $tzDbVersion) {
            $this->markTestSkipped('"Europe/Saratov" is expired until 2017, current version is '.$tzDbVersion);
        }

        $form = $this->factory->create(static::TESTED_TYPE, null, ['input' => 'intltimezone']);
        $form->submit('Europe/Saratov');

        $this->assertNull($form->getData());
        $this->assertNotContains('Europe/Saratov', $form->getConfig()->getAttribute('choice_list')->getValues());
    }

    /**
     * @requires extension intl
     */
    public function testIntlTimeZoneInputWithBcAndIntl()
    {
        $reflector = new \ReflectionExtension('intl');
        ob_start();
        $reflector->info();
        $output = strip_tags(ob_get_clean());
        preg_match('/^ICU TZData version (?:=>)?(.*)$/m', $output, $matches);
        $tzDbVersion = isset($matches[1]) ? (int) trim($matches[1]) : 0;

        if (!$tzDbVersion || 2017 <= $tzDbVersion) {
            $this->markTestSkipped('"Europe/Saratov" is expired until 2017, current version is '.$tzDbVersion);
        }

        $form = $this->factory->create(static::TESTED_TYPE, null, ['input' => 'intltimezone', 'intl' => true]);
        $form->submit('Europe/Saratov');

        $this->assertNull($form->getData());
        $this->assertNotContains('Europe/Saratov', $form->getConfig()->getAttribute('choice_list')->getValues());
    }

    public function testTimezonesAreSelectableWithIntl()
    {
        IntlTestHelper::requireIntl($this, false);

        $choices = $this->factory->create(static::TESTED_TYPE, null, ['intl' => true])
            ->createView()->vars['choices'];

        $this->assertContains(new ChoiceView('Europe/Amsterdam', 'Europe/Amsterdam', 'Central European Time (Amsterdam)'), $choices, '', false, false);
        $this->assertContains(new ChoiceView('Etc/UTC', 'Etc/UTC', 'Coordinated Universal Time'), $choices, '', false, false);
    }

    /**
     * @requires extension intl
     */
    public function testChoiceTranslationLocaleOptionWithIntl()
    {
        $choices = $this->factory
            ->create(static::TESTED_TYPE, null, [
                'intl' => true,
                'choice_translation_locale' => 'uk',
            ])
            ->createView()->vars['choices'];

        $this->assertContains(new ChoiceView('Europe/Amsterdam', 'Europe/Amsterdam', 'за центральноєвропейським часом (Амстердам)'), $choices, '', false, false);
        $this->assertContains(new ChoiceView('Etc/UTC', 'Etc/UTC', 'за всесвітнім координованим часом'), $choices, '', false, false);
    }

    public function testChoiceTranslationLocaleOptionWithoutIntl()
    {
        $this->expectException('Symfony\Component\Form\Exception\LogicException');
        $this->expectExceptionMessage('The "choice_translation_locale" option can only be used if the "intl" option is set to true.');
        $this->factory->create(static::TESTED_TYPE, null, [
            'choice_translation_locale' => 'uk',
        ]);
=======
        $this->assertContainsEquals(new ChoiceView('Europe/Amsterdam', 'Europe/Amsterdam', 'Amsterdam'), $choices);
>>>>>>> 87c8561c
    }
}<|MERGE_RESOLUTION|>--- conflicted
+++ resolved
@@ -23,16 +23,8 @@
         $choices = $this->factory->create(static::TESTED_TYPE)
             ->createView()->vars['choices'];
 
-<<<<<<< HEAD
-        $this->assertContains(new ChoiceView('Africa/Kinshasa', 'Africa/Kinshasa', 'Africa / Kinshasa'), $choices, '', false, false);
-        $this->assertContains(new ChoiceView('America/New_York', 'America/New_York', 'America / New York'), $choices, '', false, false);
-=======
-        $this->assertArrayHasKey('Africa', $choices);
-        $this->assertContainsEquals(new ChoiceView('Africa/Kinshasa', 'Africa/Kinshasa', 'Kinshasa'), $choices['Africa']);
-
-        $this->assertArrayHasKey('America', $choices);
-        $this->assertContainsEquals(new ChoiceView('America/New_York', 'America/New_York', 'New York'), $choices['America']);
->>>>>>> 87c8561c
+        $this->assertContainsEquals(new ChoiceView('Africa/Kinshasa', 'Africa/Kinshasa', 'Africa / Kinshasa'), $choices);
+        $this->assertContainsEquals(new ChoiceView('America/New_York', 'America/New_York', 'America / New York'), $choices);
     }
 
     public function testSubmitNull($expected = null, $norm = null, $view = null)
@@ -77,7 +69,7 @@
         $form->submit('Europe/Saratov');
 
         $this->assertEquals(new \DateTimeZone('Europe/Saratov'), $form->getData());
-        $this->assertContains('Europe/Saratov', $form->getConfig()->getAttribute('choice_list')->getValues());
+        $this->assertStringContainsString('Europe/Saratov', $form->getConfig()->getAttribute('choice_list')->getValues());
     }
 
     /**
@@ -89,8 +81,7 @@
         $choices = $this->factory->create(static::TESTED_TYPE, null, ['regions' => \DateTimeZone::EUROPE])
             ->createView()->vars['choices'];
 
-<<<<<<< HEAD
-        $this->assertContains(new ChoiceView('Europe/Amsterdam', 'Europe/Amsterdam', 'Europe / Amsterdam'), $choices, '', false, false);
+        $this->assertContainsEquals(new ChoiceView('Europe/Amsterdam', 'Europe/Amsterdam', 'Europe / Amsterdam'), $choices);
     }
 
     /**
@@ -179,8 +170,8 @@
         $choices = $this->factory->create(static::TESTED_TYPE, null, ['intl' => true])
             ->createView()->vars['choices'];
 
-        $this->assertContains(new ChoiceView('Europe/Amsterdam', 'Europe/Amsterdam', 'Central European Time (Amsterdam)'), $choices, '', false, false);
-        $this->assertContains(new ChoiceView('Etc/UTC', 'Etc/UTC', 'Coordinated Universal Time'), $choices, '', false, false);
+        $this->assertContainsEquals(new ChoiceView('Europe/Amsterdam', 'Europe/Amsterdam', 'Central European Time (Amsterdam)'), $choices);
+        $this->assertContainsEquals(new ChoiceView('Etc/UTC', 'Etc/UTC', 'Coordinated Universal Time'), $choices);
     }
 
     /**
@@ -195,8 +186,8 @@
             ])
             ->createView()->vars['choices'];
 
-        $this->assertContains(new ChoiceView('Europe/Amsterdam', 'Europe/Amsterdam', 'за центральноєвропейським часом (Амстердам)'), $choices, '', false, false);
-        $this->assertContains(new ChoiceView('Etc/UTC', 'Etc/UTC', 'за всесвітнім координованим часом'), $choices, '', false, false);
+        $this->assertContainsEquals(new ChoiceView('Europe/Amsterdam', 'Europe/Amsterdam', 'за центральноєвропейським часом (Амстердам)'), $choices);
+        $this->assertContainsEquals(new ChoiceView('Etc/UTC', 'Etc/UTC', 'за всесвітнім координованим часом'), $choices);
     }
 
     public function testChoiceTranslationLocaleOptionWithoutIntl()
@@ -206,8 +197,5 @@
         $this->factory->create(static::TESTED_TYPE, null, [
             'choice_translation_locale' => 'uk',
         ]);
-=======
-        $this->assertContainsEquals(new ChoiceView('Europe/Amsterdam', 'Europe/Amsterdam', 'Amsterdam'), $choices);
->>>>>>> 87c8561c
     }
 }