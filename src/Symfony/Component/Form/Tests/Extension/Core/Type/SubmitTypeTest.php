<?php

/*
 * This file is part of the Symfony package.
 *
 * (c) Fabien Potencier <fabien@symfony.com>
 *
 * For the full copyright and license information, please view the LICENSE
 * file that was distributed with this source code.
 */

namespace Symfony\Component\Form\Tests\Extension\Core\Type;

/**
 * @author Bernhard Schussek <bschussek@gmail.com>
 */
class SubmitTypeTest extends ButtonTypeTest
{
<<<<<<< HEAD
    /**
     * @group legacy
     */
    public function testLegacyName()
    {
        $form = $this->factory->create('submit');

        $this->assertSame('submit', $form->getConfig()->getType()->getName());
    }

    public function testCreateSubmitButtonInstances()
    {
        $this->assertInstanceOf('Symfony\Component\Form\SubmitButton', $this->factory->create('Symfony\Component\Form\Extension\Core\Type\SubmitType'));
=======
    const TESTED_TYPE = 'submit';

    public function testCreateSubmitButtonInstances()
    {
        $this->assertInstanceOf('Symfony\Component\Form\SubmitButton', $this->factory->create(static::TESTED_TYPE));
>>>>>>> ea8025b8
    }

    public function testNotClickedByDefault()
    {
<<<<<<< HEAD
        $button = $this->factory->create('Symfony\Component\Form\Extension\Core\Type\SubmitType');
=======
        $button = $this->factory->create(static::TESTED_TYPE);
>>>>>>> ea8025b8

        $this->assertFalse($button->isClicked());
    }

    public function testNotClickedIfSubmittedWithNull()
    {
<<<<<<< HEAD
        $button = $this->factory->create('Symfony\Component\Form\Extension\Core\Type\SubmitType');
=======
        $button = $this->factory->create(static::TESTED_TYPE);
>>>>>>> ea8025b8
        $button->submit(null);

        $this->assertFalse($button->isClicked());
    }

    public function testClickedIfSubmittedWithEmptyString()
    {
<<<<<<< HEAD
        $button = $this->factory->create('Symfony\Component\Form\Extension\Core\Type\SubmitType');
=======
        $button = $this->factory->create(static::TESTED_TYPE);
>>>>>>> ea8025b8
        $button->submit('');

        $this->assertTrue($button->isClicked());
    }

    public function testClickedIfSubmittedWithUnemptyString()
    {
<<<<<<< HEAD
        $button = $this->factory->create('Symfony\Component\Form\Extension\Core\Type\SubmitType');
=======
        $button = $this->factory->create(static::TESTED_TYPE);
>>>>>>> ea8025b8
        $button->submit('foo');

        $this->assertTrue($button->isClicked());
    }

    public function testSubmitCanBeAddedToForm()
    {
        $form = $this->factory
<<<<<<< HEAD
            ->createBuilder('Symfony\Component\Form\Extension\Core\Type\FormType')
            ->getForm();

        $this->assertSame($form, $form->add('send', 'Symfony\Component\Form\Extension\Core\Type\SubmitType'));
=======
            ->createBuilder(FormTypeTest::TESTED_TYPE)
            ->getForm();

        $this->assertSame($form, $form->add('send', static::TESTED_TYPE));
>>>>>>> ea8025b8
    }
}<|MERGE_RESOLUTION|>--- conflicted
+++ resolved
@@ -16,7 +16,8 @@
  */
 class SubmitTypeTest extends ButtonTypeTest
 {
-<<<<<<< HEAD
+    const TESTED_TYPE = 'Symfony\Component\Form\Extension\Core\Type\SubmitType';
+
     /**
      * @group legacy
      */
@@ -29,34 +30,19 @@
 
     public function testCreateSubmitButtonInstances()
     {
-        $this->assertInstanceOf('Symfony\Component\Form\SubmitButton', $this->factory->create('Symfony\Component\Form\Extension\Core\Type\SubmitType'));
-=======
-    const TESTED_TYPE = 'submit';
-
-    public function testCreateSubmitButtonInstances()
-    {
         $this->assertInstanceOf('Symfony\Component\Form\SubmitButton', $this->factory->create(static::TESTED_TYPE));
->>>>>>> ea8025b8
     }
 
     public function testNotClickedByDefault()
     {
-<<<<<<< HEAD
-        $button = $this->factory->create('Symfony\Component\Form\Extension\Core\Type\SubmitType');
-=======
         $button = $this->factory->create(static::TESTED_TYPE);
->>>>>>> ea8025b8
 
         $this->assertFalse($button->isClicked());
     }
 
     public function testNotClickedIfSubmittedWithNull()
     {
-<<<<<<< HEAD
-        $button = $this->factory->create('Symfony\Component\Form\Extension\Core\Type\SubmitType');
-=======
         $button = $this->factory->create(static::TESTED_TYPE);
->>>>>>> ea8025b8
         $button->submit(null);
 
         $this->assertFalse($button->isClicked());
@@ -64,11 +50,7 @@
 
     public function testClickedIfSubmittedWithEmptyString()
     {
-<<<<<<< HEAD
-        $button = $this->factory->create('Symfony\Component\Form\Extension\Core\Type\SubmitType');
-=======
         $button = $this->factory->create(static::TESTED_TYPE);
->>>>>>> ea8025b8
         $button->submit('');
 
         $this->assertTrue($button->isClicked());
@@ -76,11 +58,7 @@
 
     public function testClickedIfSubmittedWithUnemptyString()
     {
-<<<<<<< HEAD
-        $button = $this->factory->create('Symfony\Component\Form\Extension\Core\Type\SubmitType');
-=======
         $button = $this->factory->create(static::TESTED_TYPE);
->>>>>>> ea8025b8
         $button->submit('foo');
 
         $this->assertTrue($button->isClicked());
@@ -89,16 +67,9 @@
     public function testSubmitCanBeAddedToForm()
     {
         $form = $this->factory
-<<<<<<< HEAD
-            ->createBuilder('Symfony\Component\Form\Extension\Core\Type\FormType')
-            ->getForm();
-
-        $this->assertSame($form, $form->add('send', 'Symfony\Component\Form\Extension\Core\Type\SubmitType'));
-=======
             ->createBuilder(FormTypeTest::TESTED_TYPE)
             ->getForm();
 
         $this->assertSame($form, $form->add('send', static::TESTED_TYPE));
->>>>>>> ea8025b8
     }
 }