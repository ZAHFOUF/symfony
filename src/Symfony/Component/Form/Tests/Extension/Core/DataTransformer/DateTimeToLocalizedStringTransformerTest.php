<?php

/*
 * This file is part of the Symfony package.
 *
 * (c) Fabien Potencier <fabien@symfony.com>
 *
 * For the full copyright and license information, please view the LICENSE
 * file that was distributed with this source code.
 */

namespace Symfony\Component\Form\Tests\Extension\Core\DataTransformer;

use PHPUnit\Framework\TestCase;
use Symfony\Bridge\PhpUnit\ForwardCompatTestTrait;
use Symfony\Component\Form\Extension\Core\DataTransformer\DateTimeToLocalizedStringTransformer;
use Symfony\Component\Form\Tests\Extension\Core\DataTransformer\Traits\DateTimeEqualsTrait;
use Symfony\Component\Intl\Util\IntlTestHelper;

class DateTimeToLocalizedStringTransformerTest extends TestCase
{
    use ForwardCompatTestTrait;

    use DateTimeEqualsTrait;

    protected $dateTime;
    protected $dateTimeWithoutSeconds;

    private function doSetUp()
    {
        parent::setUp();

        // Since we test against "de_AT", we need the full implementation
        IntlTestHelper::requireFullIntl($this, '57.1');

        \Locale::setDefault('de_AT');

        $this->dateTime = new \DateTime('2010-02-03 04:05:06 UTC');
        $this->dateTimeWithoutSeconds = new \DateTime('2010-02-03 04:05:00 UTC');
    }

    private function doTearDown()
    {
        $this->dateTime = null;
        $this->dateTimeWithoutSeconds = null;
    }

    public function dataProvider()
    {
        return [
            [\IntlDateFormatter::SHORT, null, null, '03.02.10, 04:05', '2010-02-03 04:05:00 UTC'],
            [\IntlDateFormatter::MEDIUM, null, null, '03.02.2010, 04:05', '2010-02-03 04:05:00 UTC'],
            [\IntlDateFormatter::LONG, null, null, '3. Februar 2010 um 04:05', '2010-02-03 04:05:00 UTC'],
            [\IntlDateFormatter::FULL, null, null, 'Mittwoch, 3. Februar 2010 um 04:05', '2010-02-03 04:05:00 UTC'],
            [\IntlDateFormatter::SHORT, \IntlDateFormatter::NONE, null, '03.02.10', '2010-02-03 00:00:00 UTC'],
            [\IntlDateFormatter::MEDIUM, \IntlDateFormatter::NONE, null, '03.02.2010', '2010-02-03 00:00:00 UTC'],
            [\IntlDateFormatter::LONG, \IntlDateFormatter::NONE, null, '3. Februar 2010', '2010-02-03 00:00:00 UTC'],
            [\IntlDateFormatter::FULL, \IntlDateFormatter::NONE, null, 'Mittwoch, 3. Februar 2010', '2010-02-03 00:00:00 UTC'],
            [null, \IntlDateFormatter::SHORT, null, '03.02.2010, 04:05', '2010-02-03 04:05:00 UTC'],
            [null, \IntlDateFormatter::MEDIUM, null, '03.02.2010, 04:05:06', '2010-02-03 04:05:06 UTC'],
            [null, \IntlDateFormatter::LONG, null, '03.02.2010, 04:05:06 UTC', '2010-02-03 04:05:06 UTC'],
            [null, \IntlDateFormatter::LONG, null, '03.02.2010, 04:05:06 UTC', '2010-02-03 04:05:06 GMT'],
            // see below for extra test case for time format FULL
            [\IntlDateFormatter::NONE, \IntlDateFormatter::SHORT, null, '04:05', '1970-01-01 04:05:00 UTC'],
            [\IntlDateFormatter::NONE, \IntlDateFormatter::MEDIUM, null, '04:05:06', '1970-01-01 04:05:06 UTC'],
            [\IntlDateFormatter::NONE, \IntlDateFormatter::LONG, null, '04:05:06 UTC', '1970-01-01 04:05:06 GMT'],
            [\IntlDateFormatter::NONE, \IntlDateFormatter::LONG, null, '04:05:06 UTC', '1970-01-01 04:05:06 UTC'],
            [null, null, 'yyyy-MM-dd HH:mm:00', '2010-02-03 04:05:00', '2010-02-03 04:05:00 UTC'],
            [null, null, 'yyyy-MM-dd HH:mm', '2010-02-03 04:05', '2010-02-03 04:05:00 UTC'],
            [null, null, 'yyyy-MM-dd HH', '2010-02-03 04', '2010-02-03 04:00:00 UTC'],
            [null, null, 'yyyy-MM-dd', '2010-02-03', '2010-02-03 00:00:00 UTC'],
            [null, null, 'yyyy-MM', '2010-02', '2010-02-01 00:00:00 UTC'],
            [null, null, 'yyyy', '2010', '2010-01-01 00:00:00 UTC'],
            [null, null, 'dd-MM-yyyy', '03-02-2010', '2010-02-03 00:00:00 UTC'],
            [null, null, 'HH:mm:ss', '04:05:06', '1970-01-01 04:05:06 UTC'],
            [null, null, 'HH:mm:00', '04:05:00', '1970-01-01 04:05:00 UTC'],
            [null, null, 'HH:mm', '04:05', '1970-01-01 04:05:00 UTC'],
            [null, null, 'HH', '04', '1970-01-01 04:00:00 UTC'],
        ];
    }

    /**
     * @dataProvider dataProvider
     */
    public function testTransform($dateFormat, $timeFormat, $pattern, $output, $input)
    {
        IntlTestHelper::requireFullIntl($this, '59.1');
        \Locale::setDefault('de_AT');

        $transformer = new DateTimeToLocalizedStringTransformer(
            'UTC',
            'UTC',
            $dateFormat,
            $timeFormat,
            \IntlDateFormatter::GREGORIAN,
            $pattern
        );

        $input = new \DateTime($input);

        $this->assertEquals($output, $transformer->transform($input));
    }

    public function testTransformFullTime()
    {
        IntlTestHelper::requireFullIntl($this, '59.1');
        \Locale::setDefault('de_AT');

        $transformer = new DateTimeToLocalizedStringTransformer('UTC', 'UTC', null, \IntlDateFormatter::FULL);

        $this->assertEquals('03.02.2010, 04:05:06 Koordinierte Weltzeit', $transformer->transform($this->dateTime));
    }

    public function testTransformToDifferentLocale()
    {
        \Locale::setDefault('en_US');

        $transformer = new DateTimeToLocalizedStringTransformer('UTC', 'UTC');

        $this->assertEquals('Feb 3, 2010, 4:05 AM', $transformer->transform($this->dateTime));
    }

    public function testTransformEmpty()
    {
        $transformer = new DateTimeToLocalizedStringTransformer();

        $this->assertSame('', $transformer->transform(null));
    }

    public function testTransformWithDifferentTimezones()
    {
        $transformer = new DateTimeToLocalizedStringTransformer('America/New_York', 'Asia/Hong_Kong');

        $input = new \DateTime('2010-02-03 04:05:06 America/New_York');

        $dateTime = clone $input;
        $dateTime->setTimezone(new \DateTimeZone('Asia/Hong_Kong'));

        $this->assertEquals($dateTime->format('d.m.Y, H:i'), $transformer->transform($input));
    }

    public function testReverseTransformWithNoConstructorParameters()
    {
        $tz = date_default_timezone_get();
        date_default_timezone_set('Europe/Rome');

        $transformer = new DateTimeToLocalizedStringTransformer();

        $dateTime = new \DateTime('2010-02-03 04:05');

        $this->assertDateTimeEquals(
            $dateTime->format('c'),
            $transformer->reverseTransform('03.02.2010, 04:05')->format('c')
        );

        date_default_timezone_set($tz);
    }

    public function testTransformWithDifferentPatterns()
    {
        $transformer = new DateTimeToLocalizedStringTransformer('UTC', 'UTC', \IntlDateFormatter::FULL, \IntlDateFormatter::FULL, \IntlDateFormatter::GREGORIAN, 'MM*yyyy*dd HH|mm|ss');

        $this->assertEquals('02*2010*03 04|05|06', $transformer->transform($this->dateTime));
    }

    public function testTransformDateTimeImmutableTimezones()
    {
        $transformer = new DateTimeToLocalizedStringTransformer('America/New_York', 'Asia/Hong_Kong');

        $input = new \DateTimeImmutable('2010-02-03 04:05:06 America/New_York');

        $dateTime = clone $input;
        $dateTime = $dateTime->setTimezone(new \DateTimeZone('Asia/Hong_Kong'));

        $this->assertEquals($dateTime->format('d.m.Y, H:i'), $transformer->transform($input));
    }

    public function testTransformRequiresValidDateTime()
    {
        $this->expectException('Symfony\Component\Form\Exception\TransformationFailedException');
        $transformer = new DateTimeToLocalizedStringTransformer();
        $transformer->transform('2010-01-01');
    }

    public function testTransformWrapsIntlErrors()
    {
        $transformer = new DateTimeToLocalizedStringTransformer();

        $this->markTestIncomplete('Checking for intl errors needs to be reimplemented');

        // HOW TO REPRODUCE?

        //$this->expectException('Symfony\Component\Form\Extension\Core\DataTransformer\TransformationFailedException');

        //$transformer->transform(1.5);
    }

    /**
     * @dataProvider dataProvider
     */
    public function testReverseTransform($dateFormat, $timeFormat, $pattern, $input, $output)
    {
        $transformer = new DateTimeToLocalizedStringTransformer(
            'UTC',
            'UTC',
            $dateFormat,
            $timeFormat,
            \IntlDateFormatter::GREGORIAN,
            $pattern
        );

        $output = new \DateTime($output);

        $this->assertDateTimeEquals($output, $transformer->reverseTransform($input));
    }

    public function testReverseTransformFullTime()
    {
        $transformer = new DateTimeToLocalizedStringTransformer('UTC', 'UTC', null, \IntlDateFormatter::FULL);

        $this->assertDateTimeEquals($this->dateTime, $transformer->reverseTransform('03.02.2010, 04:05:06 GMT+00:00'));
    }

    public function testReverseTransformFromDifferentLocale()
    {
        \Locale::setDefault('en_US');

        $transformer = new DateTimeToLocalizedStringTransformer('UTC', 'UTC');

        $this->assertDateTimeEquals($this->dateTimeWithoutSeconds, $transformer->reverseTransform('Feb 3, 2010, 04:05 AM'));
    }

    public function testReverseTransformWithDifferentTimezones()
    {
        $transformer = new DateTimeToLocalizedStringTransformer('America/New_York', 'Asia/Hong_Kong');

        $dateTime = new \DateTime('2010-02-03 04:05:00 Asia/Hong_Kong');
        $dateTime->setTimezone(new \DateTimeZone('America/New_York'));

        $this->assertDateTimeEquals($dateTime, $transformer->reverseTransform('03.02.2010, 04:05'));
    }

    public function testReverseTransformOnlyDateWithDifferentTimezones()
    {
        $transformer = new DateTimeToLocalizedStringTransformer('Europe/Berlin', 'Pacific/Tahiti', \IntlDateFormatter::FULL, \IntlDateFormatter::FULL, \IntlDateFormatter::GREGORIAN, 'yyyy-MM-dd');

        $dateTime = new \DateTime('2017-01-10 11:00', new \DateTimeZone('Europe/Berlin'));

        $this->assertDateTimeEquals($dateTime, $transformer->reverseTransform('2017-01-10'));
    }

    public function testReverseTransformWithDifferentPatterns()
    {
        $transformer = new DateTimeToLocalizedStringTransformer('UTC', 'UTC', \IntlDateFormatter::FULL, \IntlDateFormatter::FULL, \IntlDateFormatter::GREGORIAN, 'MM*yyyy*dd HH|mm|ss');

        $this->assertDateTimeEquals($this->dateTime, $transformer->reverseTransform('02*2010*03 04|05|06'));
    }

    public function testReverseTransformDateOnlyWithDstIssue()
    {
        $transformer = new DateTimeToLocalizedStringTransformer('Europe/Rome', 'Europe/Rome', \IntlDateFormatter::FULL, \IntlDateFormatter::FULL, \IntlDateFormatter::GREGORIAN, 'dd/MM/yyyy');

        $this->assertDateTimeEquals(
            new \DateTime('1978-05-28', new \DateTimeZone('Europe/Rome')),
            $transformer->reverseTransform('28/05/1978')
        );
    }

    public function testReverseTransformDateOnlyWithDstIssueAndEscapedText()
    {
        $transformer = new DateTimeToLocalizedStringTransformer('Europe/Rome', 'Europe/Rome', \IntlDateFormatter::FULL, \IntlDateFormatter::FULL, \IntlDateFormatter::GREGORIAN, "'day': dd 'month': MM 'year': yyyy");

        $this->assertDateTimeEquals(
            new \DateTime('1978-05-28', new \DateTimeZone('Europe/Rome')),
            $transformer->reverseTransform('day: 28 month: 05 year: 1978')
        );
    }

    public function testReverseTransformEmpty()
    {
        $transformer = new DateTimeToLocalizedStringTransformer();

        $this->assertNull($transformer->reverseTransform(''));
    }

    public function testReverseTransformRequiresString()
    {
        $this->expectException('Symfony\Component\Form\Exception\TransformationFailedException');
        $transformer = new DateTimeToLocalizedStringTransformer();
        $transformer->reverseTransform(12345);
    }

    public function testReverseTransformWrapsIntlErrors()
    {
        $this->expectException('Symfony\Component\Form\Exception\TransformationFailedException');
        $transformer = new DateTimeToLocalizedStringTransformer();
        $transformer->reverseTransform('12345');
    }

<<<<<<< HEAD
    /**
     * @expectedException \Symfony\Component\Form\Exception\TransformationFailedException
     */
=======
    public function testValidateDateFormatOption()
    {
        $this->expectException('Symfony\Component\Form\Exception\UnexpectedTypeException');
        new DateTimeToLocalizedStringTransformer(null, null, 'foobar');
    }

    public function testValidateTimeFormatOption()
    {
        $this->expectException('Symfony\Component\Form\Exception\UnexpectedTypeException');
        new DateTimeToLocalizedStringTransformer(null, null, null, 'foobar');
    }

>>>>>>> 8173dafd
    public function testReverseTransformWithNonExistingDate()
    {
        $this->expectException('Symfony\Component\Form\Exception\TransformationFailedException');
        $transformer = new DateTimeToLocalizedStringTransformer('UTC', 'UTC', \IntlDateFormatter::SHORT);

        $this->assertDateTimeEquals($this->dateTimeWithoutSeconds, $transformer->reverseTransform('31.04.10 04:05'));
    }

    public function testReverseTransformOutOfTimestampRange()
    {
        $this->expectException('Symfony\Component\Form\Exception\TransformationFailedException');
        $transformer = new DateTimeToLocalizedStringTransformer('UTC', 'UTC');
        $transformer->reverseTransform('1789-07-14');
    }

    public function testReverseTransformFiveDigitYears()
    {
        $this->expectException('Symfony\Component\Form\Exception\TransformationFailedException');
        $transformer = new DateTimeToLocalizedStringTransformer('UTC', 'UTC', null, null, \IntlDateFormatter::GREGORIAN, 'yyyy-MM-dd');
        $transformer->reverseTransform('20107-03-21');
    }

    public function testReverseTransformFiveDigitYearsWithTimestamp()
    {
        $this->expectException('Symfony\Component\Form\Exception\TransformationFailedException');
        $transformer = new DateTimeToLocalizedStringTransformer('UTC', 'UTC', null, null, \IntlDateFormatter::GREGORIAN, 'yyyy-MM-dd HH:mm:ss');
        $transformer->reverseTransform('20107-03-21 12:34:56');
    }
}<|MERGE_RESOLUTION|>--- conflicted
+++ resolved
@@ -297,24 +297,6 @@
         $transformer->reverseTransform('12345');
     }
 
-<<<<<<< HEAD
-    /**
-     * @expectedException \Symfony\Component\Form\Exception\TransformationFailedException
-     */
-=======
-    public function testValidateDateFormatOption()
-    {
-        $this->expectException('Symfony\Component\Form\Exception\UnexpectedTypeException');
-        new DateTimeToLocalizedStringTransformer(null, null, 'foobar');
-    }
-
-    public function testValidateTimeFormatOption()
-    {
-        $this->expectException('Symfony\Component\Form\Exception\UnexpectedTypeException');
-        new DateTimeToLocalizedStringTransformer(null, null, null, 'foobar');
-    }
-
->>>>>>> 8173dafd
     public function testReverseTransformWithNonExistingDate()
     {
         $this->expectException('Symfony\Component\Form\Exception\TransformationFailedException');
