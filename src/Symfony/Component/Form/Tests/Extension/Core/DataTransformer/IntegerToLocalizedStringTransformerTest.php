<?php

/*
 * This file is part of the Symfony package.
 *
 * (c) Fabien Potencier <fabien@symfony.com>
 *
 * For the full copyright and license information, please view the LICENSE
 * file that was distributed with this source code.
 */

namespace Symfony\Component\Form\Tests\Extension\Core\DataTransformer;

use Symfony\Component\Form\Extension\Core\DataTransformer\IntegerToLocalizedStringTransformer;
use Symfony\Component\Intl\Util\IntlTestHelper;

class IntegerToLocalizedStringTransformerTest extends \PHPUnit_Framework_TestCase
{
    protected function setUp()
    {
        parent::setUp();

        \Locale::setDefault('en');
    }

    public function testReverseTransform()
    {
        // Since we test against "de_AT", we need the full implementation
        IntlTestHelper::requireFullIntl($this);

        \Locale::setDefault('de_AT');

<<<<<<< HEAD
    public function transformWithRoundingProvider()
    {
        return array(
            // towards positive infinity (1.6 -> 2, -1.6 -> -1)
            array(1234.5, '1235', IntegerToLocalizedStringTransformer::ROUND_CEILING),
            array(1234.4, '1235', IntegerToLocalizedStringTransformer::ROUND_CEILING),
            array(-1234.5, '-1234', IntegerToLocalizedStringTransformer::ROUND_CEILING),
            array(-1234.4, '-1234', IntegerToLocalizedStringTransformer::ROUND_CEILING),
            // towards negative infinity (1.6 -> 1, -1.6 -> -2)
            array(1234.5, '1234', IntegerToLocalizedStringTransformer::ROUND_FLOOR),
            array(1234.4, '1234', IntegerToLocalizedStringTransformer::ROUND_FLOOR),
            array(-1234.5, '-1235', IntegerToLocalizedStringTransformer::ROUND_FLOOR),
            array(-1234.4, '-1235', IntegerToLocalizedStringTransformer::ROUND_FLOOR),
            // away from zero (1.6 -> 2, -1.6 -> 2)
            array(1234.5, '1235', IntegerToLocalizedStringTransformer::ROUND_UP),
            array(1234.4, '1235', IntegerToLocalizedStringTransformer::ROUND_UP),
            array(-1234.5, '-1235', IntegerToLocalizedStringTransformer::ROUND_UP),
            array(-1234.4, '-1235', IntegerToLocalizedStringTransformer::ROUND_UP),
            // towards zero (1.6 -> 1, -1.6 -> -1)
            array(1234.5, '1234', IntegerToLocalizedStringTransformer::ROUND_DOWN),
            array(1234.4, '1234', IntegerToLocalizedStringTransformer::ROUND_DOWN),
            array(-1234.5, '-1234', IntegerToLocalizedStringTransformer::ROUND_DOWN),
            array(-1234.4, '-1234', IntegerToLocalizedStringTransformer::ROUND_DOWN),
            // round halves (.5) to the next even number
            array(1234.6, '1235', IntegerToLocalizedStringTransformer::ROUND_HALF_EVEN),
            array(1234.5, '1234', IntegerToLocalizedStringTransformer::ROUND_HALF_EVEN),
            array(1234.4, '1234', IntegerToLocalizedStringTransformer::ROUND_HALF_EVEN),
            array(1233.5, '1234', IntegerToLocalizedStringTransformer::ROUND_HALF_EVEN),
            array(1232.5, '1232', IntegerToLocalizedStringTransformer::ROUND_HALF_EVEN),
            array(-1234.6, '-1235', IntegerToLocalizedStringTransformer::ROUND_HALF_EVEN),
            array(-1234.5, '-1234', IntegerToLocalizedStringTransformer::ROUND_HALF_EVEN),
            array(-1234.4, '-1234', IntegerToLocalizedStringTransformer::ROUND_HALF_EVEN),
            array(-1233.5, '-1234', IntegerToLocalizedStringTransformer::ROUND_HALF_EVEN),
            array(-1232.5, '-1232', IntegerToLocalizedStringTransformer::ROUND_HALF_EVEN),
            // round halves (.5) away from zero
            array(1234.6, '1235', IntegerToLocalizedStringTransformer::ROUND_HALF_UP),
            array(1234.5, '1235', IntegerToLocalizedStringTransformer::ROUND_HALF_UP),
            array(1234.4, '1234', IntegerToLocalizedStringTransformer::ROUND_HALF_UP),
            array(-1234.6, '-1235', IntegerToLocalizedStringTransformer::ROUND_HALF_UP),
            array(-1234.5, '-1235', IntegerToLocalizedStringTransformer::ROUND_HALF_UP),
            array(-1234.4, '-1234', IntegerToLocalizedStringTransformer::ROUND_HALF_UP),
            // round halves (.5) towards zero
            array(1234.6, '1235', IntegerToLocalizedStringTransformer::ROUND_HALF_DOWN),
            array(1234.5, '1234', IntegerToLocalizedStringTransformer::ROUND_HALF_DOWN),
            array(1234.4, '1234', IntegerToLocalizedStringTransformer::ROUND_HALF_DOWN),
            array(-1234.6, '-1235', IntegerToLocalizedStringTransformer::ROUND_HALF_DOWN),
            array(-1234.5, '-1234', IntegerToLocalizedStringTransformer::ROUND_HALF_DOWN),
            array(-1234.4, '-1234', IntegerToLocalizedStringTransformer::ROUND_HALF_DOWN),
        );
    }

    /**
     * @dataProvider transformWithRoundingProvider
     */
    public function testTransformWithRounding($input, $output, $roundingMode)
    {
        $transformer = new IntegerToLocalizedStringTransformer(null, null, $roundingMode);

        $this->assertEquals($output, $transformer->transform($input));
    }

    public function testReverseTransform()
    {
=======
>>>>>>> 1270e725
        $transformer = new IntegerToLocalizedStringTransformer();

        $this->assertEquals(1, $transformer->reverseTransform('1'));
        $this->assertEquals(1, $transformer->reverseTransform('1,5'));
        $this->assertEquals(1234, $transformer->reverseTransform('1234,5'));
        $this->assertEquals(12345, $transformer->reverseTransform('12345,912'));
    }

    public function testReverseTransformEmpty()
    {
        $transformer = new IntegerToLocalizedStringTransformer();

        $this->assertNull($transformer->reverseTransform(''));
    }

    public function testReverseTransformWithGrouping()
    {
        // Since we test against "de_AT", we need the full implementation
        IntlTestHelper::requireFullIntl($this);

        \Locale::setDefault('de_AT');

        $transformer = new IntegerToLocalizedStringTransformer(null, true);

        $this->assertEquals(1234, $transformer->reverseTransform('1.234,5'));
        $this->assertEquals(12345, $transformer->reverseTransform('12.345,912'));
        $this->assertEquals(1234, $transformer->reverseTransform('1234,5'));
        $this->assertEquals(12345, $transformer->reverseTransform('12345,912'));
    }

    public function reverseTransformWithRoundingProvider()
    {
        return array(
            // towards positive infinity (1.6 -> 2, -1.6 -> -1)
            array('1234,5', 1235, IntegerToLocalizedStringTransformer::ROUND_CEILING),
            array('1234,4', 1235, IntegerToLocalizedStringTransformer::ROUND_CEILING),
            array('-1234,5', -1234, IntegerToLocalizedStringTransformer::ROUND_CEILING),
            array('-1234,4', -1234, IntegerToLocalizedStringTransformer::ROUND_CEILING),
            // towards negative infinity (1.6 -> 1, -1.6 -> -2)
            array('1234,5', 1234, IntegerToLocalizedStringTransformer::ROUND_FLOOR),
            array('1234,4', 1234, IntegerToLocalizedStringTransformer::ROUND_FLOOR),
            array('-1234,5', -1235, IntegerToLocalizedStringTransformer::ROUND_FLOOR),
            array('-1234,4', -1235, IntegerToLocalizedStringTransformer::ROUND_FLOOR),
            // away from zero (1.6 -> 2, -1.6 -> 2)
            array('1234,5', 1235, IntegerToLocalizedStringTransformer::ROUND_UP),
            array('1234,4', 1235, IntegerToLocalizedStringTransformer::ROUND_UP),
            array('-1234,5', -1235, IntegerToLocalizedStringTransformer::ROUND_UP),
            array('-1234,4', -1235, IntegerToLocalizedStringTransformer::ROUND_UP),
            // towards zero (1.6 -> 1, -1.6 -> -1)
            array('1234,5', 1234, IntegerToLocalizedStringTransformer::ROUND_DOWN),
            array('1234,4', 1234, IntegerToLocalizedStringTransformer::ROUND_DOWN),
            array('-1234,5', -1234, IntegerToLocalizedStringTransformer::ROUND_DOWN),
            array('-1234,4', -1234, IntegerToLocalizedStringTransformer::ROUND_DOWN),
            // round halves (.5) to the next even number
            array('1234,6', 1235, IntegerToLocalizedStringTransformer::ROUND_HALF_EVEN),
            array('1234,5', 1234, IntegerToLocalizedStringTransformer::ROUND_HALF_EVEN),
            array('1234,4', 1234, IntegerToLocalizedStringTransformer::ROUND_HALF_EVEN),
            array('1233,5', 1234, IntegerToLocalizedStringTransformer::ROUND_HALF_EVEN),
            array('1232,5', 1232, IntegerToLocalizedStringTransformer::ROUND_HALF_EVEN),
            array('-1234,6', -1235, IntegerToLocalizedStringTransformer::ROUND_HALF_EVEN),
            array('-1234,5', -1234, IntegerToLocalizedStringTransformer::ROUND_HALF_EVEN),
            array('-1234,4', -1234, IntegerToLocalizedStringTransformer::ROUND_HALF_EVEN),
            array('-1233,5', -1234, IntegerToLocalizedStringTransformer::ROUND_HALF_EVEN),
            array('-1232,5', -1232, IntegerToLocalizedStringTransformer::ROUND_HALF_EVEN),
            // round halves (.5) away from zero
            array('1234,6', 1235, IntegerToLocalizedStringTransformer::ROUND_HALF_UP),
            array('1234,5', 1235, IntegerToLocalizedStringTransformer::ROUND_HALF_UP),
            array('1234,4', 1234, IntegerToLocalizedStringTransformer::ROUND_HALF_UP),
            array('-1234,6', -1235, IntegerToLocalizedStringTransformer::ROUND_HALF_UP),
            array('-1234,5', -1235, IntegerToLocalizedStringTransformer::ROUND_HALF_UP),
            array('-1234,4', -1234, IntegerToLocalizedStringTransformer::ROUND_HALF_UP),
            // round halves (.5) towards zero
            array('1234,6', 1235, IntegerToLocalizedStringTransformer::ROUND_HALF_DOWN),
            array('1234,5', 1234, IntegerToLocalizedStringTransformer::ROUND_HALF_DOWN),
            array('1234,4', 1234, IntegerToLocalizedStringTransformer::ROUND_HALF_DOWN),
            array('-1234,6', -1235, IntegerToLocalizedStringTransformer::ROUND_HALF_DOWN),
            array('-1234,5', -1234, IntegerToLocalizedStringTransformer::ROUND_HALF_DOWN),
            array('-1234,4', -1234, IntegerToLocalizedStringTransformer::ROUND_HALF_DOWN),
        );
    }

    /**
     * @dataProvider reverseTransformWithRoundingProvider
     */
    public function testReverseTransformWithRounding($input, $output, $roundingMode)
    {
        $transformer = new IntegerToLocalizedStringTransformer(null, null, $roundingMode);

        $this->assertEquals($output, $transformer->reverseTransform($input));
    }

    /**
     * @expectedException \Symfony\Component\Form\Exception\TransformationFailedException
     */
    public function testReverseTransformExpectsString()
    {
        $transformer = new IntegerToLocalizedStringTransformer();

        $transformer->reverseTransform(1);
    }

    /**
     * @expectedException \Symfony\Component\Form\Exception\TransformationFailedException
     */
    public function testReverseTransformExpectsValidNumber()
    {
        $transformer = new IntegerToLocalizedStringTransformer();

        $transformer->reverseTransform('foo');
    }

    /**
     * @expectedException \Symfony\Component\Form\Exception\TransformationFailedException
     */
    public function testReverseTransformDisallowsNaN()
    {
        $transformer = new IntegerToLocalizedStringTransformer();

        $transformer->reverseTransform('NaN');
    }

    /**
     * @expectedException \Symfony\Component\Form\Exception\TransformationFailedException
     */
    public function testReverseTransformDisallowsNaN2()
    {
        $transformer = new IntegerToLocalizedStringTransformer();

        $transformer->reverseTransform('nan');
    }

    /**
     * @expectedException \Symfony\Component\Form\Exception\TransformationFailedException
     */
    public function testReverseTransformDisallowsInfinity()
    {
        $transformer = new IntegerToLocalizedStringTransformer();

        $transformer->reverseTransform('∞');
    }

    /**
     * @expectedException \Symfony\Component\Form\Exception\TransformationFailedException
     */
    public function testReverseTransformDisallowsNegativeInfinity()
    {
        $transformer = new IntegerToLocalizedStringTransformer();

        $transformer->reverseTransform('-∞');
    }
}<|MERGE_RESOLUTION|>--- conflicted
+++ resolved
@@ -23,14 +23,6 @@
         \Locale::setDefault('en');
     }
 
-    public function testReverseTransform()
-    {
-        // Since we test against "de_AT", we need the full implementation
-        IntlTestHelper::requireFullIntl($this);
-
-        \Locale::setDefault('de_AT');
-
-<<<<<<< HEAD
     public function transformWithRoundingProvider()
     {
         return array(
@@ -94,8 +86,11 @@
 
     public function testReverseTransform()
     {
-=======
->>>>>>> 1270e725
+        // Since we test against "de_AT", we need the full implementation
+        IntlTestHelper::requireFullIntl($this);
+
+        \Locale::setDefault('de_AT');
+
         $transformer = new IntegerToLocalizedStringTransformer();
 
         $this->assertEquals(1, $transformer->reverseTransform('1'));
