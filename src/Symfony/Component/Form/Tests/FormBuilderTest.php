<?php

/*
 * This file is part of the Symfony package.
 *
 * (c) Fabien Potencier <fabien@symfony.com>
 *
 * For the full copyright and license information, please view the LICENSE
 * file that was distributed with this source code.
 */

namespace Symfony\Component\Form\Tests;

use PHPUnit\Framework\TestCase;
use Symfony\Component\EventDispatcher\EventDispatcherInterface;
use Symfony\Component\Form\ButtonBuilder;
use Symfony\Component\Form\Exception\InvalidArgumentException;
use Symfony\Component\Form\Exception\UnexpectedTypeException;
use Symfony\Component\Form\Extension\Core\Type\SubmitType;
use Symfony\Component\Form\Form;
use Symfony\Component\Form\FormBuilder;
use Symfony\Component\Form\FormFactoryBuilder;
use Symfony\Component\Form\FormFactoryInterface;
use Symfony\Component\Form\SubmitButtonBuilder;

class FormBuilderTest extends TestCase
{
    private $dispatcher;
    private $factory;
    private $builder;

    protected function setUp(): void
    {
        $this->dispatcher = $this->createMock(EventDispatcherInterface::class);
        $this->factory = $this->createMock(FormFactoryInterface::class);
        $this->builder = new FormBuilder('name', null, $this->dispatcher, $this->factory);
    }

    protected function tearDown(): void
    {
        $this->dispatcher = null;
        $this->factory = null;
        $this->builder = null;
    }

    /**
     * Changing the name is not allowed, otherwise the name and property path
     * are not synchronized anymore.
     *
     * @see FormType::buildForm()
     */
    public function testNoSetName()
    {
        $this->assertFalse(method_exists($this->builder, 'setName'));
    }

    public function testAddNameNoStringAndNoInteger()
    {
        $this->expectException(UnexpectedTypeException::class);
        $this->builder->add(true);
    }

<<<<<<< HEAD
=======
    public function testAddTypeNoString()
    {
        $this->expectException(UnexpectedTypeException::class);
        $this->builder->add('foo', 1234);
    }

>>>>>>> 22b1eb40
    public function testAddWithGuessFluent()
    {
        $this->builder = new FormBuilder('name', 'stdClass', $this->dispatcher, $this->factory);
        $builder = $this->builder->add('foo');
        $this->assertSame($builder, $this->builder);
    }

    public function testAddIsFluent()
    {
        $builder = $this->builder->add('foo', 'Symfony\Component\Form\Extension\Core\Type\TextType', ['bar' => 'baz']);
        $this->assertSame($builder, $this->builder);
    }

    public function testAdd()
    {
        $this->assertFalse($this->builder->has('foo'));
        $this->builder->add('foo', 'Symfony\Component\Form\Extension\Core\Type\TextType');
        $this->assertTrue($this->builder->has('foo'));
    }

    public function testAddIntegerName()
    {
        $this->assertFalse($this->builder->has(0));
        $this->builder->add(0, 'Symfony\Component\Form\Extension\Core\Type\TextType');
        $this->assertTrue($this->builder->has(0));
    }

    public function testAll()
    {
        $this->factory->expects($this->once())
            ->method('createNamedBuilder')
            ->with('foo', 'Symfony\Component\Form\Extension\Core\Type\TextType')
            ->willReturn(new FormBuilder('foo', null, $this->dispatcher, $this->factory));

        $this->assertCount(0, $this->builder->all());
        $this->assertFalse($this->builder->has('foo'));

        $this->builder->add('foo', 'Symfony\Component\Form\Extension\Core\Type\TextType');
        $children = $this->builder->all();

        $this->assertTrue($this->builder->has('foo'));
        $this->assertCount(1, $children);
        $this->assertArrayHasKey('foo', $children);
    }

    /*
     * https://github.com/symfony/symfony/issues/4693
     */
    public function testMaintainOrderOfLazyAndExplicitChildren()
    {
        $this->builder->add('foo', 'Symfony\Component\Form\Extension\Core\Type\TextType');
        $this->builder->add($this->getFormBuilder('bar'));
        $this->builder->add('baz', 'Symfony\Component\Form\Extension\Core\Type\TextType');

        $children = $this->builder->all();

        $this->assertSame(['foo', 'bar', 'baz'], array_keys($children));
    }

    public function testRemove()
    {
        $this->builder->add('foo', 'Symfony\Component\Form\Extension\Core\Type\TextType');
        $this->builder->remove('foo');
        $this->assertFalse($this->builder->has('foo'));
    }

    public function testRemoveUnknown()
    {
        $this->builder->remove('foo');
        $this->assertFalse($this->builder->has('foo'));
    }

    // https://github.com/symfony/symfony/pull/4826
    public function testRemoveAndGetForm()
    {
        $this->builder->add('foo', 'Symfony\Component\Form\Extension\Core\Type\TextType');
        $this->builder->remove('foo');
        $form = $this->builder->getForm();
        $this->assertInstanceOf(Form::class, $form);
    }

    public function testCreateNoTypeNo()
    {
        $this->factory->expects($this->once())
            ->method('createNamedBuilder')
            ->with('foo', 'Symfony\Component\Form\Extension\Core\Type\TextType', null, [])
        ;

        $this->builder->create('foo');
    }

    public function testAddButton()
    {
        $this->builder->add(new ButtonBuilder('reset'));
        $this->builder->add(new SubmitButtonBuilder('submit'));

        $this->assertCount(2, $this->builder->all());
    }

    public function testGetUnknown()
    {
        $this->expectException(InvalidArgumentException::class);
        $this->expectExceptionMessage('The child with the name "foo" does not exist.');

        $this->builder->get('foo');
    }

    public function testGetExplicitType()
    {
        $expectedType = 'Symfony\Component\Form\Extension\Core\Type\TextType';
        $expectedName = 'foo';
        $expectedOptions = ['bar' => 'baz'];

        $this->factory->expects($this->once())
            ->method('createNamedBuilder')
            ->with($expectedName, $expectedType, null, $expectedOptions)
            ->willReturn($this->getFormBuilder());

        $this->builder->add($expectedName, $expectedType, $expectedOptions);
        $builder = $this->builder->get($expectedName);

        $this->assertNotSame($builder, $this->builder);
    }

    public function testGetGuessedType()
    {
        $expectedName = 'foo';
        $expectedOptions = ['bar' => 'baz'];

        $this->factory->expects($this->once())
            ->method('createBuilderForProperty')
            ->with('stdClass', $expectedName, null, $expectedOptions)
            ->willReturn($this->getFormBuilder());

        $this->builder = new FormBuilder('name', 'stdClass', $this->dispatcher, $this->factory);
        $this->builder->add($expectedName, null, $expectedOptions);
        $builder = $this->builder->get($expectedName);

        $this->assertNotSame($builder, $this->builder);
    }

    public function testGetFormConfigErasesReferences()
    {
        $builder = new FormBuilder('name', null, $this->dispatcher, $this->factory);
        $builder->add(new FormBuilder('child', null, $this->dispatcher, $this->factory));

        $config = $builder->getFormConfig();
        $reflClass = new \ReflectionClass($config);
        $children = $reflClass->getProperty('children');
        $unresolvedChildren = $reflClass->getProperty('unresolvedChildren');

        $children->setAccessible(true);
        $unresolvedChildren->setAccessible(true);

        $this->assertEmpty($children->getValue($config));
        $this->assertEmpty($unresolvedChildren->getValue($config));
    }

    public function testGetButtonBuilderBeforeExplicitlyResolvingAllChildren()
    {
        $builder = new FormBuilder('name', null, $this->dispatcher, (new FormFactoryBuilder())->getFormFactory());
        $builder->add('submit', SubmitType::class);

        $this->assertInstanceOf(ButtonBuilder::class, $builder->get('submit'));
    }

    private function getFormBuilder($name = 'name')
    {
        $mock = $this->createMock(FormBuilder::class);
        $mock->expects($this->any())
            ->method('getName')
            ->willReturn($name);

        return $mock;
    }
}<|MERGE_RESOLUTION|>--- conflicted
+++ resolved
@@ -60,15 +60,6 @@
         $this->builder->add(true);
     }
 
-<<<<<<< HEAD
-=======
-    public function testAddTypeNoString()
-    {
-        $this->expectException(UnexpectedTypeException::class);
-        $this->builder->add('foo', 1234);
-    }
-
->>>>>>> 22b1eb40
     public function testAddWithGuessFluent()
     {
         $this->builder = new FormBuilder('name', 'stdClass', $this->dispatcher, $this->factory);
