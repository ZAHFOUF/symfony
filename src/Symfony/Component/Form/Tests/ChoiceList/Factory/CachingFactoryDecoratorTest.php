--- conflicted
+++ resolved
@@ -14,15 +14,12 @@
 use PHPUnit\Framework\MockObject\MockObject;
 use PHPUnit\Framework\TestCase;
 use Symfony\Component\Form\ChoiceList\ArrayChoiceList;
-<<<<<<< HEAD
 use Symfony\Component\Form\ChoiceList\ChoiceList;
 use Symfony\Component\Form\ChoiceList\ChoiceListInterface;
-use Symfony\Component\Form\ChoiceList\Factory\CachingFactoryDecorator;
-=======
 use Symfony\Component\Form\ChoiceList\ChoiceListInterface;
 use Symfony\Component\Form\ChoiceList\Factory\CachingFactoryDecorator;
+use Symfony\Component\Form\ChoiceList\Factory\CachingFactoryDecorator;
 use Symfony\Component\Form\ChoiceList\Factory\ChoiceListFactoryInterface;
->>>>>>> 22b1eb40
 use Symfony\Component\Form\ChoiceList\Loader\ChoiceLoaderInterface;
 use Symfony\Component\Form\ChoiceList\View\ChoiceListView;
 use Symfony\Component\Form\FormTypeInterface;
@@ -207,11 +204,7 @@
 
     public function testCreateFromChoicesSameFilterClosureUseCache()
     {
-<<<<<<< HEAD
         $choices = [1];
-=======
-        $loader = $this->createMock(ChoiceLoaderInterface::class);
->>>>>>> 22b1eb40
         $list = new ArrayChoiceList([]);
         $formType = $this->createMock(FormTypeInterface::class);
         $filterCallback = function () {};
@@ -279,13 +272,8 @@
 
     public function testCreateFromLoaderDifferentLoader()
     {
-<<<<<<< HEAD
         $loader1 = $this->getMockBuilder(ChoiceLoaderInterface::class)->getMock();
         $loader2 = $this->getMockBuilder(ChoiceLoaderInterface::class)->getMock();
-=======
-        $loader1 = $this->createMock(ChoiceLoaderInterface::class);
-        $loader2 = $this->createMock(ChoiceLoaderInterface::class);
->>>>>>> 22b1eb40
         $list1 = new ArrayChoiceList([]);
         $list2 = new ArrayChoiceList([]);
 
@@ -303,12 +291,8 @@
 
     public function testCreateFromLoaderSameValueClosure()
     {
-<<<<<<< HEAD
         $loader = $this->getMockBuilder(ChoiceLoaderInterface::class)->getMock();
         $type = $this->createMock(FormTypeInterface::class);
-=======
-        $loader = $this->createMock(ChoiceLoaderInterface::class);
->>>>>>> 22b1eb40
         $list = new ArrayChoiceList([]);
         $list2 = new ArrayChoiceList([]);
         $closure = function () {};
@@ -347,12 +331,8 @@
 
     public function testCreateFromLoaderDifferentValueClosure()
     {
-<<<<<<< HEAD
         $loader = $this->getMockBuilder(ChoiceLoaderInterface::class)->getMock();
         $type = $this->createMock(FormTypeInterface::class);
-=======
-        $loader = $this->createMock(ChoiceLoaderInterface::class);
->>>>>>> 22b1eb40
         $list1 = new ArrayChoiceList([]);
         $list2 = new ArrayChoiceList([]);
         $closure1 = function () {};
@@ -436,11 +416,7 @@
     public function testCreateViewSamePreferredChoices()
     {
         $preferred = ['a'];
-<<<<<<< HEAD
-        $list = $this->getMockBuilder(ChoiceListInterface::class)->getMock();
-=======
-        $list = $this->createMock(ChoiceListInterface::class);
->>>>>>> 22b1eb40
+        $list = $this->createMock(ChoiceListInterface::class);
         $view = new ChoiceListView();
         $view2 = new ChoiceListView();
 
@@ -474,11 +450,7 @@
     {
         $preferred1 = ['a'];
         $preferred2 = ['b'];
-<<<<<<< HEAD
-        $list = $this->getMockBuilder(ChoiceListInterface::class)->getMock();
-=======
-        $list = $this->createMock(ChoiceListInterface::class);
->>>>>>> 22b1eb40
+        $list = $this->createMock(ChoiceListInterface::class);
         $view1 = new ChoiceListView();
         $view2 = new ChoiceListView();
 
@@ -497,11 +469,7 @@
     public function testCreateViewSamePreferredChoicesClosure()
     {
         $preferred = function () {};
-<<<<<<< HEAD
-        $list = $this->getMockBuilder(ChoiceListInterface::class)->getMock();
-=======
-        $list = $this->createMock(ChoiceListInterface::class);
->>>>>>> 22b1eb40
+        $list = $this->createMock(ChoiceListInterface::class);
         $view = new ChoiceListView();
         $view2 = new ChoiceListView();
 
@@ -535,11 +503,7 @@
     {
         $preferred1 = function () {};
         $preferred2 = function () {};
-<<<<<<< HEAD
-        $list = $this->getMockBuilder(ChoiceListInterface::class)->getMock();
-=======
-        $list = $this->createMock(ChoiceListInterface::class);
->>>>>>> 22b1eb40
+        $list = $this->createMock(ChoiceListInterface::class);
         $view1 = new ChoiceListView();
         $view2 = new ChoiceListView();
 
@@ -558,11 +522,7 @@
     public function testCreateViewSameLabelClosure()
     {
         $labels = function () {};
-<<<<<<< HEAD
-        $list = $this->getMockBuilder(ChoiceListInterface::class)->getMock();
-=======
-        $list = $this->createMock(ChoiceListInterface::class);
->>>>>>> 22b1eb40
+        $list = $this->createMock(ChoiceListInterface::class);
         $view = new ChoiceListView();
         $view2 = new ChoiceListView();
 
@@ -596,11 +556,7 @@
     {
         $labels1 = function () {};
         $labels2 = function () {};
-<<<<<<< HEAD
-        $list = $this->getMockBuilder(ChoiceListInterface::class)->getMock();
-=======
-        $list = $this->createMock(ChoiceListInterface::class);
->>>>>>> 22b1eb40
+        $list = $this->createMock(ChoiceListInterface::class);
         $view1 = new ChoiceListView();
         $view2 = new ChoiceListView();
 
@@ -619,11 +575,7 @@
     public function testCreateViewSameIndexClosure()
     {
         $index = function () {};
-<<<<<<< HEAD
-        $list = $this->getMockBuilder(ChoiceListInterface::class)->getMock();
-=======
-        $list = $this->createMock(ChoiceListInterface::class);
->>>>>>> 22b1eb40
+        $list = $this->createMock(ChoiceListInterface::class);
         $view = new ChoiceListView();
         $view2 = new ChoiceListView();
 
@@ -657,11 +609,7 @@
     {
         $index1 = function () {};
         $index2 = function () {};
-<<<<<<< HEAD
-        $list = $this->getMockBuilder(ChoiceListInterface::class)->getMock();
-=======
-        $list = $this->createMock(ChoiceListInterface::class);
->>>>>>> 22b1eb40
+        $list = $this->createMock(ChoiceListInterface::class);
         $view1 = new ChoiceListView();
         $view2 = new ChoiceListView();
 
@@ -680,11 +628,7 @@
     public function testCreateViewSameGroupByClosure()
     {
         $groupBy = function () {};
-<<<<<<< HEAD
-        $list = $this->getMockBuilder(ChoiceListInterface::class)->getMock();
-=======
-        $list = $this->createMock(ChoiceListInterface::class);
->>>>>>> 22b1eb40
+        $list = $this->createMock(ChoiceListInterface::class);
         $view = new ChoiceListView();
         $view2 = new ChoiceListView();
 
@@ -718,11 +662,7 @@
     {
         $groupBy1 = function () {};
         $groupBy2 = function () {};
-<<<<<<< HEAD
-        $list = $this->getMockBuilder(ChoiceListInterface::class)->getMock();
-=======
-        $list = $this->createMock(ChoiceListInterface::class);
->>>>>>> 22b1eb40
+        $list = $this->createMock(ChoiceListInterface::class);
         $view1 = new ChoiceListView();
         $view2 = new ChoiceListView();
 
@@ -741,8 +681,7 @@
     public function testCreateViewSameAttributes()
     {
         $attr = ['class' => 'foobar'];
-<<<<<<< HEAD
-        $list = $this->getMockBuilder(ChoiceListInterface::class)->getMock();
+        $list = $this->createMock(ChoiceListInterface::class);
         $view = new ChoiceListView();
         $view2 = new ChoiceListView();
 
@@ -759,8 +698,6 @@
     {
         $attr = ['class' => 'foobar'];
         $type = $this->createMock(FormTypeInterface::class);
-=======
->>>>>>> 22b1eb40
         $list = $this->createMock(ChoiceListInterface::class);
         $view = new ChoiceListView();
 
@@ -777,11 +714,7 @@
     {
         $attr1 = ['class' => 'foobar1'];
         $attr2 = ['class' => 'foobar2'];
-<<<<<<< HEAD
-        $list = $this->getMockBuilder(ChoiceListInterface::class)->getMock();
-=======
-        $list = $this->createMock(ChoiceListInterface::class);
->>>>>>> 22b1eb40
+        $list = $this->createMock(ChoiceListInterface::class);
         $view1 = new ChoiceListView();
         $view2 = new ChoiceListView();
 
@@ -800,11 +733,7 @@
     public function testCreateViewSameAttributesClosure()
     {
         $attr = function () {};
-<<<<<<< HEAD
-        $list = $this->getMockBuilder(ChoiceListInterface::class)->getMock();
-=======
-        $list = $this->createMock(ChoiceListInterface::class);
->>>>>>> 22b1eb40
+        $list = $this->createMock(ChoiceListInterface::class);
         $view = new ChoiceListView();
         $view2 = new ChoiceListView();
 
@@ -837,11 +766,7 @@
     {
         $attr1 = function () {};
         $attr2 = function () {};
-<<<<<<< HEAD
-        $list = $this->getMockBuilder(ChoiceListInterface::class)->getMock();
-=======
-        $list = $this->createMock(ChoiceListInterface::class);
->>>>>>> 22b1eb40
+        $list = $this->createMock(ChoiceListInterface::class);
         $view1 = new ChoiceListView();
         $view2 = new ChoiceListView();
 
