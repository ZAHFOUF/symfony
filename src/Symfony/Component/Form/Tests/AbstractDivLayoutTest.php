--- conflicted
+++ resolved
@@ -344,15 +344,9 @@
             array('entry_type' => 'Symfony\Component\Form\Extension\Core\Type\TextType')
         );
 
-<<<<<<< HEAD
         $form = $this->factory->createNamedBuilder('form', 'Symfony\Component\Form\Extension\Core\Type\FormType')
-          ->add($collection)
-          ->getForm();
-=======
-        $form = $this->factory->createNamedBuilder('form', 'form')
             ->add($collection)
             ->getForm();
->>>>>>> 1542925d
 
         $this->assertWidgetMatchesXpath($form->createView(), array(),
 '/div
