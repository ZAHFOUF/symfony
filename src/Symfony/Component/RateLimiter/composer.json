--- conflicted
+++ resolved
@@ -16,14 +16,9 @@
         }
     ],
     "require": {
-<<<<<<< HEAD
         "php": ">=8.2",
+        "symfony/deprecation-contracts": "^2.5|^3",
         "symfony/options-resolver": "^6.4|^7.0"
-=======
-        "php": ">=8.1",
-        "symfony/deprecation-contracts": "^2.5|^3",
-        "symfony/options-resolver": "^5.4|^6.0|^7.0"
->>>>>>> 639eaef9
     },
     "require-dev": {
         "psr/cache": "^1.0|^2.0|^3.0",
