<?php

/*
 * This file is part of the Symfony package.
 *
 * (c) Fabien Potencier <fabien@symfony.com>
 *
 * For the full copyright and license information, please view the LICENSE
 * file that was distributed with this source code.
 */

namespace Symfony\Component\Process;

use Symfony\Component\Process\Exception\InvalidArgumentException;
use Symfony\Component\Process\Exception\LogicException;
use Symfony\Component\Process\Exception\ProcessFailedException;
use Symfony\Component\Process\Exception\ProcessSignaledException;
use Symfony\Component\Process\Exception\ProcessTimedOutException;
use Symfony\Component\Process\Exception\RuntimeException;
use Symfony\Component\Process\Pipes\PipesInterface;
use Symfony\Component\Process\Pipes\UnixPipes;
use Symfony\Component\Process\Pipes\WindowsPipes;

/**
 * Process is a thin wrapper around proc_* functions to easily
 * start independent PHP processes.
 *
 * @author Fabien Potencier <fabien@symfony.com>
 * @author Romain Neutron <imprec@gmail.com>
 */
class Process implements \IteratorAggregate
{
    const ERR = 'err';
    const OUT = 'out';

    const STATUS_READY = 'ready';
    const STATUS_STARTED = 'started';
    const STATUS_TERMINATED = 'terminated';

    const STDIN = 0;
    const STDOUT = 1;
    const STDERR = 2;

    // Timeout Precision in seconds.
    const TIMEOUT_PRECISION = 0.2;

    const ITER_NON_BLOCKING = 1; // By default, iterating over outputs is a blocking call, use this flag to make it non-blocking
    const ITER_KEEP_OUTPUT = 2;  // By default, outputs are cleared while iterating, use this flag to keep them in memory
    const ITER_SKIP_OUT = 4;     // Use this flag to skip STDOUT while iterating
    const ITER_SKIP_ERR = 8;     // Use this flag to skip STDERR while iterating

    private $callback;
    private $hasCallback = false;
    private $commandline;
    private $cwd;
    private $env;
    private $input;
    private $starttime;
    private $lastOutputTime;
    private $timeout;
    private $idleTimeout;
    private $exitcode;
    private $fallbackStatus = [];
    private $processInformation;
    private $outputDisabled = false;
    private $stdout;
    private $stderr;
    private $process;
    private $status = self::STATUS_READY;
    private $incrementalOutputOffset = 0;
    private $incrementalErrorOutputOffset = 0;
    private $tty;
    private $pty;

    private $useFileHandles = false;
    /** @var PipesInterface */
    private $processPipes;

    private $latestSignal;

    private static $sigchild;

    /**
     * Exit codes translation table.
     *
     * User-defined errors must use exit codes in the 64-113 range.
     */
    public static $exitCodes = [
        0 => 'OK',
        1 => 'General error',
        2 => 'Misuse of shell builtins',

        126 => 'Invoked command cannot execute',
        127 => 'Command not found',
        128 => 'Invalid exit argument',

        // signals
        129 => 'Hangup',
        130 => 'Interrupt',
        131 => 'Quit and dump core',
        132 => 'Illegal instruction',
        133 => 'Trace/breakpoint trap',
        134 => 'Process aborted',
        135 => 'Bus error: "access to undefined portion of memory object"',
        136 => 'Floating point exception: "erroneous arithmetic operation"',
        137 => 'Kill (terminate immediately)',
        138 => 'User-defined 1',
        139 => 'Segmentation violation',
        140 => 'User-defined 2',
        141 => 'Write to pipe with no one reading',
        142 => 'Signal raised by alarm',
        143 => 'Termination (request to terminate)',
        // 144 - not defined
        145 => 'Child process terminated, stopped (or continued*)',
        146 => 'Continue if stopped',
        147 => 'Stop executing temporarily',
        148 => 'Terminal stop signal',
        149 => 'Background process attempting to read from tty ("in")',
        150 => 'Background process attempting to write to tty ("out")',
        151 => 'Urgent data available on socket',
        152 => 'CPU time limit exceeded',
        153 => 'File size limit exceeded',
        154 => 'Signal raised by timer counting virtual time: "virtual timer expired"',
        155 => 'Profiling timer expired',
        // 156 - not defined
        157 => 'Pollable event',
        // 158 - not defined
        159 => 'Bad syscall',
    ];

    /**
     * @param array          $command The command to run and its arguments listed as separate entries
     * @param string|null    $cwd     The working directory or null to use the working dir of the current PHP process
     * @param array|null     $env     The environment variables or null to use the same environment as the current PHP process
     * @param mixed|null     $input   The input as stream resource, scalar or \Traversable, or null for no input
     * @param int|float|null $timeout The timeout in seconds or null to disable
     *
     * @throws RuntimeException When proc_open is not installed
     */
    public function __construct(array $command, string $cwd = null, array $env = null, $input = null, ?float $timeout = 60)
    {
        if (!\function_exists('proc_open')) {
            throw new LogicException('The Process class relies on proc_open, which is not available on your PHP installation.');
        }

        $this->commandline = $command;
        $this->cwd = $cwd;

        // on Windows, if the cwd changed via chdir(), proc_open defaults to the dir where PHP was started
        // on Gnu/Linux, PHP builds with --enable-maintainer-zts are also affected
        // @see : https://bugs.php.net/51800
        // @see : https://bugs.php.net/50524
        if (null === $this->cwd && (\defined('ZEND_THREAD_SAFE') || '\\' === \DIRECTORY_SEPARATOR)) {
            $this->cwd = getcwd();
        }
        if (null !== $env) {
            $this->setEnv($env);
        }

        $this->setInput($input);
        $this->setTimeout($timeout);
        $this->useFileHandles = '\\' === \DIRECTORY_SEPARATOR;
        $this->pty = false;
    }

    /**
     * Creates a Process instance as a command-line to be run in a shell wrapper.
     *
     * Command-lines are parsed by the shell of your OS (/bin/sh on Unix-like, cmd.exe on Windows.)
     * This allows using e.g. pipes or conditional execution. In this mode, signals are sent to the
     * shell wrapper and not to your commands.
     *
     * In order to inject dynamic values into command-lines, we strongly recommend using placeholders.
     * This will save escaping values, which is not portable nor secure anyway:
     *
     *   $process = Process::fromShellCommandline('my_command "$MY_VAR"');
     *   $process->run(null, ['MY_VAR' => $theValue]);
     *
     * @param string         $command The command line to pass to the shell of the OS
     * @param string|null    $cwd     The working directory or null to use the working dir of the current PHP process
     * @param array|null     $env     The environment variables or null to use the same environment as the current PHP process
     * @param mixed|null     $input   The input as stream resource, scalar or \Traversable, or null for no input
     * @param int|float|null $timeout The timeout in seconds or null to disable
     *
     * @return static
     *
     * @throws RuntimeException When proc_open is not installed
     */
    public static function fromShellCommandline(string $command, string $cwd = null, array $env = null, $input = null, ?float $timeout = 60)
    {
        $process = new static([], $cwd, $env, $input, $timeout);
        $process->commandline = $command;

        return $process;
    }

    public function __destruct()
    {
        $this->stop(0);
    }

    public function __clone()
    {
        $this->resetProcessData();
    }

    /**
     * Runs the process.
     *
     * The callback receives the type of output (out or err) and
     * some bytes from the output in real-time. It allows to have feedback
     * from the independent process during execution.
     *
     * The STDOUT and STDERR are also available after the process is finished
     * via the getOutput() and getErrorOutput() methods.
     *
     * @param callable|null $callback A PHP callback to run whenever there is some
     *                                output available on STDOUT or STDERR
     *
     * @return int The exit status code
     *
     * @throws RuntimeException When process can't be launched
     * @throws RuntimeException When process stopped after receiving signal
     * @throws LogicException   In case a callback is provided and output has been disabled
     *
     * @final
     */
    public function run(callable $callback = null, array $env = []): int
    {
        $this->start($callback, $env);

        return $this->wait();
    }

    /**
     * Runs the process.
     *
     * This is identical to run() except that an exception is thrown if the process
     * exits with a non-zero exit code.
     *
     * @return $this
     *
     * @throws ProcessFailedException if the process didn't terminate successfully
     *
     * @final
     */
    public function mustRun(callable $callback = null, array $env = []): object
    {
        if (0 !== $this->run($callback, $env)) {
            throw new ProcessFailedException($this);
        }

        return $this;
    }

    /**
     * Starts the process and returns after writing the input to STDIN.
     *
     * This method blocks until all STDIN data is sent to the process then it
     * returns while the process runs in the background.
     *
     * The termination of the process can be awaited with wait().
     *
     * The callback receives the type of output (out or err) and some bytes from
     * the output in real-time while writing the standard input to the process.
     * It allows to have feedback from the independent process during execution.
     *
     * @param callable|null $callback A PHP callback to run whenever there is some
     *                                output available on STDOUT or STDERR
     *
     * @throws RuntimeException When process can't be launched
     * @throws RuntimeException When process is already running
     * @throws LogicException   In case a callback is provided and output has been disabled
     */
    public function start(callable $callback = null, array $env = [])
    {
        if ($this->isRunning()) {
            throw new RuntimeException('Process is already running');
        }

        $this->resetProcessData();
        $this->starttime = $this->lastOutputTime = microtime(true);
        $this->callback = $this->buildCallback($callback);
        $this->hasCallback = null !== $callback;
        $descriptors = $this->getDescriptors();

        if ($this->env) {
            $env += $this->env;
        }

        $env += $this->getDefaultEnv();

        if (\is_array($commandline = $this->commandline)) {
            $commandline = implode(' ', array_map([$this, 'escapeArgument'], $commandline));

            if ('\\' !== \DIRECTORY_SEPARATOR) {
                // exec is mandatory to deal with sending a signal to the process
                $commandline = 'exec '.$commandline;
            }
        } else {
            $commandline = $this->replacePlaceholders($commandline, $env);
        }

        $options = ['suppress_errors' => true];

        if ('\\' === \DIRECTORY_SEPARATOR) {
            $options['bypass_shell'] = true;
            $commandline = $this->prepareWindowsCommandLine($commandline, $env);
        } elseif (!$this->useFileHandles && $this->isSigchildEnabled()) {
            // last exit code is output on the fourth pipe and caught to work around --enable-sigchild
            $descriptors[3] = ['pipe', 'w'];

            // See https://unix.stackexchange.com/questions/71205/background-process-pipe-input
            $commandline = '{ ('.$commandline.') <&3 3<&- 3>/dev/null & } 3<&0;';
            $commandline .= 'pid=$!; echo $pid >&3; wait $pid; code=$?; echo $code >&3; exit $code';

            // Workaround for the bug, when PTS functionality is enabled.
            // @see : https://bugs.php.net/69442
            $ptsWorkaround = fopen(__FILE__, 'r');
        }

        $envPairs = [];
        foreach ($env as $k => $v) {
            if (false !== $v) {
                $envPairs[] = $k.'='.$v;
            }
        }

        if (!is_dir($this->cwd)) {
            throw new RuntimeException(sprintf('The provided cwd "%s" does not exist.', $this->cwd));
        }

        $this->process = proc_open($commandline, $descriptors, $this->processPipes->pipes, $this->cwd, $envPairs, $options);

        if (!\is_resource($this->process)) {
            throw new RuntimeException('Unable to launch a new process.');
        }
        $this->status = self::STATUS_STARTED;

        if (isset($descriptors[3])) {
            $this->fallbackStatus['pid'] = (int) fgets($this->processPipes->pipes[3]);
        }

        if ($this->tty) {
            return;
        }

        $this->updateStatus(false);
        $this->checkTimeout();
    }

    /**
     * Restarts the process.
     *
     * Be warned that the process is cloned before being started.
     *
     * @param callable|null $callback A PHP callback to run whenever there is some
     *                                output available on STDOUT or STDERR
     *
     * @return $this
     *
     * @throws RuntimeException When process can't be launched
     * @throws RuntimeException When process is already running
     *
     * @see start()
     *
     * @final
     */
    public function restart(callable $callback = null, array $env = []): object
    {
        if ($this->isRunning()) {
            throw new RuntimeException('Process is already running');
        }

        $process = clone $this;
        $process->start($callback, $env);

        return $process;
    }

    /**
     * Waits for the process to terminate.
     *
     * The callback receives the type of output (out or err) and some bytes
     * from the output in real-time while writing the standard input to the process.
     * It allows to have feedback from the independent process during execution.
     *
     * @param callable|null $callback A valid PHP callback
     *
     * @return int The exitcode of the process
     *
     * @throws RuntimeException When process timed out
     * @throws RuntimeException When process stopped after receiving signal
     * @throws LogicException   When process is not yet started
     */
    public function wait(callable $callback = null)
    {
        $this->requireProcessIsStarted(__FUNCTION__);

        $this->updateStatus(false);

        if (null !== $callback) {
            if (!$this->processPipes->haveReadSupport()) {
                $this->stop(0);
                throw new \LogicException('Pass the callback to the "Process::start" method or call enableOutput to use a callback with "Process::wait"');
            }
            $this->callback = $this->buildCallback($callback);
        }

        do {
            $this->checkTimeout();
            $running = '\\' === \DIRECTORY_SEPARATOR ? $this->isRunning() : $this->processPipes->areOpen();
            $this->readPipes($running, '\\' !== \DIRECTORY_SEPARATOR || !$running);
        } while ($running);

        while ($this->isRunning()) {
            $this->checkTimeout();
            usleep(1000);
        }

        if ($this->processInformation['signaled'] && $this->processInformation['termsig'] !== $this->latestSignal) {
            throw new ProcessSignaledException($this);
        }

        return $this->exitcode;
    }

    /**
     * Waits until the callback returns true.
     *
     * The callback receives the type of output (out or err) and some bytes
     * from the output in real-time while writing the standard input to the process.
     * It allows to have feedback from the independent process during execution.
     *
     * @throws RuntimeException When process timed out
     * @throws LogicException   When process is not yet started
     */
    public function waitUntil(callable $callback): bool
    {
        $this->requireProcessIsStarted(__FUNCTION__);
        $this->updateStatus(false);

        if (!$this->processPipes->haveReadSupport()) {
            $this->stop(0);
            throw new \LogicException('Pass the callback to the "Process::start" method or call enableOutput to use a callback with "Process::waitUntil".');
        }
        $callback = $this->buildCallback($callback);

        $ready = false;
        while (true) {
            $this->checkTimeout();
            $running = '\\' === \DIRECTORY_SEPARATOR ? $this->isRunning() : $this->processPipes->areOpen();
            $output = $this->processPipes->readAndWrite($running, '\\' !== \DIRECTORY_SEPARATOR || !$running);

            foreach ($output as $type => $data) {
                if (3 !== $type) {
                    $ready = $callback(self::STDOUT === $type ? self::OUT : self::ERR, $data) || $ready;
                } elseif (!isset($this->fallbackStatus['signaled'])) {
                    $this->fallbackStatus['exitcode'] = (int) $data;
                }
            }
            if ($ready) {
                return true;
            }
            if (!$running) {
                return false;
            }

            usleep(1000);
        }
    }

    /**
     * Returns the Pid (process identifier), if applicable.
     *
     * @return int|null The process id if running, null otherwise
     */
    public function getPid()
    {
        return $this->isRunning() ? $this->processInformation['pid'] : null;
    }

    /**
     * Sends a POSIX signal to the process.
     *
     * @param int $signal A valid POSIX signal (see https://php.net/pcntl.constants)
     *
     * @return $this
     *
     * @throws LogicException   In case the process is not running
     * @throws RuntimeException In case --enable-sigchild is activated and the process can't be killed
     * @throws RuntimeException In case of failure
     */
    public function signal(int $signal)
    {
        $this->doSignal($signal, true);

        return $this;
    }

    /**
     * Disables fetching output and error output from the underlying process.
     *
     * @return $this
     *
     * @throws RuntimeException In case the process is already running
     * @throws LogicException   if an idle timeout is set
     */
    public function disableOutput()
    {
        if ($this->isRunning()) {
            throw new RuntimeException('Disabling output while the process is running is not possible.');
        }
        if (null !== $this->idleTimeout) {
            throw new LogicException('Output can not be disabled while an idle timeout is set.');
        }

        $this->outputDisabled = true;

        return $this;
    }

    /**
     * Enables fetching output and error output from the underlying process.
     *
     * @return $this
     *
     * @throws RuntimeException In case the process is already running
     */
    public function enableOutput()
    {
        if ($this->isRunning()) {
            throw new RuntimeException('Enabling output while the process is running is not possible.');
        }

        $this->outputDisabled = false;

        return $this;
    }

    /**
     * Returns true in case the output is disabled, false otherwise.
     *
     * @return bool
     */
    public function isOutputDisabled()
    {
        return $this->outputDisabled;
    }

    /**
     * Returns the current output of the process (STDOUT).
     *
     * @return string The process output
     *
     * @throws LogicException in case the output has been disabled
     * @throws LogicException In case the process is not started
     */
    public function getOutput()
    {
        $this->readPipesForOutput(__FUNCTION__);

        if (false === $ret = stream_get_contents($this->stdout, -1, 0)) {
            return '';
        }

        return $ret;
    }

    /**
     * Returns the output incrementally.
     *
     * In comparison with the getOutput method which always return the whole
     * output, this one returns the new output since the last call.
     *
     * @return string The process output since the last call
     *
     * @throws LogicException in case the output has been disabled
     * @throws LogicException In case the process is not started
     */
    public function getIncrementalOutput()
    {
        $this->readPipesForOutput(__FUNCTION__);

        $latest = stream_get_contents($this->stdout, -1, $this->incrementalOutputOffset);
        $this->incrementalOutputOffset = ftell($this->stdout);

        if (false === $latest) {
            return '';
        }

        return $latest;
    }

    /**
     * Returns an iterator to the output of the process, with the output type as keys (Process::OUT/ERR).
     *
     * @param int $flags A bit field of Process::ITER_* flags
     *
     * @throws LogicException in case the output has been disabled
     * @throws LogicException In case the process is not started
     *
     * @return \Generator
     */
    public function getIterator($flags = 0)
    {
        $this->readPipesForOutput(__FUNCTION__, false);

        $clearOutput = !(self::ITER_KEEP_OUTPUT & $flags);
        $blocking = !(self::ITER_NON_BLOCKING & $flags);
        $yieldOut = !(self::ITER_SKIP_OUT & $flags);
        $yieldErr = !(self::ITER_SKIP_ERR & $flags);

        while (null !== $this->callback || ($yieldOut && !feof($this->stdout)) || ($yieldErr && !feof($this->stderr))) {
            if ($yieldOut) {
                $out = stream_get_contents($this->stdout, -1, $this->incrementalOutputOffset);

                if (isset($out[0])) {
                    if ($clearOutput) {
                        $this->clearOutput();
                    } else {
                        $this->incrementalOutputOffset = ftell($this->stdout);
                    }

                    yield self::OUT => $out;
                }
            }

            if ($yieldErr) {
                $err = stream_get_contents($this->stderr, -1, $this->incrementalErrorOutputOffset);

                if (isset($err[0])) {
                    if ($clearOutput) {
                        $this->clearErrorOutput();
                    } else {
                        $this->incrementalErrorOutputOffset = ftell($this->stderr);
                    }

                    yield self::ERR => $err;
                }
            }

            if (!$blocking && !isset($out[0]) && !isset($err[0])) {
                yield self::OUT => '';
            }

            $this->checkTimeout();
            $this->readPipesForOutput(__FUNCTION__, $blocking);
        }
    }

    /**
     * Clears the process output.
     *
     * @return $this
     */
    public function clearOutput()
    {
        ftruncate($this->stdout, 0);
        fseek($this->stdout, 0);
        $this->incrementalOutputOffset = 0;

        return $this;
    }

    /**
     * Returns the current error output of the process (STDERR).
     *
     * @return string The process error output
     *
     * @throws LogicException in case the output has been disabled
     * @throws LogicException In case the process is not started
     */
    public function getErrorOutput()
    {
        $this->readPipesForOutput(__FUNCTION__);

        if (false === $ret = stream_get_contents($this->stderr, -1, 0)) {
            return '';
        }

        return $ret;
    }

    /**
     * Returns the errorOutput incrementally.
     *
     * In comparison with the getErrorOutput method which always return the
     * whole error output, this one returns the new error output since the last
     * call.
     *
     * @return string The process error output since the last call
     *
     * @throws LogicException in case the output has been disabled
     * @throws LogicException In case the process is not started
     */
    public function getIncrementalErrorOutput()
    {
        $this->readPipesForOutput(__FUNCTION__);

        $latest = stream_get_contents($this->stderr, -1, $this->incrementalErrorOutputOffset);
        $this->incrementalErrorOutputOffset = ftell($this->stderr);

        if (false === $latest) {
            return '';
        }

        return $latest;
    }

    /**
     * Clears the process output.
     *
     * @return $this
     */
    public function clearErrorOutput()
    {
        ftruncate($this->stderr, 0);
        fseek($this->stderr, 0);
        $this->incrementalErrorOutputOffset = 0;

        return $this;
    }

    /**
     * Returns the exit code returned by the process.
     *
     * @return int|null The exit status code, null if the Process is not terminated
     */
    public function getExitCode()
    {
        $this->updateStatus(false);

        return $this->exitcode;
    }

    /**
     * Returns a string representation for the exit code returned by the process.
     *
     * This method relies on the Unix exit code status standardization
     * and might not be relevant for other operating systems.
     *
     * @return string|null A string representation for the exit status code, null if the Process is not terminated
     *
     * @see http://tldp.org/LDP/abs/html/exitcodes.html
     * @see http://en.wikipedia.org/wiki/Unix_signal
     */
    public function getExitCodeText()
    {
        if (null === $exitcode = $this->getExitCode()) {
            return null;
        }

        return isset(self::$exitCodes[$exitcode]) ? self::$exitCodes[$exitcode] : 'Unknown error';
    }

    /**
     * Checks if the process ended successfully.
     *
     * @return bool true if the process ended successfully, false otherwise
     */
    public function isSuccessful()
    {
        return 0 === $this->getExitCode();
    }

    /**
     * Returns true if the child process has been terminated by an uncaught signal.
     *
     * It always returns false on Windows.
     *
     * @return bool
     *
     * @throws LogicException In case the process is not terminated
     */
    public function hasBeenSignaled()
    {
        $this->requireProcessIsTerminated(__FUNCTION__);

        return $this->processInformation['signaled'];
    }

    /**
     * Returns the number of the signal that caused the child process to terminate its execution.
     *
     * It is only meaningful if hasBeenSignaled() returns true.
     *
     * @return int
     *
     * @throws RuntimeException In case --enable-sigchild is activated
     * @throws LogicException   In case the process is not terminated
     */
    public function getTermSignal()
    {
        $this->requireProcessIsTerminated(__FUNCTION__);

        if ($this->isSigchildEnabled() && -1 === $this->processInformation['termsig']) {
            throw new RuntimeException('This PHP has been compiled with --enable-sigchild. Term signal can not be retrieved.');
        }

        return $this->processInformation['termsig'];
    }

    /**
     * Returns true if the child process has been stopped by a signal.
     *
     * It always returns false on Windows.
     *
     * @return bool
     *
     * @throws LogicException In case the process is not terminated
     */
    public function hasBeenStopped()
    {
        $this->requireProcessIsTerminated(__FUNCTION__);

        return $this->processInformation['stopped'];
    }

    /**
     * Returns the number of the signal that caused the child process to stop its execution.
     *
     * It is only meaningful if hasBeenStopped() returns true.
     *
     * @return int
     *
     * @throws LogicException In case the process is not terminated
     */
    public function getStopSignal()
    {
        $this->requireProcessIsTerminated(__FUNCTION__);

        return $this->processInformation['stopsig'];
    }

    /**
     * Checks if the process is currently running.
     *
     * @return bool true if the process is currently running, false otherwise
     */
    public function isRunning()
    {
        if (self::STATUS_STARTED !== $this->status) {
            return false;
        }

        $this->updateStatus(false);

        return $this->processInformation['running'];
    }

    /**
     * Checks if the process has been started with no regard to the current state.
     *
     * @return bool true if status is ready, false otherwise
     */
    public function isStarted()
    {
        return self::STATUS_READY != $this->status;
    }

    /**
     * Checks if the process is terminated.
     *
     * @return bool true if process is terminated, false otherwise
     */
    public function isTerminated()
    {
        $this->updateStatus(false);

        return self::STATUS_TERMINATED == $this->status;
    }

    /**
     * Gets the process status.
     *
     * The status is one of: ready, started, terminated.
     *
     * @return string The current process status
     */
    public function getStatus()
    {
        $this->updateStatus(false);

        return $this->status;
    }

    /**
     * Stops the process.
     *
     * @param int|float $timeout The timeout in seconds
     * @param int       $signal  A POSIX signal to send in case the process has not stop at timeout, default is SIGKILL (9)
     *
     * @return int The exit-code of the process
     */
    public function stop(float $timeout = 10, int $signal = null)
    {
        $timeoutMicro = microtime(true) + $timeout;
        if ($this->isRunning()) {
            // given SIGTERM may not be defined and that "proc_terminate" uses the constant value and not the constant itself, we use the same here
            $this->doSignal(15, false);
            do {
                usleep(1000);
            } while ($this->isRunning() && microtime(true) < $timeoutMicro);

            if ($this->isRunning()) {
                // Avoid exception here: process is supposed to be running, but it might have stopped just
                // after this line. In any case, let's silently discard the error, we cannot do anything.
                $this->doSignal($signal ?: 9, false);
            }
        }

        if ($this->isRunning()) {
            if (isset($this->fallbackStatus['pid'])) {
                unset($this->fallbackStatus['pid']);

                return $this->stop(0, $signal);
            }
            $this->close();
        }

        return $this->exitcode;
    }

    /**
     * Adds a line to the STDOUT stream.
     *
     * @internal
     */
    public function addOutput(string $line)
    {
        $this->lastOutputTime = microtime(true);

        fseek($this->stdout, 0, SEEK_END);
        fwrite($this->stdout, $line);
        fseek($this->stdout, $this->incrementalOutputOffset);
    }

    /**
     * Adds a line to the STDERR stream.
     *
     * @internal
     */
    public function addErrorOutput(string $line)
    {
        $this->lastOutputTime = microtime(true);

        fseek($this->stderr, 0, SEEK_END);
        fwrite($this->stderr, $line);
        fseek($this->stderr, $this->incrementalErrorOutputOffset);
    }

    /**
<<<<<<< HEAD
     * Gets the last output time in seconds.
=======
     * Gets the last output time in seconds
     *
     * @return float|null The last output time in seconds or null if it isn't started
     */
    public function getLastOutputTime(): ?float
    {
        return $this->lastOutputTime;
    }

    /**
     * Gets the command line to be executed.
>>>>>>> 225bf41e
     *
     * @return float|null The last output time in seconds or null if it isn't started
     */
    public function getLastOutputTime(): ?float
    {
        return $this->lastOutputTime;
    }

    /**
     * Gets the command line to be executed.
     *
     * @return string The command to execute
     */
    public function getCommandLine()
    {
        return \is_array($this->commandline) ? implode(' ', array_map([$this, 'escapeArgument'], $this->commandline)) : $this->commandline;
    }

    /**
     * Gets the process timeout (max. runtime).
     *
     * @return float|null The timeout in seconds or null if it's disabled
     */
    public function getTimeout()
    {
        return $this->timeout;
    }

    /**
     * Gets the process idle timeout (max. time since last output).
     *
     * @return float|null The timeout in seconds or null if it's disabled
     */
    public function getIdleTimeout()
    {
        return $this->idleTimeout;
    }

    /**
     * Sets the process timeout (max. runtime) in seconds.
     *
     * To disable the timeout, set this value to null.
     *
     * @param int|float|null $timeout The timeout in seconds
     *
     * @return $this
     *
     * @throws InvalidArgumentException if the timeout is negative
     */
    public function setTimeout($timeout)
    {
        $this->timeout = $this->validateTimeout($timeout);

        return $this;
    }

    /**
     * Sets the process idle timeout (max. time since last output).
     *
     * To disable the timeout, set this value to null.
     *
     * @param int|float|null $timeout The timeout in seconds
     *
     * @return $this
     *
     * @throws LogicException           if the output is disabled
     * @throws InvalidArgumentException if the timeout is negative
     */
    public function setIdleTimeout($timeout)
    {
        if (null !== $timeout && $this->outputDisabled) {
            throw new LogicException('Idle timeout can not be set while the output is disabled.');
        }

        $this->idleTimeout = $this->validateTimeout($timeout);

        return $this;
    }

    /**
     * Enables or disables the TTY mode.
     *
     * @return $this
     *
     * @throws RuntimeException In case the TTY mode is not supported
     */
    public function setTty(bool $tty)
    {
        if ('\\' === \DIRECTORY_SEPARATOR && $tty) {
            throw new RuntimeException('TTY mode is not supported on Windows platform.');
        }

        if ($tty && !self::isTtySupported()) {
            throw new RuntimeException('TTY mode requires /dev/tty to be read/writable.');
        }

        $this->tty = (bool) $tty;

        return $this;
    }

    /**
     * Checks if the TTY mode is enabled.
     *
     * @return bool true if the TTY mode is enabled, false otherwise
     */
    public function isTty()
    {
        return $this->tty;
    }

    /**
     * Sets PTY mode.
     *
     * @return $this
     */
    public function setPty(bool $bool)
    {
        $this->pty = $bool;

        return $this;
    }

    /**
     * Returns PTY state.
     *
     * @return bool
     */
    public function isPty()
    {
        return $this->pty;
    }

    /**
     * Gets the working directory.
     *
     * @return string|null The current working directory or null on failure
     */
    public function getWorkingDirectory()
    {
        if (null === $this->cwd) {
            // getcwd() will return false if any one of the parent directories does not have
            // the readable or search mode set, even if the current directory does
            return getcwd() ?: null;
        }

        return $this->cwd;
    }

    /**
     * Sets the current working directory.
     *
     * @return $this
     */
    public function setWorkingDirectory(string $cwd)
    {
        $this->cwd = $cwd;

        return $this;
    }

    /**
     * Gets the environment variables.
     *
     * @return array The current environment variables
     */
    public function getEnv()
    {
        return $this->env;
    }

    /**
     * Sets the environment variables.
     *
     * Each environment variable value should be a string.
     * If it is an array, the variable is ignored.
     * If it is false or null, it will be removed when
     * env vars are otherwise inherited.
     *
     * That happens in PHP when 'argv' is registered into
     * the $_ENV array for instance.
     *
     * @param array $env The new environment variables
     *
     * @return $this
     */
    public function setEnv(array $env)
    {
        // Process can not handle env values that are arrays
        $env = array_filter($env, function ($value) {
            return !\is_array($value);
        });

        $this->env = $env;

        return $this;
    }

    /**
     * Gets the Process input.
     *
     * @return resource|string|\Iterator|null The Process input
     */
    public function getInput()
    {
        return $this->input;
    }

    /**
     * Sets the input.
     *
     * This content will be passed to the underlying process standard input.
     *
     * @param string|int|float|bool|resource|\Traversable|null $input The content
     *
     * @return $this
     *
     * @throws LogicException In case the process is running
     */
    public function setInput($input)
    {
        if ($this->isRunning()) {
            throw new LogicException('Input can not be set while the process is running.');
        }

        $this->input = ProcessUtils::validateInput(__METHOD__, $input);

        return $this;
    }

    /**
     * Performs a check between the timeout definition and the time the process started.
     *
     * In case you run a background process (with the start method), you should
     * trigger this method regularly to ensure the process timeout
     *
     * @throws ProcessTimedOutException In case the timeout was reached
     */
    public function checkTimeout()
    {
        if (self::STATUS_STARTED !== $this->status) {
            return;
        }

        if (null !== $this->timeout && $this->timeout < microtime(true) - $this->starttime) {
            $this->stop(0);

            throw new ProcessTimedOutException($this, ProcessTimedOutException::TYPE_GENERAL);
        }

        if (null !== $this->idleTimeout && $this->idleTimeout < microtime(true) - $this->lastOutputTime) {
            $this->stop(0);

            throw new ProcessTimedOutException($this, ProcessTimedOutException::TYPE_IDLE);
        }
    }

    /**
     * Returns whether TTY is supported on the current operating system.
     */
    public static function isTtySupported(): bool
    {
        static $isTtySupported;

        if (null === $isTtySupported) {
            $isTtySupported = (bool) @proc_open('echo 1 >/dev/null', [['file', '/dev/tty', 'r'], ['file', '/dev/tty', 'w'], ['file', '/dev/tty', 'w']], $pipes);
        }

        return $isTtySupported;
    }

    /**
     * Returns whether PTY is supported on the current operating system.
     *
     * @return bool
     */
    public static function isPtySupported()
    {
        static $result;

        if (null !== $result) {
            return $result;
        }

        if ('\\' === \DIRECTORY_SEPARATOR) {
            return $result = false;
        }

        return $result = (bool) @proc_open('echo 1 >/dev/null', [['pty'], ['pty'], ['pty']], $pipes);
    }

    /**
     * Creates the descriptors needed by the proc_open.
     */
    private function getDescriptors(): array
    {
        if ($this->input instanceof \Iterator) {
            $this->input->rewind();
        }
        if ('\\' === \DIRECTORY_SEPARATOR) {
            $this->processPipes = new WindowsPipes($this->input, !$this->outputDisabled || $this->hasCallback);
        } else {
            $this->processPipes = new UnixPipes($this->isTty(), $this->isPty(), $this->input, !$this->outputDisabled || $this->hasCallback);
        }

        return $this->processPipes->getDescriptors();
    }

    /**
     * Builds up the callback used by wait().
     *
     * The callbacks adds all occurred output to the specific buffer and calls
     * the user callback (if present) with the received output.
     *
     * @param callable|null $callback The user defined PHP callback
     *
     * @return \Closure A PHP closure
     */
    protected function buildCallback(callable $callback = null)
    {
        if ($this->outputDisabled) {
            return function ($type, $data) use ($callback): bool {
                return null !== $callback && $callback($type, $data);
            };
        }

        $out = self::OUT;

        return function ($type, $data) use ($callback, $out): bool {
            if ($out == $type) {
                $this->addOutput($data);
            } else {
                $this->addErrorOutput($data);
            }

            return null !== $callback && $callback($type, $data);
        };
    }

    /**
     * Updates the status of the process, reads pipes.
     *
     * @param bool $blocking Whether to use a blocking read call
     */
    protected function updateStatus(bool $blocking)
    {
        if (self::STATUS_STARTED !== $this->status) {
            return;
        }

        $this->processInformation = proc_get_status($this->process);
        $running = $this->processInformation['running'];

        $this->readPipes($running && $blocking, '\\' !== \DIRECTORY_SEPARATOR || !$running);

        if ($this->fallbackStatus && $this->isSigchildEnabled()) {
            $this->processInformation = $this->fallbackStatus + $this->processInformation;
        }

        if (!$running) {
            $this->close();
        }
    }

    /**
     * Returns whether PHP has been compiled with the '--enable-sigchild' option or not.
     *
     * @return bool
     */
    protected function isSigchildEnabled()
    {
        if (null !== self::$sigchild) {
            return self::$sigchild;
        }

        if (!\function_exists('phpinfo')) {
            return self::$sigchild = false;
        }

        ob_start();
        phpinfo(INFO_GENERAL);

        return self::$sigchild = false !== strpos(ob_get_clean(), '--enable-sigchild');
    }

    /**
     * Reads pipes for the freshest output.
     *
     * @param string $caller   The name of the method that needs fresh outputs
     * @param bool   $blocking Whether to use blocking calls or not
     *
     * @throws LogicException in case output has been disabled or process is not started
     */
    private function readPipesForOutput(string $caller, bool $blocking = false)
    {
        if ($this->outputDisabled) {
            throw new LogicException('Output has been disabled.');
        }

        $this->requireProcessIsStarted($caller);

        $this->updateStatus($blocking);
    }

    /**
     * Validates and returns the filtered timeout.
     *
     * @throws InvalidArgumentException if the given timeout is a negative number
     */
    private function validateTimeout(?float $timeout): ?float
    {
        $timeout = (float) $timeout;

        if (0.0 === $timeout) {
            $timeout = null;
        } elseif ($timeout < 0) {
            throw new InvalidArgumentException('The timeout value must be a valid positive integer or float number.');
        }

        return $timeout;
    }

    /**
     * Reads pipes, executes callback.
     *
     * @param bool $blocking Whether to use blocking calls or not
     * @param bool $close    Whether to close file handles or not
     */
    private function readPipes(bool $blocking, bool $close)
    {
        $result = $this->processPipes->readAndWrite($blocking, $close);

        $callback = $this->callback;
        foreach ($result as $type => $data) {
            if (3 !== $type) {
                $callback(self::STDOUT === $type ? self::OUT : self::ERR, $data);
            } elseif (!isset($this->fallbackStatus['signaled'])) {
                $this->fallbackStatus['exitcode'] = (int) $data;
            }
        }
    }

    /**
     * Closes process resource, closes file handles, sets the exitcode.
     *
     * @return int The exitcode
     */
    private function close(): int
    {
        $this->processPipes->close();
        if (\is_resource($this->process)) {
            proc_close($this->process);
        }
        $this->exitcode = $this->processInformation['exitcode'];
        $this->status = self::STATUS_TERMINATED;

        if (-1 === $this->exitcode) {
            if ($this->processInformation['signaled'] && 0 < $this->processInformation['termsig']) {
                // if process has been signaled, no exitcode but a valid termsig, apply Unix convention
                $this->exitcode = 128 + $this->processInformation['termsig'];
            } elseif ($this->isSigchildEnabled()) {
                $this->processInformation['signaled'] = true;
                $this->processInformation['termsig'] = -1;
            }
        }

        // Free memory from self-reference callback created by buildCallback
        // Doing so in other contexts like __destruct or by garbage collector is ineffective
        // Now pipes are closed, so the callback is no longer necessary
        $this->callback = null;

        return $this->exitcode;
    }

    /**
     * Resets data related to the latest run of the process.
     */
    private function resetProcessData()
    {
        $this->starttime = null;
        $this->callback = null;
        $this->exitcode = null;
        $this->fallbackStatus = [];
        $this->processInformation = null;
        $this->stdout = fopen('php://temp/maxmemory:'.(1024 * 1024), 'w+b');
        $this->stderr = fopen('php://temp/maxmemory:'.(1024 * 1024), 'w+b');
        $this->process = null;
        $this->latestSignal = null;
        $this->status = self::STATUS_READY;
        $this->incrementalOutputOffset = 0;
        $this->incrementalErrorOutputOffset = 0;
    }

    /**
     * Sends a POSIX signal to the process.
     *
     * @param int  $signal         A valid POSIX signal (see https://php.net/pcntl.constants)
     * @param bool $throwException Whether to throw exception in case signal failed
     *
     * @return bool True if the signal was sent successfully, false otherwise
     *
     * @throws LogicException   In case the process is not running
     * @throws RuntimeException In case --enable-sigchild is activated and the process can't be killed
     * @throws RuntimeException In case of failure
     */
    private function doSignal(int $signal, bool $throwException): bool
    {
        if (null === $pid = $this->getPid()) {
            if ($throwException) {
                throw new LogicException('Can not send signal on a non running process.');
            }

            return false;
        }

        if ('\\' === \DIRECTORY_SEPARATOR) {
            exec(sprintf('taskkill /F /T /PID %d 2>&1', $pid), $output, $exitCode);
            if ($exitCode && $this->isRunning()) {
                if ($throwException) {
                    throw new RuntimeException(sprintf('Unable to kill the process (%s).', implode(' ', $output)));
                }

                return false;
            }
        } else {
            if (!$this->isSigchildEnabled()) {
                $ok = @proc_terminate($this->process, $signal);
            } elseif (\function_exists('posix_kill')) {
                $ok = @posix_kill($pid, $signal);
            } elseif ($ok = proc_open(sprintf('kill -%d %d', $signal, $pid), [2 => ['pipe', 'w']], $pipes)) {
                $ok = false === fgets($pipes[2]);
            }
            if (!$ok) {
                if ($throwException) {
                    throw new RuntimeException(sprintf('Error while sending signal "%s".', $signal));
                }

                return false;
            }
        }

        $this->latestSignal = $signal;
        $this->fallbackStatus['signaled'] = true;
        $this->fallbackStatus['exitcode'] = -1;
        $this->fallbackStatus['termsig'] = $this->latestSignal;

        return true;
    }

    private function prepareWindowsCommandLine(string $cmd, array &$env)
    {
        $uid = uniqid('', true);
        $varCount = 0;
        $varCache = [];
        $cmd = preg_replace_callback(
            '/"(?:(
                [^"%!^]*+
                (?:
                    (?: !LF! | "(?:\^[%!^])?+" )
                    [^"%!^]*+
                )++
            ) | [^"]*+ )"/x',
            function ($m) use (&$env, &$varCache, &$varCount, $uid) {
                if (!isset($m[1])) {
                    return $m[0];
                }
                if (isset($varCache[$m[0]])) {
                    return $varCache[$m[0]];
                }
                if (false !== strpos($value = $m[1], "\0")) {
                    $value = str_replace("\0", '?', $value);
                }
                if (false === strpbrk($value, "\"%!\n")) {
                    return '"'.$value.'"';
                }

                $value = str_replace(['!LF!', '"^!"', '"^%"', '"^^"', '""'], ["\n", '!', '%', '^', '"'], $value);
                $value = '"'.preg_replace('/(\\\\*)"/', '$1$1\\"', $value).'"';
                $var = $uid.++$varCount;

                $env[$var] = $value;

                return $varCache[$m[0]] = '!'.$var.'!';
            },
            $cmd
        );

        $cmd = 'cmd /V:ON /E:ON /D /C ('.str_replace("\n", ' ', $cmd).')';
        foreach ($this->processPipes->getFiles() as $offset => $filename) {
            $cmd .= ' '.$offset.'>"'.$filename.'"';
        }

        return $cmd;
    }

    /**
     * Ensures the process is running or terminated, throws a LogicException if the process has a not started.
     *
     * @throws LogicException if the process has not run
     */
    private function requireProcessIsStarted(string $functionName)
    {
        if (!$this->isStarted()) {
            throw new LogicException(sprintf('Process must be started before calling %s.', $functionName));
        }
    }

    /**
     * Ensures the process is terminated, throws a LogicException if the process has a status different than "terminated".
     *
     * @throws LogicException if the process is not yet terminated
     */
    private function requireProcessIsTerminated(string $functionName)
    {
        if (!$this->isTerminated()) {
            throw new LogicException(sprintf('Process must be terminated before calling %s.', $functionName));
        }
    }

    /**
     * Escapes a string to be used as a shell argument.
     */
    private function escapeArgument(?string $argument): string
    {
        if ('' === $argument || null === $argument) {
            return '""';
        }
        if ('\\' !== \DIRECTORY_SEPARATOR) {
            return "'".str_replace("'", "'\\''", $argument)."'";
        }
        if (false !== strpos($argument, "\0")) {
            $argument = str_replace("\0", '?', $argument);
        }
        if (!preg_match('/[\/()%!^"<>&|\s]/', $argument)) {
            return $argument;
        }
        $argument = preg_replace('/(\\\\+)$/', '$1$1', $argument);

        return '"'.str_replace(['"', '^', '%', '!', "\n"], ['""', '"^^"', '"^%"', '"^!"', '!LF!'], $argument).'"';
    }

    private function replacePlaceholders(string $commandline, array $env)
    {
        return preg_replace_callback('/"\$([_a-zA-Z]++[_a-zA-Z0-9]*+)"/', function ($matches) use ($commandline, $env) {
            if (!isset($env[$matches[1]]) || false === $env[$matches[1]]) {
                throw new InvalidArgumentException(sprintf('Command line is missing a value for key %s: %s.', $matches[0], $commandline));
            }

            return '\\' === \DIRECTORY_SEPARATOR ? $this->escapeArgument($env[$matches[1]]) : $matches[0];
        }, $commandline);
    }

    private function getDefaultEnv()
    {
        $env = [];

        foreach ($_SERVER as $k => $v) {
            if (\is_string($v) && false !== $v = getenv($k)) {
                $env[$k] = $v;
            }
        }

        foreach ($_ENV as $k => $v) {
            if (\is_string($v)) {
                $env[$k] = $v;
            }
        }

        return $env;
    }
}<|MERGE_RESOLUTION|>--- conflicted
+++ resolved
@@ -951,21 +951,7 @@
     }
 
     /**
-<<<<<<< HEAD
      * Gets the last output time in seconds.
-=======
-     * Gets the last output time in seconds
-     *
-     * @return float|null The last output time in seconds or null if it isn't started
-     */
-    public function getLastOutputTime(): ?float
-    {
-        return $this->lastOutputTime;
-    }
-
-    /**
-     * Gets the command line to be executed.
->>>>>>> 225bf41e
      *
      * @return float|null The last output time in seconds or null if it isn't started
      */
