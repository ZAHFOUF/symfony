--- conflicted
+++ resolved
@@ -140,11 +140,7 @@
      *
      * @throws LogicException When proc_open is not installed
      */
-<<<<<<< HEAD
-    public function __construct(array $command, string $cwd = null, array $env = null, mixed $input = null, ?float $timeout = 60)
-=======
     public function __construct(array $command, ?string $cwd = null, ?array $env = null, mixed $input = null, ?float $timeout = 60)
->>>>>>> a44829e2
     {
         if (!\function_exists('proc_open')) {
             throw new LogicException('The Process class relies on proc_open, which is not available on your PHP installation.');
@@ -190,11 +186,7 @@
      *
      * @throws LogicException When proc_open is not installed
      */
-<<<<<<< HEAD
-    public static function fromShellCommandline(string $command, string $cwd = null, array $env = null, mixed $input = null, ?float $timeout = 60): static
-=======
     public static function fromShellCommandline(string $command, ?string $cwd = null, ?array $env = null, mixed $input = null, ?float $timeout = 60): static
->>>>>>> a44829e2
     {
         $process = new static([], $cwd, $env, $input, $timeout);
         $process->commandline = $command;
@@ -271,11 +263,7 @@
      *
      * @final
      */
-<<<<<<< HEAD
-    public function mustRun(callable $callback = null, array $env = []): static
-=======
     public function mustRun(?callable $callback = null, array $env = []): static
->>>>>>> a44829e2
     {
         if (0 !== $this->run($callback, $env)) {
             throw new ProcessFailedException($this);
@@ -390,11 +378,7 @@
      *
      * @final
      */
-<<<<<<< HEAD
-    public function restart(callable $callback = null, array $env = []): static
-=======
     public function restart(?callable $callback = null, array $env = []): static
->>>>>>> a44829e2
     {
         if ($this->isRunning()) {
             throw new RuntimeException('Process is already running.');
@@ -421,11 +405,7 @@
      * @throws ProcessSignaledException When process stopped after receiving signal
      * @throws LogicException           When process is not yet started
      */
-<<<<<<< HEAD
-    public function wait(callable $callback = null): int
-=======
     public function wait(?callable $callback = null): int
->>>>>>> a44829e2
     {
         $this->requireProcessIsStarted(__FUNCTION__);
 
@@ -898,11 +878,7 @@
      *
      * @return int|null The exit-code of the process or null if it's not running
      */
-<<<<<<< HEAD
-    public function stop(float $timeout = 10, int $signal = null): ?int
-=======
     public function stop(float $timeout = 10, ?int $signal = null): ?int
->>>>>>> a44829e2
     {
         $timeoutMicro = microtime(true) + $timeout;
         if ($this->isRunning()) {
@@ -1280,11 +1256,7 @@
      *
      * @param callable|null $callback The user defined PHP callback
      */
-<<<<<<< HEAD
-    protected function buildCallback(callable $callback = null): \Closure
-=======
     protected function buildCallback(?callable $callback = null): \Closure
->>>>>>> a44829e2
     {
         if ($this->outputDisabled) {
             return fn ($type, $data): bool => null !== $callback && $callback($type, $data);
