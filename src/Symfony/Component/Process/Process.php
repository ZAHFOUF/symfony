--- conflicted
+++ resolved
@@ -966,13 +966,9 @@
      *
      * @param string|array $commandline The command to execute
      *
-<<<<<<< HEAD
-     * @return self The current Process instance
+     * @return $this
      *
      * @deprecated since Symfony 4.2.
-=======
-     * @return $this
->>>>>>> ca2869bd
      */
     public function setCommandLine($commandline)
     {
@@ -1202,111 +1198,6 @@
     }
 
     /**
-<<<<<<< HEAD
-=======
-     * Gets the options for proc_open.
-     *
-     * @return array The current options
-     *
-     * @deprecated since version 3.3, to be removed in 4.0.
-     */
-    public function getOptions()
-    {
-        @trigger_error(sprintf('The %s() method is deprecated since Symfony 3.3 and will be removed in 4.0.', __METHOD__), E_USER_DEPRECATED);
-
-        return $this->options;
-    }
-
-    /**
-     * Sets the options for proc_open.
-     *
-     * @param array $options The new options
-     *
-     * @return $this
-     *
-     * @deprecated since version 3.3, to be removed in 4.0.
-     */
-    public function setOptions(array $options)
-    {
-        @trigger_error(sprintf('The %s() method is deprecated since Symfony 3.3 and will be removed in 4.0.', __METHOD__), E_USER_DEPRECATED);
-
-        $this->options = $options;
-
-        return $this;
-    }
-
-    /**
-     * Gets whether or not Windows compatibility is enabled.
-     *
-     * This is true by default.
-     *
-     * @return bool
-     *
-     * @deprecated since version 3.3, to be removed in 4.0. Enhanced Windows compatibility will always be enabled.
-     */
-    public function getEnhanceWindowsCompatibility()
-    {
-        @trigger_error(sprintf('The %s() method is deprecated since Symfony 3.3 and will be removed in 4.0. Enhanced Windows compatibility will always be enabled.', __METHOD__), E_USER_DEPRECATED);
-
-        return $this->enhanceWindowsCompatibility;
-    }
-
-    /**
-     * Sets whether or not Windows compatibility is enabled.
-     *
-     * @param bool $enhance
-     *
-     * @return $this
-     *
-     * @deprecated since version 3.3, to be removed in 4.0. Enhanced Windows compatibility will always be enabled.
-     */
-    public function setEnhanceWindowsCompatibility($enhance)
-    {
-        @trigger_error(sprintf('The %s() method is deprecated since Symfony 3.3 and will be removed in 4.0. Enhanced Windows compatibility will always be enabled.', __METHOD__), E_USER_DEPRECATED);
-
-        $this->enhanceWindowsCompatibility = (bool) $enhance;
-
-        return $this;
-    }
-
-    /**
-     * Returns whether sigchild compatibility mode is activated or not.
-     *
-     * @return bool
-     *
-     * @deprecated since version 3.3, to be removed in 4.0. Sigchild compatibility will always be enabled.
-     */
-    public function getEnhanceSigchildCompatibility()
-    {
-        @trigger_error(sprintf('The %s() method is deprecated since Symfony 3.3 and will be removed in 4.0. Sigchild compatibility will always be enabled.', __METHOD__), E_USER_DEPRECATED);
-
-        return $this->enhanceSigchildCompatibility;
-    }
-
-    /**
-     * Activates sigchild compatibility mode.
-     *
-     * Sigchild compatibility mode is required to get the exit code and
-     * determine the success of a process when PHP has been compiled with
-     * the --enable-sigchild option
-     *
-     * @param bool $enhance
-     *
-     * @return $this
-     *
-     * @deprecated since version 3.3, to be removed in 4.0.
-     */
-    public function setEnhanceSigchildCompatibility($enhance)
-    {
-        @trigger_error(sprintf('The %s() method is deprecated since Symfony 3.3 and will be removed in 4.0. Sigchild compatibility will always be enabled.', __METHOD__), E_USER_DEPRECATED);
-
-        $this->enhanceSigchildCompatibility = (bool) $enhance;
-
-        return $this;
-    }
-
-    /**
->>>>>>> ca2869bd
      * Sets whether environment variables will be inherited or not.
      *
      * @param bool $inheritEnv
