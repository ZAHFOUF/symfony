<?php

/*
 * This file is part of the Symfony package.
 *
 * (c) Fabien Potencier <fabien@symfony.com>
 *
 * For the full copyright and license information, please view the LICENSE
 * file that was distributed with this source code.
 */

namespace Symfony\Component\Process;

use Symfony\Component\Process\Exception\InvalidArgumentException;
use Symfony\Component\Process\Exception\LogicException;
use Symfony\Component\Process\Exception\ProcessFailedException;
use Symfony\Component\Process\Exception\ProcessSignaledException;
use Symfony\Component\Process\Exception\ProcessTimedOutException;
use Symfony\Component\Process\Exception\RuntimeException;
use Symfony\Component\Process\Pipes\PipesInterface;
use Symfony\Component\Process\Pipes\UnixPipes;
use Symfony\Component\Process\Pipes\WindowsPipes;

/**
 * Process is a thin wrapper around proc_* functions to easily
 * start independent PHP processes.
 *
 * @author Fabien Potencier <fabien@symfony.com>
 * @author Romain Neutron <imprec@gmail.com>
 */
class Process implements \IteratorAggregate
{
    const ERR = 'err';
    const OUT = 'out';

    const STATUS_READY = 'ready';
    const STATUS_STARTED = 'started';
    const STATUS_TERMINATED = 'terminated';

    const STDIN = 0;
    const STDOUT = 1;
    const STDERR = 2;

    // Timeout Precision in seconds.
    const TIMEOUT_PRECISION = 0.2;

    const ITER_NON_BLOCKING = 1; // By default, iterating over outputs is a blocking call, use this flag to make it non-blocking
    const ITER_KEEP_OUTPUT = 2;  // By default, outputs are cleared while iterating, use this flag to keep them in memory
    const ITER_SKIP_OUT = 4;     // Use this flag to skip STDOUT while iterating
    const ITER_SKIP_ERR = 8;     // Use this flag to skip STDERR while iterating

    private $callback;
    private $hasCallback = false;
    private $commandline;
    private $cwd;
    private $env;
    private $input;
    private $starttime;
    private $lastOutputTime;
    private $timeout;
    private $idleTimeout;
    private $exitcode;
    private $fallbackStatus = [];
    private $processInformation;
    private $outputDisabled = false;
    private $stdout;
    private $stderr;
    private $process;
    private $status = self::STATUS_READY;
    private $incrementalOutputOffset = 0;
    private $incrementalErrorOutputOffset = 0;
    private $tty = false;
    private $pty;

    private $useFileHandles = false;
    /** @var PipesInterface */
    private $processPipes;

    private $latestSignal;

    private static $sigchild;

    /**
     * Exit codes translation table.
     *
     * User-defined errors must use exit codes in the 64-113 range.
     */
    public static $exitCodes = [
        0 => 'OK',
        1 => 'General error',
        2 => 'Misuse of shell builtins',

        126 => 'Invoked command cannot execute',
        127 => 'Command not found',
        128 => 'Invalid exit argument',

        // signals
        129 => 'Hangup',
        130 => 'Interrupt',
        131 => 'Quit and dump core',
        132 => 'Illegal instruction',
        133 => 'Trace/breakpoint trap',
        134 => 'Process aborted',
        135 => 'Bus error: "access to undefined portion of memory object"',
        136 => 'Floating point exception: "erroneous arithmetic operation"',
        137 => 'Kill (terminate immediately)',
        138 => 'User-defined 1',
        139 => 'Segmentation violation',
        140 => 'User-defined 2',
        141 => 'Write to pipe with no one reading',
        142 => 'Signal raised by alarm',
        143 => 'Termination (request to terminate)',
        // 144 - not defined
        145 => 'Child process terminated, stopped (or continued*)',
        146 => 'Continue if stopped',
        147 => 'Stop executing temporarily',
        148 => 'Terminal stop signal',
        149 => 'Background process attempting to read from tty ("in")',
        150 => 'Background process attempting to write to tty ("out")',
        151 => 'Urgent data available on socket',
        152 => 'CPU time limit exceeded',
        153 => 'File size limit exceeded',
        154 => 'Signal raised by timer counting virtual time: "virtual timer expired"',
        155 => 'Profiling timer expired',
        // 156 - not defined
        157 => 'Pollable event',
        // 158 - not defined
        159 => 'Bad syscall',
    ];

    /**
     * @param array          $command The command to run and its arguments listed as separate entries
     * @param string|null    $cwd     The working directory or null to use the working dir of the current PHP process
     * @param array|null     $env     The environment variables or null to use the same environment as the current PHP process
     * @param mixed|null     $input   The input as stream resource, scalar or \Traversable, or null for no input
     * @param int|float|null $timeout The timeout in seconds or null to disable
     *
     * @throws LogicException When proc_open is not installed
     */
    public function __construct($command, string $cwd = null, array $env = null, $input = null, ?float $timeout = 60)
    {
        if (!\function_exists('proc_open')) {
            throw new LogicException('The Process class relies on proc_open, which is not available on your PHP installation.');
        }

        if (!\is_array($command)) {
            @trigger_error(sprintf('Passing a command as string when creating a "%s" instance is deprecated since Symfony 4.2, pass it as an array of its arguments instead, or use the "Process::fromShellCommandline()" constructor if you need features provided by the shell.', __CLASS__), E_USER_DEPRECATED);
        }

        $this->commandline = $command;
        $this->cwd = $cwd;

        // on Windows, if the cwd changed via chdir(), proc_open defaults to the dir where PHP was started
        // on Gnu/Linux, PHP builds with --enable-maintainer-zts are also affected
        // @see : https://bugs.php.net/51800
        // @see : https://bugs.php.net/50524
        if (null === $this->cwd && (\defined('ZEND_THREAD_SAFE') || '\\' === \DIRECTORY_SEPARATOR)) {
            $this->cwd = getcwd();
        }
        if (null !== $env) {
            $this->setEnv($env);
        }

        $this->setInput($input);
        $this->setTimeout($timeout);
        $this->useFileHandles = '\\' === \DIRECTORY_SEPARATOR;
        $this->pty = false;
    }

    /**
     * Creates a Process instance as a command-line to be run in a shell wrapper.
     *
     * Command-lines are parsed by the shell of your OS (/bin/sh on Unix-like, cmd.exe on Windows.)
     * This allows using e.g. pipes or conditional execution. In this mode, signals are sent to the
     * shell wrapper and not to your commands.
     *
     * In order to inject dynamic values into command-lines, we strongly recommend using placeholders.
     * This will save escaping values, which is not portable nor secure anyway:
     *
     *   $process = Process::fromShellCommandline('my_command "$MY_VAR"');
     *   $process->run(null, ['MY_VAR' => $theValue]);
     *
     * @param string         $command The command line to pass to the shell of the OS
     * @param string|null    $cwd     The working directory or null to use the working dir of the current PHP process
     * @param array|null     $env     The environment variables or null to use the same environment as the current PHP process
     * @param mixed|null     $input   The input as stream resource, scalar or \Traversable, or null for no input
     * @param int|float|null $timeout The timeout in seconds or null to disable
     *
     * @return static
     *
     * @throws LogicException When proc_open is not installed
     */
    public static function fromShellCommandline(string $command, string $cwd = null, array $env = null, $input = null, ?float $timeout = 60)
    {
        $process = new static([], $cwd, $env, $input, $timeout);
        $process->commandline = $command;

        return $process;
    }

    public function __destruct()
    {
        $this->stop(0);
    }

    public function __clone()
    {
        $this->resetProcessData();
    }

    /**
     * Runs the process.
     *
     * The callback receives the type of output (out or err) and
     * some bytes from the output in real-time. It allows to have feedback
     * from the independent process during execution.
     *
     * The STDOUT and STDERR are also available after the process is finished
     * via the getOutput() and getErrorOutput() methods.
     *
     * @param callable|null $callback A PHP callback to run whenever there is some
     *                                output available on STDOUT or STDERR
     *
     * @return int The exit status code
     *
     * @throws RuntimeException         When process can't be launched
     * @throws RuntimeException         When process is already running
     * @throws ProcessTimedOutException When process timed out
     * @throws ProcessSignaledException When process stopped after receiving signal
     * @throws LogicException           In case a callback is provided and output has been disabled
     *
     * @final
     */
    public function run(callable $callback = null, array $env = []): int
    {
        $this->start($callback, $env);

        return $this->wait();
    }

    /**
     * Runs the process.
     *
     * This is identical to run() except that an exception is thrown if the process
     * exits with a non-zero exit code.
     *
     * @return $this
     *
     * @throws ProcessFailedException if the process didn't terminate successfully
     *
     * @final
     */
    public function mustRun(callable $callback = null, array $env = []): self
    {
        if (0 !== $this->run($callback, $env)) {
            throw new ProcessFailedException($this);
        }

        return $this;
    }

    /**
     * Starts the process and returns after writing the input to STDIN.
     *
     * This method blocks until all STDIN data is sent to the process then it
     * returns while the process runs in the background.
     *
     * The termination of the process can be awaited with wait().
     *
     * The callback receives the type of output (out or err) and some bytes from
     * the output in real-time while writing the standard input to the process.
     * It allows to have feedback from the independent process during execution.
     *
     * @param callable|null $callback A PHP callback to run whenever there is some
     *                                output available on STDOUT or STDERR
     *
     * @throws RuntimeException When process can't be launched
     * @throws RuntimeException When process is already running
     * @throws LogicException   In case a callback is provided and output has been disabled
     */
    public function start(callable $callback = null, array $env = [])
    {
        if ($this->isRunning()) {
            throw new RuntimeException('Process is already running.');
        }

        $this->resetProcessData();
        $this->starttime = $this->lastOutputTime = microtime(true);
        $this->callback = $this->buildCallback($callback);
        $this->hasCallback = null !== $callback;
        $descriptors = $this->getDescriptors();

        if ($this->env) {
            $env += $this->env;
        }

        $env += $this->getDefaultEnv();

        if (\is_array($commandline = $this->commandline)) {
            $commandline = implode(' ', array_map([$this, 'escapeArgument'], $commandline));

            if ('\\' !== \DIRECTORY_SEPARATOR) {
                // exec is mandatory to deal with sending a signal to the process
                $commandline = 'exec '.$commandline;
            }
        } else {
            $commandline = $this->replacePlaceholders($commandline, $env);
        }

        $options = ['suppress_errors' => true];

        if ('\\' === \DIRECTORY_SEPARATOR) {
            $options['bypass_shell'] = true;
            $commandline = $this->prepareWindowsCommandLine($commandline, $env);
        } elseif (!$this->useFileHandles && $this->isSigchildEnabled()) {
            // last exit code is output on the fourth pipe and caught to work around --enable-sigchild
            $descriptors[3] = ['pipe', 'w'];

            // See https://unix.stackexchange.com/questions/71205/background-process-pipe-input
            $commandline = '{ ('.$commandline.') <&3 3<&- 3>/dev/null & } 3<&0;';
            $commandline .= 'pid=$!; echo $pid >&3; wait $pid; code=$?; echo $code >&3; exit $code';

            // Workaround for the bug, when PTS functionality is enabled.
            // @see : https://bugs.php.net/69442
            $ptsWorkaround = fopen(__FILE__, 'r');
        }

        $envPairs = [];
        foreach ($env as $k => $v) {
            if (false !== $v) {
                $envPairs[] = $k.'='.$v;
            }
        }

        if (!is_dir($this->cwd)) {
            throw new RuntimeException(sprintf('The provided cwd "%s" does not exist.', $this->cwd));
        }

<<<<<<< HEAD
        $this->process = proc_open($commandline, $descriptors, $this->processPipes->pipes, $this->cwd, $envPairs, $options);
=======
        $this->process = @proc_open($commandline, $descriptors, $this->processPipes->pipes, $this->cwd, $envPairs, $this->options);
>>>>>>> 438d9e5f

        if (!\is_resource($this->process)) {
            throw new RuntimeException('Unable to launch a new process.');
        }
        $this->status = self::STATUS_STARTED;

        if (isset($descriptors[3])) {
            $this->fallbackStatus['pid'] = (int) fgets($this->processPipes->pipes[3]);
        }

        if ($this->tty) {
            return;
        }

        $this->updateStatus(false);
        $this->checkTimeout();
    }

    /**
     * Restarts the process.
     *
     * Be warned that the process is cloned before being started.
     *
     * @param callable|null $callback A PHP callback to run whenever there is some
     *                                output available on STDOUT or STDERR
     *
     * @return static
     *
     * @throws RuntimeException When process can't be launched
     * @throws RuntimeException When process is already running
     *
     * @see start()
     *
     * @final
     */
    public function restart(callable $callback = null, array $env = []): self
    {
        if ($this->isRunning()) {
            throw new RuntimeException('Process is already running.');
        }

        $process = clone $this;
        $process->start($callback, $env);

        return $process;
    }

    /**
     * Waits for the process to terminate.
     *
     * The callback receives the type of output (out or err) and some bytes
     * from the output in real-time while writing the standard input to the process.
     * It allows to have feedback from the independent process during execution.
     *
     * @param callable|null $callback A valid PHP callback
     *
     * @return int The exitcode of the process
     *
     * @throws ProcessTimedOutException When process timed out
     * @throws ProcessSignaledException When process stopped after receiving signal
     * @throws LogicException           When process is not yet started
     */
    public function wait(callable $callback = null)
    {
        $this->requireProcessIsStarted(__FUNCTION__);

        $this->updateStatus(false);

        if (null !== $callback) {
            if (!$this->processPipes->haveReadSupport()) {
                $this->stop(0);
                throw new LogicException('Pass the callback to the "Process::start" method or call enableOutput to use a callback with "Process::wait".');
            }
            $this->callback = $this->buildCallback($callback);
        }

        do {
            $this->checkTimeout();
            $running = '\\' === \DIRECTORY_SEPARATOR ? $this->isRunning() : $this->processPipes->areOpen();
            $this->readPipes($running, '\\' !== \DIRECTORY_SEPARATOR || !$running);
        } while ($running);

        while ($this->isRunning()) {
            $this->checkTimeout();
            usleep(1000);
        }

        if ($this->processInformation['signaled'] && $this->processInformation['termsig'] !== $this->latestSignal) {
            throw new ProcessSignaledException($this);
        }

        return $this->exitcode;
    }

    /**
     * Waits until the callback returns true.
     *
     * The callback receives the type of output (out or err) and some bytes
     * from the output in real-time while writing the standard input to the process.
     * It allows to have feedback from the independent process during execution.
     *
     * @throws RuntimeException         When process timed out
     * @throws LogicException           When process is not yet started
     * @throws ProcessTimedOutException In case the timeout was reached
     */
    public function waitUntil(callable $callback): bool
    {
        $this->requireProcessIsStarted(__FUNCTION__);
        $this->updateStatus(false);

        if (!$this->processPipes->haveReadSupport()) {
            $this->stop(0);
            throw new LogicException('Pass the callback to the "Process::start" method or call enableOutput to use a callback with "Process::waitUntil".');
        }
        $callback = $this->buildCallback($callback);

        $ready = false;
        while (true) {
            $this->checkTimeout();
            $running = '\\' === \DIRECTORY_SEPARATOR ? $this->isRunning() : $this->processPipes->areOpen();
            $output = $this->processPipes->readAndWrite($running, '\\' !== \DIRECTORY_SEPARATOR || !$running);

            foreach ($output as $type => $data) {
                if (3 !== $type) {
                    $ready = $callback(self::STDOUT === $type ? self::OUT : self::ERR, $data) || $ready;
                } elseif (!isset($this->fallbackStatus['signaled'])) {
                    $this->fallbackStatus['exitcode'] = (int) $data;
                }
            }
            if ($ready) {
                return true;
            }
            if (!$running) {
                return false;
            }

            usleep(1000);
        }
    }

    /**
     * Returns the Pid (process identifier), if applicable.
     *
     * @return int|null The process id if running, null otherwise
     */
    public function getPid()
    {
        return $this->isRunning() ? $this->processInformation['pid'] : null;
    }

    /**
     * Sends a POSIX signal to the process.
     *
     * @param int $signal A valid POSIX signal (see https://php.net/pcntl.constants)
     *
     * @return $this
     *
     * @throws LogicException   In case the process is not running
     * @throws RuntimeException In case --enable-sigchild is activated and the process can't be killed
     * @throws RuntimeException In case of failure
     */
    public function signal($signal)
    {
        $this->doSignal($signal, true);

        return $this;
    }

    /**
     * Disables fetching output and error output from the underlying process.
     *
     * @return $this
     *
     * @throws RuntimeException In case the process is already running
     * @throws LogicException   if an idle timeout is set
     */
    public function disableOutput()
    {
        if ($this->isRunning()) {
            throw new RuntimeException('Disabling output while the process is running is not possible.');
        }
        if (null !== $this->idleTimeout) {
            throw new LogicException('Output can not be disabled while an idle timeout is set.');
        }

        $this->outputDisabled = true;

        return $this;
    }

    /**
     * Enables fetching output and error output from the underlying process.
     *
     * @return $this
     *
     * @throws RuntimeException In case the process is already running
     */
    public function enableOutput()
    {
        if ($this->isRunning()) {
            throw new RuntimeException('Enabling output while the process is running is not possible.');
        }

        $this->outputDisabled = false;

        return $this;
    }

    /**
     * Returns true in case the output is disabled, false otherwise.
     *
     * @return bool
     */
    public function isOutputDisabled()
    {
        return $this->outputDisabled;
    }

    /**
     * Returns the current output of the process (STDOUT).
     *
     * @return string The process output
     *
     * @throws LogicException in case the output has been disabled
     * @throws LogicException In case the process is not started
     */
    public function getOutput()
    {
        $this->readPipesForOutput(__FUNCTION__);

        if (false === $ret = stream_get_contents($this->stdout, -1, 0)) {
            return '';
        }

        return $ret;
    }

    /**
     * Returns the output incrementally.
     *
     * In comparison with the getOutput method which always return the whole
     * output, this one returns the new output since the last call.
     *
     * @return string The process output since the last call
     *
     * @throws LogicException in case the output has been disabled
     * @throws LogicException In case the process is not started
     */
    public function getIncrementalOutput()
    {
        $this->readPipesForOutput(__FUNCTION__);

        $latest = stream_get_contents($this->stdout, -1, $this->incrementalOutputOffset);
        $this->incrementalOutputOffset = ftell($this->stdout);

        if (false === $latest) {
            return '';
        }

        return $latest;
    }

    /**
     * Returns an iterator to the output of the process, with the output type as keys (Process::OUT/ERR).
     *
     * @param int $flags A bit field of Process::ITER_* flags
     *
     * @throws LogicException in case the output has been disabled
     * @throws LogicException In case the process is not started
     *
     * @return \Generator
     */
    public function getIterator($flags = 0)
    {
        $this->readPipesForOutput(__FUNCTION__, false);

        $clearOutput = !(self::ITER_KEEP_OUTPUT & $flags);
        $blocking = !(self::ITER_NON_BLOCKING & $flags);
        $yieldOut = !(self::ITER_SKIP_OUT & $flags);
        $yieldErr = !(self::ITER_SKIP_ERR & $flags);

        while (null !== $this->callback || ($yieldOut && !feof($this->stdout)) || ($yieldErr && !feof($this->stderr))) {
            if ($yieldOut) {
                $out = stream_get_contents($this->stdout, -1, $this->incrementalOutputOffset);

                if (isset($out[0])) {
                    if ($clearOutput) {
                        $this->clearOutput();
                    } else {
                        $this->incrementalOutputOffset = ftell($this->stdout);
                    }

                    yield self::OUT => $out;
                }
            }

            if ($yieldErr) {
                $err = stream_get_contents($this->stderr, -1, $this->incrementalErrorOutputOffset);

                if (isset($err[0])) {
                    if ($clearOutput) {
                        $this->clearErrorOutput();
                    } else {
                        $this->incrementalErrorOutputOffset = ftell($this->stderr);
                    }

                    yield self::ERR => $err;
                }
            }

            if (!$blocking && !isset($out[0]) && !isset($err[0])) {
                yield self::OUT => '';
            }

            $this->checkTimeout();
            $this->readPipesForOutput(__FUNCTION__, $blocking);
        }
    }

    /**
     * Clears the process output.
     *
     * @return $this
     */
    public function clearOutput()
    {
        ftruncate($this->stdout, 0);
        fseek($this->stdout, 0);
        $this->incrementalOutputOffset = 0;

        return $this;
    }

    /**
     * Returns the current error output of the process (STDERR).
     *
     * @return string The process error output
     *
     * @throws LogicException in case the output has been disabled
     * @throws LogicException In case the process is not started
     */
    public function getErrorOutput()
    {
        $this->readPipesForOutput(__FUNCTION__);

        if (false === $ret = stream_get_contents($this->stderr, -1, 0)) {
            return '';
        }

        return $ret;
    }

    /**
     * Returns the errorOutput incrementally.
     *
     * In comparison with the getErrorOutput method which always return the
     * whole error output, this one returns the new error output since the last
     * call.
     *
     * @return string The process error output since the last call
     *
     * @throws LogicException in case the output has been disabled
     * @throws LogicException In case the process is not started
     */
    public function getIncrementalErrorOutput()
    {
        $this->readPipesForOutput(__FUNCTION__);

        $latest = stream_get_contents($this->stderr, -1, $this->incrementalErrorOutputOffset);
        $this->incrementalErrorOutputOffset = ftell($this->stderr);

        if (false === $latest) {
            return '';
        }

        return $latest;
    }

    /**
     * Clears the process output.
     *
     * @return $this
     */
    public function clearErrorOutput()
    {
        ftruncate($this->stderr, 0);
        fseek($this->stderr, 0);
        $this->incrementalErrorOutputOffset = 0;

        return $this;
    }

    /**
     * Returns the exit code returned by the process.
     *
     * @return int|null The exit status code, null if the Process is not terminated
     */
    public function getExitCode()
    {
        $this->updateStatus(false);

        return $this->exitcode;
    }

    /**
     * Returns a string representation for the exit code returned by the process.
     *
     * This method relies on the Unix exit code status standardization
     * and might not be relevant for other operating systems.
     *
     * @return string|null A string representation for the exit status code, null if the Process is not terminated
     *
     * @see http://tldp.org/LDP/abs/html/exitcodes.html
     * @see http://en.wikipedia.org/wiki/Unix_signal
     */
    public function getExitCodeText()
    {
        if (null === $exitcode = $this->getExitCode()) {
            return null;
        }

        return isset(self::$exitCodes[$exitcode]) ? self::$exitCodes[$exitcode] : 'Unknown error';
    }

    /**
     * Checks if the process ended successfully.
     *
     * @return bool true if the process ended successfully, false otherwise
     */
    public function isSuccessful()
    {
        return 0 === $this->getExitCode();
    }

    /**
     * Returns true if the child process has been terminated by an uncaught signal.
     *
     * It always returns false on Windows.
     *
     * @return bool
     *
     * @throws LogicException In case the process is not terminated
     */
    public function hasBeenSignaled()
    {
        $this->requireProcessIsTerminated(__FUNCTION__);

        return $this->processInformation['signaled'];
    }

    /**
     * Returns the number of the signal that caused the child process to terminate its execution.
     *
     * It is only meaningful if hasBeenSignaled() returns true.
     *
     * @return int
     *
     * @throws RuntimeException In case --enable-sigchild is activated
     * @throws LogicException   In case the process is not terminated
     */
    public function getTermSignal()
    {
        $this->requireProcessIsTerminated(__FUNCTION__);

        if ($this->isSigchildEnabled() && -1 === $this->processInformation['termsig']) {
            throw new RuntimeException('This PHP has been compiled with --enable-sigchild. Term signal can not be retrieved.');
        }

        return $this->processInformation['termsig'];
    }

    /**
     * Returns true if the child process has been stopped by a signal.
     *
     * It always returns false on Windows.
     *
     * @return bool
     *
     * @throws LogicException In case the process is not terminated
     */
    public function hasBeenStopped()
    {
        $this->requireProcessIsTerminated(__FUNCTION__);

        return $this->processInformation['stopped'];
    }

    /**
     * Returns the number of the signal that caused the child process to stop its execution.
     *
     * It is only meaningful if hasBeenStopped() returns true.
     *
     * @return int
     *
     * @throws LogicException In case the process is not terminated
     */
    public function getStopSignal()
    {
        $this->requireProcessIsTerminated(__FUNCTION__);

        return $this->processInformation['stopsig'];
    }

    /**
     * Checks if the process is currently running.
     *
     * @return bool true if the process is currently running, false otherwise
     */
    public function isRunning()
    {
        if (self::STATUS_STARTED !== $this->status) {
            return false;
        }

        $this->updateStatus(false);

        return $this->processInformation['running'];
    }

    /**
     * Checks if the process has been started with no regard to the current state.
     *
     * @return bool true if status is ready, false otherwise
     */
    public function isStarted()
    {
        return self::STATUS_READY != $this->status;
    }

    /**
     * Checks if the process is terminated.
     *
     * @return bool true if process is terminated, false otherwise
     */
    public function isTerminated()
    {
        $this->updateStatus(false);

        return self::STATUS_TERMINATED == $this->status;
    }

    /**
     * Gets the process status.
     *
     * The status is one of: ready, started, terminated.
     *
     * @return string The current process status
     */
    public function getStatus()
    {
        $this->updateStatus(false);

        return $this->status;
    }

    /**
     * Stops the process.
     *
     * @param int|float $timeout The timeout in seconds
     * @param int       $signal  A POSIX signal to send in case the process has not stop at timeout, default is SIGKILL (9)
     *
     * @return int|null The exit-code of the process or null if it's not running
     */
    public function stop($timeout = 10, $signal = null)
    {
        $timeoutMicro = microtime(true) + $timeout;
        if ($this->isRunning()) {
            // given SIGTERM may not be defined and that "proc_terminate" uses the constant value and not the constant itself, we use the same here
            $this->doSignal(15, false);
            do {
                usleep(1000);
            } while ($this->isRunning() && microtime(true) < $timeoutMicro);

            if ($this->isRunning()) {
                // Avoid exception here: process is supposed to be running, but it might have stopped just
                // after this line. In any case, let's silently discard the error, we cannot do anything.
                $this->doSignal($signal ?: 9, false);
            }
        }

        if ($this->isRunning()) {
            if (isset($this->fallbackStatus['pid'])) {
                unset($this->fallbackStatus['pid']);

                return $this->stop(0, $signal);
            }
            $this->close();
        }

        return $this->exitcode;
    }

    /**
     * Adds a line to the STDOUT stream.
     *
     * @internal
     */
    public function addOutput(string $line)
    {
        $this->lastOutputTime = microtime(true);

        fseek($this->stdout, 0, SEEK_END);
        fwrite($this->stdout, $line);
        fseek($this->stdout, $this->incrementalOutputOffset);
    }

    /**
     * Adds a line to the STDERR stream.
     *
     * @internal
     */
    public function addErrorOutput(string $line)
    {
        $this->lastOutputTime = microtime(true);

        fseek($this->stderr, 0, SEEK_END);
        fwrite($this->stderr, $line);
        fseek($this->stderr, $this->incrementalErrorOutputOffset);
    }

    /**
     * Gets the last output time in seconds.
     *
     * @return float|null The last output time in seconds or null if it isn't started
     */
    public function getLastOutputTime(): ?float
    {
        return $this->lastOutputTime;
    }

    /**
     * Gets the command line to be executed.
     *
     * @return string The command to execute
     */
    public function getCommandLine()
    {
        return \is_array($this->commandline) ? implode(' ', array_map([$this, 'escapeArgument'], $this->commandline)) : $this->commandline;
    }

    /**
     * Sets the command line to be executed.
     *
     * @param string|array $commandline The command to execute
     *
     * @return $this
     *
     * @deprecated since Symfony 4.2.
     */
    public function setCommandLine($commandline)
    {
        @trigger_error(sprintf('The "%s()" method is deprecated since Symfony 4.2.', __METHOD__), E_USER_DEPRECATED);

        $this->commandline = $commandline;

        return $this;
    }

    /**
     * Gets the process timeout (max. runtime).
     *
     * @return float|null The timeout in seconds or null if it's disabled
     */
    public function getTimeout()
    {
        return $this->timeout;
    }

    /**
     * Gets the process idle timeout (max. time since last output).
     *
     * @return float|null The timeout in seconds or null if it's disabled
     */
    public function getIdleTimeout()
    {
        return $this->idleTimeout;
    }

    /**
     * Sets the process timeout (max. runtime) in seconds.
     *
     * To disable the timeout, set this value to null.
     *
     * @param int|float|null $timeout The timeout in seconds
     *
     * @return $this
     *
     * @throws InvalidArgumentException if the timeout is negative
     */
    public function setTimeout($timeout)
    {
        $this->timeout = $this->validateTimeout($timeout);

        return $this;
    }

    /**
     * Sets the process idle timeout (max. time since last output).
     *
     * To disable the timeout, set this value to null.
     *
     * @param int|float|null $timeout The timeout in seconds
     *
     * @return $this
     *
     * @throws LogicException           if the output is disabled
     * @throws InvalidArgumentException if the timeout is negative
     */
    public function setIdleTimeout($timeout)
    {
        if (null !== $timeout && $this->outputDisabled) {
            throw new LogicException('Idle timeout can not be set while the output is disabled.');
        }

        $this->idleTimeout = $this->validateTimeout($timeout);

        return $this;
    }

    /**
     * Enables or disables the TTY mode.
     *
     * @param bool $tty True to enabled and false to disable
     *
     * @return $this
     *
     * @throws RuntimeException In case the TTY mode is not supported
     */
    public function setTty($tty)
    {
        if ('\\' === \DIRECTORY_SEPARATOR && $tty) {
            throw new RuntimeException('TTY mode is not supported on Windows platform.');
        }

        if ($tty && !self::isTtySupported()) {
            throw new RuntimeException('TTY mode requires /dev/tty to be read/writable.');
        }

        $this->tty = (bool) $tty;

        return $this;
    }

    /**
     * Checks if the TTY mode is enabled.
     *
     * @return bool true if the TTY mode is enabled, false otherwise
     */
    public function isTty()
    {
        return $this->tty;
    }

    /**
     * Sets PTY mode.
     *
     * @param bool $bool
     *
     * @return $this
     */
    public function setPty($bool)
    {
        $this->pty = (bool) $bool;

        return $this;
    }

    /**
     * Returns PTY state.
     *
     * @return bool
     */
    public function isPty()
    {
        return $this->pty;
    }

    /**
     * Gets the working directory.
     *
     * @return string|null The current working directory or null on failure
     */
    public function getWorkingDirectory()
    {
        if (null === $this->cwd) {
            // getcwd() will return false if any one of the parent directories does not have
            // the readable or search mode set, even if the current directory does
            return getcwd() ?: null;
        }

        return $this->cwd;
    }

    /**
     * Sets the current working directory.
     *
     * @param string $cwd The new working directory
     *
     * @return $this
     */
    public function setWorkingDirectory($cwd)
    {
        $this->cwd = $cwd;

        return $this;
    }

    /**
     * Gets the environment variables.
     *
     * @return array The current environment variables
     */
    public function getEnv()
    {
        return $this->env;
    }

    /**
     * Sets the environment variables.
     *
     * Each environment variable value should be a string.
     * If it is an array, the variable is ignored.
     * If it is false or null, it will be removed when
     * env vars are otherwise inherited.
     *
     * That happens in PHP when 'argv' is registered into
     * the $_ENV array for instance.
     *
     * @param array $env The new environment variables
     *
     * @return $this
     */
    public function setEnv(array $env)
    {
        // Process can not handle env values that are arrays
        $env = array_filter($env, function ($value) {
            return !\is_array($value);
        });

        $this->env = $env;

        return $this;
    }

    /**
     * Gets the Process input.
     *
     * @return resource|string|\Iterator|null The Process input
     */
    public function getInput()
    {
        return $this->input;
    }

    /**
     * Sets the input.
     *
     * This content will be passed to the underlying process standard input.
     *
     * @param string|int|float|bool|resource|\Traversable|null $input The content
     *
     * @return $this
     *
     * @throws LogicException In case the process is running
     */
    public function setInput($input)
    {
        if ($this->isRunning()) {
            throw new LogicException('Input can not be set while the process is running.');
        }

        $this->input = ProcessUtils::validateInput(__METHOD__, $input);

        return $this;
    }

    /**
     * Sets whether environment variables will be inherited or not.
     *
     * @param bool $inheritEnv
     *
     * @return $this
     *
     * @deprecated since Symfony 4.4, env variables are always inherited
     */
    public function inheritEnvironmentVariables($inheritEnv = true)
    {
        @trigger_error(sprintf('The "%s()" method is deprecated since Symfony 4.4, env variables are always inherited.', __METHOD__), E_USER_DEPRECATED);

        if (!$inheritEnv) {
            throw new InvalidArgumentException('Not inheriting environment variables is not supported.');
        }

        return $this;
    }

    /**
     * Performs a check between the timeout definition and the time the process started.
     *
     * In case you run a background process (with the start method), you should
     * trigger this method regularly to ensure the process timeout
     *
     * @throws ProcessTimedOutException In case the timeout was reached
     */
    public function checkTimeout()
    {
        if (self::STATUS_STARTED !== $this->status) {
            return;
        }

        if (null !== $this->timeout && $this->timeout < microtime(true) - $this->starttime) {
            $this->stop(0);

            throw new ProcessTimedOutException($this, ProcessTimedOutException::TYPE_GENERAL);
        }

        if (null !== $this->idleTimeout && $this->idleTimeout < microtime(true) - $this->lastOutputTime) {
            $this->stop(0);

            throw new ProcessTimedOutException($this, ProcessTimedOutException::TYPE_IDLE);
        }
    }

    /**
     * Returns whether TTY is supported on the current operating system.
     */
    public static function isTtySupported(): bool
    {
        static $isTtySupported;

        if (null === $isTtySupported) {
            $isTtySupported = (bool) @proc_open('echo 1 >/dev/null', [['file', '/dev/tty', 'r'], ['file', '/dev/tty', 'w'], ['file', '/dev/tty', 'w']], $pipes);
        }

        return $isTtySupported;
    }

    /**
     * Returns whether PTY is supported on the current operating system.
     *
     * @return bool
     */
    public static function isPtySupported()
    {
        static $result;

        if (null !== $result) {
            return $result;
        }

        if ('\\' === \DIRECTORY_SEPARATOR) {
            return $result = false;
        }

        return $result = (bool) @proc_open('echo 1 >/dev/null', [['pty'], ['pty'], ['pty']], $pipes);
    }

    /**
     * Creates the descriptors needed by the proc_open.
     */
    private function getDescriptors(): array
    {
        if ($this->input instanceof \Iterator) {
            $this->input->rewind();
        }
        if ('\\' === \DIRECTORY_SEPARATOR) {
            $this->processPipes = new WindowsPipes($this->input, !$this->outputDisabled || $this->hasCallback);
        } else {
            $this->processPipes = new UnixPipes($this->isTty(), $this->isPty(), $this->input, !$this->outputDisabled || $this->hasCallback);
        }

        return $this->processPipes->getDescriptors();
    }

    /**
     * Builds up the callback used by wait().
     *
     * The callbacks adds all occurred output to the specific buffer and calls
     * the user callback (if present) with the received output.
     *
     * @param callable|null $callback The user defined PHP callback
     *
     * @return \Closure A PHP closure
     */
    protected function buildCallback(callable $callback = null)
    {
        if ($this->outputDisabled) {
            return function ($type, $data) use ($callback): bool {
                return null !== $callback && $callback($type, $data);
            };
        }

        $out = self::OUT;

        return function ($type, $data) use ($callback, $out): bool {
            if ($out == $type) {
                $this->addOutput($data);
            } else {
                $this->addErrorOutput($data);
            }

            return null !== $callback && $callback($type, $data);
        };
    }

    /**
     * Updates the status of the process, reads pipes.
     *
     * @param bool $blocking Whether to use a blocking read call
     */
    protected function updateStatus($blocking)
    {
        if (self::STATUS_STARTED !== $this->status) {
            return;
        }

        $this->processInformation = proc_get_status($this->process);
        $running = $this->processInformation['running'];

        $this->readPipes($running && $blocking, '\\' !== \DIRECTORY_SEPARATOR || !$running);

        if ($this->fallbackStatus && $this->isSigchildEnabled()) {
            $this->processInformation = $this->fallbackStatus + $this->processInformation;
        }

        if (!$running) {
            $this->close();
        }
    }

    /**
     * Returns whether PHP has been compiled with the '--enable-sigchild' option or not.
     *
     * @return bool
     */
    protected function isSigchildEnabled()
    {
        if (null !== self::$sigchild) {
            return self::$sigchild;
        }

        if (!\function_exists('phpinfo')) {
            return self::$sigchild = false;
        }

        ob_start();
        phpinfo(INFO_GENERAL);

        return self::$sigchild = false !== strpos(ob_get_clean(), '--enable-sigchild');
    }

    /**
     * Reads pipes for the freshest output.
     *
     * @param string $caller   The name of the method that needs fresh outputs
     * @param bool   $blocking Whether to use blocking calls or not
     *
     * @throws LogicException in case output has been disabled or process is not started
     */
    private function readPipesForOutput(string $caller, bool $blocking = false)
    {
        if ($this->outputDisabled) {
            throw new LogicException('Output has been disabled.');
        }

        $this->requireProcessIsStarted($caller);

        $this->updateStatus($blocking);
    }

    /**
     * Validates and returns the filtered timeout.
     *
     * @throws InvalidArgumentException if the given timeout is a negative number
     */
    private function validateTimeout(?float $timeout): ?float
    {
        $timeout = (float) $timeout;

        if (0.0 === $timeout) {
            $timeout = null;
        } elseif ($timeout < 0) {
            throw new InvalidArgumentException('The timeout value must be a valid positive integer or float number.');
        }

        return $timeout;
    }

    /**
     * Reads pipes, executes callback.
     *
     * @param bool $blocking Whether to use blocking calls or not
     * @param bool $close    Whether to close file handles or not
     */
    private function readPipes(bool $blocking, bool $close)
    {
        $result = $this->processPipes->readAndWrite($blocking, $close);

        $callback = $this->callback;
        foreach ($result as $type => $data) {
            if (3 !== $type) {
                $callback(self::STDOUT === $type ? self::OUT : self::ERR, $data);
            } elseif (!isset($this->fallbackStatus['signaled'])) {
                $this->fallbackStatus['exitcode'] = (int) $data;
            }
        }
    }

    /**
     * Closes process resource, closes file handles, sets the exitcode.
     *
     * @return int The exitcode
     */
    private function close(): int
    {
        $this->processPipes->close();
        if (\is_resource($this->process)) {
            proc_close($this->process);
        }
        $this->exitcode = $this->processInformation['exitcode'];
        $this->status = self::STATUS_TERMINATED;

        if (-1 === $this->exitcode) {
            if ($this->processInformation['signaled'] && 0 < $this->processInformation['termsig']) {
                // if process has been signaled, no exitcode but a valid termsig, apply Unix convention
                $this->exitcode = 128 + $this->processInformation['termsig'];
            } elseif ($this->isSigchildEnabled()) {
                $this->processInformation['signaled'] = true;
                $this->processInformation['termsig'] = -1;
            }
        }

        // Free memory from self-reference callback created by buildCallback
        // Doing so in other contexts like __destruct or by garbage collector is ineffective
        // Now pipes are closed, so the callback is no longer necessary
        $this->callback = null;

        return $this->exitcode;
    }

    /**
     * Resets data related to the latest run of the process.
     */
    private function resetProcessData()
    {
        $this->starttime = null;
        $this->callback = null;
        $this->exitcode = null;
        $this->fallbackStatus = [];
        $this->processInformation = null;
        $this->stdout = fopen('php://temp/maxmemory:'.(1024 * 1024), 'w+b');
        $this->stderr = fopen('php://temp/maxmemory:'.(1024 * 1024), 'w+b');
        $this->process = null;
        $this->latestSignal = null;
        $this->status = self::STATUS_READY;
        $this->incrementalOutputOffset = 0;
        $this->incrementalErrorOutputOffset = 0;
    }

    /**
     * Sends a POSIX signal to the process.
     *
     * @param int  $signal         A valid POSIX signal (see https://php.net/pcntl.constants)
     * @param bool $throwException Whether to throw exception in case signal failed
     *
     * @return bool True if the signal was sent successfully, false otherwise
     *
     * @throws LogicException   In case the process is not running
     * @throws RuntimeException In case --enable-sigchild is activated and the process can't be killed
     * @throws RuntimeException In case of failure
     */
    private function doSignal(int $signal, bool $throwException): bool
    {
        if (null === $pid = $this->getPid()) {
            if ($throwException) {
                throw new LogicException('Can not send signal on a non running process.');
            }

            return false;
        }

        if ('\\' === \DIRECTORY_SEPARATOR) {
            exec(sprintf('taskkill /F /T /PID %d 2>&1', $pid), $output, $exitCode);
            if ($exitCode && $this->isRunning()) {
                if ($throwException) {
                    throw new RuntimeException(sprintf('Unable to kill the process (%s).', implode(' ', $output)));
                }

                return false;
            }
        } else {
            if (!$this->isSigchildEnabled()) {
                $ok = @proc_terminate($this->process, $signal);
            } elseif (\function_exists('posix_kill')) {
                $ok = @posix_kill($pid, $signal);
            } elseif ($ok = proc_open(sprintf('kill -%d %d', $signal, $pid), [2 => ['pipe', 'w']], $pipes)) {
                $ok = false === fgets($pipes[2]);
            }
            if (!$ok) {
                if ($throwException) {
                    throw new RuntimeException(sprintf('Error while sending signal "%s".', $signal));
                }

                return false;
            }
        }

        $this->latestSignal = $signal;
        $this->fallbackStatus['signaled'] = true;
        $this->fallbackStatus['exitcode'] = -1;
        $this->fallbackStatus['termsig'] = $this->latestSignal;

        return true;
    }

    private function prepareWindowsCommandLine(string $cmd, array &$env): string
    {
        $uid = uniqid('', true);
        $varCount = 0;
        $varCache = [];
        $cmd = preg_replace_callback(
            '/"(?:(
                [^"%!^]*+
                (?:
                    (?: !LF! | "(?:\^[%!^])?+" )
                    [^"%!^]*+
                )++
            ) | [^"]*+ )"/x',
            function ($m) use (&$env, &$varCache, &$varCount, $uid) {
                if (!isset($m[1])) {
                    return $m[0];
                }
                if (isset($varCache[$m[0]])) {
                    return $varCache[$m[0]];
                }
                if (false !== strpos($value = $m[1], "\0")) {
                    $value = str_replace("\0", '?', $value);
                }
                if (false === strpbrk($value, "\"%!\n")) {
                    return '"'.$value.'"';
                }

                $value = str_replace(['!LF!', '"^!"', '"^%"', '"^^"', '""'], ["\n", '!', '%', '^', '"'], $value);
                $value = '"'.preg_replace('/(\\\\*)"/', '$1$1\\"', $value).'"';
                $var = $uid.++$varCount;

                $env[$var] = $value;

                return $varCache[$m[0]] = '!'.$var.'!';
            },
            $cmd
        );

        $cmd = 'cmd /V:ON /E:ON /D /C ('.str_replace("\n", ' ', $cmd).')';
        foreach ($this->processPipes->getFiles() as $offset => $filename) {
            $cmd .= ' '.$offset.'>"'.$filename.'"';
        }

        return $cmd;
    }

    /**
     * Ensures the process is running or terminated, throws a LogicException if the process has a not started.
     *
     * @throws LogicException if the process has not run
     */
    private function requireProcessIsStarted(string $functionName)
    {
        if (!$this->isStarted()) {
            throw new LogicException(sprintf('Process must be started before calling "%s()".', $functionName));
        }
    }

    /**
     * Ensures the process is terminated, throws a LogicException if the process has a status different than "terminated".
     *
     * @throws LogicException if the process is not yet terminated
     */
    private function requireProcessIsTerminated(string $functionName)
    {
        if (!$this->isTerminated()) {
            throw new LogicException(sprintf('Process must be terminated before calling "%s()".', $functionName));
        }
    }

    /**
     * Escapes a string to be used as a shell argument.
     */
    private function escapeArgument(?string $argument): string
    {
        if ('' === $argument || null === $argument) {
            return '""';
        }
        if ('\\' !== \DIRECTORY_SEPARATOR) {
            return "'".str_replace("'", "'\\''", $argument)."'";
        }
        if (false !== strpos($argument, "\0")) {
            $argument = str_replace("\0", '?', $argument);
        }
        if (!preg_match('/[\/()%!^"<>&|\s]/', $argument)) {
            return $argument;
        }
        $argument = preg_replace('/(\\\\+)$/', '$1$1', $argument);

        return '"'.str_replace(['"', '^', '%', '!', "\n"], ['""', '"^^"', '"^%"', '"^!"', '!LF!'], $argument).'"';
    }

    private function replacePlaceholders(string $commandline, array $env)
    {
        return preg_replace_callback('/"\$\{:([_a-zA-Z]++[_a-zA-Z0-9]*+)\}"/', function ($matches) use ($commandline, $env) {
            if (!isset($env[$matches[1]]) || false === $env[$matches[1]]) {
                throw new InvalidArgumentException(sprintf('Command line is missing a value for parameter "%s": %s.', $matches[1], $commandline));
            }

            return $this->escapeArgument($env[$matches[1]]);
        }, $commandline);
    }

    private function getDefaultEnv(): array
    {
        $env = [];

        foreach ($_SERVER as $k => $v) {
            if (\is_string($v) && false !== $v = getenv($k)) {
                $env[$k] = $v;
            }
        }

        foreach ($_ENV as $k => $v) {
            if (\is_string($v)) {
                $env[$k] = $v;
            }
        }

        return $env;
    }
}<|MERGE_RESOLUTION|>--- conflicted
+++ resolved
@@ -336,11 +336,7 @@
             throw new RuntimeException(sprintf('The provided cwd "%s" does not exist.', $this->cwd));
         }
 
-<<<<<<< HEAD
-        $this->process = proc_open($commandline, $descriptors, $this->processPipes->pipes, $this->cwd, $envPairs, $options);
-=======
-        $this->process = @proc_open($commandline, $descriptors, $this->processPipes->pipes, $this->cwd, $envPairs, $this->options);
->>>>>>> 438d9e5f
+        $this->process = @proc_open($commandline, $descriptors, $this->processPipes->pipes, $this->cwd, $envPairs, $options);
 
         if (!\is_resource($this->process)) {
             throw new RuntimeException('Unable to launch a new process.');
