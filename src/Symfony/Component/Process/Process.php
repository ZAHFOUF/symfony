<?php

/*
 * This file is part of the Symfony package.
 *
 * (c) Fabien Potencier <fabien@symfony.com>
 *
 * For the full copyright and license information, please view the LICENSE
 * file that was distributed with this source code.
 */

namespace Symfony\Component\Process;

use Symfony\Component\Process\Exception\InvalidArgumentException;
use Symfony\Component\Process\Exception\LogicException;
use Symfony\Component\Process\Exception\ProcessFailedException;
use Symfony\Component\Process\Exception\ProcessTimedOutException;
use Symfony\Component\Process\Exception\RuntimeException;
use Symfony\Component\Process\Pipes\PipesInterface;
use Symfony\Component\Process\Pipes\UnixPipes;
use Symfony\Component\Process\Pipes\WindowsPipes;

/**
 * Process is a thin wrapper around proc_* functions to easily
 * start independent PHP processes.
 *
 * @author Fabien Potencier <fabien@symfony.com>
 * @author Romain Neutron <imprec@gmail.com>
 */
class Process implements \IteratorAggregate
{
    const ERR = 'err';
    const OUT = 'out';

    const STATUS_READY = 'ready';
    const STATUS_STARTED = 'started';
    const STATUS_TERMINATED = 'terminated';

    const STDIN = 0;
    const STDOUT = 1;
    const STDERR = 2;

    // Timeout Precision in seconds.
    const TIMEOUT_PRECISION = 0.2;

    const ITER_NON_BLOCKING = 1; // By default, iterating over outputs is a blocking call, use this flag to make it non-blocking
    const ITER_KEEP_OUTPUT = 2;  // By default, outputs are cleared while iterating, use this flag to keep them in memory
    const ITER_SKIP_OUT = 4;     // Use this flag to skip STDOUT while iterating
    const ITER_SKIP_ERR = 8;     // Use this flag to skip STDERR while iterating

    private $callback;
    private $hasCallback = false;
    private $commandline;
    private $cwd;
    private $env;
    private $input;
    private $starttime;
    private $lastOutputTime;
    private $timeout;
    private $idleTimeout;
    private $options = array('suppress_errors' => true);
    private $exitcode;
    private $fallbackStatus = array();
    private $processInformation;
    private $outputDisabled = false;
    private $stdout;
    private $stderr;
    private $enhanceWindowsCompatibility = true;
    private $enhanceSigchildCompatibility;
    private $process;
    private $status = self::STATUS_READY;
    private $incrementalOutputOffset = 0;
    private $incrementalErrorOutputOffset = 0;
    private $tty;
    private $pty;
    private $inheritEnv = false;

    private $useFileHandles = false;
    /** @var PipesInterface */
    private $processPipes;

    private $latestSignal;

    private static $sigchild;

    /**
     * Exit codes translation table.
     *
     * User-defined errors must use exit codes in the 64-113 range.
     *
     * @var array
     */
    public static $exitCodes = array(
        0 => 'OK',
        1 => 'General error',
        2 => 'Misuse of shell builtins',

        126 => 'Invoked command cannot execute',
        127 => 'Command not found',
        128 => 'Invalid exit argument',

        // signals
        129 => 'Hangup',
        130 => 'Interrupt',
        131 => 'Quit and dump core',
        132 => 'Illegal instruction',
        133 => 'Trace/breakpoint trap',
        134 => 'Process aborted',
        135 => 'Bus error: "access to undefined portion of memory object"',
        136 => 'Floating point exception: "erroneous arithmetic operation"',
        137 => 'Kill (terminate immediately)',
        138 => 'User-defined 1',
        139 => 'Segmentation violation',
        140 => 'User-defined 2',
        141 => 'Write to pipe with no one reading',
        142 => 'Signal raised by alarm',
        143 => 'Termination (request to terminate)',
        // 144 - not defined
        145 => 'Child process terminated, stopped (or continued*)',
        146 => 'Continue if stopped',
        147 => 'Stop executing temporarily',
        148 => 'Terminal stop signal',
        149 => 'Background process attempting to read from tty ("in")',
        150 => 'Background process attempting to write to tty ("out")',
        151 => 'Urgent data available on socket',
        152 => 'CPU time limit exceeded',
        153 => 'File size limit exceeded',
        154 => 'Signal raised by timer counting virtual time: "virtual timer expired"',
        155 => 'Profiling timer expired',
        // 156 - not defined
        157 => 'Pollable event',
        // 158 - not defined
        159 => 'Bad syscall',
    );

    /**
<<<<<<< HEAD
     * Constructor.
     *
     * @param string|array   $commandline The command line to run
=======
     * @param string         $commandline The command line to run
>>>>>>> d4cbc70c
     * @param string|null    $cwd         The working directory or null to use the working dir of the current PHP process
     * @param array|null     $env         The environment variables or null to use the same environment as the current PHP process
     * @param mixed|null     $input       The input as stream resource, scalar or \Traversable, or null for no input
     * @param int|float|null $timeout     The timeout in seconds or null to disable
     * @param array          $options     An array of options for proc_open
     *
     * @throws RuntimeException When proc_open is not installed
     */
    public function __construct($commandline, $cwd = null, array $env = null, $input = null, $timeout = 60, array $options = null)
    {
        if (!function_exists('proc_open')) {
            throw new RuntimeException('The Process class relies on proc_open, which is not available on your PHP installation.');
        }

        $this->commandline = $commandline;
        $this->cwd = $cwd;

        // on Windows, if the cwd changed via chdir(), proc_open defaults to the dir where PHP was started
        // on Gnu/Linux, PHP builds with --enable-maintainer-zts are also affected
        // @see : https://bugs.php.net/bug.php?id=51800
        // @see : https://bugs.php.net/bug.php?id=50524
        if (null === $this->cwd && (defined('ZEND_THREAD_SAFE') || '\\' === DIRECTORY_SEPARATOR)) {
            $this->cwd = getcwd();
        }
        if (null !== $env) {
            $this->setEnv($env);
        }

        $this->setInput($input);
        $this->setTimeout($timeout);
        $this->useFileHandles = '\\' === DIRECTORY_SEPARATOR;
        $this->pty = false;
        $this->enhanceSigchildCompatibility = '\\' !== DIRECTORY_SEPARATOR && $this->isSigchildEnabled();
        if (null !== $options) {
            @trigger_error(sprintf('The $options parameter of the %s constructor is deprecated since version 3.3 and will be removed in 4.0.', __CLASS__), E_USER_DEPRECATED);
            $this->options = array_replace($this->options, $options);
        }
    }

    public function __destruct()
    {
        $this->stop(0);
    }

    public function __clone()
    {
        $this->resetProcessData();
    }

    /**
     * Runs the process.
     *
     * The callback receives the type of output (out or err) and
     * some bytes from the output in real-time. It allows to have feedback
     * from the independent process during execution.
     *
     * The STDOUT and STDERR are also available after the process is finished
     * via the getOutput() and getErrorOutput() methods.
     *
     * @param callable|null $callback A PHP callback to run whenever there is some
     *                                output available on STDOUT or STDERR
     * @param array         $env      An array of additional env vars to set when running the process
     *
     * @return int The exit status code
     *
     * @throws RuntimeException When process can't be launched
     * @throws RuntimeException When process stopped after receiving signal
     * @throws LogicException   In case a callback is provided and output has been disabled
     *
     * @final since version 3.3
     */
    public function run($callback = null/*, array $env = array()*/)
    {
        $env = 1 < func_num_args() ? func_get_arg(1) : null;
        $this->start($callback, $env);

        return $this->wait();
    }

    /**
     * Runs the process.
     *
     * This is identical to run() except that an exception is thrown if the process
     * exits with a non-zero exit code.
     *
     * @param callable|null $callback
     * @param array         $env      An array of additional env vars to set when running the process
     *
     * @return self
     *
     * @throws RuntimeException       if PHP was compiled with --enable-sigchild and the enhanced sigchild compatibility mode is not enabled
     * @throws ProcessFailedException if the process didn't terminate successfully
     *
     * @final since version 3.3
     */
    public function mustRun(callable $callback = null/*, array $env = array()*/)
    {
        if (!$this->enhanceSigchildCompatibility && $this->isSigchildEnabled()) {
            throw new RuntimeException('This PHP has been compiled with --enable-sigchild. You must use setEnhanceSigchildCompatibility() to use this method.');
        }
        $env = 1 < func_num_args() ? func_get_arg(1) : null;

        if (0 !== $this->run($callback, $env)) {
            throw new ProcessFailedException($this);
        }

        return $this;
    }

    /**
     * Starts the process and returns after writing the input to STDIN.
     *
     * This method blocks until all STDIN data is sent to the process then it
     * returns while the process runs in the background.
     *
     * The termination of the process can be awaited with wait().
     *
     * The callback receives the type of output (out or err) and some bytes from
     * the output in real-time while writing the standard input to the process.
     * It allows to have feedback from the independent process during execution.
     *
     * @param callable|null $callback A PHP callback to run whenever there is some
     *                                output available on STDOUT or STDERR
     * @param array         $env      An array of additional env vars to set when running the process
     *
     * @throws RuntimeException When process can't be launched
     * @throws RuntimeException When process is already running
     * @throws LogicException   In case a callback is provided and output has been disabled
     */
    public function start(callable $callback = null/*, array $env = array()*/)
    {
        if ($this->isRunning()) {
            throw new RuntimeException('Process is already running');
        }
        if (2 <= func_num_args()) {
            $env = func_get_arg(1);
        } else {
            if (__CLASS__ !== static::class) {
                $r = new \ReflectionMethod($this, __FUNCTION__);
                if (__CLASS__ !== $r->getDeclaringClass()->getName() && (2 > $r->getNumberOfParameters() || 'env' !== $r->getParameters()[0]->name)) {
                    @trigger_error(sprintf('The %s::start() method expects a second "$env" argument since version 3.3. It will be made mandatory in 4.0.', static::class), E_USER_DEPRECATED);
                }
            }
            $env = null;
        }

        $this->resetProcessData();
        $this->starttime = $this->lastOutputTime = microtime(true);
        $this->callback = $this->buildCallback($callback);
        $this->hasCallback = null !== $callback;
        $descriptors = $this->getDescriptors();
        $inheritEnv = $this->inheritEnv;

        if (is_array($commandline = $this->commandline)) {
            $commandline = implode(' ', array_map(array($this, 'escapeArgument'), $commandline));

            if ('\\' !== DIRECTORY_SEPARATOR) {
                // exec is mandatory to deal with sending a signal to the process
                $commandline = 'exec '.$commandline;
            }
        }

        if (null === $env) {
            $env = $this->env;
        } else {
            if ($this->env) {
                $env += $this->env;
            }
            $inheritEnv = true;
        }

        $envBackup = array();
        if (null !== $env && $inheritEnv) {
            foreach ($env as $k => $v) {
                $envBackup[$k] = getenv($k);
                putenv(false === $v || null === $v ? $k : "$k=$v");
            }
            $env = null;
        } elseif (null !== $env) {
            @trigger_error('Not inheriting environment variables is deprecated since Symfony 3.3 and will always happen in 4.0. Set "Process::inheritEnvironmentVariables()" to true instead.', E_USER_DEPRECATED);
        }
        if ('\\' === DIRECTORY_SEPARATOR && $this->enhanceWindowsCompatibility) {
            $this->options['bypass_shell'] = true;
            $commandline = $this->prepareWindowsCommandLine($commandline, $envBackup, $env);
        } elseif (!$this->useFileHandles && $this->enhanceSigchildCompatibility && $this->isSigchildEnabled()) {
            // last exit code is output on the fourth pipe and caught to work around --enable-sigchild
            $descriptors[3] = array('pipe', 'w');

            // See https://unix.stackexchange.com/questions/71205/background-process-pipe-input
            $commandline = '{ ('.$commandline.') <&3 3<&- 3>/dev/null & } 3<&0;';
            $commandline .= 'pid=$!; echo $pid >&3; wait $pid; code=$?; echo $code >&3; exit $code';

            // Workaround for the bug, when PTS functionality is enabled.
            // @see : https://bugs.php.net/69442
            $ptsWorkaround = fopen(__FILE__, 'r');
        }

        $this->process = proc_open($commandline, $descriptors, $this->processPipes->pipes, $this->cwd, $env, $this->options);

        foreach ($envBackup as $k => $v) {
            putenv(false === $v ? $k : "$k=$v");
        }

        if (!is_resource($this->process)) {
            throw new RuntimeException('Unable to launch a new process.');
        }
        $this->status = self::STATUS_STARTED;

        if (isset($descriptors[3])) {
            $this->fallbackStatus['pid'] = (int) fgets($this->processPipes->pipes[3]);
        }

        if ($this->tty) {
            return;
        }

        $this->updateStatus(false);
        $this->checkTimeout();
    }

    /**
     * Restarts the process.
     *
     * Be warned that the process is cloned before being started.
     *
     * @param callable|null $callback A PHP callback to run whenever there is some
     *                                output available on STDOUT or STDERR
     * @param array         $env      An array of additional env vars to set when running the process
     *
     * @return $this
     *
     * @throws RuntimeException When process can't be launched
     * @throws RuntimeException When process is already running
     *
     * @see start()
     *
     * @final since version 3.3
     */
    public function restart(callable $callback = null/*, array $env = array()*/)
    {
        if ($this->isRunning()) {
            throw new RuntimeException('Process is already running');
        }
        $env = 1 < func_num_args() ? func_get_arg(1) : null;

        $process = clone $this;
        $process->start($callback, $env);

        return $process;
    }

    /**
     * Waits for the process to terminate.
     *
     * The callback receives the type of output (out or err) and some bytes
     * from the output in real-time while writing the standard input to the process.
     * It allows to have feedback from the independent process during execution.
     *
     * @param callable|null $callback A valid PHP callback
     *
     * @return int The exitcode of the process
     *
     * @throws RuntimeException When process timed out
     * @throws RuntimeException When process stopped after receiving signal
     * @throws LogicException   When process is not yet started
     */
    public function wait(callable $callback = null)
    {
        $this->requireProcessIsStarted(__FUNCTION__);

        $this->updateStatus(false);

        if (null !== $callback) {
            if (!$this->processPipes->haveReadSupport()) {
                $this->stop(0);
                throw new \LogicException('Pass the callback to the Process::start method or enableOutput to use a callback with Process::wait');
            }
            $this->callback = $this->buildCallback($callback);
        }

        do {
            $this->checkTimeout();
            $running = '\\' === DIRECTORY_SEPARATOR ? $this->isRunning() : $this->processPipes->areOpen();
            $this->readPipes($running, '\\' !== DIRECTORY_SEPARATOR || !$running);
        } while ($running);

        while ($this->isRunning()) {
            usleep(1000);
        }

        if ($this->processInformation['signaled'] && $this->processInformation['termsig'] !== $this->latestSignal) {
            throw new RuntimeException(sprintf('The process has been signaled with signal "%s".', $this->processInformation['termsig']));
        }

        return $this->exitcode;
    }

    /**
     * Returns the Pid (process identifier), if applicable.
     *
     * @return int|null The process id if running, null otherwise
     */
    public function getPid()
    {
        return $this->isRunning() ? $this->processInformation['pid'] : null;
    }

    /**
     * Sends a POSIX signal to the process.
     *
     * @param int $signal A valid POSIX signal (see http://www.php.net/manual/en/pcntl.constants.php)
     *
     * @return $this
     *
     * @throws LogicException   In case the process is not running
     * @throws RuntimeException In case --enable-sigchild is activated and the process can't be killed
     * @throws RuntimeException In case of failure
     */
    public function signal($signal)
    {
        $this->doSignal($signal, true);

        return $this;
    }

    /**
     * Disables fetching output and error output from the underlying process.
     *
     * @return $this
     *
     * @throws RuntimeException In case the process is already running
     * @throws LogicException   if an idle timeout is set
     */
    public function disableOutput()
    {
        if ($this->isRunning()) {
            throw new RuntimeException('Disabling output while the process is running is not possible.');
        }
        if (null !== $this->idleTimeout) {
            throw new LogicException('Output can not be disabled while an idle timeout is set.');
        }

        $this->outputDisabled = true;

        return $this;
    }

    /**
     * Enables fetching output and error output from the underlying process.
     *
     * @return $this
     *
     * @throws RuntimeException In case the process is already running
     */
    public function enableOutput()
    {
        if ($this->isRunning()) {
            throw new RuntimeException('Enabling output while the process is running is not possible.');
        }

        $this->outputDisabled = false;

        return $this;
    }

    /**
     * Returns true in case the output is disabled, false otherwise.
     *
     * @return bool
     */
    public function isOutputDisabled()
    {
        return $this->outputDisabled;
    }

    /**
     * Returns the current output of the process (STDOUT).
     *
     * @return string The process output
     *
     * @throws LogicException in case the output has been disabled
     * @throws LogicException In case the process is not started
     */
    public function getOutput()
    {
        $this->readPipesForOutput(__FUNCTION__);

        if (false === $ret = stream_get_contents($this->stdout, -1, 0)) {
            return '';
        }

        return $ret;
    }

    /**
     * Returns the output incrementally.
     *
     * In comparison with the getOutput method which always return the whole
     * output, this one returns the new output since the last call.
     *
     * @return string The process output since the last call
     *
     * @throws LogicException in case the output has been disabled
     * @throws LogicException In case the process is not started
     */
    public function getIncrementalOutput()
    {
        $this->readPipesForOutput(__FUNCTION__);

        $latest = stream_get_contents($this->stdout, -1, $this->incrementalOutputOffset);
        $this->incrementalOutputOffset = ftell($this->stdout);

        if (false === $latest) {
            return '';
        }

        return $latest;
    }

    /**
     * Returns an iterator to the output of the process, with the output type as keys (Process::OUT/ERR).
     *
     * @param int $flags A bit field of Process::ITER_* flags
     *
     * @throws LogicException in case the output has been disabled
     * @throws LogicException In case the process is not started
     *
     * @return \Generator
     */
    public function getIterator($flags = 0)
    {
        $this->readPipesForOutput(__FUNCTION__, false);

        $clearOutput = !(self::ITER_KEEP_OUTPUT & $flags);
        $blocking = !(self::ITER_NON_BLOCKING & $flags);
        $yieldOut = !(self::ITER_SKIP_OUT & $flags);
        $yieldErr = !(self::ITER_SKIP_ERR & $flags);

        while (null !== $this->callback || ($yieldOut && !feof($this->stdout)) || ($yieldErr && !feof($this->stderr))) {
            if ($yieldOut) {
                $out = stream_get_contents($this->stdout, -1, $this->incrementalOutputOffset);

                if (isset($out[0])) {
                    if ($clearOutput) {
                        $this->clearOutput();
                    } else {
                        $this->incrementalOutputOffset = ftell($this->stdout);
                    }

                    yield self::OUT => $out;
                }
            }

            if ($yieldErr) {
                $err = stream_get_contents($this->stderr, -1, $this->incrementalErrorOutputOffset);

                if (isset($err[0])) {
                    if ($clearOutput) {
                        $this->clearErrorOutput();
                    } else {
                        $this->incrementalErrorOutputOffset = ftell($this->stderr);
                    }

                    yield self::ERR => $err;
                }
            }

            if (!$blocking && !isset($out[0]) && !isset($err[0])) {
                yield self::OUT => '';
            }

            $this->checkTimeout();
            $this->readPipesForOutput(__FUNCTION__, $blocking);
        }
    }

    /**
     * Clears the process output.
     *
     * @return $this
     */
    public function clearOutput()
    {
        ftruncate($this->stdout, 0);
        fseek($this->stdout, 0);
        $this->incrementalOutputOffset = 0;

        return $this;
    }

    /**
     * Returns the current error output of the process (STDERR).
     *
     * @return string The process error output
     *
     * @throws LogicException in case the output has been disabled
     * @throws LogicException In case the process is not started
     */
    public function getErrorOutput()
    {
        $this->readPipesForOutput(__FUNCTION__);

        if (false === $ret = stream_get_contents($this->stderr, -1, 0)) {
            return '';
        }

        return $ret;
    }

    /**
     * Returns the errorOutput incrementally.
     *
     * In comparison with the getErrorOutput method which always return the
     * whole error output, this one returns the new error output since the last
     * call.
     *
     * @return string The process error output since the last call
     *
     * @throws LogicException in case the output has been disabled
     * @throws LogicException In case the process is not started
     */
    public function getIncrementalErrorOutput()
    {
        $this->readPipesForOutput(__FUNCTION__);

        $latest = stream_get_contents($this->stderr, -1, $this->incrementalErrorOutputOffset);
        $this->incrementalErrorOutputOffset = ftell($this->stderr);

        if (false === $latest) {
            return '';
        }

        return $latest;
    }

    /**
     * Clears the process output.
     *
     * @return $this
     */
    public function clearErrorOutput()
    {
        ftruncate($this->stderr, 0);
        fseek($this->stderr, 0);
        $this->incrementalErrorOutputOffset = 0;

        return $this;
    }

    /**
     * Returns the exit code returned by the process.
     *
     * @return null|int The exit status code, null if the Process is not terminated
     *
     * @throws RuntimeException In case --enable-sigchild is activated and the sigchild compatibility mode is disabled
     */
    public function getExitCode()
    {
        if (!$this->enhanceSigchildCompatibility && $this->isSigchildEnabled()) {
            throw new RuntimeException('This PHP has been compiled with --enable-sigchild. You must use setEnhanceSigchildCompatibility() to use this method.');
        }

        $this->updateStatus(false);

        return $this->exitcode;
    }

    /**
     * Returns a string representation for the exit code returned by the process.
     *
     * This method relies on the Unix exit code status standardization
     * and might not be relevant for other operating systems.
     *
     * @return null|string A string representation for the exit status code, null if the Process is not terminated
     *
     * @see http://tldp.org/LDP/abs/html/exitcodes.html
     * @see http://en.wikipedia.org/wiki/Unix_signal
     */
    public function getExitCodeText()
    {
        if (null === $exitcode = $this->getExitCode()) {
            return;
        }

        return isset(self::$exitCodes[$exitcode]) ? self::$exitCodes[$exitcode] : 'Unknown error';
    }

    /**
     * Checks if the process ended successfully.
     *
     * @return bool true if the process ended successfully, false otherwise
     */
    public function isSuccessful()
    {
        return 0 === $this->getExitCode();
    }

    /**
     * Returns true if the child process has been terminated by an uncaught signal.
     *
     * It always returns false on Windows.
     *
     * @return bool
     *
     * @throws RuntimeException In case --enable-sigchild is activated
     * @throws LogicException   In case the process is not terminated
     */
    public function hasBeenSignaled()
    {
        $this->requireProcessIsTerminated(__FUNCTION__);

        if (!$this->enhanceSigchildCompatibility && $this->isSigchildEnabled()) {
            throw new RuntimeException('This PHP has been compiled with --enable-sigchild. Term signal can not be retrieved.');
        }

        return $this->processInformation['signaled'];
    }

    /**
     * Returns the number of the signal that caused the child process to terminate its execution.
     *
     * It is only meaningful if hasBeenSignaled() returns true.
     *
     * @return int
     *
     * @throws RuntimeException In case --enable-sigchild is activated
     * @throws LogicException   In case the process is not terminated
     */
    public function getTermSignal()
    {
        $this->requireProcessIsTerminated(__FUNCTION__);

        if ($this->isSigchildEnabled() && (!$this->enhanceSigchildCompatibility || -1 === $this->processInformation['termsig'])) {
            throw new RuntimeException('This PHP has been compiled with --enable-sigchild. Term signal can not be retrieved.');
        }

        return $this->processInformation['termsig'];
    }

    /**
     * Returns true if the child process has been stopped by a signal.
     *
     * It always returns false on Windows.
     *
     * @return bool
     *
     * @throws LogicException In case the process is not terminated
     */
    public function hasBeenStopped()
    {
        $this->requireProcessIsTerminated(__FUNCTION__);

        return $this->processInformation['stopped'];
    }

    /**
     * Returns the number of the signal that caused the child process to stop its execution.
     *
     * It is only meaningful if hasBeenStopped() returns true.
     *
     * @return int
     *
     * @throws LogicException In case the process is not terminated
     */
    public function getStopSignal()
    {
        $this->requireProcessIsTerminated(__FUNCTION__);

        return $this->processInformation['stopsig'];
    }

    /**
     * Checks if the process is currently running.
     *
     * @return bool true if the process is currently running, false otherwise
     */
    public function isRunning()
    {
        if (self::STATUS_STARTED !== $this->status) {
            return false;
        }

        $this->updateStatus(false);

        return $this->processInformation['running'];
    }

    /**
     * Checks if the process has been started with no regard to the current state.
     *
     * @return bool true if status is ready, false otherwise
     */
    public function isStarted()
    {
        return self::STATUS_READY != $this->status;
    }

    /**
     * Checks if the process is terminated.
     *
     * @return bool true if process is terminated, false otherwise
     */
    public function isTerminated()
    {
        $this->updateStatus(false);

        return self::STATUS_TERMINATED == $this->status;
    }

    /**
     * Gets the process status.
     *
     * The status is one of: ready, started, terminated.
     *
     * @return string The current process status
     */
    public function getStatus()
    {
        $this->updateStatus(false);

        return $this->status;
    }

    /**
     * Stops the process.
     *
     * @param int|float $timeout The timeout in seconds
     * @param int       $signal  A POSIX signal to send in case the process has not stop at timeout, default is SIGKILL (9)
     *
     * @return int The exit-code of the process
     */
    public function stop($timeout = 10, $signal = null)
    {
        $timeoutMicro = microtime(true) + $timeout;
        if ($this->isRunning()) {
            // given `SIGTERM` may not be defined and that `proc_terminate` uses the constant value and not the constant itself, we use the same here
            $this->doSignal(15, false);
            do {
                usleep(1000);
            } while ($this->isRunning() && microtime(true) < $timeoutMicro);

            if ($this->isRunning()) {
                // Avoid exception here: process is supposed to be running, but it might have stopped just
                // after this line. In any case, let's silently discard the error, we cannot do anything.
                $this->doSignal($signal ?: 9, false);
            }
        }

        if ($this->isRunning()) {
            if (isset($this->fallbackStatus['pid'])) {
                unset($this->fallbackStatus['pid']);

                return $this->stop(0, $signal);
            }
            $this->close();
        }

        return $this->exitcode;
    }

    /**
     * Adds a line to the STDOUT stream.
     *
     * @internal
     *
     * @param string $line The line to append
     */
    public function addOutput($line)
    {
        $this->lastOutputTime = microtime(true);

        fseek($this->stdout, 0, SEEK_END);
        fwrite($this->stdout, $line);
        fseek($this->stdout, $this->incrementalOutputOffset);
    }

    /**
     * Adds a line to the STDERR stream.
     *
     * @internal
     *
     * @param string $line The line to append
     */
    public function addErrorOutput($line)
    {
        $this->lastOutputTime = microtime(true);

        fseek($this->stderr, 0, SEEK_END);
        fwrite($this->stderr, $line);
        fseek($this->stderr, $this->incrementalErrorOutputOffset);
    }

    /**
     * Gets the command line to be executed.
     *
     * @return string The command to execute
     */
    public function getCommandLine()
    {
        return is_array($this->commandline) ? implode(' ', array_map(array($this, 'escapeArgument'), $this->commandline)) : $this->commandline;
    }

    /**
     * Sets the command line to be executed.
     *
     * @param string|array $commandline The command to execute
     *
     * @return self The current Process instance
     */
    public function setCommandLine($commandline)
    {
        $this->commandline = $commandline;

        return $this;
    }

    /**
     * Gets the process timeout (max. runtime).
     *
     * @return float|null The timeout in seconds or null if it's disabled
     */
    public function getTimeout()
    {
        return $this->timeout;
    }

    /**
     * Gets the process idle timeout (max. time since last output).
     *
     * @return float|null The timeout in seconds or null if it's disabled
     */
    public function getIdleTimeout()
    {
        return $this->idleTimeout;
    }

    /**
     * Sets the process timeout (max. runtime).
     *
     * To disable the timeout, set this value to null.
     *
     * @param int|float|null $timeout The timeout in seconds
     *
     * @return self The current Process instance
     *
     * @throws InvalidArgumentException if the timeout is negative
     */
    public function setTimeout($timeout)
    {
        $this->timeout = $this->validateTimeout($timeout);

        return $this;
    }

    /**
     * Sets the process idle timeout (max. time since last output).
     *
     * To disable the timeout, set this value to null.
     *
     * @param int|float|null $timeout The timeout in seconds
     *
     * @return self The current Process instance
     *
     * @throws LogicException           if the output is disabled
     * @throws InvalidArgumentException if the timeout is negative
     */
    public function setIdleTimeout($timeout)
    {
        if (null !== $timeout && $this->outputDisabled) {
            throw new LogicException('Idle timeout can not be set while the output is disabled.');
        }

        $this->idleTimeout = $this->validateTimeout($timeout);

        return $this;
    }

    /**
     * Enables or disables the TTY mode.
     *
     * @param bool $tty True to enabled and false to disable
     *
     * @return self The current Process instance
     *
     * @throws RuntimeException In case the TTY mode is not supported
     */
    public function setTty($tty)
    {
        if ('\\' === DIRECTORY_SEPARATOR && $tty) {
            throw new RuntimeException('TTY mode is not supported on Windows platform.');
        }
        if ($tty) {
            static $isTtySupported;

            if (null === $isTtySupported) {
                $isTtySupported = (bool) @proc_open('echo 1 >/dev/null', array(array('file', '/dev/tty', 'r'), array('file', '/dev/tty', 'w'), array('file', '/dev/tty', 'w')), $pipes);
            }

            if (!$isTtySupported) {
                throw new RuntimeException('TTY mode requires /dev/tty to be read/writable.');
            }
        }

        $this->tty = (bool) $tty;

        return $this;
    }

    /**
     * Checks if the TTY mode is enabled.
     *
     * @return bool true if the TTY mode is enabled, false otherwise
     */
    public function isTty()
    {
        return $this->tty;
    }

    /**
     * Sets PTY mode.
     *
     * @param bool $bool
     *
     * @return self
     */
    public function setPty($bool)
    {
        $this->pty = (bool) $bool;

        return $this;
    }

    /**
     * Returns PTY state.
     *
     * @return bool
     */
    public function isPty()
    {
        return $this->pty;
    }

    /**
     * Gets the working directory.
     *
     * @return string|null The current working directory or null on failure
     */
    public function getWorkingDirectory()
    {
        if (null === $this->cwd) {
            // getcwd() will return false if any one of the parent directories does not have
            // the readable or search mode set, even if the current directory does
            return getcwd() ?: null;
        }

        return $this->cwd;
    }

    /**
     * Sets the current working directory.
     *
     * @param string $cwd The new working directory
     *
     * @return self The current Process instance
     */
    public function setWorkingDirectory($cwd)
    {
        $this->cwd = $cwd;

        return $this;
    }

    /**
     * Gets the environment variables.
     *
     * @return array The current environment variables
     */
    public function getEnv()
    {
        return $this->env;
    }

    /**
     * Sets the environment variables.
     *
     * An environment variable value should be a string.
     * If it is an array, the variable is ignored.
     * If it is false or null, it will be removed when
     * env vars are otherwise inherited.
     *
     * That happens in PHP when 'argv' is registered into
     * the $_ENV array for instance.
     *
     * @param array $env The new environment variables
     *
     * @return self The current Process instance
     */
    public function setEnv(array $env)
    {
        // Process can not handle env values that are arrays
        $env = array_filter($env, function ($value) {
            return !is_array($value);
        });

        $this->env = $env;

        return $this;
    }

    /**
     * Gets the Process input.
     *
     * @return resource|string|\Iterator|null The Process input
     */
    public function getInput()
    {
        return $this->input;
    }

    /**
     * Sets the input.
     *
     * This content will be passed to the underlying process standard input.
     *
     * @param resource|scalar|\Traversable|null $input The content
     *
     * @return self The current Process instance
     *
     * @throws LogicException In case the process is running
     */
    public function setInput($input)
    {
        if ($this->isRunning()) {
            throw new LogicException('Input can not be set while the process is running.');
        }

        $this->input = ProcessUtils::validateInput(__METHOD__, $input);

        return $this;
    }

    /**
     * Gets the options for proc_open.
     *
     * @return array The current options
     *
     * @deprecated since version 3.3, to be removed in 4.0.
     */
    public function getOptions()
    {
        @trigger_error(sprintf('The %s() method is deprecated since version 3.3 and will be removed in 4.0.', __METHOD__), E_USER_DEPRECATED);

        return $this->options;
    }

    /**
     * Sets the options for proc_open.
     *
     * @param array $options The new options
     *
     * @return self The current Process instance
     *
     * @deprecated since version 3.3, to be removed in 4.0.
     */
    public function setOptions(array $options)
    {
        @trigger_error(sprintf('The %s() method is deprecated since version 3.3 and will be removed in 4.0.', __METHOD__), E_USER_DEPRECATED);

        $this->options = $options;

        return $this;
    }

    /**
     * Gets whether or not Windows compatibility is enabled.
     *
     * This is true by default.
     *
     * @return bool
     *
     * @deprecated since version 3.3, to be removed in 4.0. Enhanced Windows compatibility will always be enabled.
     */
    public function getEnhanceWindowsCompatibility()
    {
        @trigger_error(sprintf('The %s() method is deprecated since version 3.3 and will be removed in 4.0. Enhanced Windows compatibility will always be enabled.', __METHOD__), E_USER_DEPRECATED);

        return $this->enhanceWindowsCompatibility;
    }

    /**
     * Sets whether or not Windows compatibility is enabled.
     *
     * @param bool $enhance
     *
     * @return self The current Process instance
     *
     * @deprecated since version 3.3, to be removed in 4.0. Enhanced Windows compatibility will always be enabled.
     */
    public function setEnhanceWindowsCompatibility($enhance)
    {
        @trigger_error(sprintf('The %s() method is deprecated since version 3.3 and will be removed in 4.0. Enhanced Windows compatibility will always be enabled.', __METHOD__), E_USER_DEPRECATED);

        $this->enhanceWindowsCompatibility = (bool) $enhance;

        return $this;
    }

    /**
     * Returns whether sigchild compatibility mode is activated or not.
     *
     * @return bool
     *
     * @deprecated since version 3.3, to be removed in 4.0. Sigchild compatibility will always be enabled.
     */
    public function getEnhanceSigchildCompatibility()
    {
        @trigger_error(sprintf('The %s() method is deprecated since version 3.3 and will be removed in 4.0. Sigchild compatibility will always be enabled.', __METHOD__), E_USER_DEPRECATED);

        return $this->enhanceSigchildCompatibility;
    }

    /**
     * Activates sigchild compatibility mode.
     *
     * Sigchild compatibility mode is required to get the exit code and
     * determine the success of a process when PHP has been compiled with
     * the --enable-sigchild option
     *
     * @param bool $enhance
     *
     * @return self The current Process instance
     *
     * @deprecated since version 3.3, to be removed in 4.0.
     */
    public function setEnhanceSigchildCompatibility($enhance)
    {
        @trigger_error(sprintf('The %s() method is deprecated since version 3.3 and will be removed in 4.0. Sigchild compatibility will always be enabled.', __METHOD__), E_USER_DEPRECATED);

        $this->enhanceSigchildCompatibility = (bool) $enhance;

        return $this;
    }

    /**
     * Sets whether environment variables will be inherited or not.
     *
     * @param bool $inheritEnv
     *
     * @return self The current Process instance
     */
    public function inheritEnvironmentVariables($inheritEnv = true)
    {
        if (!$inheritEnv) {
            @trigger_error('Not inheriting environment variables is deprecated since Symfony 3.3 and will always happen in 4.0. Set "Process::inheritEnvironmentVariables()" to true instead.', E_USER_DEPRECATED);
        }

        $this->inheritEnv = (bool) $inheritEnv;

        return $this;
    }

    /**
     * Returns whether environment variables will be inherited or not.
     *
     * @return bool
     *
     * @deprecated since version 3.3, to be removed in 4.0. Environment variables will always be inherited.
     */
    public function areEnvironmentVariablesInherited()
    {
        @trigger_error(sprintf('The %s() method is deprecated since version 3.3 and will be removed in 4.0. Environment variables will always be inherited.', __METHOD__), E_USER_DEPRECATED);

        return $this->inheritEnv;
    }

    /**
     * Performs a check between the timeout definition and the time the process started.
     *
     * In case you run a background process (with the start method), you should
     * trigger this method regularly to ensure the process timeout
     *
     * @throws ProcessTimedOutException In case the timeout was reached
     */
    public function checkTimeout()
    {
        if (self::STATUS_STARTED !== $this->status) {
            return;
        }

        if (null !== $this->timeout && $this->timeout < microtime(true) - $this->starttime) {
            $this->stop(0);

            throw new ProcessTimedOutException($this, ProcessTimedOutException::TYPE_GENERAL);
        }

        if (null !== $this->idleTimeout && $this->idleTimeout < microtime(true) - $this->lastOutputTime) {
            $this->stop(0);

            throw new ProcessTimedOutException($this, ProcessTimedOutException::TYPE_IDLE);
        }
    }

    /**
     * Returns whether PTY is supported on the current operating system.
     *
     * @return bool
     */
    public static function isPtySupported()
    {
        static $result;

        if (null !== $result) {
            return $result;
        }

        if ('\\' === DIRECTORY_SEPARATOR) {
            return $result = false;
        }

        return $result = (bool) @proc_open('echo 1 >/dev/null', array(array('pty'), array('pty'), array('pty')), $pipes);
    }

    /**
     * Creates the descriptors needed by the proc_open.
     *
     * @return array
     */
    private function getDescriptors()
    {
        if ($this->input instanceof \Iterator) {
            $this->input->rewind();
        }
        if ('\\' === DIRECTORY_SEPARATOR) {
            $this->processPipes = new WindowsPipes($this->input, !$this->outputDisabled || $this->hasCallback);
        } else {
            $this->processPipes = new UnixPipes($this->isTty(), $this->isPty(), $this->input, !$this->outputDisabled || $this->hasCallback);
        }

        return $this->processPipes->getDescriptors();
    }

    /**
     * Builds up the callback used by wait().
     *
     * The callbacks adds all occurred output to the specific buffer and calls
     * the user callback (if present) with the received output.
     *
     * @param callable|null $callback The user defined PHP callback
     *
     * @return \Closure A PHP closure
     */
    protected function buildCallback(callable $callback = null)
    {
        if ($this->outputDisabled) {
            return function ($type, $data) use ($callback) {
                if (null !== $callback) {
                    call_user_func($callback, $type, $data);
                }
            };
        }

        $out = self::OUT;

        return function ($type, $data) use ($callback, $out) {
            if ($out == $type) {
                $this->addOutput($data);
            } else {
                $this->addErrorOutput($data);
            }

            if (null !== $callback) {
                call_user_func($callback, $type, $data);
            }
        };
    }

    /**
     * Updates the status of the process, reads pipes.
     *
     * @param bool $blocking Whether to use a blocking read call
     */
    protected function updateStatus($blocking)
    {
        if (self::STATUS_STARTED !== $this->status) {
            return;
        }

        $this->processInformation = proc_get_status($this->process);
        $running = $this->processInformation['running'];

        $this->readPipes($running && $blocking, '\\' !== DIRECTORY_SEPARATOR || !$running);

        if ($this->fallbackStatus && $this->enhanceSigchildCompatibility && $this->isSigchildEnabled()) {
            $this->processInformation = $this->fallbackStatus + $this->processInformation;
        }

        if (!$running) {
            $this->close();
        }
    }

    /**
     * Returns whether PHP has been compiled with the '--enable-sigchild' option or not.
     *
     * @return bool
     */
    protected function isSigchildEnabled()
    {
        if (null !== self::$sigchild) {
            return self::$sigchild;
        }

        if (!function_exists('phpinfo') || defined('HHVM_VERSION')) {
            return self::$sigchild = false;
        }

        ob_start();
        phpinfo(INFO_GENERAL);

        return self::$sigchild = false !== strpos(ob_get_clean(), '--enable-sigchild');
    }

    /**
     * Reads pipes for the freshest output.
     *
     * @param string $caller   The name of the method that needs fresh outputs
     * @param bool   $blocking Whether to use blocking calls or not
     *
     * @throws LogicException in case output has been disabled or process is not started
     */
    private function readPipesForOutput($caller, $blocking = false)
    {
        if ($this->outputDisabled) {
            throw new LogicException('Output has been disabled.');
        }

        $this->requireProcessIsStarted($caller);

        $this->updateStatus($blocking);
    }

    /**
     * Validates and returns the filtered timeout.
     *
     * @param int|float|null $timeout
     *
     * @return float|null
     *
     * @throws InvalidArgumentException if the given timeout is a negative number
     */
    private function validateTimeout($timeout)
    {
        $timeout = (float) $timeout;

        if (0.0 === $timeout) {
            $timeout = null;
        } elseif ($timeout < 0) {
            throw new InvalidArgumentException('The timeout value must be a valid positive integer or float number.');
        }

        return $timeout;
    }

    /**
     * Reads pipes, executes callback.
     *
     * @param bool $blocking Whether to use blocking calls or not
     * @param bool $close    Whether to close file handles or not
     */
    private function readPipes($blocking, $close)
    {
        $result = $this->processPipes->readAndWrite($blocking, $close);

        $callback = $this->callback;
        foreach ($result as $type => $data) {
            if (3 !== $type) {
                $callback(self::STDOUT === $type ? self::OUT : self::ERR, $data);
            } elseif (!isset($this->fallbackStatus['signaled'])) {
                $this->fallbackStatus['exitcode'] = (int) $data;
            }
        }
    }

    /**
     * Closes process resource, closes file handles, sets the exitcode.
     *
     * @return int The exitcode
     */
    private function close()
    {
        $this->processPipes->close();
        if (is_resource($this->process)) {
            proc_close($this->process);
        }
        $this->exitcode = $this->processInformation['exitcode'];
        $this->status = self::STATUS_TERMINATED;

        if (-1 === $this->exitcode) {
            if ($this->processInformation['signaled'] && 0 < $this->processInformation['termsig']) {
                // if process has been signaled, no exitcode but a valid termsig, apply Unix convention
                $this->exitcode = 128 + $this->processInformation['termsig'];
            } elseif ($this->enhanceSigchildCompatibility && $this->isSigchildEnabled()) {
                $this->processInformation['signaled'] = true;
                $this->processInformation['termsig'] = -1;
            }
        }

        // Free memory from self-reference callback created by buildCallback
        // Doing so in other contexts like __destruct or by garbage collector is ineffective
        // Now pipes are closed, so the callback is no longer necessary
        $this->callback = null;

        return $this->exitcode;
    }

    /**
     * Resets data related to the latest run of the process.
     */
    private function resetProcessData()
    {
        $this->starttime = null;
        $this->callback = null;
        $this->exitcode = null;
        $this->fallbackStatus = array();
        $this->processInformation = null;
        $this->stdout = fopen('php://temp/maxmemory:'.(1024 * 1024), 'wb+');
        $this->stderr = fopen('php://temp/maxmemory:'.(1024 * 1024), 'wb+');
        $this->process = null;
        $this->latestSignal = null;
        $this->status = self::STATUS_READY;
        $this->incrementalOutputOffset = 0;
        $this->incrementalErrorOutputOffset = 0;
    }

    /**
     * Sends a POSIX signal to the process.
     *
     * @param int  $signal         A valid POSIX signal (see http://www.php.net/manual/en/pcntl.constants.php)
     * @param bool $throwException Whether to throw exception in case signal failed
     *
     * @return bool True if the signal was sent successfully, false otherwise
     *
     * @throws LogicException   In case the process is not running
     * @throws RuntimeException In case --enable-sigchild is activated and the process can't be killed
     * @throws RuntimeException In case of failure
     */
    private function doSignal($signal, $throwException)
    {
        if (null === $pid = $this->getPid()) {
            if ($throwException) {
                throw new LogicException('Can not send signal on a non running process.');
            }

            return false;
        }

        if ('\\' === DIRECTORY_SEPARATOR) {
            exec(sprintf('taskkill /F /T /PID %d 2>&1', $pid), $output, $exitCode);
            if ($exitCode && $this->isRunning()) {
                if ($throwException) {
                    throw new RuntimeException(sprintf('Unable to kill the process (%s).', implode(' ', $output)));
                }

                return false;
            }
        } else {
            if (!$this->enhanceSigchildCompatibility || !$this->isSigchildEnabled()) {
                $ok = @proc_terminate($this->process, $signal);
            } elseif (function_exists('posix_kill')) {
                $ok = @posix_kill($pid, $signal);
            } elseif ($ok = proc_open(sprintf('kill -%d %d', $signal, $pid), array(2 => array('pipe', 'w')), $pipes)) {
                $ok = false === fgets($pipes[2]);
            }
            if (!$ok) {
                if ($throwException) {
                    throw new RuntimeException(sprintf('Error while sending signal `%s`.', $signal));
                }

                return false;
            }
        }

        $this->latestSignal = (int) $signal;
        $this->fallbackStatus['signaled'] = true;
        $this->fallbackStatus['exitcode'] = -1;
        $this->fallbackStatus['termsig'] = $this->latestSignal;

        return true;
    }

    private function prepareWindowsCommandLine($cmd, array &$envBackup, array &$env = null)
    {
        $uid = uniqid('', true);
        $varCount = 0;
        $varCache = array();
        $cmd = preg_replace_callback(
            '/"(?:(
                [^"%!^]*+
                (?:
                    (?: !LF! | "(?:\^[%!^])?+" )
                    [^"%!^]*+
                )++
            ) | [^"]*+ )"/x',
            function ($m) use (&$envBackup, &$env, &$varCache, &$varCount, $uid) {
                if (!isset($m[1])) {
                    return $m[0];
                }
                if (isset($varCache[$m[0]])) {
                    return $varCache[$m[0]];
                }
                if (false !== strpos($value = $m[1], "\0")) {
                    $value = str_replace("\0", '?', $value);
                }
                if (false === strpbrk($value, "\"%!\n")) {
                    return '"'.$value.'"';
                }

                $value = str_replace(array('!LF!', '"^!"', '"^%"', '"^^"', '""'), array("\n", '!', '%', '^', '"'), $value);
                $value = '"'.preg_replace('/(\\\\*)"/', '$1$1\\"', $value).'"';
                $var = $uid.++$varCount;

                if (null === $env) {
                    putenv("$var=$value");
                } else {
                    $env[$var] = $value;
                }

                $envBackup[$var] = false;

                return $varCache[$m[0]] = '!'.$var.'!';
            },
            $cmd
        );

        $cmd = 'cmd /V:ON /E:ON /D /C ('.str_replace("\n", ' ', $cmd).')';
        foreach ($this->processPipes->getFiles() as $offset => $filename) {
            $cmd .= ' '.$offset.'>"'.$filename.'"';
        }

        return $cmd;
    }

    /**
     * Ensures the process is running or terminated, throws a LogicException if the process has a not started.
     *
     * @param string $functionName The function name that was called
     *
     * @throws LogicException if the process has not run
     */
    private function requireProcessIsStarted($functionName)
    {
        if (!$this->isStarted()) {
            throw new LogicException(sprintf('Process must be started before calling %s.', $functionName));
        }
    }

    /**
     * Ensures the process is terminated, throws a LogicException if the process has a status different than `terminated`.
     *
     * @param string $functionName The function name that was called
     *
     * @throws LogicException if the process is not yet terminated
     */
    private function requireProcessIsTerminated($functionName)
    {
        if (!$this->isTerminated()) {
            throw new LogicException(sprintf('Process must be terminated before calling %s.', $functionName));
        }
    }

    /**
     * Escapes a string to be used as a shell argument.
     *
     * @param string $argument The argument that will be escaped
     *
     * @return string The escaped argument
     */
    private function escapeArgument($argument)
    {
        if ('\\' !== DIRECTORY_SEPARATOR) {
            return "'".str_replace("'", "'\\''", $argument)."'";
        }
        if ('' === $argument = (string) $argument) {
            return '""';
        }
        if (false !== strpos($argument, "\0")) {
            $argument = str_replace("\0", '?', $argument);
        }
        if (!preg_match('/[\/()%!^"<>&|\s]/', $argument)) {
            return $argument;
        }
        $argument = preg_replace('/(\\\\+)$/', '$1$1', $argument);

        return '"'.str_replace(array('"', '^', '%', '!', "\n"), array('""', '"^^"', '"^%"', '"^!"', '!LF!'), $argument).'"';
    }
}<|MERGE_RESOLUTION|>--- conflicted
+++ resolved
@@ -134,13 +134,7 @@
     );
 
     /**
-<<<<<<< HEAD
-     * Constructor.
-     *
      * @param string|array   $commandline The command line to run
-=======
-     * @param string         $commandline The command line to run
->>>>>>> d4cbc70c
      * @param string|null    $cwd         The working directory or null to use the working dir of the current PHP process
      * @param array|null     $env         The environment variables or null to use the same environment as the current PHP process
      * @param mixed|null     $input       The input as stream resource, scalar or \Traversable, or null for no input
