<?php

/*
 * This file is part of the Symfony package.
 *
 * (c) Fabien Potencier <fabien@symfony.com>
 *
 * For the full copyright and license information, please view the LICENSE
 * file that was distributed with this source code.
 */

namespace Symfony\Component\Process;

/**
 * An executable finder specifically designed for the PHP executable.
 *
 * @author Fabien Potencier <fabien@symfony.com>
 * @author Johannes M. Schmitt <schmittjoh@gmail.com>
 */
class PhpExecutableFinder
{
    private ExecutableFinder $executableFinder;

    public function __construct()
    {
        $this->executableFinder = new ExecutableFinder();
    }

    /**
     * Finds The PHP executable.
     */
    public function find(bool $includeArgs = true): string|false
    {
        if ($php = getenv('PHP_BINARY')) {
            if (!is_executable($php)) {
<<<<<<< HEAD
                if (!\function_exists('exec')) {
                    return false;
                }

                $command = '\\' === \DIRECTORY_SEPARATOR ? 'where' : 'command -v --';
                $execResult = exec($command.' '.escapeshellarg($php));
                if ($php = substr($execResult, 0, strpos($execResult, \PHP_EOL) ?: null)) {
                    if (!is_executable($php)) {
                        return false;
                    }
                } else {
=======
                if (!\function_exists('exec') || \strlen($php) !== strcspn($php, '/'.\DIRECTORY_SEPARATOR)) {
                    return false;
                }

                $command = '\\' === \DIRECTORY_SEPARATOR ? 'where %s 2> NUL' : 'command -v -- %s';
                $execResult = exec(\sprintf($command, escapeshellarg($php)));
                if (!$php = substr($execResult, 0, strpos($execResult, \PHP_EOL) ?: null)) {
                    return false;
                }
                if (!is_executable($php)) {
>>>>>>> 78a43393
                    return false;
                }
            }

            if (@is_dir($php)) {
                return false;
            }

            return $php;
        }

        $args = $this->findArguments();
        $args = $includeArgs && $args ? ' '.implode(' ', $args) : '';

        // PHP_BINARY return the current sapi executable
        if (\PHP_BINARY && \in_array(\PHP_SAPI, ['cli', 'cli-server', 'phpdbg'], true)) {
            return \PHP_BINARY.$args;
        }

        if ($php = getenv('PHP_PATH')) {
            if (!@is_executable($php) || @is_dir($php)) {
                return false;
            }

            return $php;
        }

        if ($php = getenv('PHP_PEAR_PHP_BIN')) {
            if (@is_executable($php) && !@is_dir($php)) {
                return $php;
            }
        }

        if (@is_executable($php = \PHP_BINDIR.('\\' === \DIRECTORY_SEPARATOR ? '\\php.exe' : '/php')) && !@is_dir($php)) {
            return $php;
        }

        $dirs = [\PHP_BINDIR];
        if ('\\' === \DIRECTORY_SEPARATOR) {
            $dirs[] = 'C:\xampp\php\\';
        }

        if ($herdPath = getenv('HERD_HOME')) {
            $dirs[] = $herdPath.\DIRECTORY_SEPARATOR.'bin';
        }

        return $this->executableFinder->find('php', false, $dirs);
    }

    /**
     * Finds the PHP executable arguments.
     */
    public function findArguments(): array
    {
        $arguments = [];
        if ('phpdbg' === \PHP_SAPI) {
            $arguments[] = '-qrr';
        }

        return $arguments;
    }
}<|MERGE_RESOLUTION|>--- conflicted
+++ resolved
@@ -33,19 +33,6 @@
     {
         if ($php = getenv('PHP_BINARY')) {
             if (!is_executable($php)) {
-<<<<<<< HEAD
-                if (!\function_exists('exec')) {
-                    return false;
-                }
-
-                $command = '\\' === \DIRECTORY_SEPARATOR ? 'where' : 'command -v --';
-                $execResult = exec($command.' '.escapeshellarg($php));
-                if ($php = substr($execResult, 0, strpos($execResult, \PHP_EOL) ?: null)) {
-                    if (!is_executable($php)) {
-                        return false;
-                    }
-                } else {
-=======
                 if (!\function_exists('exec') || \strlen($php) !== strcspn($php, '/'.\DIRECTORY_SEPARATOR)) {
                     return false;
                 }
@@ -56,7 +43,6 @@
                     return false;
                 }
                 if (!is_executable($php)) {
->>>>>>> 78a43393
                     return false;
                 }
             }
