<?php

/*
 * This file is part of the Symfony package.
 *
 * (c) Fabien Potencier <fabien@symfony.com>
 *
 * For the full copyright and license information, please view the LICENSE
 * file that was distributed with this source code.
 */

namespace Symfony\Component\Process;

use Symfony\Component\Process\Exception\RuntimeException;

/**
 * ProcessPipes manages descriptors and pipes for the use of proc_open.
 */
class ProcessPipes
{
    /** @var array */
    public $pipes = array();
    /** @var array */
    private $files = array();
    /** @var array */
    private $fileHandles = array();
    /** @var array */
    private $readBytes = array();
    /** @var Boolean */
    private $useFiles;
    /** @var Boolean */
    private $ttyMode;
    /** @var Boolean */
    private $ptyMode;

<<<<<<< HEAD
    public function __construct($useFiles, $ttyMode, $ptyMode = false)
=======
    const CHUNK_SIZE = 16384;

    public function __construct($useFiles, $ttyMode)
>>>>>>> ab42e9cb
    {
        $this->useFiles = (Boolean) $useFiles;
        $this->ttyMode = (Boolean) $ttyMode;
        $this->ptyMode = (Boolean) $ptyMode;

        // Fix for PHP bug #51800: reading from STDOUT pipe hangs forever on Windows if the output is too big.
        // Workaround for this problem is to use temporary files instead of pipes on Windows platform.
        //
        // @see https://bugs.php.net/bug.php?id=51800
        if ($this->useFiles) {
            $this->files = array(
                Process::STDOUT => tempnam(sys_get_temp_dir(), 'sf_proc_stdout'),
                Process::STDERR => tempnam(sys_get_temp_dir(), 'sf_proc_stderr'),
            );
            foreach ($this->files as $offset => $file) {
                $this->fileHandles[$offset] = fopen($this->files[$offset], 'rb');
                if (false === $this->fileHandles[$offset]) {
                    throw new RuntimeException('A temporary file could not be opened to write the process output to, verify that your TEMP environment variable is writable');
                }
            }
            $this->readBytes = array(
                Process::STDOUT => 0,
                Process::STDERR => 0,
            );
        }
    }

    public function __destruct()
    {
        $this->close();
        $this->removeFiles();
    }

    /**
     * Sets non-blocking mode on pipes.
     */
    public function unblock()
    {
        foreach ($this->pipes as $pipe) {
            stream_set_blocking($pipe, 0);
        }
    }

    /**
     * Closes file handles and pipes.
     */
    public function close()
    {
        $this->closeUnixPipes();
        foreach ($this->fileHandles as $handle) {
            fclose($handle);
        }
        $this->fileHandles = array();
    }

    /**
     * Closes Unix pipes.
     *
     * Nothing happens in case file handles are used.
     */
    public function closeUnixPipes()
    {
        foreach ($this->pipes as $pipe) {
            fclose($pipe);
        }
        $this->pipes = array();
    }

    /**
     * Returns an array of descriptors for the use of proc_open.
     *
     * @param Boolean $disableOutput Whether to redirect STDOUT and STDERR to /dev/null or not.
     *
     * @return array
     */
    public function getDescriptors($disableOutput)
    {
        if ($disableOutput) {
            $nullstream = fopen(defined('PHP_WINDOWS_VERSION_BUILD') ? 'NUL' : '/dev/null', 'c');

            return array(
                array('pipe', 'r'),
                $nullstream,
                $nullstream,
            );
        }

        if ($this->useFiles) {
            // We're not using pipe on Windows platform as it hangs (https://bugs.php.net/bug.php?id=51800)
            // We're not using file handles as it can produce corrupted output https://bugs.php.net/bug.php?id=65650
            // So we redirect output within the commandline and pass the nul device to the process
            return array(
                array('pipe', 'r'),
                array('file', 'NUL', 'w'),
                array('file', 'NUL', 'w'),
            );
        }

        if ($this->ttyMode) {
            return array(
                array('file', '/dev/tty', 'r'),
                array('file', '/dev/tty', 'w'),
                array('file', '/dev/tty', 'w'),
            );
        } elseif ($this->ptyMode && Process::isPtySupported()) {
            return array(
                array('pty'),
                array('pty'),
                array('pty'),
            );
        }

        return array(
            array('pipe', 'r'), // stdin
            array('pipe', 'w'), // stdout
            array('pipe', 'w'), // stderr
        );
    }

    /**
     * Returns an array of filenames indexed by their related stream in case these pipes use temporary files.
     *
     * @return array
     */
    public function getFiles()
    {
        if ($this->useFiles) {
            return $this->files;
        }

        return array();
    }

    /**
     * Reads data in file handles and pipes.
     *
     * @param Boolean $blocking Whether to use blocking calls or not.
     *
     * @return array An array of read data indexed by their fd.
     */
    public function read($blocking)
    {
        return array_replace($this->readStreams($blocking), $this->readFileHandles());
    }

    /**
     * Reads data in file handles and pipes, closes them if EOF is reached.
     *
     * @param Boolean $blocking Whether to use blocking calls or not.
     *
     * @return array An array of read data indexed by their fd.
     */
    public function readAndCloseHandles($blocking)
    {
        return array_replace($this->readStreams($blocking, true), $this->readFileHandles(true));
    }

    /**
     * Returns if the current state has open file handles or pipes.
     *
     * @return Boolean
     */
    public function hasOpenHandles()
    {
        if (!$this->useFiles) {
            return (Boolean) $this->pipes;
        }

        return (Boolean) $this->pipes && (Boolean) $this->fileHandles;
    }

    /**
     * Writes stdin data.
     *
     * @param Boolean     $blocking Whether to use blocking calls or not.
     * @param string|null $stdin    The data to write.
     */
    public function write($blocking, $stdin)
    {
        if (null === $stdin) {
            fclose($this->pipes[0]);
            unset($this->pipes[0]);

            return;
        }

        $writePipes = array($this->pipes[0]);
        unset($this->pipes[0]);
        $stdinLen = strlen($stdin);
        $stdinOffset = 0;

        while ($writePipes) {
            $r = null;
            $w = $writePipes;
            $e = null;

            if (false === $n = @stream_select($r, $w, $e, 0, $blocking ? ceil(Process::TIMEOUT_PRECISION * 1E6) : 0)) {
                // if a system call has been interrupted, forget about it, let's try again
                if ($this->hasSystemCallBeenInterrupted()) {
                    continue;
                }
                break;
            }

            // nothing has changed, let's wait until the process is ready
            if (0 === $n) {
                continue;
            }

            if ($w) {
                $written = fwrite($writePipes[0], (binary) substr($stdin, $stdinOffset), 8192);
                if (false !== $written) {
                    $stdinOffset += $written;
                }
                if ($stdinOffset >= $stdinLen) {
                    fclose($writePipes[0]);
                    $writePipes = null;
                }
            }
        }
    }

    /**
     * Reads data in file handles.
     *
     * @param Boolean $close Whether to close file handles or not.
     *
     * @return array An array of read data indexed by their fd.
     */
    private function readFileHandles($close = false)
    {
        $read = array();
        $fh = $this->fileHandles;
        foreach ($fh as $type => $fileHandle) {
            if (0 !== fseek($fileHandle, $this->readBytes[$type])) {
                continue;
            }
            $data = '';
            $dataread = null;
            while (!feof($fileHandle)) {
                if (false !== $dataread = fread($fileHandle, self::CHUNK_SIZE)) {
                    $data .= $dataread;
                }
            }
            if (0 < $length = strlen($data)) {
                $this->readBytes[$type] += $length;
                $read[$type] = $data;
            }

            if (false === $dataread || (true === $close && feof($fileHandle) && '' === $data)) {
                fclose($this->fileHandles[$type]);
                unset($this->fileHandles[$type]);
            }
        }

        return $read;
    }

    /**
     * Reads data in file pipes streams.
     *
     * @param Boolean $blocking Whether to use blocking calls or not.
     * @param Boolean $close    Whether to close file handles or not.
     *
     * @return array An array of read data indexed by their fd.
     */
    private function readStreams($blocking, $close = false)
    {
        if (empty($this->pipes)) {
            return array();
        }

        $read = array();

        $r = $this->pipes;
        $w = null;
        $e = null;

        // let's have a look if something changed in streams
        if (false === $n = @stream_select($r, $w, $e, 0, $blocking ? ceil(Process::TIMEOUT_PRECISION * 1E6) : 0)) {
            // if a system call has been interrupted, forget about it, let's try again
            // otherwise, an error occurred, let's reset pipes
            if (!$this->hasSystemCallBeenInterrupted()) {
                $this->pipes = array();
            }

            return $read;
        }

        // nothing has changed
        if (0 === $n) {
            return $read;
        }

        foreach ($r as $pipe) {
            $type = array_search($pipe, $this->pipes);

            $data = '';
            while ($dataread = fread($pipe, self::CHUNK_SIZE)) {
                $data .= $dataread;
            }

            if ($data) {
                $read[$type] = $data;
            }

            if (false === $data || (true === $close && feof($pipe) && '' === $data)) {
                fclose($this->pipes[$type]);
                unset($this->pipes[$type]);
            }
        }

        return $read;
    }

    /**
     * Returns true if a system call has been interrupted.
     *
     * @return Boolean
     */
    private function hasSystemCallBeenInterrupted()
    {
        $lastError = error_get_last();

        // stream_select returns false when the `select` system call is interrupted by an incoming signal
        return isset($lastError['message']) && false !== stripos($lastError['message'], 'interrupted system call');
    }

    /**
     * Removes temporary files
     */
    private function removeFiles()
    {
        foreach ($this->files as $filename) {
            if (file_exists($filename)) {
                @unlink($filename);
            }
        }
        $this->files = array();
    }
}<|MERGE_RESOLUTION|>--- conflicted
+++ resolved
@@ -33,13 +33,9 @@
     /** @var Boolean */
     private $ptyMode;
 
-<<<<<<< HEAD
+    const CHUNK_SIZE = 16384;
+
     public function __construct($useFiles, $ttyMode, $ptyMode = false)
-=======
-    const CHUNK_SIZE = 16384;
-
-    public function __construct($useFiles, $ttyMode)
->>>>>>> ab42e9cb
     {
         $this->useFiles = (Boolean) $useFiles;
         $this->ttyMode = (Boolean) $ttyMode;
