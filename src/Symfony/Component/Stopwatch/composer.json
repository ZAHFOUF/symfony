--- conflicted
+++ resolved
@@ -16,13 +16,8 @@
         }
     ],
     "require": {
-<<<<<<< HEAD
         "php": "^7.2.9",
-        "symfony/service-contracts": "^1.0"
-=======
-        "php": "^7.1.3",
         "symfony/service-contracts": "^1.0|^2"
->>>>>>> 81ac674b
     },
     "autoload": {
         "psr-4": { "Symfony\\Component\\Stopwatch\\": "" },
