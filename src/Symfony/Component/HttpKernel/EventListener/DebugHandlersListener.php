<?php

/*
 * This file is part of the Symfony package.
 *
 * (c) Fabien Potencier <fabien@symfony.com>
 *
 * For the full copyright and license information, please view the LICENSE
 * file that was distributed with this source code.
 */

namespace Symfony\Component\HttpKernel\EventListener;

use Psr\Log\LoggerInterface;
use Symfony\Component\Console\ConsoleEvents;
use Symfony\Component\Console\Event\ConsoleEvent;
use Symfony\Component\Console\Output\ConsoleOutputInterface;
use Symfony\Component\ErrorHandler\ErrorHandler;
use Symfony\Component\EventDispatcher\EventSubscriberInterface;
use Symfony\Component\HttpKernel\Event\KernelEvent;
use Symfony\Component\HttpKernel\KernelEvents;

/**
 * Configures errors and exceptions handlers.
 *
 * @author Nicolas Grekas <p@tchwork.com>
 *
 * @final
 *
 * @internal
 */
class DebugHandlersListener implements EventSubscriberInterface
{
    private string|object|null $earlyHandler;
    private ?\Closure $exceptionHandler;
    private $logger;
    private $deprecationLogger;
    private array|int|null $levels;
    private ?int $throwAt;
    private bool $scream;
    private bool $scope;
    private bool $firstCall = true;
    private bool $hasTerminatedWithException = false;

    /**
     * @param callable|null  $exceptionHandler A handler that must support \Throwable instances that will be called on Exception
     * @param array|int|null $levels           An array map of E_* to LogLevel::* or an integer bit field of E_* constants
     * @param int|null       $throwAt          Thrown errors in a bit field of E_* constants, or null to keep the current value
     * @param bool           $scream           Enables/disables screaming mode, where even silenced errors are logged
     * @param bool           $scope            Enables/disables scoping mode
     */
    public function __construct(callable $exceptionHandler = null, LoggerInterface $logger = null, array|int|null $levels = \E_ALL, ?int $throwAt = \E_ALL, bool $scream = true, bool $scope = true, LoggerInterface $deprecationLogger = null)
    {
<<<<<<< HEAD
        $handler = set_exception_handler('var_dump');
=======
        if (!\is_bool($scope)) {
            trigger_deprecation('symfony/http-kernel', '5.4', 'Passing a $fileLinkFormat is deprecated.');
            $scope = $deprecationLogger;
            $deprecationLogger = $fileLinkFormat;
        }

        $handler = set_exception_handler('is_int');
>>>>>>> ae61b4dd
        $this->earlyHandler = \is_array($handler) ? $handler[0] : null;
        restore_exception_handler();

        $this->exceptionHandler = null === $exceptionHandler || $exceptionHandler instanceof \Closure ? $exceptionHandler : \Closure::fromCallable($exceptionHandler);
        $this->logger = $logger;
        $this->levels = $levels ?? \E_ALL;
        $this->throwAt = \is_int($throwAt) ? $throwAt : (null === $throwAt ? null : ($throwAt ? \E_ALL : null));
        $this->scream = $scream;
        $this->scope = $scope;
        $this->deprecationLogger = $deprecationLogger;
    }

    /**
     * Configures the error handler.
     */
    public function configure(object $event = null)
    {
        if ($event instanceof ConsoleEvent && !\in_array(\PHP_SAPI, ['cli', 'phpdbg'], true)) {
            return;
        }
        if (!$event instanceof KernelEvent ? !$this->firstCall : !$event->isMainRequest()) {
            return;
        }
        $this->firstCall = $this->hasTerminatedWithException = false;

        $handler = set_exception_handler('is_int');
        $handler = \is_array($handler) ? $handler[0] : null;
        restore_exception_handler();

        if (!$handler instanceof ErrorHandler) {
            $handler = $this->earlyHandler;
        }

        if ($handler instanceof ErrorHandler) {
            if ($this->logger || $this->deprecationLogger) {
                $this->setDefaultLoggers($handler);
                if (\is_array($this->levels)) {
                    $levels = 0;
                    foreach ($this->levels as $type => $log) {
                        $levels |= $type;
                    }
                } else {
                    $levels = $this->levels;
                }

                if ($this->scream) {
                    $handler->screamAt($levels);
                }
                if ($this->scope) {
                    $handler->scopeAt($levels & ~\E_USER_DEPRECATED & ~\E_DEPRECATED);
                } else {
                    $handler->scopeAt(0, true);
                }
                $this->logger = $this->deprecationLogger = $this->levels = null;
            }
            if (null !== $this->throwAt) {
                $handler->throwAt($this->throwAt, true);
            }
        }
        if (!$this->exceptionHandler) {
            if ($event instanceof KernelEvent) {
                if (method_exists($kernel = $event->getKernel(), 'terminateWithException')) {
                    $request = $event->getRequest();
                    $hasRun = &$this->hasTerminatedWithException;
                    $this->exceptionHandler = static function (\Throwable $e) use ($kernel, $request, &$hasRun) {
                        if ($hasRun) {
                            throw $e;
                        }

                        $hasRun = true;
                        $kernel->terminateWithException($e, $request);
                    };
                }
            } elseif ($event instanceof ConsoleEvent && $app = $event->getCommand()->getApplication()) {
                $output = $event->getOutput();
                if ($output instanceof ConsoleOutputInterface) {
                    $output = $output->getErrorOutput();
                }
                $this->exceptionHandler = static function (\Throwable $e) use ($app, $output) {
                    $app->renderThrowable($e, $output);
                };
            }
        }
        if ($this->exceptionHandler) {
            if ($handler instanceof ErrorHandler) {
                $handler->setExceptionHandler($this->exceptionHandler);
            }
            $this->exceptionHandler = null;
        }
    }

    private function setDefaultLoggers(ErrorHandler $handler): void
    {
        if (\is_array($this->levels)) {
            $levelsDeprecatedOnly = [];
            $levelsWithoutDeprecated = [];
            foreach ($this->levels as $type => $log) {
                if (\E_DEPRECATED == $type || \E_USER_DEPRECATED == $type) {
                    $levelsDeprecatedOnly[$type] = $log;
                } else {
                    $levelsWithoutDeprecated[$type] = $log;
                }
            }
        } else {
            $levelsDeprecatedOnly = $this->levels & (\E_DEPRECATED | \E_USER_DEPRECATED);
            $levelsWithoutDeprecated = $this->levels & ~\E_DEPRECATED & ~\E_USER_DEPRECATED;
        }

        $defaultLoggerLevels = $this->levels;
        if ($this->deprecationLogger && $levelsDeprecatedOnly) {
            $handler->setDefaultLogger($this->deprecationLogger, $levelsDeprecatedOnly);
            $defaultLoggerLevels = $levelsWithoutDeprecated;
        }

        if ($this->logger && $defaultLoggerLevels) {
            $handler->setDefaultLogger($this->logger, $defaultLoggerLevels);
        }
    }

    public static function getSubscribedEvents(): array
    {
        $events = [KernelEvents::REQUEST => ['configure', 2048]];

        if (\defined('Symfony\Component\Console\ConsoleEvents::COMMAND')) {
            $events[ConsoleEvents::COMMAND] = ['configure', 2048];
        }

        return $events;
    }
}<|MERGE_RESOLUTION|>--- conflicted
+++ resolved
@@ -51,17 +51,7 @@
      */
     public function __construct(callable $exceptionHandler = null, LoggerInterface $logger = null, array|int|null $levels = \E_ALL, ?int $throwAt = \E_ALL, bool $scream = true, bool $scope = true, LoggerInterface $deprecationLogger = null)
     {
-<<<<<<< HEAD
-        $handler = set_exception_handler('var_dump');
-=======
-        if (!\is_bool($scope)) {
-            trigger_deprecation('symfony/http-kernel', '5.4', 'Passing a $fileLinkFormat is deprecated.');
-            $scope = $deprecationLogger;
-            $deprecationLogger = $fileLinkFormat;
-        }
-
         $handler = set_exception_handler('is_int');
->>>>>>> ae61b4dd
         $this->earlyHandler = \is_array($handler) ? $handler[0] : null;
         restore_exception_handler();
 
