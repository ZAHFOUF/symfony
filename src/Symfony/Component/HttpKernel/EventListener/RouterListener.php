<?php

/*
 * This file is part of the Symfony package.
 *
 * (c) Fabien Potencier <fabien@symfony.com>
 *
 * For the full copyright and license information, please view the LICENSE
 * file that was distributed with this source code.
 */

namespace Symfony\Component\HttpKernel\EventListener;

use Psr\Log\LoggerInterface;
use Symfony\Component\EventDispatcher\EventSubscriberInterface;
use Symfony\Component\HttpFoundation\Request;
use Symfony\Component\HttpFoundation\RequestStack;
use Symfony\Component\HttpFoundation\Response;
use Symfony\Component\HttpKernel\Event\ExceptionEvent;
use Symfony\Component\HttpKernel\Event\FinishRequestEvent;
use Symfony\Component\HttpKernel\Event\RequestEvent;
use Symfony\Component\HttpKernel\Exception\BadRequestHttpException;
use Symfony\Component\HttpKernel\Exception\MethodNotAllowedHttpException;
use Symfony\Component\HttpKernel\Exception\NotFoundHttpException;
use Symfony\Component\HttpKernel\Kernel;
use Symfony\Component\HttpKernel\KernelEvents;
use Symfony\Component\Routing\Exception\MethodNotAllowedException;
use Symfony\Component\Routing\Exception\NoConfigurationException;
use Symfony\Component\Routing\Exception\ResourceNotFoundException;
use Symfony\Component\Routing\Matcher\RequestMatcherInterface;
use Symfony\Component\Routing\Matcher\UrlMatcherInterface;
use Symfony\Component\Routing\RequestContext;
use Symfony\Component\Routing\RequestContextAwareInterface;

/**
 * Initializes the context from the request and sets request attributes based on a matching route.
 *
 * @author Fabien Potencier <fabien@symfony.com>
 * @author Yonel Ceruto <yonelceruto@gmail.com>
 *
 * @final
 */
class RouterListener implements EventSubscriberInterface
{
    private $matcher;
    private $context;
    private $logger;
    private $requestStack;
    private $projectDir;
    private $debug;

    /**
<<<<<<< HEAD
     * @param RequestContext|null $context The RequestContext (can be null when $matcher implements RequestContextAwareInterface)
=======
     * @param UrlMatcherInterface|RequestMatcherInterface $matcher The Url or Request matcher
     * @param RequestContext|null                         $context The RequestContext (can be null when $matcher implements RequestContextAwareInterface)
>>>>>>> 2ebb8352
     *
     * @throws \InvalidArgumentException
     */
    public function __construct(UrlMatcherInterface|RequestMatcherInterface $matcher, RequestStack $requestStack, RequestContext $context = null, LoggerInterface $logger = null, string $projectDir = null, bool $debug = true)
    {
        if (!$matcher instanceof UrlMatcherInterface && !$matcher instanceof RequestMatcherInterface) {
            throw new \InvalidArgumentException('Matcher must either implement UrlMatcherInterface or RequestMatcherInterface.');
        }

        if (null === $context && !$matcher instanceof RequestContextAwareInterface) {
            throw new \InvalidArgumentException('You must either pass a RequestContext or the matcher must implement RequestContextAwareInterface.');
        }

        $this->matcher = $matcher;
        $this->context = $context ?? $matcher->getContext();
        $this->requestStack = $requestStack;
        $this->logger = $logger;
        $this->projectDir = $projectDir;
        $this->debug = $debug;
    }

    private function setCurrentRequest(Request $request = null)
    {
        if (null !== $request) {
            try {
                $this->context->fromRequest($request);
            } catch (\UnexpectedValueException $e) {
                throw new BadRequestHttpException($e->getMessage(), $e, $e->getCode());
            }
        }
    }

    /**
     * After a sub-request is done, we need to reset the routing context to the parent request so that the URL generator
     * operates on the correct context again.
     */
    public function onKernelFinishRequest(FinishRequestEvent $event)
    {
        $this->setCurrentRequest($this->requestStack->getParentRequest());
    }

    public function onKernelRequest(RequestEvent $event)
    {
        $request = $event->getRequest();

        $this->setCurrentRequest($request);

        if ($request->attributes->has('_controller')) {
            // routing is already done
            return;
        }

        // add attributes based on the request (routing)
        try {
            // matching a request is more powerful than matching a URL path + context, so try that first
            if ($this->matcher instanceof RequestMatcherInterface) {
                $parameters = $this->matcher->matchRequest($request);
            } else {
                $parameters = $this->matcher->match($request->getPathInfo());
            }

            if (null !== $this->logger) {
                $this->logger->info('Matched route "{route}".', [
                    'route' => $parameters['_route'] ?? 'n/a',
                    'route_parameters' => $parameters,
                    'request_uri' => $request->getUri(),
                    'method' => $request->getMethod(),
                ]);
            }

            $request->attributes->add($parameters);
            unset($parameters['_route'], $parameters['_controller']);
            $request->attributes->set('_route_params', $parameters);
        } catch (ResourceNotFoundException $e) {
            $message = sprintf('No route found for "%s %s"', $request->getMethod(), $request->getUriForPath($request->getPathInfo()));

            if ($referer = $request->headers->get('referer')) {
                $message .= sprintf(' (from "%s")', $referer);
            }

            throw new NotFoundHttpException($message, $e);
        } catch (MethodNotAllowedException $e) {
            $message = sprintf('No route found for "%s %s": Method Not Allowed (Allow: %s)', $request->getMethod(), $request->getUriForPath($request->getPathInfo()), implode(', ', $e->getAllowedMethods()));

            throw new MethodNotAllowedHttpException($e->getAllowedMethods(), $message, $e);
        }
    }

    public function onKernelException(ExceptionEvent $event)
    {
        if (!$this->debug || !($e = $event->getThrowable()) instanceof NotFoundHttpException) {
            return;
        }

        if ($e->getPrevious() instanceof NoConfigurationException) {
            $event->setResponse($this->createWelcomeResponse());
        }
    }

    public static function getSubscribedEvents(): array
    {
        return [
            KernelEvents::REQUEST => [['onKernelRequest', 32]],
            KernelEvents::FINISH_REQUEST => [['onKernelFinishRequest', 0]],
            KernelEvents::EXCEPTION => ['onKernelException', -64],
        ];
    }

    private function createWelcomeResponse(): Response
    {
        $version = Kernel::VERSION;
        $projectDir = realpath((string) $this->projectDir).\DIRECTORY_SEPARATOR;
        $docVersion = substr(Kernel::VERSION, 0, 3);

        ob_start();
        include \dirname(__DIR__).'/Resources/welcome.html.php';

        return new Response(ob_get_clean(), Response::HTTP_NOT_FOUND);
    }
}<|MERGE_RESOLUTION|>--- conflicted
+++ resolved
@@ -50,12 +50,7 @@
     private $debug;
 
     /**
-<<<<<<< HEAD
      * @param RequestContext|null $context The RequestContext (can be null when $matcher implements RequestContextAwareInterface)
-=======
-     * @param UrlMatcherInterface|RequestMatcherInterface $matcher The Url or Request matcher
-     * @param RequestContext|null                         $context The RequestContext (can be null when $matcher implements RequestContextAwareInterface)
->>>>>>> 2ebb8352
      *
      * @throws \InvalidArgumentException
      */
