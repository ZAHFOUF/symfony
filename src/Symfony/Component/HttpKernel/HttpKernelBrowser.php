<?php

/*
 * This file is part of the Symfony package.
 *
 * (c) Fabien Potencier <fabien@symfony.com>
 *
 * For the full copyright and license information, please view the LICENSE
 * file that was distributed with this source code.
 */

namespace Symfony\Component\HttpKernel;

use Symfony\Component\BrowserKit\AbstractBrowser;
use Symfony\Component\BrowserKit\CookieJar;
use Symfony\Component\BrowserKit\History;
use Symfony\Component\BrowserKit\Request as DomRequest;
use Symfony\Component\BrowserKit\Response as DomResponse;
use Symfony\Component\HttpFoundation\File\UploadedFile;
use Symfony\Component\HttpFoundation\Request;
use Symfony\Component\HttpFoundation\Response;

/**
 * Simulates a browser and makes requests to an HttpKernel instance.
 *
 * @author Fabien Potencier <fabien@symfony.com>
 *
 * @method Request  getRequest()  A Request instance
 * @method Response getResponse() A Response instance
 */
class HttpKernelBrowser extends AbstractBrowser
{
    protected $kernel;
    private $catchExceptions = true;

    /**
     * @param array $server The server parameters (equivalent of $_SERVER)
     */
    public function __construct(HttpKernelInterface $kernel, array $server = [], History $history = null, CookieJar $cookieJar = null)
    {
        // These class properties must be set before calling the parent constructor, as it may depend on it.
        $this->kernel = $kernel;
        $this->followRedirects = false;

        parent::__construct($server, $history, $cookieJar);
    }

    /**
     * Sets whether to catch exceptions when the kernel is handling a request.
     */
    public function catchExceptions(bool $catchExceptions)
    {
        $this->catchExceptions = $catchExceptions;
    }

    /**
     * {@inheritdoc}
     *
     * @param Request $request
     *
     * @return Response A Response instance
     */
<<<<<<< HEAD
    protected function doRequest(mixed $request)
=======
    protected function doRequest(object $request)
>>>>>>> b1e2527e
    {
        $response = $this->kernel->handle($request, HttpKernelInterface::MAIN_REQUEST, $this->catchExceptions);

        if ($this->kernel instanceof TerminableInterface) {
            $this->kernel->terminate($request, $response);
        }

        return $response;
    }

    /**
     * {@inheritdoc}
     *
     * @param Request $request
     *
     * @return string
     */
<<<<<<< HEAD
    protected function getScript(mixed $request)
=======
    protected function getScript(object $request)
>>>>>>> b1e2527e
    {
        $kernel = var_export(serialize($this->kernel), true);
        $request = var_export(serialize($request), true);

        $errorReporting = error_reporting();

        $requires = '';
        foreach (get_declared_classes() as $class) {
            if (0 === strpos($class, 'ComposerAutoloaderInit')) {
                $r = new \ReflectionClass($class);
                $file = \dirname($r->getFileName(), 2).'/autoload.php';
                if (file_exists($file)) {
                    $requires .= 'require_once '.var_export($file, true).";\n";
                }
            }
        }

        if (!$requires) {
            throw new \RuntimeException('Composer autoloader not found.');
        }

        $code = <<<EOF
<?php

error_reporting($errorReporting);

$requires

\$kernel = unserialize($kernel);
\$request = unserialize($request);
EOF;

        return $code.$this->getHandleScript();
    }

    protected function getHandleScript()
    {
        return <<<'EOF'
$response = $kernel->handle($request);

if ($kernel instanceof Symfony\Component\HttpKernel\TerminableInterface) {
    $kernel->terminate($request, $response);
}

echo serialize($response);
EOF;
    }

    /**
     * {@inheritdoc}
     *
     * @return Request A Request instance
     */
    protected function filterRequest(DomRequest $request)
    {
        $httpRequest = Request::create($request->getUri(), $request->getMethod(), $request->getParameters(), $request->getCookies(), $request->getFiles(), $server = $request->getServer(), $request->getContent());
        if (!isset($server['HTTP_ACCEPT'])) {
            $httpRequest->headers->remove('Accept');
        }

        foreach ($this->filterFiles($httpRequest->files->all()) as $key => $value) {
            $httpRequest->files->set($key, $value);
        }

        return $httpRequest;
    }

    /**
     * Filters an array of files.
     *
     * This method created test instances of UploadedFile so that the move()
     * method can be called on those instances.
     *
     * If the size of a file is greater than the allowed size (from php.ini) then
     * an invalid UploadedFile is returned with an error set to UPLOAD_ERR_INI_SIZE.
     *
     * @see UploadedFile
     *
     * @return array An array with all uploaded files marked as already moved
     */
    protected function filterFiles(array $files)
    {
        $filtered = [];
        foreach ($files as $key => $value) {
            if (\is_array($value)) {
                $filtered[$key] = $this->filterFiles($value);
            } elseif ($value instanceof UploadedFile) {
                if ($value->isValid() && $value->getSize() > UploadedFile::getMaxFilesize()) {
                    $filtered[$key] = new UploadedFile(
                        '',
                        $value->getClientOriginalName(),
                        $value->getClientMimeType(),
                        \UPLOAD_ERR_INI_SIZE,
                        true
                    );
                } else {
                    $filtered[$key] = new UploadedFile(
                        $value->getPathname(),
                        $value->getClientOriginalName(),
                        $value->getClientMimeType(),
                        $value->getError(),
                        true
                    );
                }
            }
        }

        return $filtered;
    }

    /**
     * {@inheritdoc}
     *
     * @param Request $request
     *
     * @return DomResponse A DomResponse instance
     */
<<<<<<< HEAD
    protected function filterResponse(mixed $response)
=======
    protected function filterResponse(object $response)
>>>>>>> b1e2527e
    {
        // this is needed to support StreamedResponse
        ob_start();
        $response->sendContent();
        $content = ob_get_clean();

        return new DomResponse($content, $response->getStatusCode(), $response->headers->all());
    }
}<|MERGE_RESOLUTION|>--- conflicted
+++ resolved
@@ -60,11 +60,7 @@
      *
      * @return Response A Response instance
      */
-<<<<<<< HEAD
-    protected function doRequest(mixed $request)
-=======
     protected function doRequest(object $request)
->>>>>>> b1e2527e
     {
         $response = $this->kernel->handle($request, HttpKernelInterface::MAIN_REQUEST, $this->catchExceptions);
 
@@ -82,11 +78,7 @@
      *
      * @return string
      */
-<<<<<<< HEAD
-    protected function getScript(mixed $request)
-=======
     protected function getScript(object $request)
->>>>>>> b1e2527e
     {
         $kernel = var_export(serialize($this->kernel), true);
         $request = var_export(serialize($request), true);
@@ -204,11 +196,7 @@
      *
      * @return DomResponse A DomResponse instance
      */
-<<<<<<< HEAD
-    protected function filterResponse(mixed $response)
-=======
     protected function filterResponse(object $response)
->>>>>>> b1e2527e
     {
         // this is needed to support StreamedResponse
         ob_start();
