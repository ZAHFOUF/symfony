<?php

/*
 * This file is part of the Symfony package.
 *
 * (c) Fabien Potencier <fabien@symfony.com>
 *
 * For the full copyright and license information, please view the LICENSE
 * file that was distributed with this source code.
 */

namespace Symfony\Component\HttpKernel;

use Symfony\Bridge\ProxyManager\LazyProxy\Instantiator\RuntimeInstantiator;
use Symfony\Bridge\ProxyManager\LazyProxy\PhpDumper\ProxyDumper;
use Symfony\Component\DependencyInjection\ContainerInterface;
use Symfony\Component\DependencyInjection\ContainerBuilder;
use Symfony\Component\DependencyInjection\Dumper\PhpDumper;
use Symfony\Component\DependencyInjection\ParameterBag\ParameterBag;
use Symfony\Component\DependencyInjection\Loader\XmlFileLoader;
use Symfony\Component\DependencyInjection\Loader\YamlFileLoader;
use Symfony\Component\DependencyInjection\Loader\IniFileLoader;
use Symfony\Component\DependencyInjection\Loader\PhpFileLoader;
use Symfony\Component\DependencyInjection\Loader\ClosureLoader;
use Symfony\Component\HttpFoundation\Request;
use Symfony\Component\HttpFoundation\Response;
use Symfony\Component\HttpKernel\HttpKernelInterface;
use Symfony\Component\HttpKernel\Bundle\BundleInterface;
use Symfony\Component\HttpKernel\Config\FileLocator;
use Symfony\Component\HttpKernel\DependencyInjection\MergeExtensionConfigurationPass;
use Symfony\Component\HttpKernel\DependencyInjection\AddClassesToCachePass;
use Symfony\Component\Config\Loader\LoaderResolver;
use Symfony\Component\Config\Loader\DelegatingLoader;
use Symfony\Component\Config\ConfigCache;
use Symfony\Component\ClassLoader\ClassCollectionLoader;

/**
 * The Kernel is the heart of the Symfony system.
 *
 * It manages an environment made of bundles.
 *
 * @author Fabien Potencier <fabien@symfony.com>
 *
 * @api
 */
abstract class Kernel implements KernelInterface, TerminableInterface
{
    /**
     * @var BundleInterface[]
     */
    protected $bundles;

    protected $bundleMap;
    protected $container;
    protected $rootDir;
    protected $environment;
    protected $debug;
    protected $booted;
    protected $name;
    protected $startTime;
<<<<<<< HEAD
    protected $classes;
    protected $loadClassCache;
=======
    protected $errorReportingLevel;
>>>>>>> d60fa064

    const VERSION         = '2.3.4-DEV';
    const VERSION_ID      = '20304';
    const MAJOR_VERSION   = '2';
    const MINOR_VERSION   = '3';
    const RELEASE_VERSION = '4';
    const EXTRA_VERSION   = 'DEV';

    /**
     * Constructor.
     *
     * @param string  $environment The environment
     * @param Boolean $debug       Whether to enable debugging or not
     *
     * @api
     */
    public function __construct($environment, $debug)
    {
        $this->environment = $environment;
        $this->debug = (Boolean) $debug;
        $this->booted = false;
        $this->rootDir = $this->getRootDir();
        $this->name = $this->getName();
        $this->bundles = array();

        if ($this->debug) {
            $this->startTime = microtime(true);
        }

        $this->init();
    }

    /**
     * @deprecated Deprecated since version 2.3, to be removed in 3.0. Move your logic in the constructor instead.
     */
    public function init()
    {
    }

    public function __clone()
    {
        if ($this->debug) {
            $this->startTime = microtime(true);
        }

        $this->booted = false;
        $this->container = null;
    }

    /**
     * Boots the current kernel.
     *
     * @api
     */
    public function boot()
    {
        if (true === $this->booted) {
            return;
        }

        if ($this->loadClassCache) {
            $this->doLoadClassCache($this->loadClassCache[0], $this->loadClassCache[1]);
        }

        // init bundles
        $this->initializeBundles();

        // init container
        $this->initializeContainer();

        foreach ($this->getBundles() as $bundle) {
            $bundle->setContainer($this->container);
            $bundle->boot();
        }

        $this->booted = true;
    }

    /**
     * {@inheritdoc}
     *
     * @api
     */
    public function terminate(Request $request, Response $response)
    {
        if (false === $this->booted) {
            return;
        }

        if ($this->getHttpKernel() instanceof TerminableInterface) {
            $this->getHttpKernel()->terminate($request, $response);
        }
    }

    /**
     * {@inheritdoc}
     *
     * @api
     */
    public function shutdown()
    {
        if (false === $this->booted) {
            return;
        }

        $this->booted = false;

        foreach ($this->getBundles() as $bundle) {
            $bundle->shutdown();
            $bundle->setContainer(null);
        }

        $this->container = null;
    }

    /**
     * {@inheritdoc}
     *
     * @api
     */
    public function handle(Request $request, $type = HttpKernelInterface::MASTER_REQUEST, $catch = true)
    {
        if (false === $this->booted) {
            $this->boot();
        }

        return $this->getHttpKernel()->handle($request, $type, $catch);
    }

    /**
     * Gets a http kernel from the container
     *
     * @return HttpKernel
     */
    protected function getHttpKernel()
    {
        return $this->container->get('http_kernel');
    }

    /**
     * {@inheritdoc}
     *
     * @api
     */
    public function getBundles()
    {
        return $this->bundles;
    }

    /**
     * {@inheritdoc}
     *
     * @api
     */
    public function isClassInActiveBundle($class)
    {
        foreach ($this->getBundles() as $bundle) {
            if (0 === strpos($class, $bundle->getNamespace())) {
                return true;
            }
        }

        return false;
    }

    /**
     * {@inheritdoc}
     *
     * @api
     */
    public function getBundle($name, $first = true)
    {
        if (!isset($this->bundleMap[$name])) {
            throw new \InvalidArgumentException(sprintf('Bundle "%s" does not exist or it is not enabled. Maybe you forgot to add it in the registerBundles() method of your %s.php file?', $name, get_class($this)));
        }

        if (true === $first) {
            return $this->bundleMap[$name][0];
        }

        return $this->bundleMap[$name];
    }

    /**
     * Returns the file path for a given resource.
     *
     * A Resource can be a file or a directory.
     *
     * The resource name must follow the following pattern:
     *
     *     @<BundleName>/path/to/a/file.something
     *
     * where BundleName is the name of the bundle
     * and the remaining part is the relative path in the bundle.
     *
     * If $dir is passed, and the first segment of the path is "Resources",
     * this method will look for a file named:
     *
     *     $dir/<BundleName>/path/without/Resources
     *
     * before looking in the bundle resource folder.
     *
     * @param string  $name  A resource name to locate
     * @param string  $dir   A directory where to look for the resource first
     * @param Boolean $first Whether to return the first path or paths for all matching bundles
     *
     * @return string|array The absolute path of the resource or an array if $first is false
     *
     * @throws \InvalidArgumentException if the file cannot be found or the name is not valid
     * @throws \RuntimeException         if the name contains invalid/unsafe
     * @throws \RuntimeException         if a custom resource is hidden by a resource in a derived bundle
     *
     * @api
     */
    public function locateResource($name, $dir = null, $first = true)
    {
        if ('@' !== $name[0]) {
            throw new \InvalidArgumentException(sprintf('A resource name must start with @ ("%s" given).', $name));
        }

        if (false !== strpos($name, '..')) {
            throw new \RuntimeException(sprintf('File name "%s" contains invalid characters (..).', $name));
        }

        $bundleName = substr($name, 1);
        $path = '';
        if (false !== strpos($bundleName, '/')) {
            list($bundleName, $path) = explode('/', $bundleName, 2);
        }

        $isResource = 0 === strpos($path, 'Resources') && null !== $dir;
        $overridePath = substr($path, 9);
        $resourceBundle = null;
        $bundles = $this->getBundle($bundleName, false);
        $files = array();

        foreach ($bundles as $bundle) {
            if ($isResource && file_exists($file = $dir.'/'.$bundle->getName().$overridePath)) {
                if (null !== $resourceBundle) {
                    throw new \RuntimeException(sprintf('"%s" resource is hidden by a resource from the "%s" derived bundle. Create a "%s" file to override the bundle resource.',
                        $file,
                        $resourceBundle,
                        $dir.'/'.$bundles[0]->getName().$overridePath
                    ));
                }

                if ($first) {
                    return $file;
                }
                $files[] = $file;
            }

            if (file_exists($file = $bundle->getPath().'/'.$path)) {
                if ($first && !$isResource) {
                    return $file;
                }
                $files[] = $file;
                $resourceBundle = $bundle->getName();
            }
        }

        if (count($files) > 0) {
            return $first && $isResource ? $files[0] : $files;
        }

        throw new \InvalidArgumentException(sprintf('Unable to find file "%s".', $name));
    }

    /**
     * {@inheritdoc}
     *
     * @api
     */
    public function getName()
    {
        if (null === $this->name) {
            $this->name = preg_replace('/[^a-zA-Z0-9_]+/', '', basename($this->rootDir));
        }

        return $this->name;
    }

    /**
     * {@inheritdoc}
     *
     * @api
     */
    public function getEnvironment()
    {
        return $this->environment;
    }

    /**
     * {@inheritdoc}
     *
     * @api
     */
    public function isDebug()
    {
        return $this->debug;
    }

    /**
     * {@inheritdoc}
     *
     * @api
     */
    public function getRootDir()
    {
        if (null === $this->rootDir) {
            $r = new \ReflectionObject($this);
            $this->rootDir = str_replace('\\', '/', dirname($r->getFileName()));
        }

        return $this->rootDir;
    }

    /**
     * {@inheritdoc}
     *
     * @api
     */
    public function getContainer()
    {
        return $this->container;
    }

    /**
     * Loads the PHP class cache.
     *
     * This methods only registers the fact that you want to load the cache classes.
     * The cache will actually only be loaded when the Kernel is booted.
     *
     * That optimization is mainly useful when using the HttpCache class in which
     * case the class cache is not loaded if the Response is in the cache.
     *
     * @param string $name      The cache name prefix
     * @param string $extension File extension of the resulting file
     */
    public function loadClassCache($name = 'classes', $extension = '.php')
    {
        $this->loadClassCache = array($name, $extension);
    }

    /**
     * Used internally.
     */
    public function setClassCache(array $classes)
    {
        file_put_contents($this->getCacheDir().'/classes.map', sprintf('<?php return %s;', var_export($classes, true)));
    }

    /**
     * {@inheritdoc}
     *
     * @api
     */
    public function getStartTime()
    {
        return $this->debug ? $this->startTime : -INF;
    }

    /**
     * {@inheritdoc}
     *
     * @api
     */
    public function getCacheDir()
    {
        return $this->rootDir.'/cache/'.$this->environment;
    }

    /**
     * {@inheritdoc}
     *
     * @api
     */
    public function getLogDir()
    {
        return $this->rootDir.'/logs';
    }

    /**
     * {@inheritdoc}
     *
     * @api
     */
    public function getCharset()
    {
        return 'UTF-8';
    }

    protected function doLoadClassCache($name, $extension)
    {
        if (!$this->booted && is_file($this->getCacheDir().'/classes.map')) {
            ClassCollectionLoader::load(include($this->getCacheDir().'/classes.map'), $this->getCacheDir(), $name, $this->debug, false, $extension);
        }
    }

    /**
     * Initializes the data structures related to the bundle management.
     *
     *  - the bundles property maps a bundle name to the bundle instance,
     *  - the bundleMap property maps a bundle name to the bundle inheritance hierarchy (most derived bundle first).
     *
     * @throws \LogicException if two bundles share a common name
     * @throws \LogicException if a bundle tries to extend a non-registered bundle
     * @throws \LogicException if a bundle tries to extend itself
     * @throws \LogicException if two bundles extend the same ancestor
     */
    protected function initializeBundles()
    {
        // init bundles
        $this->bundles = array();
        $topMostBundles = array();
        $directChildren = array();

        foreach ($this->registerBundles() as $bundle) {
            $name = $bundle->getName();
            if (isset($this->bundles[$name])) {
                throw new \LogicException(sprintf('Trying to register two bundles with the same name "%s"', $name));
            }
            $this->bundles[$name] = $bundle;

            if ($parentName = $bundle->getParent()) {
                if (isset($directChildren[$parentName])) {
                    throw new \LogicException(sprintf('Bundle "%s" is directly extended by two bundles "%s" and "%s".', $parentName, $name, $directChildren[$parentName]));
                }
                if ($parentName == $name) {
                    throw new \LogicException(sprintf('Bundle "%s" can not extend itself.', $name));
                }
                $directChildren[$parentName] = $name;
            } else {
                $topMostBundles[$name] = $bundle;
            }
        }

        // look for orphans
        if (count($diff = array_values(array_diff(array_keys($directChildren), array_keys($this->bundles))))) {
            throw new \LogicException(sprintf('Bundle "%s" extends bundle "%s", which is not registered.', $directChildren[$diff[0]], $diff[0]));
        }

        // inheritance
        $this->bundleMap = array();
        foreach ($topMostBundles as $name => $bundle) {
            $bundleMap = array($bundle);
            $hierarchy = array($name);

            while (isset($directChildren[$name])) {
                $name = $directChildren[$name];
                array_unshift($bundleMap, $this->bundles[$name]);
                $hierarchy[] = $name;
            }

            foreach ($hierarchy as $bundle) {
                $this->bundleMap[$bundle] = $bundleMap;
                array_pop($bundleMap);
            }
        }

    }

    /**
     * Gets the container class.
     *
     * @return string The container class
     */
    protected function getContainerClass()
    {
        return $this->name.ucfirst($this->environment).($this->debug ? 'Debug' : '').'ProjectContainer';
    }

    /**
     * Gets the container's base class.
     *
     * All names except Container must be fully qualified.
     *
     * @return string
     */
    protected function getContainerBaseClass()
    {
        return 'Container';
    }

    /**
     * Initializes the service container.
     *
     * The cached version of the service container is used when fresh, otherwise the
     * container is built.
     */
    protected function initializeContainer()
    {
        $class = $this->getContainerClass();
        $cache = new ConfigCache($this->getCacheDir().'/'.$class.'.php', $this->debug);
        $fresh = true;
        if (!$cache->isFresh()) {
            $container = $this->buildContainer();
            $container->compile();
            $this->dumpContainer($cache, $container, $class, $this->getContainerBaseClass());

            $fresh = false;
        }

        require_once $cache;

        $this->container = new $class();
        $this->container->set('kernel', $this);

        if (!$fresh && $this->container->has('cache_warmer')) {
            $this->container->get('cache_warmer')->warmUp($this->container->getParameter('kernel.cache_dir'));
        }
    }

    /**
     * Returns the kernel parameters.
     *
     * @return array An array of kernel parameters
     */
    protected function getKernelParameters()
    {
        $bundles = array();
        foreach ($this->bundles as $name => $bundle) {
            $bundles[$name] = get_class($bundle);
        }

        return array_merge(
            array(
                'kernel.root_dir'        => $this->rootDir,
                'kernel.environment'     => $this->environment,
                'kernel.debug'           => $this->debug,
                'kernel.name'            => $this->name,
                'kernel.cache_dir'       => $this->getCacheDir(),
                'kernel.logs_dir'        => $this->getLogDir(),
                'kernel.bundles'         => $bundles,
                'kernel.charset'         => $this->getCharset(),
                'kernel.container_class' => $this->getContainerClass(),
            ),
            $this->getEnvParameters()
        );
    }

    /**
     * Gets the environment parameters.
     *
     * Only the parameters starting with "SYMFONY__" are considered.
     *
     * @return array An array of parameters
     */
    protected function getEnvParameters()
    {
        $parameters = array();
        foreach ($_SERVER as $key => $value) {
            if (0 === strpos($key, 'SYMFONY__')) {
                $parameters[strtolower(str_replace('__', '.', substr($key, 9)))] = $value;
            }
        }

        return $parameters;
    }

    /**
     * Builds the service container.
     *
     * @return ContainerBuilder The compiled service container
     *
     * @throws \RuntimeException
     */
    protected function buildContainer()
    {
        foreach (array('cache' => $this->getCacheDir(), 'logs' => $this->getLogDir()) as $name => $dir) {
            if (!is_dir($dir)) {
                if (false === @mkdir($dir, 0777, true)) {
                    throw new \RuntimeException(sprintf("Unable to create the %s directory (%s)\n", $name, $dir));
                }
            } elseif (!is_writable($dir)) {
                throw new \RuntimeException(sprintf("Unable to write in the %s directory (%s)\n", $name, $dir));
            }
        }

        $container = $this->getContainerBuilder();
        $container->addObjectResource($this);
        $this->prepareContainer($container);

        if (null !== $cont = $this->registerContainerConfiguration($this->getContainerLoader($container))) {
            $container->merge($cont);
        }

        $container->addCompilerPass(new AddClassesToCachePass($this));

        return $container;
    }

    /**
     * Prepares the ContainerBuilder before it is compiled.
     *
     * @param ContainerBuilder $container A ContainerBuilder instance
     */
    protected function prepareContainer(ContainerBuilder $container)
    {
        $extensions = array();
        foreach ($this->bundles as $bundle) {
            if ($extension = $bundle->getContainerExtension()) {
                $container->registerExtension($extension);
                $extensions[] = $extension->getAlias();
            }

            if ($this->debug) {
                $container->addObjectResource($bundle);
            }
        }
        foreach ($this->bundles as $bundle) {
            $bundle->build($container);
        }

        // ensure these extensions are implicitly loaded
        $container->getCompilerPassConfig()->setMergePass(new MergeExtensionConfigurationPass($extensions));
    }

    /**
     * Gets a new ContainerBuilder instance used to build the service container.
     *
     * @return ContainerBuilder
     */
    protected function getContainerBuilder()
    {
        $container = new ContainerBuilder(new ParameterBag($this->getKernelParameters()));

        if (class_exists('ProxyManager\Configuration')) {
            $container->setProxyInstantiator(new RuntimeInstantiator());
        }

        return $container;
    }

    /**
     * Dumps the service container to PHP code in the cache.
     *
     * @param ConfigCache      $cache     The config cache
     * @param ContainerBuilder $container The service container
     * @param string           $class     The name of the class to generate
     * @param string           $baseClass The name of the container's base class
     */
    protected function dumpContainer(ConfigCache $cache, ContainerBuilder $container, $class, $baseClass)
    {
        // cache the container
        $dumper = new PhpDumper($container);

        if (class_exists('ProxyManager\Configuration')) {
            $dumper->setProxyDumper(new ProxyDumper());
        }

        $content = $dumper->dump(array('class' => $class, 'base_class' => $baseClass));
        if (!$this->debug) {
            $content = self::stripComments($content);
        }

        $cache->write($content, $container->getResources());
    }

    /**
     * Returns a loader for the container.
     *
     * @param ContainerInterface $container The service container
     *
     * @return DelegatingLoader The loader
     */
    protected function getContainerLoader(ContainerInterface $container)
    {
        $locator = new FileLocator($this);
        $resolver = new LoaderResolver(array(
            new XmlFileLoader($container, $locator),
            new YamlFileLoader($container, $locator),
            new IniFileLoader($container, $locator),
            new PhpFileLoader($container, $locator),
            new ClosureLoader($container),
        ));

        return new DelegatingLoader($resolver);
    }

    /**
     * Removes comments from a PHP source string.
     *
     * We don't use the PHP php_strip_whitespace() function
     * as we want the content to be readable and well-formatted.
     *
     * @param string $source A PHP string
     *
     * @return string The PHP string with the comments removed
     */
    public static function stripComments($source)
    {
        if (!function_exists('token_get_all')) {
            return $source;
        }

        $rawChunk = '';
        $output = '';
        $tokens = token_get_all($source);
        for (reset($tokens); false !== $token = current($tokens); next($tokens)) {
            if (is_string($token)) {
                $rawChunk .= $token;
            } elseif (T_START_HEREDOC === $token[0]) {
                $output .= preg_replace(array('/\s+$/Sm', '/\n+/S'), "\n", $rawChunk).$token[1];
                do {
                    $token = next($tokens);
                    $output .= $token[1];
                } while ($token[0] !== T_END_HEREDOC);
                $rawChunk = '';
            } elseif (!in_array($token[0], array(T_COMMENT, T_DOC_COMMENT))) {
                $rawChunk .= $token[1];
            }
        }

        // replace multiple new lines with a single newline
        $output .= preg_replace(array('/\s+$/Sm', '/\n+/S'), "\n", $rawChunk);

        return $output;
    }

    public function serialize()
    {
        return serialize(array($this->environment, $this->debug));
    }

    public function unserialize($data)
    {
        list($environment, $debug) = unserialize($data);

        $this->__construct($environment, $debug);
    }
}<|MERGE_RESOLUTION|>--- conflicted
+++ resolved
@@ -58,12 +58,8 @@
     protected $booted;
     protected $name;
     protected $startTime;
-<<<<<<< HEAD
-    protected $classes;
     protected $loadClassCache;
-=======
     protected $errorReportingLevel;
->>>>>>> d60fa064
 
     const VERSION         = '2.3.4-DEV';
     const VERSION_ID      = '20304';
