--- conflicted
+++ resolved
@@ -45,11 +45,7 @@
         "symfony/validator": "^6.4|^7.0",
         "symfony/var-exporter": "^6.4|^7.0",
         "psr/cache": "^1.0|^2.0|^3.0",
-<<<<<<< HEAD
-        "twig/twig": "^3.0.4|^4.0"
-=======
         "twig/twig": "~3.8.0"
->>>>>>> b5c7fc9a
     },
     "provide": {
         "psr/log-implementation": "1.0|2.0|3.0"
