{
    "name": "symfony/http-kernel",
    "type": "library",
    "description": "Provides a structured process for converting a Request into a Response",
    "keywords": [],
    "homepage": "https://symfony.com",
    "license": "MIT",
    "authors": [
        {
            "name": "Fabien Potencier",
            "email": "fabien@symfony.com"
        },
        {
            "name": "Symfony Community",
            "homepage": "https://symfony.com/contributors"
        }
    ],
    "require": {
<<<<<<< HEAD
        "php": ">=8.0.2",
        "symfony/error-handler": "^5.4|^6.0",
        "symfony/event-dispatcher": "^5.4|^6.0",
        "symfony/http-client-contracts": "^1.1|^2.0|^3.0",
        "symfony/http-foundation": "^5.4|^6.0",
=======
        "php": ">=7.2.5",
        "symfony/deprecation-contracts": "^2.1|^3",
        "symfony/error-handler": "^4.4|^5.0|^6.0",
        "symfony/event-dispatcher": "^5.0|^6.0",
        "symfony/http-foundation": "^5.3.7|^6.0",
>>>>>>> 5cff7800
        "symfony/polyfill-ctype": "^1.8",
        "psr/log": "^1|^2|^3"
    },
    "require-dev": {
        "symfony/browser-kit": "^5.4|^6.0",
<<<<<<< HEAD
        "symfony/config": "^5.4|^6.0",
        "symfony/console": "^5.4|^6.0",
        "symfony/css-selector": "^5.4|^6.0",
        "symfony/dependency-injection": "^5.4|^6.0",
        "symfony/dom-crawler": "^5.4|^6.0",
        "symfony/expression-language": "^5.4|^6.0",
        "symfony/finder": "^5.4|^6.0",
        "symfony/process": "^5.4|^6.0",
        "symfony/routing": "^5.4|^6.0",
        "symfony/stopwatch": "^5.4|^6.0",
        "symfony/translation": "^5.4|^6.0",
        "symfony/translation-contracts": "^1.1|^2.0|^3.0",
=======
        "symfony/config": "^5.0|^6.0",
        "symfony/console": "^4.4|^5.0|^6.0",
        "symfony/css-selector": "^4.4|^5.0|^6.0",
        "symfony/dependency-injection": "^5.3|^6.0",
        "symfony/dom-crawler": "^4.4|^5.0|^6.0",
        "symfony/expression-language": "^4.4|^5.0|^6.0",
        "symfony/finder": "^4.4|^5.0|^6.0",
        "symfony/http-client-contracts": "^1.1|^2|^3",
        "symfony/process": "^4.4|^5.0|^6.0",
        "symfony/routing": "^4.4|^5.0|^6.0",
        "symfony/stopwatch": "^4.4|^5.0|^6.0",
        "symfony/translation": "^4.4|^5.0|^6.0",
        "symfony/translation-contracts": "^1.1|^2|^3",
>>>>>>> 5cff7800
        "psr/cache": "^1.0|^2.0|^3.0",
        "twig/twig": "^2.13|^3.0.4"
    },
    "provide": {
        "psr/log-implementation": "1.0|2.0|3.0"
    },
    "conflict": {
        "symfony/browser-kit": "<5.4",
        "symfony/cache": "<5.4",
        "symfony/config": "<5.4",
        "symfony/console": "<5.4",
        "symfony/form": "<5.4",
        "symfony/dependency-injection": "<5.4",
        "symfony/doctrine-bridge": "<5.4",
        "symfony/http-client": "<5.4",
        "symfony/mailer": "<5.4",
        "symfony/messenger": "<5.4",
        "symfony/translation": "<5.4",
        "symfony/twig-bridge": "<5.4",
        "symfony/validator": "<5.4",
        "twig/twig": "<2.13"
    },
    "suggest": {
        "symfony/browser-kit": "",
        "symfony/config": "",
        "symfony/console": "",
        "symfony/dependency-injection": ""
    },
    "autoload": {
        "psr-4": { "Symfony\\Component\\HttpKernel\\": "" },
        "exclude-from-classmap": [
            "/Tests/"
        ]
    },
    "minimum-stability": "dev"
}<|MERGE_RESOLUTION|>--- conflicted
+++ resolved
@@ -16,25 +16,15 @@
         }
     ],
     "require": {
-<<<<<<< HEAD
         "php": ">=8.0.2",
         "symfony/error-handler": "^5.4|^6.0",
         "symfony/event-dispatcher": "^5.4|^6.0",
-        "symfony/http-client-contracts": "^1.1|^2.0|^3.0",
         "symfony/http-foundation": "^5.4|^6.0",
-=======
-        "php": ">=7.2.5",
-        "symfony/deprecation-contracts": "^2.1|^3",
-        "symfony/error-handler": "^4.4|^5.0|^6.0",
-        "symfony/event-dispatcher": "^5.0|^6.0",
-        "symfony/http-foundation": "^5.3.7|^6.0",
->>>>>>> 5cff7800
         "symfony/polyfill-ctype": "^1.8",
         "psr/log": "^1|^2|^3"
     },
     "require-dev": {
         "symfony/browser-kit": "^5.4|^6.0",
-<<<<<<< HEAD
         "symfony/config": "^5.4|^6.0",
         "symfony/console": "^5.4|^6.0",
         "symfony/css-selector": "^5.4|^6.0",
@@ -42,26 +32,12 @@
         "symfony/dom-crawler": "^5.4|^6.0",
         "symfony/expression-language": "^5.4|^6.0",
         "symfony/finder": "^5.4|^6.0",
+        "symfony/http-client-contracts": "^1.1|^2|^3",
         "symfony/process": "^5.4|^6.0",
         "symfony/routing": "^5.4|^6.0",
         "symfony/stopwatch": "^5.4|^6.0",
         "symfony/translation": "^5.4|^6.0",
-        "symfony/translation-contracts": "^1.1|^2.0|^3.0",
-=======
-        "symfony/config": "^5.0|^6.0",
-        "symfony/console": "^4.4|^5.0|^6.0",
-        "symfony/css-selector": "^4.4|^5.0|^6.0",
-        "symfony/dependency-injection": "^5.3|^6.0",
-        "symfony/dom-crawler": "^4.4|^5.0|^6.0",
-        "symfony/expression-language": "^4.4|^5.0|^6.0",
-        "symfony/finder": "^4.4|^5.0|^6.0",
-        "symfony/http-client-contracts": "^1.1|^2|^3",
-        "symfony/process": "^4.4|^5.0|^6.0",
-        "symfony/routing": "^4.4|^5.0|^6.0",
-        "symfony/stopwatch": "^4.4|^5.0|^6.0",
-        "symfony/translation": "^4.4|^5.0|^6.0",
         "symfony/translation-contracts": "^1.1|^2|^3",
->>>>>>> 5cff7800
         "psr/cache": "^1.0|^2.0|^3.0",
         "twig/twig": "^2.13|^3.0.4"
     },
