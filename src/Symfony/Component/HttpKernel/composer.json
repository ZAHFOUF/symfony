--- conflicted
+++ resolved
@@ -60,16 +60,9 @@
         "symfony/doctrine-bridge": "<6.4",
         "symfony/http-client": "<6.4",
         "symfony/http-client-contracts": "<2.5",
-<<<<<<< HEAD
         "symfony/mailer": "<6.4",
         "symfony/messenger": "<6.4",
-        "symfony/service-contracts": "<3.2",
         "symfony/translation": "<6.4",
-=======
-        "symfony/mailer": "<5.4",
-        "symfony/messenger": "<5.4",
-        "symfony/translation": "<5.4",
->>>>>>> 1333caf8
         "symfony/translation-contracts": "<2.5",
         "symfony/twig-bridge": "<6.4",
         "symfony/validator": "<6.4",
