--- conflicted
+++ resolved
@@ -67,11 +67,7 @@
      */
     protected function setValue($key, $value, $expiration = 0)
     {
-<<<<<<< HEAD
-        return $this->getMemcached()->set($key, $value, $expiration);
-=======
         return $this->getMemcached()->set($key, $value, false, time() + $expiration);
->>>>>>> b95284e1
     }
 
     /**
