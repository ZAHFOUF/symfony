<?php

/*
 * This file is part of the Symfony package.
 *
 * (c) Fabien Potencier <fabien@symfony.com>
 *
 * For the full copyright and license information, please view the LICENSE
 * file that was distributed with this source code.
 */

namespace Symfony\Component\HttpKernel;

use Symfony\Component\HttpFoundation\Exception\RequestExceptionInterface;
use Symfony\Component\HttpFoundation\Request;
use Symfony\Component\HttpFoundation\RequestStack;
use Symfony\Component\HttpFoundation\Response;
use Symfony\Component\HttpFoundation\StreamedResponse;
use Symfony\Component\HttpKernel\Controller\ArgumentResolver;
use Symfony\Component\HttpKernel\Controller\ArgumentResolverInterface;
use Symfony\Component\HttpKernel\Controller\ControllerResolverInterface;
use Symfony\Component\HttpKernel\Event\ControllerArgumentsEvent;
use Symfony\Component\HttpKernel\Event\ControllerEvent;
use Symfony\Component\HttpKernel\Event\ExceptionEvent;
use Symfony\Component\HttpKernel\Event\FinishRequestEvent;
use Symfony\Component\HttpKernel\Event\RequestEvent;
use Symfony\Component\HttpKernel\Event\ResponseEvent;
use Symfony\Component\HttpKernel\Event\TerminateEvent;
use Symfony\Component\HttpKernel\Event\ViewEvent;
use Symfony\Component\HttpKernel\Exception\BadRequestHttpException;
use Symfony\Component\HttpKernel\Exception\ControllerDoesNotReturnResponseException;
use Symfony\Component\HttpKernel\Exception\HttpExceptionInterface;
use Symfony\Component\HttpKernel\Exception\NotFoundHttpException;
use Symfony\Contracts\EventDispatcher\EventDispatcherInterface;

// Help opcache.preload discover always-needed symbols
class_exists(ControllerArgumentsEvent::class);
class_exists(ControllerEvent::class);
class_exists(ExceptionEvent::class);
class_exists(FinishRequestEvent::class);
class_exists(RequestEvent::class);
class_exists(ResponseEvent::class);
class_exists(TerminateEvent::class);
class_exists(ViewEvent::class);
class_exists(KernelEvents::class);

/**
 * HttpKernel notifies events to convert a Request object to a Response one.
 *
 * @author Fabien Potencier <fabien@symfony.com>
 */
class HttpKernel implements HttpKernelInterface, TerminableInterface
{
    protected $dispatcher;
    protected $resolver;
    protected $requestStack;
    private ArgumentResolverInterface $argumentResolver;
    private bool $handleAllThrowables;

<<<<<<< HEAD
    public function __construct(EventDispatcherInterface $dispatcher, ControllerResolverInterface $resolver, RequestStack $requestStack = null, ArgumentResolverInterface $argumentResolver = null, bool $handleAllThrowables = false)
=======
    public function __construct(EventDispatcherInterface $dispatcher, ControllerResolverInterface $resolver, ?RequestStack $requestStack = null, ?ArgumentResolverInterface $argumentResolver = null)
>>>>>>> 2a31f2dd
    {
        $this->dispatcher = $dispatcher;
        $this->resolver = $resolver;
        $this->requestStack = $requestStack ?? new RequestStack();
        $this->argumentResolver = $argumentResolver ?? new ArgumentResolver();
        $this->handleAllThrowables = $handleAllThrowables;
    }

    public function handle(Request $request, int $type = HttpKernelInterface::MAIN_REQUEST, bool $catch = true): Response
    {
        $request->headers->set('X-Php-Ob-Level', (string) ob_get_level());

        $this->requestStack->push($request);
        $response = null;
        try {
            return $response = $this->handleRaw($request, $type);
        } catch (\Throwable $e) {
            if ($e instanceof \Error && !$this->handleAllThrowables) {
                throw $e;
            }

            if ($e instanceof RequestExceptionInterface) {
                $e = new BadRequestHttpException($e->getMessage(), $e);
            }
            if (false === $catch) {
                $this->finishRequest($request, $type);

                throw $e;
            }

            return $response = $this->handleThrowable($e, $request, $type);
        } finally {
            $this->requestStack->pop();

            if ($response instanceof StreamedResponse && $callback = $response->getCallback()) {
                $requestStack = $this->requestStack;

                $response->setCallback(static function () use ($request, $callback, $requestStack) {
                    $requestStack->push($request);
                    try {
                        $callback();
                    } finally {
                        $requestStack->pop();
                    }
                });
            }
        }
    }

    /**
     * @return void
     */
    public function terminate(Request $request, Response $response)
    {
        $this->dispatcher->dispatch(new TerminateEvent($this, $request, $response), KernelEvents::TERMINATE);
    }

    /**
     * @internal
     */
<<<<<<< HEAD
    public function terminateWithException(\Throwable $exception, Request $request = null): void
=======
    public function terminateWithException(\Throwable $exception, ?Request $request = null)
>>>>>>> 2a31f2dd
    {
        if (!$request ??= $this->requestStack->getMainRequest()) {
            throw $exception;
        }

        if ($pop = $request !== $this->requestStack->getMainRequest()) {
            $this->requestStack->push($request);
        }

        try {
            $response = $this->handleThrowable($exception, $request, self::MAIN_REQUEST);
        } finally {
            if ($pop) {
                $this->requestStack->pop();
            }
        }

        $response->sendHeaders();
        $response->sendContent();

        $this->terminate($request, $response);
    }

    /**
     * Handles a request to convert it to a response.
     *
     * Exceptions are not caught.
     *
     * @throws \LogicException       If one of the listener does not behave as expected
     * @throws NotFoundHttpException When controller cannot be found
     */
    private function handleRaw(Request $request, int $type = self::MAIN_REQUEST): Response
    {
        // request
        $event = new RequestEvent($this, $request, $type);
        $this->dispatcher->dispatch($event, KernelEvents::REQUEST);

        if ($event->hasResponse()) {
            return $this->filterResponse($event->getResponse(), $request, $type);
        }

        // load controller
        if (false === $controller = $this->resolver->getController($request)) {
            throw new NotFoundHttpException(sprintf('Unable to find the controller for path "%s". The route is wrongly configured.', $request->getPathInfo()));
        }

        $event = new ControllerEvent($this, $controller, $request, $type);
        $this->dispatcher->dispatch($event, KernelEvents::CONTROLLER);
        $controller = $event->getController();

        // controller arguments
        $arguments = $this->argumentResolver->getArguments($request, $controller, $event->getControllerReflector());

        $event = new ControllerArgumentsEvent($this, $event, $arguments, $request, $type);
        $this->dispatcher->dispatch($event, KernelEvents::CONTROLLER_ARGUMENTS);
        $controller = $event->getController();
        $arguments = $event->getArguments();

        // call controller
        $response = $controller(...$arguments);

        // view
        if (!$response instanceof Response) {
            $event = new ViewEvent($this, $request, $type, $response, $event);
            $this->dispatcher->dispatch($event, KernelEvents::VIEW);

            if ($event->hasResponse()) {
                $response = $event->getResponse();
            } else {
                $msg = sprintf('The controller must return a "Symfony\Component\HttpFoundation\Response" object but it returned %s.', $this->varToString($response));

                // the user may have forgotten to return something
                if (null === $response) {
                    $msg .= ' Did you forget to add a return statement somewhere in your controller?';
                }

                throw new ControllerDoesNotReturnResponseException($msg, $controller, __FILE__, __LINE__ - 17);
            }
        }

        return $this->filterResponse($response, $request, $type);
    }

    /**
     * Filters a response object.
     *
     * @throws \RuntimeException if the passed object is not a Response instance
     */
    private function filterResponse(Response $response, Request $request, int $type): Response
    {
        $event = new ResponseEvent($this, $request, $type, $response);

        $this->dispatcher->dispatch($event, KernelEvents::RESPONSE);

        $this->finishRequest($request, $type);

        return $event->getResponse();
    }

    /**
     * Publishes the finish request event, then pop the request from the stack.
     *
     * Note that the order of the operations is important here, otherwise
     * operations such as {@link RequestStack::getParentRequest()} can lead to
     * weird results.
     */
    private function finishRequest(Request $request, int $type): void
    {
        $this->dispatcher->dispatch(new FinishRequestEvent($this, $request, $type), KernelEvents::FINISH_REQUEST);
    }

    /**
     * Handles a throwable by trying to convert it to a Response.
     */
    private function handleThrowable(\Throwable $e, Request $request, int $type): Response
    {
        $event = new ExceptionEvent($this, $request, $type, $e);
        $this->dispatcher->dispatch($event, KernelEvents::EXCEPTION);

        // a listener might have replaced the exception
        $e = $event->getThrowable();

        if (!$event->hasResponse()) {
            $this->finishRequest($request, $type);

            throw $e;
        }

        $response = $event->getResponse();

        // the developer asked for a specific status code
        if (!$event->isAllowingCustomResponseCode() && !$response->isClientError() && !$response->isServerError() && !$response->isRedirect()) {
            // ensure that we actually have an error response
            if ($e instanceof HttpExceptionInterface) {
                // keep the HTTP status code and headers
                $response->setStatusCode($e->getStatusCode());
                $response->headers->add($e->getHeaders());
            } else {
                $response->setStatusCode(500);
            }
        }

        try {
            return $this->filterResponse($response, $request, $type);
        } catch (\Throwable $e) {
            if ($e instanceof \Error && !$this->handleAllThrowables) {
                throw $e;
            }

            return $response;
        }
    }

    /**
     * Returns a human-readable string for the specified variable.
     */
    private function varToString(mixed $var): string
    {
        if (\is_object($var)) {
            return sprintf('an object of type %s', $var::class);
        }

        if (\is_array($var)) {
            $a = [];
            foreach ($var as $k => $v) {
                $a[] = sprintf('%s => ...', $k);
            }

            return sprintf('an array ([%s])', mb_substr(implode(', ', $a), 0, 255));
        }

        if (\is_resource($var)) {
            return sprintf('a resource (%s)', get_resource_type($var));
        }

        if (null === $var) {
            return 'null';
        }

        if (false === $var) {
            return 'a boolean value (false)';
        }

        if (true === $var) {
            return 'a boolean value (true)';
        }

        if (\is_string($var)) {
            return sprintf('a string ("%s%s")', mb_substr($var, 0, 255), mb_strlen($var) > 255 ? '...' : '');
        }

        if (is_numeric($var)) {
            return sprintf('a number (%s)', (string) $var);
        }

        return (string) $var;
    }
}<|MERGE_RESOLUTION|>--- conflicted
+++ resolved
@@ -57,11 +57,7 @@
     private ArgumentResolverInterface $argumentResolver;
     private bool $handleAllThrowables;
 
-<<<<<<< HEAD
-    public function __construct(EventDispatcherInterface $dispatcher, ControllerResolverInterface $resolver, RequestStack $requestStack = null, ArgumentResolverInterface $argumentResolver = null, bool $handleAllThrowables = false)
-=======
-    public function __construct(EventDispatcherInterface $dispatcher, ControllerResolverInterface $resolver, ?RequestStack $requestStack = null, ?ArgumentResolverInterface $argumentResolver = null)
->>>>>>> 2a31f2dd
+    public function __construct(EventDispatcherInterface $dispatcher, ControllerResolverInterface $resolver, ?RequestStack $requestStack = null, ?ArgumentResolverInterface $argumentResolver = null, bool $handleAllThrowables = false)
     {
         $this->dispatcher = $dispatcher;
         $this->resolver = $resolver;
@@ -122,11 +118,7 @@
     /**
      * @internal
      */
-<<<<<<< HEAD
-    public function terminateWithException(\Throwable $exception, Request $request = null): void
-=======
-    public function terminateWithException(\Throwable $exception, ?Request $request = null)
->>>>>>> 2a31f2dd
+    public function terminateWithException(\Throwable $exception, ?Request $request = null): void
     {
         if (!$request ??= $this->requestStack->getMainRequest()) {
             throw $exception;
