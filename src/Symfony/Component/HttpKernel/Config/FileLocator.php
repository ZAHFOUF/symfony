<?php

/*
 * This file is part of the Symfony package.
 *
 * (c) Fabien Potencier <fabien@symfony.com>
 *
 * For the full copyright and license information, please view the LICENSE
 * file that was distributed with this source code.
 */

namespace Symfony\Component\HttpKernel\Config;

use Symfony\Component\Config\FileLocator as BaseFileLocator;
use Symfony\Component\HttpKernel\KernelInterface;

/**
 * FileLocator uses the KernelInterface to locate resources in bundles.
 *
 * @author Fabien Potencier <fabien@symfony.com>
 */
class FileLocator extends BaseFileLocator
{
    private KernelInterface $kernel;

    public function __construct(KernelInterface $kernel)
    {
        $this->kernel = $kernel;

        parent::__construct();
    }

<<<<<<< HEAD
    public function locate(string $file, string $currentPath = null, bool $first = true): string|array
=======
    public function locate(string $file, ?string $currentPath = null, bool $first = true): string|array
>>>>>>> a44829e2
    {
        if (isset($file[0]) && '@' === $file[0]) {
            $resource = $this->kernel->locateResource($file);

            return $first ? $resource : [$resource];
        }

        return parent::locate($file, $currentPath, $first);
    }
}<|MERGE_RESOLUTION|>--- conflicted
+++ resolved
@@ -30,11 +30,7 @@
         parent::__construct();
     }
 
-<<<<<<< HEAD
-    public function locate(string $file, string $currentPath = null, bool $first = true): string|array
-=======
     public function locate(string $file, ?string $currentPath = null, bool $first = true): string|array
->>>>>>> a44829e2
     {
         if (isset($file[0]) && '@' === $file[0]) {
             $resource = $this->kernel->locateResource($file);
