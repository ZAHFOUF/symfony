<?php

/*
 * This file is part of the Symfony package.
 *
 * (c) Fabien Potencier <fabien@symfony.com>
 *
 * For the full copyright and license information, please view the LICENSE
 * file that was distributed with this source code.
 */

namespace Symfony\Component\HttpKernel\Exception;

/**
 * @author Ben Ramsey <ben@benramsey.com>
 */
class GoneHttpException extends HttpException
{
<<<<<<< HEAD
    public function __construct(string $message = '', \Throwable $previous = null, int $code = 0, array $headers = [])
=======
    public function __construct(string $message = '', ?\Throwable $previous = null, int $code = 0, array $headers = [])
>>>>>>> a44829e2
    {
        parent::__construct(410, $message, $previous, $headers, $code);
    }
}<|MERGE_RESOLUTION|>--- conflicted
+++ resolved
@@ -16,11 +16,7 @@
  */
 class GoneHttpException extends HttpException
 {
-<<<<<<< HEAD
-    public function __construct(string $message = '', \Throwable $previous = null, int $code = 0, array $headers = [])
-=======
     public function __construct(string $message = '', ?\Throwable $previous = null, int $code = 0, array $headers = [])
->>>>>>> a44829e2
     {
         parent::__construct(410, $message, $previous, $headers, $code);
     }
