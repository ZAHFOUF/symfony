--- conflicted
+++ resolved
@@ -19,11 +19,7 @@
     /**
      * @param string[] $allow An array of allowed methods
      */
-<<<<<<< HEAD
-    public function __construct(array $allow, string $message = '', \Throwable $previous = null, int $code = 0, array $headers = [])
-=======
-    public function __construct(array $allow, ?string $message = '', ?\Throwable $previous = null, ?int $code = 0, array $headers = [])
->>>>>>> 2a31f2dd
+    public function __construct(array $allow, string $message = '', ?\Throwable $previous = null, int $code = 0, array $headers = [])
     {
         $headers['Allow'] = strtoupper(implode(', ', $allow));
 
