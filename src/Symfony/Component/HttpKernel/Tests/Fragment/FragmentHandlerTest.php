--- conflicted
+++ resolved
@@ -21,11 +21,13 @@
  */
 class FragmentHandlerTest extends \PHPUnit_Framework_TestCase
 {
-<<<<<<< HEAD
     private $requestStack;
 
     protected function setUp()
     {
+        if (class_exists('Symfony\Bridge\PhpUnit\ClockMock')) {
+            ClockMock::register('Symfony\Component\HttpFoundation\Request');
+        }
         $this->requestStack = $this->getMockBuilder('Symfony\\Component\\HttpFoundation\\RequestStack')
             ->disableOriginalConstructor()
             ->getMock()
@@ -35,13 +37,6 @@
             ->method('getCurrentRequest')
             ->will($this->returnValue(Request::create('/')))
         ;
-=======
-    protected function setUp()
-    {
-        if (class_exists('Symfony\Bridge\PhpUnit\ClockMock')) {
-            ClockMock::register('Symfony\Component\HttpFoundation\Request');
-        }
->>>>>>> 38a92c82
     }
 
     /**
