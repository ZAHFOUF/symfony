<?php

/*
 * This file is part of the Symfony package.
 *
 * (c) Fabien Potencier <fabien@symfony.com>
 *
 * For the full copyright and license information, please view the LICENSE
 * file that was distributed with this source code.
 */

namespace Symfony\Component\HttpKernel\Tests\EventListener;

use PHPUnit\Framework\TestCase;
use Psr\Log\LoggerInterface;
use Symfony\Component\DependencyInjection\Container;
use Symfony\Component\DependencyInjection\ServiceLocator;
use Symfony\Component\HttpFoundation\Cookie;
use Symfony\Component\HttpFoundation\Request;
use Symfony\Component\HttpFoundation\RequestStack;
use Symfony\Component\HttpFoundation\Response;
use Symfony\Component\HttpFoundation\Session\Session;
use Symfony\Component\HttpFoundation\Session\SessionFactory;
use Symfony\Component\HttpFoundation\Session\Storage\NativeSessionStorage;
use Symfony\Component\HttpFoundation\Session\Storage\NativeSessionStorageFactory;
use Symfony\Component\HttpFoundation\Session\Storage\PhpBridgeSessionStorageFactory;
use Symfony\Component\HttpFoundation\Session\Storage\SessionStorageFactoryInterface;
use Symfony\Component\HttpKernel\DataCollector\RequestDataCollector;
use Symfony\Component\HttpKernel\Event\RequestEvent;
use Symfony\Component\HttpKernel\Event\ResponseEvent;
use Symfony\Component\HttpKernel\EventListener\AbstractSessionListener;
use Symfony\Component\HttpKernel\EventListener\SessionListener;
use Symfony\Component\HttpKernel\Exception\UnexpectedSessionUsageException;
use Symfony\Component\HttpKernel\HttpKernelInterface;
use Symfony\Component\HttpKernel\KernelInterface;

class SessionListenerTest extends TestCase
{
    /**
     * @dataProvider provideSessionOptions
     *
     * @runInSeparateProcess
     */
    public function testSessionCookieOptions(array $phpSessionOptions, array $sessionOptions, array $expectedSessionOptions)
    {
        $session = $this->createMock(Session::class);
        $session->method('getUsageIndex')->willReturn(0, 1);
        $session->method('getId')->willReturn('123456');
        $session->method('getName')->willReturn('PHPSESSID');
        $session->method('save');
        $session->method('isStarted')->willReturn(true);

        if (isset($phpSessionOptions['samesite'])) {
            ini_set('session.cookie_samesite', $phpSessionOptions['samesite']);
        }
        session_set_cookie_params(0, $phpSessionOptions['path'] ?? null, $phpSessionOptions['domain'] ?? null, $phpSessionOptions['secure'] ?? null, $phpSessionOptions['httponly'] ?? null);

        $listener = new SessionListener(new Container(), false, $sessionOptions);
        $kernel = $this->createMock(HttpKernelInterface::class);

        $request = new Request();
        $listener->onKernelRequest(new RequestEvent($kernel, $request, HttpKernelInterface::MAIN_REQUEST));

        $request->setSession($session);
        $response = new Response();
        $listener->onKernelResponse(new ResponseEvent($kernel, $request, HttpKernelInterface::MAIN_REQUEST, $response));

        $cookies = $response->headers->getCookies();

        if ($sessionOptions['use_cookies'] ?? true) {
            $this->assertCount(1, $cookies);
            $this->assertSame('PHPSESSID', $cookies[0]->getName());
            $this->assertSame('123456', $cookies[0]->getValue());
            $this->assertSame($expectedSessionOptions['cookie_path'], $cookies[0]->getPath());
            $this->assertSame($expectedSessionOptions['cookie_domain'], $cookies[0]->getDomain());
            $this->assertSame($expectedSessionOptions['cookie_secure'], $cookies[0]->isSecure());
            $this->assertSame($expectedSessionOptions['cookie_httponly'], $cookies[0]->isHttpOnly());
            $this->assertSame($expectedSessionOptions['cookie_samesite'], $cookies[0]->getSameSite());
        } else {
            $this->assertCount(0, $cookies);
        }
    }

    public static function provideSessionOptions(): \Generator
    {
        yield 'set_samesite_by_php' => [
            'phpSessionOptions' => ['samesite' => Cookie::SAMESITE_STRICT],
            'sessionOptions' => ['cookie_path' => '/test/', 'cookie_domain' => '', 'cookie_secure' => true, 'cookie_httponly' => true],
            'expectedSessionOptions' => ['cookie_path' => '/test/', 'cookie_domain' => '', 'cookie_secure' => true, 'cookie_httponly' => true, 'cookie_samesite' => Cookie::SAMESITE_STRICT],
        ];

        yield 'set_cookie_path_by_php' => [
            'phpSessionOptions' => ['path' => '/prod/'],
            'sessionOptions' => ['cookie_domain' => '', 'cookie_secure' => true, 'cookie_httponly' => true, 'cookie_samesite' => Cookie::SAMESITE_LAX],
            'expectedSessionOptions' => ['cookie_path' => '/prod/', 'cookie_domain' => '', 'cookie_secure' => true, 'cookie_httponly' => true, 'cookie_samesite' => Cookie::SAMESITE_LAX],
        ];

        yield 'set_cookie_secure_by_php' => [
            'phpSessionOptions' => ['secure' => true],
            'sessionOptions' => ['cookie_path' => '/test/', 'cookie_domain' => '', 'cookie_httponly' => true, 'cookie_samesite' => Cookie::SAMESITE_LAX],
            'expectedSessionOptions' => ['cookie_path' => '/test/', 'cookie_domain' => '', 'cookie_secure' => true, 'cookie_httponly' => true, 'cookie_samesite' => Cookie::SAMESITE_LAX],
        ];

        yield 'set_cookiesecure_auto_by_symfony_false_by_php' => [
            'phpSessionOptions' => ['secure' => false],
            'sessionOptions' => ['cookie_path' => '/test/', 'cookie_httponly' => 'auto', 'cookie_secure' => 'auto', 'cookie_samesite' => Cookie::SAMESITE_LAX],
            'expectedSessionOptions' => ['cookie_path' => '/test/', 'cookie_domain' => '', 'cookie_secure' => false, 'cookie_httponly' => true, 'cookie_samesite' => Cookie::SAMESITE_LAX],
        ];

        yield 'set_cookiesecure_auto_by_symfony_true_by_php' => [
            'phpSessionOptions' => ['secure' => true],
            'sessionOptions' => ['cookie_path' => '/test/', 'cookie_httponly' => 'auto', 'cookie_secure' => 'auto', 'cookie_samesite' => Cookie::SAMESITE_LAX],
            'expectedSessionOptions' => ['cookie_path' => '/test/', 'cookie_domain' => '', 'cookie_secure' => true, 'cookie_httponly' => true, 'cookie_samesite' => Cookie::SAMESITE_LAX],
        ];

        yield 'set_cookie_httponly_by_php' => [
            'phpSessionOptions' => ['httponly' => true],
            'sessionOptions' => ['cookie_path' => '/test/', 'cookie_domain' => '', 'cookie_secure' => true, 'cookie_samesite' => Cookie::SAMESITE_LAX],
            'expectedSessionOptions' => ['cookie_path' => '/test/', 'cookie_domain' => '', 'cookie_secure' => true, 'cookie_httponly' => true, 'cookie_samesite' => Cookie::SAMESITE_LAX],
        ];

        yield 'set_cookie_domain_by_php' => [
            'phpSessionOptions' => ['domain' => 'test.symfony'],
            'sessionOptions' => ['cookie_path' => '/test/', 'cookie_httponly' => true, 'cookie_secure' => true, 'cookie_samesite' => Cookie::SAMESITE_LAX],
            'expectedSessionOptions' => ['cookie_path' => '/test/', 'cookie_domain' => 'test.symfony', 'cookie_secure' => true, 'cookie_httponly' => true, 'cookie_samesite' => Cookie::SAMESITE_LAX],
        ];

        yield 'set_samesite_by_symfony' => [
            'phpSessionOptions' => ['samesite' => Cookie::SAMESITE_STRICT],
            'sessionOptions' => ['cookie_path' => '/test/', 'cookie_httponly' => true, 'cookie_secure' => true, 'cookie_samesite' => Cookie::SAMESITE_LAX],
            'expectedSessionOptions' => ['cookie_path' => '/test/', 'cookie_domain' => '', 'cookie_secure' => true, 'cookie_httponly' => true, 'cookie_samesite' => Cookie::SAMESITE_LAX],
        ];

        yield 'set_use_cookies_false_by_symfony' => [
            'phpSessionOptions' => [],
            'sessionOptions' => ['use_cookies' => false, 'cookie_domain' => '', 'cookie_secure' => true, 'cookie_httponly' => true, 'cookie_samesite' => Cookie::SAMESITE_LAX],
            'expectedSessionOptions' => [],
        ];
    }

    /**
     * @runInSeparateProcess
     */
    public function testPhpBridgeAlreadyStartedSession()
    {
        session_start();
        $sessionId = session_id();

        $request = new Request();
        $listener = $this->createListener($request, new PhpBridgeSessionStorageFactory());

        $event = new RequestEvent($this->createMock(HttpKernelInterface::class), $request, HttpKernelInterface::MAIN_REQUEST);

        $listener->onKernelRequest($event);

        $this->assertTrue($request->hasSession());
        $this->assertSame($sessionId, $request->getSession()->getId());
    }

    /**
     * @runInSeparateProcess
     */
    public function testSessionCookieWrittenNoCookieGiven()
    {
        $request = new Request();
        $listener = $this->createListener($request, new NativeSessionStorageFactory());

        $kernel = $this->createMock(HttpKernelInterface::class);

        $listener->onKernelRequest(new RequestEvent($kernel, $request, HttpKernelInterface::MAIN_REQUEST));
        $session = $request->getSession();
        $session->set('hello', 'world');

        $response = new Response();
        $listener->onKernelResponse(new ResponseEvent($kernel, $request, HttpKernelInterface::MAIN_REQUEST, $response));

        $cookies = $response->headers->getCookies();
        $this->assertCount(1, $cookies);
        $sessionCookie = $cookies[0];

        $this->assertSame('PHPSESSID', $sessionCookie->getName());
        $this->assertNotEmpty($sessionCookie->getValue());
        $this->assertFalse($sessionCookie->isCleared());
    }

    /**
     * @runInSeparateProcess
     */
    public function testSessionCookieNotWrittenCookieGiven()
    {
        $sessionId = $this->createValidSessionId();

        $this->assertNotEmpty($sessionId);

        $request = new Request();
        $request->cookies->set('PHPSESSID', $sessionId);

        $listener = $this->createListener($request, new NativeSessionStorageFactory());

        $kernel = $this->createMock(HttpKernelInterface::class);
        $listener->onKernelRequest(new RequestEvent($kernel, $request, HttpKernelInterface::MAIN_REQUEST));

        $session = $request->getSession();
        $this->assertSame($sessionId, $session->getId());
        $session->set('hello', 'world');

        $response = new Response();
        $listener->onKernelResponse(new ResponseEvent($kernel, $request, HttpKernelInterface::MAIN_REQUEST, $response));
        $this->assertSame($sessionId, $session->getId());

        $cookies = $response->headers->getCookies();
        $this->assertCount(0, $cookies);
    }

    /**
     * @runInSeparateProcess
     */
    public function testNewSessionIdIsNotOverwritten()
    {
        $newSessionId = $this->createValidSessionId();

        $this->assertNotEmpty($newSessionId);

        $request = new Request();
        $request->cookies->set('PHPSESSID', 'OLD-SESSION-ID');

        $listener = $this->createListener($request, new NativeSessionStorageFactory());

        $kernel = $this->createMock(HttpKernelInterface::class);
        $listener->onKernelRequest(new RequestEvent($kernel, $request, HttpKernelInterface::MAIN_REQUEST));

        $session = $request->getSession();
        $this->assertSame($newSessionId, $session->getId());
        $session->set('hello', 'world');

        $response = new Response();
        $listener->onKernelResponse(new ResponseEvent($kernel, $request, HttpKernelInterface::MAIN_REQUEST, $response));
        $this->assertSame($newSessionId, $session->getId());

        $cookies = $response->headers->getCookies();

        $this->assertCount(1, $cookies);
        $sessionCookie = $cookies[0];

        $this->assertSame('PHPSESSID', $sessionCookie->getName());
        $this->assertSame($newSessionId, $sessionCookie->getValue());
    }

    /**
     * @runInSeparateProcess
     */
    public function testSessionCookieClearedWhenInvalidated()
    {
        $sessionId = $this->createValidSessionId();
        $request = new Request();
        $request->cookies->set('PHPSESSID', $sessionId);
        $listener = $this->createListener($request, new NativeSessionStorageFactory());
        $kernel = $this->createMock(HttpKernelInterface::class);

        $listener->onKernelRequest(new RequestEvent($kernel, $request, HttpKernelInterface::MAIN_REQUEST));

        $session = $request->getSession();
        $session->start();
        $sessionId = $session->getId();
        $this->assertNotEmpty($sessionId);
        $_SESSION['hello'] = 'world'; // check compatibility to php session bridge

        $session->invalidate();

        $response = new Response();
        $listener->onKernelResponse(new ResponseEvent($kernel, $request, HttpKernelInterface::MAIN_REQUEST, $response));

        $cookies = $response->headers->getCookies();
        $this->assertCount(1, $cookies);
        $sessionCookie = $cookies[0];

        $this->assertSame('PHPSESSID', $sessionCookie->getName());
        $this->assertTrue($sessionCookie->isCleared());
    }

    /**
     * @runInSeparateProcess
     */
    public function testSessionCookieNotClearedWhenOtherVariablesSet()
    {
        $sessionId = $this->createValidSessionId();
        $request = new Request();
        $request->cookies->set('PHPSESSID', $sessionId);
        $listener = $this->createListener($request, new NativeSessionStorageFactory());
        $kernel = $this->createMock(HttpKernelInterface::class);

        $listener->onKernelRequest(new RequestEvent($kernel, $request, HttpKernelInterface::MAIN_REQUEST));

        $session = $request->getSession();
        $session->start();
        $sessionId = $session->getId();
        $this->assertNotEmpty($sessionId);
        $_SESSION['hello'] = 'world';

        $response = new Response();
        $listener->onKernelResponse(new ResponseEvent($kernel, $request, HttpKernelInterface::MAIN_REQUEST, $response));

        $cookies = $response->headers->getCookies();
        $this->assertCount(0, $cookies);
    }

    /**
     * @runInSeparateProcess
     */
    public function testSessionCookieSetWhenOtherNativeVariablesSet()
    {
        $request = new Request();
        $listener = $this->createListener($request, new NativeSessionStorageFactory());
        $kernel = $this->createMock(HttpKernelInterface::class);

        $listener->onKernelRequest(new RequestEvent($kernel, $request, HttpKernelInterface::MAIN_REQUEST));

        $session = $request->getSession();
        $session->start();
        $sessionId = $session->getId();
        $this->assertNotEmpty($sessionId);
        $_SESSION['hello'] = 'world';

        $response = new Response();
        $listener->onKernelResponse(new ResponseEvent($kernel, $request, HttpKernelInterface::MAIN_REQUEST, $response));

        $cookies = $response->headers->getCookies();
        $this->assertCount(1, $cookies);
        $sessionCookie = $cookies[0];

        $this->assertSame('PHPSESSID', $sessionCookie->getName());
        $this->assertNotEmpty($sessionCookie->getValue());
        $this->assertFalse($sessionCookie->isCleared());
    }

    public function testOnlyTriggeredOnMainRequest()
    {
        $listener = $this->getMockForAbstractClass(AbstractSessionListener::class);
        $event = $this->createMock(RequestEvent::class);
        $event->expects($this->once())->method('isMainRequest')->willReturn(false);
        $event->expects($this->never())->method('getRequest');

        // sub request
        $listener->onKernelRequest($event);
    }

    public function testSessionIsSet()
    {
        $session = $this->createMock(Session::class);
        $session->expects($this->exactly(1))->method('getName')->willReturn('PHPSESSID');
        $sessionFactory = $this->createMock(SessionFactory::class);
        $sessionFactory->expects($this->once())->method('createSession')->willReturn($session);

        $requestStack = $this->createMock(RequestStack::class);

        $sessionStorage = $this->createMock(NativeSessionStorage::class);
        $sessionStorage->expects($this->never())->method('setOptions')->with(['cookie_secure' => true]);

        $container = new Container();
        $container->set('session_factory', $sessionFactory);
        $container->set('request_stack', $requestStack);

        $request = new Request();
        $listener = new SessionListener($container);

        $event = new RequestEvent($this->createMock(HttpKernelInterface::class), $request, HttpKernelInterface::MAIN_REQUEST);

        $listener->onKernelRequest($event);

        $this->assertTrue($request->hasSession());
        $this->assertSame($session, $request->getSession());
    }

    public function testSessionUsesFactory()
    {
        $session = $this->createMock(Session::class);
        $session->expects($this->exactly(1))->method('getName')->willReturn('PHPSESSID');
        $sessionFactory = $this->createMock(SessionFactory::class);
        $sessionFactory->expects($this->once())->method('createSession')->willReturn($session);

        $container = new Container();
        $container->set('session_factory', $sessionFactory);

        $request = new Request();
        $listener = new SessionListener($container);

        $event = new RequestEvent($this->createMock(HttpKernelInterface::class), $request, HttpKernelInterface::MAIN_REQUEST);

        $listener->onKernelRequest($event);

        $this->assertTrue($request->hasSession());
        $this->assertSame($session, $request->getSession());
    }

    public function testUsesFactoryWhenNeeded()
    {
        $session = $this->createMock(Session::class);
        $session->expects($this->once())->method('getName')->willReturn('foo');
        $sessionFactory = $this->createMock(SessionFactory::class);
        $sessionFactory->expects($this->once())->method('createSession')->willReturn($session);

        $container = new Container();
        $container->set('session_factory', $sessionFactory);

        $request = new Request();
        $listener = new SessionListener($container);

        $event = new RequestEvent($this->createMock(HttpKernelInterface::class), $request, HttpKernelInterface::MAIN_REQUEST);
        $listener->onKernelRequest($event);

        $request->getSession();

        $event = new ResponseEvent($this->createMock(HttpKernelInterface::class), $request, HttpKernelInterface::MAIN_REQUEST, new Response());
        $listener->onKernelResponse($event);
    }

    public function testDontUsesFactoryWhenSessionIsNotUsed()
    {
        $sessionFactory = $this->createMock(SessionFactory::class);
        $sessionFactory->expects($this->never())->method('createSession');

        $container = new Container();
        $container->set('session_factory', $sessionFactory);

        $request = new Request();
        $listener = new SessionListener($container);

        $event = new RequestEvent($this->createMock(HttpKernelInterface::class), $request, HttpKernelInterface::MAIN_REQUEST);
        $listener->onKernelRequest($event);

        $event = new ResponseEvent($this->createMock(HttpKernelInterface::class), $request, HttpKernelInterface::MAIN_REQUEST, new Response());
        $listener->onKernelResponse($event);
    }

    public function testResponseIsPrivateIfSessionStarted()
    {
        $session = $this->createMock(Session::class);
<<<<<<< HEAD
        $session->expects($this->once())->method('getUsageIndex')->willReturn(1);
        $session->expects($this->once())->method('getName')->willReturn('foo');
        $sessionFactory = $this->createMock(SessionFactory::class);
        $sessionFactory->expects($this->once())->method('createSession')->willReturn($session);
=======
        $session->expects($this->exactly(2))->method('getUsageIndex')->willReturn(0, 1);
>>>>>>> 04ee49a6

        $container = new Container();
        $container->set('session_factory', $sessionFactory);

        $listener = new SessionListener($container);
        $kernel = $this->createMock(HttpKernelInterface::class);

        $request = new Request();
        $listener->onKernelRequest(new RequestEvent($kernel, $request, HttpKernelInterface::MAIN_REQUEST));

        $request->getSession();

        $response = new Response();
        $listener->onKernelResponse(new ResponseEvent($kernel, $request, HttpKernelInterface::MAIN_REQUEST, $response));

        $this->assertTrue($response->headers->has('Expires'));
        $this->assertTrue($response->headers->hasCacheControlDirective('private'));
        $this->assertTrue($response->headers->hasCacheControlDirective('must-revalidate'));
        $this->assertSame('0', $response->headers->getCacheControlDirective('max-age'));
        $this->assertLessThanOrEqual(new \DateTimeImmutable('now', new \DateTimeZone('UTC')), new \DateTimeImmutable($response->headers->get('Expires')));
        $this->assertFalse($response->headers->has(AbstractSessionListener::NO_AUTO_CACHE_CONTROL_HEADER));
    }

    public function testResponseIsStillPublicIfSessionStartedAndHeaderPresent()
    {
        $session = $this->createMock(Session::class);
<<<<<<< HEAD
        $session->expects($this->once())->method('getUsageIndex')->willReturn(1);
=======
        $session->expects($this->exactly(2))->method('getUsageIndex')->willReturn(0, 1);
>>>>>>> 04ee49a6

        $container = new Container();

        $listener = new SessionListener($container);
        $kernel = $this->createMock(HttpKernelInterface::class);

        $request = new Request();
        $request->setSession($session);
        $listener->onKernelRequest(new RequestEvent($kernel, $request, HttpKernelInterface::MAIN_REQUEST));

        $response = new Response();
        $response->setSharedMaxAge(60);
        $response->headers->set(AbstractSessionListener::NO_AUTO_CACHE_CONTROL_HEADER, 'true');

        $listener->onKernelResponse(new ResponseEvent($kernel, $request, HttpKernelInterface::MAIN_REQUEST, $response));

        $this->assertTrue($response->headers->hasCacheControlDirective('public'));
        $this->assertFalse($response->headers->has('Expires'));
        $this->assertFalse($response->headers->hasCacheControlDirective('private'));
        $this->assertFalse($response->headers->hasCacheControlDirective('must-revalidate'));
        $this->assertSame('60', $response->headers->getCacheControlDirective('s-maxage'));
        $this->assertFalse($response->headers->has(AbstractSessionListener::NO_AUTO_CACHE_CONTROL_HEADER));
    }

    public function testSessionSaveAndResponseHasSessionCookie()
    {
        $session = $this->getMockBuilder(Session::class)->disableOriginalConstructor()->getMock();
<<<<<<< HEAD
        $session->expects($this->exactly(1))->method('getUsageIndex')->will($this->onConsecutiveCalls(0, 1));
=======
        $session->expects($this->exactly(2))->method('getUsageIndex')->willReturn(0, 1);
>>>>>>> 04ee49a6
        $session->expects($this->exactly(1))->method('getId')->willReturn('123456');
        $session->expects($this->exactly(1))->method('getName')->willReturn('PHPSESSID');
        $session->expects($this->exactly(1))->method('save');
        $session->expects($this->exactly(1))->method('isStarted')->willReturn(true);

        $container = new Container();

        $listener = new SessionListener($container);
        $kernel = $this->getMockBuilder(HttpKernelInterface::class)->disableOriginalConstructor()->getMock();

        $request = new Request();
        $request->setSession($session);
        $listener->onKernelRequest(new RequestEvent($kernel, $request, HttpKernelInterface::MAIN_REQUEST));

        $response = new Response();
        $listener->onKernelResponse(new ResponseEvent($kernel, $request, HttpKernelInterface::MAIN_REQUEST, $response));

        $cookies = $response->headers->getCookies();
        $this->assertCount(1, $cookies);
        $this->assertSame('PHPSESSID', $cookies[0]->getName());
        $this->assertSame('123456', $cookies[0]->getValue());
    }

    public function testUninitializedSessionUsingSessionFromRequest()
    {
        $kernel = $this->createMock(HttpKernelInterface::class);
        $response = new Response();
        $response->setSharedMaxAge(60);
        $response->headers->set(AbstractSessionListener::NO_AUTO_CACHE_CONTROL_HEADER, 'true');

        $request = new Request();
        $request->setSession(new Session());

        $listener = new SessionListener(new Container());
        $listener->onKernelResponse(new ResponseEvent($kernel, $request, HttpKernelInterface::MAIN_REQUEST, $response));
        $this->assertFalse($response->headers->has('Expires'));
        $this->assertTrue($response->headers->hasCacheControlDirective('public'));
        $this->assertFalse($response->headers->hasCacheControlDirective('private'));
        $this->assertFalse($response->headers->hasCacheControlDirective('must-revalidate'));
        $this->assertSame('60', $response->headers->getCacheControlDirective('s-maxage'));
        $this->assertFalse($response->headers->has(AbstractSessionListener::NO_AUTO_CACHE_CONTROL_HEADER));
    }

    public function testUninitializedSessionWithoutInitializedSession()
    {
        $kernel = $this->createMock(HttpKernelInterface::class);
        $response = new Response();
        $response->setSharedMaxAge(60);
        $response->headers->set(AbstractSessionListener::NO_AUTO_CACHE_CONTROL_HEADER, 'true');

        $container = new ServiceLocator([]);

        $listener = new SessionListener($container);
        $listener->onKernelResponse(new ResponseEvent($kernel, new Request(), HttpKernelInterface::MAIN_REQUEST, $response));
        $this->assertFalse($response->headers->has('Expires'));
        $this->assertTrue($response->headers->hasCacheControlDirective('public'));
        $this->assertFalse($response->headers->hasCacheControlDirective('private'));
        $this->assertFalse($response->headers->hasCacheControlDirective('must-revalidate'));
        $this->assertSame('60', $response->headers->getCacheControlDirective('s-maxage'));
    }

    public function testResponseHeadersMaxAgeAndExpiresNotBeOverridenIfSessionStarted()
    {
        $session = $this->createMock(Session::class);
<<<<<<< HEAD
        $session->expects($this->once())->method('getUsageIndex')->willReturn(1);
        $session->expects($this->once())->method('getName')->willReturn('foo');
        $sessionFactory = $this->createMock(SessionFactory::class);
        $sessionFactory->expects($this->once())->method('createSession')->willReturn($session);
=======
        $session->expects($this->exactly(2))->method('getUsageIndex')->willReturn(0, 1);
>>>>>>> 04ee49a6

        $container = new Container();
        $container->set('session_factory', $sessionFactory);

        $listener = new SessionListener($container);
        $kernel = $this->createMock(HttpKernelInterface::class);

        $request = new Request();
        $listener->onKernelRequest(new RequestEvent($kernel, $request, HttpKernelInterface::MAIN_REQUEST));

        $request->getSession();

        $response = new Response();
        $response->setPrivate();
        $expiresHeader = gmdate('D, d M Y H:i:s', time() + 600).' GMT';
        $response->setMaxAge(600);
        $listener->onKernelResponse(new ResponseEvent($kernel, $request, HttpKernelInterface::MAIN_REQUEST, $response));

        $this->assertTrue($response->headers->has('expires'));
        $this->assertSame($expiresHeader, $response->headers->get('expires'));
        $this->assertFalse($response->headers->has('max-age'));
        $this->assertSame('600', $response->headers->getCacheControlDirective('max-age'));
        $this->assertFalse($response->headers->hasCacheControlDirective('public'));
        $this->assertTrue($response->headers->hasCacheControlDirective('private'));
        $this->assertTrue($response->headers->hasCacheControlDirective('must-revalidate'));
        $this->assertFalse($response->headers->has(AbstractSessionListener::NO_AUTO_CACHE_CONTROL_HEADER));
    }

    public function testResponseHeadersMaxAgeAndExpiresDefaultValuesIfSessionStarted()
    {
        $session = $this->createMock(Session::class);
<<<<<<< HEAD
        $session->expects($this->once())->method('getUsageIndex')->willReturn(1);
=======
        $session->expects($this->exactly(2))->method('getUsageIndex')->willReturn(0, 1);
>>>>>>> 04ee49a6

        $container = new Container();

        $listener = new SessionListener($container);
        $kernel = $this->createMock(HttpKernelInterface::class);

        $request = new Request();
        $request->setSession($session);
        $listener->onKernelRequest(new RequestEvent($kernel, $request, HttpKernelInterface::MAIN_REQUEST));

        $response = new Response();
        $expiresHeader = gmdate('D, d M Y H:i:s', time()).' GMT';
        $listener->onKernelResponse(new ResponseEvent($kernel, $request, HttpKernelInterface::MAIN_REQUEST, $response));

        $this->assertTrue($response->headers->has('expires'));
        $this->assertSame($expiresHeader, $response->headers->get('expires'));
        $this->assertFalse($response->headers->has('max-age'));
        $this->assertSame('0', $response->headers->getCacheControlDirective('max-age'));
        $this->assertFalse($response->headers->hasCacheControlDirective('public'));
        $this->assertTrue($response->headers->hasCacheControlDirective('private'));
        $this->assertTrue($response->headers->hasCacheControlDirective('must-revalidate'));
        $this->assertFalse($response->headers->has(AbstractSessionListener::NO_AUTO_CACHE_CONTROL_HEADER));
    }

    public function testPrivateResponseMaxAgeIsRespectedIfSessionStarted()
    {
        $kernel = $this->createMock(HttpKernelInterface::class);

        $session = $this->createMock(Session::class);
        $session->expects($this->once())->method('getUsageIndex')->willReturn(1);
        $request = new Request([], [], [], [], [], ['SERVER_PROTOCOL' => 'HTTP/1.0']);
        $request->setSession($session);

        $response = new Response();
        $response->headers->set('Cache-Control', 'no-cache');
        $response->prepare($request);

        $listener = new SessionListener(new Container());
        $listener->onKernelResponse(new ResponseEvent($kernel, $request, HttpKernelInterface::MAIN_REQUEST, $response));

        $this->assertSame(0, $response->getMaxAge());
        $this->assertFalse($response->headers->hasCacheControlDirective('public'));
        $this->assertTrue($response->headers->hasCacheControlDirective('private'));
        $this->assertTrue($response->headers->hasCacheControlDirective('must-revalidate'));
        $this->assertLessThanOrEqual(new \DateTimeImmutable('now', new \DateTimeZone('UTC')), new \DateTimeImmutable($response->headers->get('Expires')));
        $this->assertFalse($response->headers->has(AbstractSessionListener::NO_AUTO_CACHE_CONTROL_HEADER));
    }

    public function testSurrogateMainRequestIsPublic()
    {
        $session = $this->createMock(Session::class);
        $session->expects($this->exactly(1))->method('getName')->willReturn('PHPSESSID');
<<<<<<< HEAD
        $session->expects($this->exactly(2))->method('getUsageIndex')->will($this->onConsecutiveCalls(0, 1));
        $sessionFactory = $this->createMock(SessionFactory::class);
        $sessionFactory->expects($this->once())->method('createSession')->willReturn($session);
=======
        $session->expects($this->exactly(4))->method('getUsageIndex')->willReturn(0, 1, 1, 1);
>>>>>>> 04ee49a6

        $container = new Container();
        $container->set('session_factory', $sessionFactory);

        $listener = new SessionListener($container);
        $kernel = $this->createMock(HttpKernelInterface::class);

        $request = new Request();
        $response = new Response();
        $response->setCache(['public' => true, 'max_age' => '30']);
        $listener->onKernelRequest(new RequestEvent($kernel, $request, HttpKernelInterface::MAIN_REQUEST));
        $this->assertTrue($request->hasSession());

        $subRequest = clone $request;
        $this->assertSame($request->getSession(), $subRequest->getSession());
        $listener->onKernelRequest(new RequestEvent($kernel, $subRequest, HttpKernelInterface::MAIN_REQUEST));
        $listener->onKernelResponse(new ResponseEvent($kernel, $subRequest, HttpKernelInterface::MAIN_REQUEST, $response));

        $this->assertFalse($response->headers->has('Expires'));
        $this->assertFalse($response->headers->hasCacheControlDirective('private'));
        $this->assertFalse($response->headers->hasCacheControlDirective('must-revalidate'));
        $this->assertSame('30', $response->headers->getCacheControlDirective('max-age'));

        $listener->onKernelResponse(new ResponseEvent($kernel, $request, HttpKernelInterface::MAIN_REQUEST, $response));

        $this->assertTrue($response->headers->hasCacheControlDirective('private'));
        $this->assertTrue($response->headers->hasCacheControlDirective('must-revalidate'));
        $this->assertSame('0', $response->headers->getCacheControlDirective('max-age'));

        $this->assertTrue($response->headers->has('Expires'));
        $this->assertLessThanOrEqual(new \DateTimeImmutable('now', new \DateTimeZone('UTC')), new \DateTimeImmutable($response->headers->get('Expires')));
    }

    public function testGetSessionIsCalledOnce()
    {
        $session = $this->createMock(Session::class);
        $session->expects($this->exactly(1))->method('getName')->willReturn('PHPSESSID');
        $sessionFactory = $this->createMock(SessionFactory::class);
        $sessionFactory->expects($this->once())->method('createSession')->willReturn($session);
        $kernel = $this->createMock(KernelInterface::class);

        $requestStack = new RequestStack();
        $requestStack->push($mainRequest = new Request([], [], [], [], [], ['HTTPS' => 'on']));

        $container = new Container();
        $container->set('session_factory', $sessionFactory);
        $container->set('request_stack', $requestStack);

        $event = new RequestEvent($kernel, $mainRequest, HttpKernelInterface::MAIN_REQUEST);

        $listener = new SessionListener($container);
        $listener->onKernelRequest($event);

        // storage->setOptions() should have been called already
        $subRequest = $mainRequest->duplicate();
        // at this point both main and subrequest have a closure to build the session

        $mainRequest->getSession();

        // calling the factory on the subRequest should not trigger a second call to storage->setOptions()
        $subRequest->getSession();
    }

    public function testGetSessionSetsSessionOnMainRequest()
    {
        $mainRequest = new Request();
        $listener = $this->createListener($mainRequest, new NativeSessionStorageFactory());

        $event = new RequestEvent($this->createMock(HttpKernelInterface::class), $mainRequest, HttpKernelInterface::MAIN_REQUEST);
        $listener->onKernelRequest($event);

        $this->assertFalse($mainRequest->hasSession(true));

        $subRequest = $mainRequest->duplicate();

        $event = new RequestEvent($this->createMock(HttpKernelInterface::class), $subRequest, HttpKernelInterface::SUB_REQUEST);
        $listener->onKernelRequest($event);

        $session = $subRequest->getSession();

        $this->assertTrue($mainRequest->hasSession(true));
        $this->assertSame($session, $mainRequest->getSession());
    }

    public function testSessionUsageExceptionIfStatelessAndSessionUsed()
    {
        $session = $this->createMock(Session::class);
<<<<<<< HEAD
        $session->expects($this->once())->method('getUsageIndex')->willReturn(1);
        $session->expects($this->once())->method('getName')->willReturn('foo');
        $sessionFactory = $this->createMock(SessionFactory::class);
        $sessionFactory->expects($this->once())->method('createSession')->willReturn($session);
=======
        $session->expects($this->exactly(2))->method('getUsageIndex')->willReturn(0, 1);
>>>>>>> 04ee49a6

        $container = new Container();
        $container->set('session_factory', $sessionFactory);

        $listener = new SessionListener($container, true);
        $kernel = $this->createMock(HttpKernelInterface::class);

        $request = new Request();
        $request->attributes->set('_stateless', true);
        $listener->onKernelRequest(new RequestEvent($kernel, $request, HttpKernelInterface::MAIN_REQUEST));
        $request->getSession();

        $this->expectException(UnexpectedSessionUsageException::class);
        $listener->onKernelResponse(new ResponseEvent($kernel, $request, HttpKernelInterface::MAIN_REQUEST, new Response()));
    }

    public function testSessionUsageLogIfStatelessAndSessionUsed()
    {
        $session = $this->createMock(Session::class);
<<<<<<< HEAD
        $session->expects($this->once())->method('getName')->willReturn('foo');
        $session->expects($this->once())->method('getUsageIndex')->willReturn(1);
        $sessionFactory = $this->createMock(SessionFactory::class);
        $sessionFactory->expects($this->once())->method('createSession')->willReturn($session);
=======
        $session->expects($this->exactly(2))->method('getUsageIndex')->willReturn(0, 1);
>>>>>>> 04ee49a6

        $logger = $this->createMock(LoggerInterface::class);
        $logger->expects($this->exactly(1))->method('warning');

        $container = new Container();
        $container->set('session_factory', $sessionFactory);
        $container->set('logger', $logger);

        $listener = new SessionListener($container, false);
        $kernel = $this->createMock(HttpKernelInterface::class);

        $request = new Request();
        $request->attributes->set('_stateless', true);
        $listener->onKernelRequest(new RequestEvent($kernel, $request, HttpKernelInterface::MAIN_REQUEST));
        $request->getSession();

        $listener->onKernelResponse(new ResponseEvent($kernel, $request, HttpKernelInterface::MAIN_REQUEST, new Response()));
    }

    public function testSessionIsSavedWhenUnexpectedSessionExceptionThrown()
    {
        $session = $this->createMock(Session::class);
        $session->expects($this->exactly(1))->method('getId')->willReturn('123456');
        $session->expects($this->exactly(1))->method('getName')->willReturn('PHPSESSID');
        $session->method('isStarted')->willReturn(true);
<<<<<<< HEAD
        $session->expects($this->once())->method('getUsageIndex')->willReturn(1);
=======
        $session->expects($this->exactly(2))->method('getUsageIndex')->willReturn(0, 1);
>>>>>>> 04ee49a6
        $session->expects($this->exactly(1))->method('save');
        $sessionFactory = $this->createMock(SessionFactory::class);
        $sessionFactory->expects($this->once())->method('createSession')->willReturn($session);

        $container = new Container();
        $container->set('session_factory', $sessionFactory);

        $listener = new SessionListener($container, true);
        $kernel = $this->createMock(HttpKernelInterface::class);

        $request = new Request();
        $request->attributes->set('_stateless', true);

        $listener->onKernelRequest(new RequestEvent($kernel, $request, HttpKernelInterface::MAIN_REQUEST));
        $request->getSession();

        $response = new Response();
        $this->expectException(UnexpectedSessionUsageException::class);
        $listener->onKernelResponse(new ResponseEvent($kernel, $request, HttpKernelInterface::MAIN_REQUEST, $response));
    }

    public function testSessionUsageCallbackWhenDebugAndStateless()
    {
        $session = $this->createMock(Session::class);
        $session->method('isStarted')->willReturn(true);
        $session->expects($this->exactly(1))->method('save');

        $requestStack = new RequestStack();

        $request = new Request();
        $request->attributes->set('_stateless', true);

        $requestStack->push(new Request());
        $requestStack->push($request);
        $requestStack->push($subRequest = new Request());
        $subRequest->setSession($session);

        $collector = $this->createMock(RequestDataCollector::class);
        $collector->expects($this->once())->method('collectSessionUsage');

        $container = new Container();
        $container->set('request_stack', $requestStack);
        $container->set('session_collector', $collector->collectSessionUsage(...));

        $this->expectException(UnexpectedSessionUsageException::class);
        (new SessionListener($container, true))->onSessionUsage();
    }

    public function testSessionUsageCallbackWhenNoDebug()
    {
        $session = $this->createMock(Session::class);
        $session->method('isStarted')->willReturn(true);
        $session->expects($this->exactly(0))->method('save');

        $request = new Request();
        $request->attributes->set('_stateless', true);

        $requestStack = new RequestStack();
        $requestStack->push($request);

        $collector = $this->createMock(RequestDataCollector::class);
        $collector->expects($this->never())->method('collectSessionUsage');

        $container = new Container();
        $container->set('request_stack', $requestStack);
        $container->set('session_collector', $collector);

        (new SessionListener($container))->onSessionUsage();
    }

    public function testSessionUsageCallbackWhenNoStateless()
    {
        $session = $this->createMock(Session::class);
        $session->method('isStarted')->willReturn(true);
        $session->expects($this->never())->method('save');

        $requestStack = new RequestStack();
        $requestStack->push(new Request());
        $requestStack->push(new Request());

        $container = new Container();
        $container->set('request_stack', $requestStack);

        (new SessionListener($container, true))->onSessionUsage();
    }

    /**
     * @runInSeparateProcess
     */
    public function testReset()
    {
        session_start();
        $_SESSION['test'] = ['test'];
        session_write_close();

        $this->assertNotEmpty($_SESSION);
        $this->assertNotEmpty(session_id());

        $container = new Container();

        (new SessionListener($container, true))->reset();

        $this->assertEmpty($_SESSION);
        $this->assertEmpty(session_id());
        $this->assertSame(\PHP_SESSION_NONE, session_status());
    }

    /**
     * @runInSeparateProcess
     */
    public function testResetUnclosedSession()
    {
        session_start();
        $_SESSION['test'] = ['test'];

        $this->assertNotEmpty($_SESSION);
        $this->assertNotEmpty(session_id());
        $this->assertSame(\PHP_SESSION_ACTIVE, session_status());

        $container = new Container();

        (new SessionListener($container, true))->reset();

        $this->assertEmpty($_SESSION);
        $this->assertEmpty(session_id());
        $this->assertSame(\PHP_SESSION_NONE, session_status());
    }

    private function createListener(Request $request, SessionStorageFactoryInterface $sessionFactory)
    {
        $requestStack = new RequestStack();
        $request = new Request();
        $requestStack->push($request);

        $sessionFactory = new SessionFactory($requestStack, $sessionFactory);

        $container = new Container();
        $container->set('request_stack', $requestStack);
        $container->set('session_factory', $sessionFactory);

        $listener = new SessionListener($container);

        return new SessionListener($container);
    }

    private function createValidSessionId(): string
    {
        session_start();
        $sessionId = session_id();
        $_SESSION['some'] = 'value';
        session_write_close();
        $_SESSION = [];
        session_abort();

        return $sessionId;
    }
}<|MERGE_RESOLUTION|>--- conflicted
+++ resolved
@@ -435,14 +435,10 @@
     public function testResponseIsPrivateIfSessionStarted()
     {
         $session = $this->createMock(Session::class);
-<<<<<<< HEAD
         $session->expects($this->once())->method('getUsageIndex')->willReturn(1);
         $session->expects($this->once())->method('getName')->willReturn('foo');
         $sessionFactory = $this->createMock(SessionFactory::class);
         $sessionFactory->expects($this->once())->method('createSession')->willReturn($session);
-=======
-        $session->expects($this->exactly(2))->method('getUsageIndex')->willReturn(0, 1);
->>>>>>> 04ee49a6
 
         $container = new Container();
         $container->set('session_factory', $sessionFactory);
@@ -469,11 +465,7 @@
     public function testResponseIsStillPublicIfSessionStartedAndHeaderPresent()
     {
         $session = $this->createMock(Session::class);
-<<<<<<< HEAD
         $session->expects($this->once())->method('getUsageIndex')->willReturn(1);
-=======
-        $session->expects($this->exactly(2))->method('getUsageIndex')->willReturn(0, 1);
->>>>>>> 04ee49a6
 
         $container = new Container();
 
@@ -501,11 +493,7 @@
     public function testSessionSaveAndResponseHasSessionCookie()
     {
         $session = $this->getMockBuilder(Session::class)->disableOriginalConstructor()->getMock();
-<<<<<<< HEAD
-        $session->expects($this->exactly(1))->method('getUsageIndex')->will($this->onConsecutiveCalls(0, 1));
-=======
-        $session->expects($this->exactly(2))->method('getUsageIndex')->willReturn(0, 1);
->>>>>>> 04ee49a6
+        $session->expects($this->exactly(1))->method('getUsageIndex')->willReturn(0);
         $session->expects($this->exactly(1))->method('getId')->willReturn('123456');
         $session->expects($this->exactly(1))->method('getName')->willReturn('PHPSESSID');
         $session->expects($this->exactly(1))->method('save');
@@ -570,14 +558,10 @@
     public function testResponseHeadersMaxAgeAndExpiresNotBeOverridenIfSessionStarted()
     {
         $session = $this->createMock(Session::class);
-<<<<<<< HEAD
         $session->expects($this->once())->method('getUsageIndex')->willReturn(1);
         $session->expects($this->once())->method('getName')->willReturn('foo');
         $sessionFactory = $this->createMock(SessionFactory::class);
         $sessionFactory->expects($this->once())->method('createSession')->willReturn($session);
-=======
-        $session->expects($this->exactly(2))->method('getUsageIndex')->willReturn(0, 1);
->>>>>>> 04ee49a6
 
         $container = new Container();
         $container->set('session_factory', $sessionFactory);
@@ -609,11 +593,7 @@
     public function testResponseHeadersMaxAgeAndExpiresDefaultValuesIfSessionStarted()
     {
         $session = $this->createMock(Session::class);
-<<<<<<< HEAD
         $session->expects($this->once())->method('getUsageIndex')->willReturn(1);
-=======
-        $session->expects($this->exactly(2))->method('getUsageIndex')->willReturn(0, 1);
->>>>>>> 04ee49a6
 
         $container = new Container();
 
@@ -666,13 +646,9 @@
     {
         $session = $this->createMock(Session::class);
         $session->expects($this->exactly(1))->method('getName')->willReturn('PHPSESSID');
-<<<<<<< HEAD
-        $session->expects($this->exactly(2))->method('getUsageIndex')->will($this->onConsecutiveCalls(0, 1));
+        $session->expects($this->exactly(2))->method('getUsageIndex')->willReturn(0, 1);
         $sessionFactory = $this->createMock(SessionFactory::class);
         $sessionFactory->expects($this->once())->method('createSession')->willReturn($session);
-=======
-        $session->expects($this->exactly(4))->method('getUsageIndex')->willReturn(0, 1, 1, 1);
->>>>>>> 04ee49a6
 
         $container = new Container();
         $container->set('session_factory', $sessionFactory);
@@ -760,14 +736,10 @@
     public function testSessionUsageExceptionIfStatelessAndSessionUsed()
     {
         $session = $this->createMock(Session::class);
-<<<<<<< HEAD
         $session->expects($this->once())->method('getUsageIndex')->willReturn(1);
         $session->expects($this->once())->method('getName')->willReturn('foo');
         $sessionFactory = $this->createMock(SessionFactory::class);
         $sessionFactory->expects($this->once())->method('createSession')->willReturn($session);
-=======
-        $session->expects($this->exactly(2))->method('getUsageIndex')->willReturn(0, 1);
->>>>>>> 04ee49a6
 
         $container = new Container();
         $container->set('session_factory', $sessionFactory);
@@ -787,14 +759,10 @@
     public function testSessionUsageLogIfStatelessAndSessionUsed()
     {
         $session = $this->createMock(Session::class);
-<<<<<<< HEAD
         $session->expects($this->once())->method('getName')->willReturn('foo');
         $session->expects($this->once())->method('getUsageIndex')->willReturn(1);
         $sessionFactory = $this->createMock(SessionFactory::class);
         $sessionFactory->expects($this->once())->method('createSession')->willReturn($session);
-=======
-        $session->expects($this->exactly(2))->method('getUsageIndex')->willReturn(0, 1);
->>>>>>> 04ee49a6
 
         $logger = $this->createMock(LoggerInterface::class);
         $logger->expects($this->exactly(1))->method('warning');
@@ -820,11 +788,7 @@
         $session->expects($this->exactly(1))->method('getId')->willReturn('123456');
         $session->expects($this->exactly(1))->method('getName')->willReturn('PHPSESSID');
         $session->method('isStarted')->willReturn(true);
-<<<<<<< HEAD
         $session->expects($this->once())->method('getUsageIndex')->willReturn(1);
-=======
-        $session->expects($this->exactly(2))->method('getUsageIndex')->willReturn(0, 1);
->>>>>>> 04ee49a6
         $session->expects($this->exactly(1))->method('save');
         $sessionFactory = $this->createMock(SessionFactory::class);
         $sessionFactory->expects($this->once())->method('createSession')->willReturn($session);
