--- conflicted
+++ resolved
@@ -159,11 +159,7 @@
 
 class TestLogger extends Logger implements DebugLoggerInterface
 {
-<<<<<<< HEAD
-    public function countErrors(Request $request = null)
-=======
-    public function countErrors(): int
->>>>>>> 0fa1246e
+    public function countErrors(Request $request = null): int
     {
         return \count($this->logs['critical']);
     }
