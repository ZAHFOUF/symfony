--- conflicted
+++ resolved
@@ -249,10 +249,7 @@
         $pass->process($container);
 
         $locator = $container->getDefinition((string) $resolver->getArgument(0))->getArgument(0);
-<<<<<<< HEAD
-
-=======
->>>>>>> c67c2df2
+
         $this->assertEqualsCanonicalizing(['foo::barAction', 'foo::fooAction'], array_keys($locator));
     }
 
