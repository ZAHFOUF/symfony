<?php

/*
 * This file is part of the Symfony package.
 *
 * (c) Fabien Potencier <fabien@symfony.com>
 *
 * For the full copyright and license information, please view the LICENSE
 * file that was distributed with this source code.
 */

namespace Symfony\Component\HttpKernel\Tests\DataCollector;

use PHPUnit\Framework\TestCase;
use Symfony\Component\HttpKernel\DataCollector\ConfigDataCollector;
use Symfony\Component\HttpKernel\Kernel;
use Symfony\Component\Config\Loader\LoaderInterface;
use Symfony\Component\HttpFoundation\Request;
use Symfony\Component\HttpFoundation\Response;

class ConfigDataCollectorTest extends TestCase
{
    public function testCollect()
    {
        $kernel = new KernelForTest('test', true);
        $c = new ConfigDataCollector();
        $c->setKernel($kernel);
        $c->collect(new Request(), new Response());

        $this->assertSame('test', $c->getEnv());
        $this->assertTrue($c->isDebug());
        $this->assertSame('config', $c->getName());
        $this->assertSame('testkernel', $c->getAppName());
        $this->assertRegExp('~^'.preg_quote($c->getPhpVersion(), '~').'~', PHP_VERSION);
        $this->assertRegExp('~'.preg_quote((string) $c->getPhpVersionExtra(), '~').'$~', PHP_VERSION);
        $this->assertSame(PHP_INT_SIZE * 8, $c->getPhpArchitecture());
        $this->assertSame(class_exists('Locale', false) && \Locale::getDefault() ? \Locale::getDefault() : 'n/a', $c->getPhpIntlLocale());
        $this->assertSame(date_default_timezone_get(), $c->getPhpTimezone());
        $this->assertSame(Kernel::VERSION, $c->getSymfonyVersion());
        $this->assertNull($c->getToken());
<<<<<<< HEAD
        $this->assertSame(extension_loaded('xdebug'), $c->hasXDebug());
        $this->assertSame(extension_loaded('Zend OPcache') && ini_get('opcache.enable'), $c->hasZendOpcache());
        $this->assertSame(extension_loaded('apcu') && ini_get('apc.enabled'), $c->hasApcu());
=======

        // if else clause because we don't know it
        if (\extension_loaded('xdebug')) {
            $this->assertTrue($c->hasXDebug());
        } else {
            $this->assertFalse($c->hasXDebug());
        }

        // if else clause because we don't know it
        if (((\extension_loaded('eaccelerator') && ini_get('eaccelerator.enable'))
                ||
                (\extension_loaded('apc') && ini_get('apc.enabled'))
                ||
                (\extension_loaded('Zend OPcache') && ini_get('opcache.enable'))
                ||
                (\extension_loaded('xcache') && ini_get('xcache.cacher'))
                ||
                (\extension_loaded('wincache') && ini_get('wincache.ocenabled')))) {
            $this->assertTrue($c->hasAccelerator());
        } else {
            $this->assertFalse($c->hasAccelerator());
        }
>>>>>>> 82d13dae
    }
}

class KernelForTest extends Kernel
{
    public function getName()
    {
        return 'testkernel';
    }

    public function registerBundles()
    {
    }

    public function getBundles()
    {
        return array();
    }

    public function registerContainerConfiguration(LoaderInterface $loader)
    {
    }
}<|MERGE_RESOLUTION|>--- conflicted
+++ resolved
@@ -38,34 +38,9 @@
         $this->assertSame(date_default_timezone_get(), $c->getPhpTimezone());
         $this->assertSame(Kernel::VERSION, $c->getSymfonyVersion());
         $this->assertNull($c->getToken());
-<<<<<<< HEAD
-        $this->assertSame(extension_loaded('xdebug'), $c->hasXDebug());
-        $this->assertSame(extension_loaded('Zend OPcache') && ini_get('opcache.enable'), $c->hasZendOpcache());
-        $this->assertSame(extension_loaded('apcu') && ini_get('apc.enabled'), $c->hasApcu());
-=======
-
-        // if else clause because we don't know it
-        if (\extension_loaded('xdebug')) {
-            $this->assertTrue($c->hasXDebug());
-        } else {
-            $this->assertFalse($c->hasXDebug());
-        }
-
-        // if else clause because we don't know it
-        if (((\extension_loaded('eaccelerator') && ini_get('eaccelerator.enable'))
-                ||
-                (\extension_loaded('apc') && ini_get('apc.enabled'))
-                ||
-                (\extension_loaded('Zend OPcache') && ini_get('opcache.enable'))
-                ||
-                (\extension_loaded('xcache') && ini_get('xcache.cacher'))
-                ||
-                (\extension_loaded('wincache') && ini_get('wincache.ocenabled')))) {
-            $this->assertTrue($c->hasAccelerator());
-        } else {
-            $this->assertFalse($c->hasAccelerator());
-        }
->>>>>>> 82d13dae
+        $this->assertSame(\extension_loaded('xdebug'), $c->hasXDebug());
+        $this->assertSame(\extension_loaded('Zend OPcache') && ini_get('opcache.enable'), $c->hasZendOpcache());
+        $this->assertSame(\extension_loaded('apcu') && ini_get('apc.enabled'), $c->hasApcu());
     }
 }
 
