<?php

/*
 * This file is part of the Symfony package.
 *
 * (c) Fabien Potencier <fabien@symfony.com>
 *
 * For the full copyright and license information, please view the LICENSE
 * file that was distributed with this source code.
 */

namespace Symfony\Component\HttpKernel\DataCollector;

use Symfony\Component\ErrorHandler\Exception\FlattenException;
use Symfony\Component\HttpFoundation\Request;
use Symfony\Component\HttpFoundation\Response;

/**
 * @author Fabien Potencier <fabien@symfony.com>
 *
 * @final
 */
class ExceptionDataCollector extends DataCollector
{
<<<<<<< HEAD
    public function collect(Request $request, Response $response, \Throwable $exception = null): void
=======
    public function collect(Request $request, Response $response, ?\Throwable $exception = null): void
>>>>>>> a44829e2
    {
        if (null !== $exception) {
            $this->data = [
                'exception' => FlattenException::createWithDataRepresentation($exception),
            ];
        }
    }

<<<<<<< HEAD
=======
    public function reset(): void
    {
        $this->data = [];
    }

>>>>>>> a44829e2
    public function hasException(): bool
    {
        return isset($this->data['exception']);
    }

    public function getException(): \Exception|FlattenException
    {
        return $this->data['exception'];
    }

    public function getMessage(): string
    {
        return $this->data['exception']->getMessage();
    }

    public function getCode(): int
    {
        return $this->data['exception']->getCode();
    }

    public function getStatusCode(): int
    {
        return $this->data['exception']->getStatusCode();
    }

    public function getTrace(): array
    {
        return $this->data['exception']->getTrace();
    }

    public function getName(): string
    {
        return 'exception';
    }
}<|MERGE_RESOLUTION|>--- conflicted
+++ resolved
@@ -22,11 +22,7 @@
  */
 class ExceptionDataCollector extends DataCollector
 {
-<<<<<<< HEAD
-    public function collect(Request $request, Response $response, \Throwable $exception = null): void
-=======
     public function collect(Request $request, Response $response, ?\Throwable $exception = null): void
->>>>>>> a44829e2
     {
         if (null !== $exception) {
             $this->data = [
@@ -35,14 +31,6 @@
         }
     }
 
-<<<<<<< HEAD
-=======
-    public function reset(): void
-    {
-        $this->data = [];
-    }
-
->>>>>>> a44829e2
     public function hasException(): bool
     {
         return isset($this->data['exception']);
