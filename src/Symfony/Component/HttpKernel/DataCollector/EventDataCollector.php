--- conflicted
+++ resolved
@@ -31,24 +31,6 @@
     /** @var iterable<EventDispatcherInterface> */
     private iterable $dispatchers;
     private ?Request $currentRequest = null;
-<<<<<<< HEAD
-
-    /**
-     * @param iterable<EventDispatcherInterface>|EventDispatcherInterface|null $dispatchers
-     */
-    public function __construct(
-        iterable|EventDispatcherInterface $dispatchers = null,
-        private ?RequestStack $requestStack = null,
-        private string $defaultDispatcher = 'event_dispatcher',
-    ) {
-        if ($dispatchers instanceof EventDispatcherInterface) {
-            $dispatchers = [$this->defaultDispatcher => $dispatchers];
-        }
-        $this->dispatchers = $dispatchers ?? [];
-    }
-
-    public function collect(Request $request, Response $response, \Throwable $exception = null): void
-=======
 
     /**
      * @param iterable<EventDispatcherInterface>|EventDispatcherInterface|null $dispatchers
@@ -62,11 +44,9 @@
             $dispatchers = [$this->defaultDispatcher => $dispatchers];
         }
         $this->dispatchers = $dispatchers ?? [];
-        $this->requestStack = $requestStack;
     }
 
     public function collect(Request $request, Response $response, ?\Throwable $exception = null): void
->>>>>>> a44829e2
     {
         $this->currentRequest = $this->requestStack && $this->requestStack->getMainRequest() !== $request ? $request : null;
         $this->data = [];
@@ -106,11 +86,7 @@
     /**
      * @see TraceableEventDispatcher
      */
-<<<<<<< HEAD
-    public function setCalledListeners(array $listeners, string $dispatcher = null): void
-=======
     public function setCalledListeners(array $listeners, ?string $dispatcher = null): void
->>>>>>> a44829e2
     {
         $this->data[$dispatcher ?? $this->defaultDispatcher]['called_listeners'] = $listeners;
     }
@@ -118,11 +94,7 @@
     /**
      * @see TraceableEventDispatcher
      */
-<<<<<<< HEAD
-    public function getCalledListeners(string $dispatcher = null): array|Data
-=======
     public function getCalledListeners(?string $dispatcher = null): array|Data
->>>>>>> a44829e2
     {
         return $this->data[$dispatcher ?? $this->defaultDispatcher]['called_listeners'] ?? [];
     }
@@ -130,11 +102,7 @@
     /**
      * @see TraceableEventDispatcher
      */
-<<<<<<< HEAD
-    public function setNotCalledListeners(array $listeners, string $dispatcher = null): void
-=======
     public function setNotCalledListeners(array $listeners, ?string $dispatcher = null): void
->>>>>>> a44829e2
     {
         $this->data[$dispatcher ?? $this->defaultDispatcher]['not_called_listeners'] = $listeners;
     }
@@ -142,11 +110,7 @@
     /**
      * @see TraceableEventDispatcher
      */
-<<<<<<< HEAD
-    public function getNotCalledListeners(string $dispatcher = null): array|Data
-=======
     public function getNotCalledListeners(?string $dispatcher = null): array|Data
->>>>>>> a44829e2
     {
         return $this->data[$dispatcher ?? $this->defaultDispatcher]['not_called_listeners'] ?? [];
     }
@@ -156,11 +120,7 @@
      *
      * @see TraceableEventDispatcher
      */
-<<<<<<< HEAD
-    public function setOrphanedEvents(array $events, string $dispatcher = null): void
-=======
     public function setOrphanedEvents(array $events, ?string $dispatcher = null): void
->>>>>>> a44829e2
     {
         $this->data[$dispatcher ?? $this->defaultDispatcher]['orphaned_events'] = $events;
     }
@@ -168,11 +128,7 @@
     /**
      * @see TraceableEventDispatcher
      */
-<<<<<<< HEAD
-    public function getOrphanedEvents(string $dispatcher = null): array|Data
-=======
     public function getOrphanedEvents(?string $dispatcher = null): array|Data
->>>>>>> a44829e2
     {
         return $this->data[$dispatcher ?? $this->defaultDispatcher]['orphaned_events'] ?? [];
     }
