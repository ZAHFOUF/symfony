--- conflicted
+++ resolved
@@ -28,24 +28,6 @@
      * @var KernelInterface
      */
     private $kernel;
-<<<<<<< HEAD
-=======
-    private $name;
-    private $version;
-
-    public function __construct(string $name = null, string $version = null)
-    {
-        if (1 <= \func_num_args()) {
-            @trigger_error(sprintf('The "$name" argument in method "%s()" is deprecated since Symfony 4.2.', __METHOD__), \E_USER_DEPRECATED);
-        }
-        if (2 <= \func_num_args()) {
-            @trigger_error(sprintf('The "$version" argument in method "%s()" is deprecated since Symfony 4.2.', __METHOD__), \E_USER_DEPRECATED);
-        }
-
-        $this->name = $name;
-        $this->version = $version;
-    }
->>>>>>> 6c2a1c9a
 
     /**
      * Sets the Kernel associated with this Request.
@@ -111,29 +93,6 @@
     }
 
     /**
-<<<<<<< HEAD
-=======
-     * @deprecated since Symfony 4.2
-     */
-    public function getApplicationName()
-    {
-        @trigger_error(sprintf('The method "%s()" is deprecated since Symfony 4.2.', __METHOD__), \E_USER_DEPRECATED);
-
-        return $this->data['app_name'];
-    }
-
-    /**
-     * @deprecated since Symfony 4.2
-     */
-    public function getApplicationVersion()
-    {
-        @trigger_error(sprintf('The method "%s()" is deprecated since Symfony 4.2.', __METHOD__), \E_USER_DEPRECATED);
-
-        return $this->data['app_version'];
-    }
-
-    /**
->>>>>>> 6c2a1c9a
      * Gets the token.
      *
      * @return string|null The token
@@ -249,23 +208,6 @@
     }
 
     /**
-<<<<<<< HEAD
-=======
-     * Gets the application name.
-     *
-     * @return string The application name
-     *
-     * @deprecated since Symfony 4.2
-     */
-    public function getAppName()
-    {
-        @trigger_error(sprintf('The "%s()" method is deprecated since Symfony 4.2.', __METHOD__), \E_USER_DEPRECATED);
-
-        return 'n/a';
-    }
-
-    /**
->>>>>>> 6c2a1c9a
      * Gets the environment.
      *
      * @return string The environment
