<?php

/*
 * This file is part of the Symfony package.
 *
 * (c) Fabien Potencier <fabien@symfony.com>
 *
 * For the full copyright and license information, please view the LICENSE
 * file that was distributed with this source code.
 */

namespace Symfony\Component\HttpKernel\DataCollector;

use Symfony\Component\HttpFoundation\Request;
use Symfony\Component\HttpFoundation\Response;
use Symfony\Component\HttpKernel\Kernel;
use Symfony\Component\HttpKernel\KernelInterface;
use Symfony\Component\VarDumper\Caster\ClassStub;
use Symfony\Component\VarDumper\Cloner\Data;

/**
 * @author Fabien Potencier <fabien@symfony.com>
 *
 * @final
 */
class ConfigDataCollector extends DataCollector implements LateDataCollectorInterface
{
    private KernelInterface $kernel;

    /**
     * Sets the Kernel associated with this Request.
     */
<<<<<<< HEAD
    public function setKernel(KernelInterface $kernel): void
=======
    public function setKernel(?KernelInterface $kernel = null): void
>>>>>>> 115fb5be
    {
        $this->kernel = $kernel;
    }

    public function collect(Request $request, Response $response, ?\Throwable $exception = null): void
    {
        $eom = \DateTimeImmutable::createFromFormat('d/m/Y', '01/'.Kernel::END_OF_MAINTENANCE);
        $eol = \DateTimeImmutable::createFromFormat('d/m/Y', '01/'.Kernel::END_OF_LIFE);

        $this->data = [
            'token' => $response->headers->get('X-Debug-Token'),
            'symfony_version' => Kernel::VERSION,
            'symfony_minor_version' => sprintf('%s.%s', Kernel::MAJOR_VERSION, Kernel::MINOR_VERSION),
            'symfony_lts' => 4 === Kernel::MINOR_VERSION,
            'symfony_state' => $this->determineSymfonyState(),
            'symfony_eom' => $eom->format('F Y'),
            'symfony_eol' => $eol->format('F Y'),
            'env' => isset($this->kernel) ? $this->kernel->getEnvironment() : 'n/a',
            'debug' => isset($this->kernel) ? $this->kernel->isDebug() : 'n/a',
            'php_version' => \PHP_VERSION,
            'php_architecture' => \PHP_INT_SIZE * 8,
            'php_intl_locale' => class_exists(\Locale::class, false) && \Locale::getDefault() ? \Locale::getDefault() : 'n/a',
            'php_timezone' => date_default_timezone_get(),
            'xdebug_enabled' => \extension_loaded('xdebug'),
            'apcu_enabled' => \extension_loaded('apcu') && filter_var(\ini_get('apc.enabled'), \FILTER_VALIDATE_BOOL),
            'zend_opcache_enabled' => \extension_loaded('Zend OPcache') && filter_var(\ini_get('opcache.enable'), \FILTER_VALIDATE_BOOL),
            'bundles' => [],
            'sapi_name' => \PHP_SAPI,
        ];

        if (isset($this->kernel)) {
            foreach ($this->kernel->getBundles() as $name => $bundle) {
                $this->data['bundles'][$name] = new ClassStub($bundle::class);
            }
        }

        if (preg_match('~^(\d+(?:\.\d+)*)(.+)?$~', $this->data['php_version'], $matches) && isset($matches[2])) {
            $this->data['php_version'] = $matches[1];
            $this->data['php_version_extra'] = $matches[2];
        }
    }

    public function lateCollect(): void
    {
        $this->data = $this->cloneVar($this->data);
    }

    /**
     * Gets the token.
     */
    public function getToken(): ?string
    {
        return $this->data['token'];
    }

    /**
     * Gets the Symfony version.
     */
    public function getSymfonyVersion(): string
    {
        return $this->data['symfony_version'];
    }

    /**
     * Returns the state of the current Symfony release
     * as one of: unknown, dev, stable, eom, eol.
     */
    public function getSymfonyState(): string
    {
        return $this->data['symfony_state'];
    }

    /**
     * Returns the minor Symfony version used (without patch numbers of extra
     * suffix like "RC", "beta", etc.).
     */
    public function getSymfonyMinorVersion(): string
    {
        return $this->data['symfony_minor_version'];
    }

    public function isSymfonyLts(): bool
    {
        return $this->data['symfony_lts'];
    }

    /**
     * Returns the human readable date when this Symfony version ends its
     * maintenance period.
     */
    public function getSymfonyEom(): string
    {
        return $this->data['symfony_eom'];
    }

    /**
     * Returns the human readable date when this Symfony version reaches its
     * "end of life" and won't receive bugs or security fixes.
     */
    public function getSymfonyEol(): string
    {
        return $this->data['symfony_eol'];
    }

    /**
     * Gets the PHP version.
     */
    public function getPhpVersion(): string
    {
        return $this->data['php_version'];
    }

    /**
     * Gets the PHP version extra part.
     */
    public function getPhpVersionExtra(): ?string
    {
        return $this->data['php_version_extra'] ?? null;
    }

    public function getPhpArchitecture(): int
    {
        return $this->data['php_architecture'];
    }

    public function getPhpIntlLocale(): string
    {
        return $this->data['php_intl_locale'];
    }

    public function getPhpTimezone(): string
    {
        return $this->data['php_timezone'];
    }

    /**
     * Gets the environment.
     */
    public function getEnv(): string
    {
        return $this->data['env'];
    }

    /**
     * Returns true if the debug is enabled.
     *
     * @return bool|string true if debug is enabled, false otherwise or a string if no kernel was set
     */
    public function isDebug(): bool|string
    {
        return $this->data['debug'];
    }

    /**
     * Returns true if the Xdebug is enabled.
     */
    public function hasXdebug(): bool
    {
        return $this->data['xdebug_enabled'];
    }

    /**
     * Returns true if the function xdebug_info is available.
     */
    public function hasXdebugInfo(): bool
    {
        return \function_exists('xdebug_info');
    }

    /**
     * Returns true if APCu is enabled.
     */
    public function hasApcu(): bool
    {
        return $this->data['apcu_enabled'];
    }

    /**
     * Returns true if Zend OPcache is enabled.
     */
    public function hasZendOpcache(): bool
    {
        return $this->data['zend_opcache_enabled'];
    }

    public function getBundles(): array|Data
    {
        return $this->data['bundles'];
    }

    /**
     * Gets the PHP SAPI name.
     */
    public function getSapiName(): string
    {
        return $this->data['sapi_name'];
    }

    public function getName(): string
    {
        return 'config';
    }

    private function determineSymfonyState(): string
    {
        $now = new \DateTimeImmutable();
        $eom = \DateTimeImmutable::createFromFormat('d/m/Y', '01/'.Kernel::END_OF_MAINTENANCE)->modify('last day of this month');
        $eol = \DateTimeImmutable::createFromFormat('d/m/Y', '01/'.Kernel::END_OF_LIFE)->modify('last day of this month');

        if ($now > $eol) {
            $versionState = 'eol';
        } elseif ($now > $eom) {
            $versionState = 'eom';
        } elseif ('' !== Kernel::EXTRA_VERSION) {
            $versionState = 'dev';
        } else {
            $versionState = 'stable';
        }

        return $versionState;
    }
}<|MERGE_RESOLUTION|>--- conflicted
+++ resolved
@@ -30,11 +30,7 @@
     /**
      * Sets the Kernel associated with this Request.
      */
-<<<<<<< HEAD
     public function setKernel(KernelInterface $kernel): void
-=======
-    public function setKernel(?KernelInterface $kernel = null): void
->>>>>>> 115fb5be
     {
         $this->kernel = $kernel;
     }
