--- conflicted
+++ resolved
@@ -34,11 +34,7 @@
     /**
      * @final
      */
-<<<<<<< HEAD
-    public function collect(Request $request, Response $response, \Throwable $exception = null): void
-=======
     public function collect(Request $request, Response $response, ?\Throwable $exception = null): void
->>>>>>> a44829e2
     {
         if ($response instanceof RedirectResponse) {
             $this->data['redirect'] = true;
