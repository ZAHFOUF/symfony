--- conflicted
+++ resolved
@@ -39,22 +39,14 @@
     /**
      * @param iterable<mixed, ArgumentValueResolverInterface|ValueResolverInterface> $argumentValueResolvers
      */
-<<<<<<< HEAD
-    public function __construct(ArgumentMetadataFactoryInterface $argumentMetadataFactory = null, iterable $argumentValueResolvers = [], ContainerInterface $namedResolvers = null)
-=======
     public function __construct(?ArgumentMetadataFactoryInterface $argumentMetadataFactory = null, iterable $argumentValueResolvers = [], ?ContainerInterface $namedResolvers = null)
->>>>>>> a44829e2
     {
         $this->argumentMetadataFactory = $argumentMetadataFactory ?? new ArgumentMetadataFactory();
         $this->argumentValueResolvers = $argumentValueResolvers ?: self::getDefaultArgumentValueResolvers();
         $this->namedResolvers = $namedResolvers;
     }
 
-<<<<<<< HEAD
-    public function getArguments(Request $request, callable $controller, \ReflectionFunctionAbstract $reflector = null): array
-=======
     public function getArguments(Request $request, callable $controller, ?\ReflectionFunctionAbstract $reflector = null): array
->>>>>>> a44829e2
     {
         $arguments = [];
 
