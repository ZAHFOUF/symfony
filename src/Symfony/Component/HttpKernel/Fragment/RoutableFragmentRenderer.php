--- conflicted
+++ resolved
@@ -39,16 +39,10 @@
     /**
      * Generates a fragment URI for a given controller.
      *
-<<<<<<< HEAD
-     * @param ControllerReference  $reference A ControllerReference instance
-     * @param Request              $request   A Request instance
-     * @param bool                 $absolute  Whether to generate an absolute URL or not
-     * @param bool                 $strict    Whether to allow non-scalar attributes or not
-=======
      * @param ControllerReference $reference A ControllerReference instance
      * @param Request             $request   A Request instance
      * @param bool                $absolute  Whether to generate an absolute URL or not
->>>>>>> be81a1d1
+     * @param bool                $strict    Whether to allow non-scalar attributes or not
      *
      * @return string A fragment URI
      */
