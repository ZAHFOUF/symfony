<?php

/*
 * This file is part of the Symfony package.
 *
 * (c) Fabien Potencier <fabien@symfony.com>
 *
 * For the full copyright and license information, please view the LICENSE
 * file that was distributed with this source code.
 */

namespace Symfony\Component\HttpKernel\ControllerMetadata;

/**
 * Builds {@see ArgumentMetadata} objects based on the given Controller.
 *
 * @author Iltar van der Berg <kjarli@gmail.com>
 */
final class ArgumentMetadataFactory implements ArgumentMetadataFactoryInterface
{
    /**
     * {@inheritdoc}
     */
    public function createArgumentMetadata($controller): array
    {
        $arguments = [];

        if (\is_array($controller)) {
            $reflection = new \ReflectionMethod($controller[0], $controller[1]);
            $class = $reflection->class;
        } elseif (\is_object($controller) && !$controller instanceof \Closure) {
            $reflection = new \ReflectionMethod($controller, '__invoke');
            $class = $reflection->class;
        } else {
            $reflection = new \ReflectionFunction($controller);
            if ($class = str_contains($reflection->name, '{closure}') ? null : $reflection->getClosureScopeClass()) {
                $class = $class->name;
            }
        }

        foreach ($reflection->getParameters() as $param) {
<<<<<<< HEAD
            $attributes = [];
            if (\PHP_VERSION_ID >= 80000) {
                foreach ($param->getAttributes() as $reflectionAttribute) {
                    if (class_exists($reflectionAttribute->getName())) {
                        $attributes[] = $reflectionAttribute->newInstance();
                    }
                }
            }

            $arguments[] = new ArgumentMetadata($param->getName(), $this->getType($param, $reflection, $class), $param->isVariadic(), $param->isDefaultValueAvailable(), $param->isDefaultValueAvailable() ? $param->getDefaultValue() : null, $param->allowsNull(), $attributes);
=======
            $arguments[] = new ArgumentMetadata($param->getName(), $this->getType($param, $class), $param->isVariadic(), $param->isDefaultValueAvailable(), $param->isDefaultValueAvailable() ? $param->getDefaultValue() : null, $param->allowsNull());
>>>>>>> 46408f04
        }

        return $arguments;
    }

    /**
     * Returns an associated type to the given parameter if available.
     */
    private function getType(\ReflectionParameter $parameter, ?string $class): ?string
    {
        if (!$type = $parameter->getType()) {
            return null;
        }
        $name = $type instanceof \ReflectionNamedType ? $type->getName() : (string) $type;

        if (null !== $class) {
            switch (strtolower($name)) {
                case 'self':
                    return $class;
                case 'parent':
                    return get_parent_class($class) ?: null;
            }
        }

        return $name;
    }
}<|MERGE_RESOLUTION|>--- conflicted
+++ resolved
@@ -39,7 +39,6 @@
         }
 
         foreach ($reflection->getParameters() as $param) {
-<<<<<<< HEAD
             $attributes = [];
             if (\PHP_VERSION_ID >= 80000) {
                 foreach ($param->getAttributes() as $reflectionAttribute) {
@@ -49,10 +48,7 @@
                 }
             }
 
-            $arguments[] = new ArgumentMetadata($param->getName(), $this->getType($param, $reflection, $class), $param->isVariadic(), $param->isDefaultValueAvailable(), $param->isDefaultValueAvailable() ? $param->getDefaultValue() : null, $param->allowsNull(), $attributes);
-=======
-            $arguments[] = new ArgumentMetadata($param->getName(), $this->getType($param, $class), $param->isVariadic(), $param->isDefaultValueAvailable(), $param->isDefaultValueAvailable() ? $param->getDefaultValue() : null, $param->allowsNull());
->>>>>>> 46408f04
+            $arguments[] = new ArgumentMetadata($param->getName(), $this->getType($param, $class), $param->isVariadic(), $param->isDefaultValueAvailable(), $param->isDefaultValueAvailable() ? $param->getDefaultValue() : null, $param->allowsNull(), $attributes);
         }
 
         return $arguments;
