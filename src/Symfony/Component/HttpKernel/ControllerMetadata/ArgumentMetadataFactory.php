<?php

/*
 * This file is part of the Symfony package.
 *
 * (c) Fabien Potencier <fabien@symfony.com>
 *
 * For the full copyright and license information, please view the LICENSE
 * file that was distributed with this source code.
 */

namespace Symfony\Component\HttpKernel\ControllerMetadata;

/**
 * Builds {@see ArgumentMetadata} objects based on the given Controller.
 *
 * @author Iltar van der Berg <kjarli@gmail.com>
 */
final class ArgumentMetadataFactory implements ArgumentMetadataFactoryInterface
{
<<<<<<< HEAD
    public function createArgumentMetadata(string|object|array $controller, \ReflectionFunctionAbstract $reflector = null): array
=======
    public function createArgumentMetadata(string|object|array $controller, ?\ReflectionFunctionAbstract $reflector = null): array
>>>>>>> a44829e2
    {
        $arguments = [];
        $reflector ??= new \ReflectionFunction($controller(...));

        foreach ($reflector->getParameters() as $param) {
            $attributes = [];
            foreach ($param->getAttributes() as $reflectionAttribute) {
                if (class_exists($reflectionAttribute->getName())) {
                    $attributes[] = $reflectionAttribute->newInstance();
                }
            }

            $arguments[] = new ArgumentMetadata($param->getName(), $this->getType($param), $param->isVariadic(), $param->isDefaultValueAvailable(), $param->isDefaultValueAvailable() ? $param->getDefaultValue() : null, $param->allowsNull(), $attributes);
        }

        return $arguments;
    }

    /**
     * Returns an associated type to the given parameter if available.
     */
    private function getType(\ReflectionParameter $parameter): ?string
    {
        if (!$type = $parameter->getType()) {
            return null;
        }
        $name = $type instanceof \ReflectionNamedType ? $type->getName() : (string) $type;

        return match (strtolower($name)) {
            'self' => $parameter->getDeclaringClass()?->name,
            'parent' => get_parent_class($parameter->getDeclaringClass()?->name ?? '') ?: null,
            default => $name,
        };
    }
}<|MERGE_RESOLUTION|>--- conflicted
+++ resolved
@@ -18,11 +18,7 @@
  */
 final class ArgumentMetadataFactory implements ArgumentMetadataFactoryInterface
 {
-<<<<<<< HEAD
-    public function createArgumentMetadata(string|object|array $controller, \ReflectionFunctionAbstract $reflector = null): array
-=======
     public function createArgumentMetadata(string|object|array $controller, ?\ReflectionFunctionAbstract $reflector = null): array
->>>>>>> a44829e2
     {
         $arguments = [];
         $reflector ??= new \ReflectionFunction($controller(...));
