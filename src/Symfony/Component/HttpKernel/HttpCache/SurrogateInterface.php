--- conflicted
+++ resolved
@@ -51,15 +51,8 @@
     /**
      * Renders a Surrogate tag.
      *
-<<<<<<< HEAD
-     * @param string $alt     An alternate URI
-     * @param string $comment A comment to add as an esi:include tag
-=======
      * @param string|null $alt     An alternate URI
      * @param string      $comment A comment to add as an esi:include tag
-     *
-     * @return string
->>>>>>> dee9e76b
      */
     public function renderIncludeTag(string $uri, string $alt = null, bool $ignoreErrors = true, string $comment = ''): string;
 
