--- conflicted
+++ resolved
@@ -30,11 +30,7 @@
 
     private ?\Closure $getEnv;
 
-<<<<<<< HEAD
-    public function __construct(callable $serviceCompiler = null, \Closure $getEnv = null)
-=======
     public function __construct(?callable $serviceCompiler = null, ?\Closure $getEnv = null)
->>>>>>> a44829e2
     {
         $this->serviceCompiler = null === $serviceCompiler ? null : $serviceCompiler(...);
         $this->getEnv = $getEnv;
