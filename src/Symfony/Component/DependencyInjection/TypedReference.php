--- conflicted
+++ resolved
@@ -29,11 +29,7 @@
      * @param string|null $name            The name of the argument targeting the service
      * @param array       $attributes      The attributes to be used
      */
-<<<<<<< HEAD
-    public function __construct(string $id, string $type, int $invalidBehavior = ContainerInterface::EXCEPTION_ON_INVALID_REFERENCE, string $name = null, array $attributes = [])
-=======
     public function __construct(string $id, string $type, int $invalidBehavior = ContainerInterface::EXCEPTION_ON_INVALID_REFERENCE, ?string $name = null, array $attributes = [])
->>>>>>> a44829e2
     {
         $this->name = $type === $id ? $name : null;
         parent::__construct($id, $invalidBehavior);
