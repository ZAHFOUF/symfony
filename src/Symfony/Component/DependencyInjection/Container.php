--- conflicted
+++ resolved
@@ -62,11 +62,12 @@
     /**
      * @internal
      */
-<<<<<<< HEAD
+    protected $privates = array();
+
+    /**
+     * @internal
+     */
     protected $normalizedIds = array();
-=======
-    protected $privates = array();
->>>>>>> 30b409a2
 
     private $underscoreMap = array('_' => '', '.' => '_', '\\' => '_');
     private $envCache = array();
@@ -224,13 +225,13 @@
             if (isset($this->privates[$id])) {
                 @trigger_error(sprintf('Checking for the existence of the "%s" private service is deprecated since Symfony 3.2 and won\'t be supported anymore in Symfony 4.0.', $id), E_USER_DEPRECATED);
             }
-            if ('service_container' === $id) {
-                return true;
-            }
             if (isset($this->aliases[$id])) {
                 $id = $this->aliases[$id];
             }
             if (isset($this->services[$id])) {
+                return true;
+            }
+            if ('service_container' === $id) {
                 return true;
             }
 
