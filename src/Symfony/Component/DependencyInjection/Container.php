--- conflicted
+++ resolved
@@ -107,11 +107,7 @@
     /**
      * Gets a parameter.
      *
-<<<<<<< HEAD
-     * @return mixed The parameter value
-=======
      * @return mixed
->>>>>>> 883766ea
      *
      * @throws InvalidArgumentException if the parameter is not defined
      */
