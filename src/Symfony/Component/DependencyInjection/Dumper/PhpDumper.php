<?php

/*
 * This file is part of the Symfony package.
 *
 * (c) Fabien Potencier <fabien@symfony.com>
 *
 * For the full copyright and license information, please view the LICENSE
 * file that was distributed with this source code.
 */

namespace Symfony\Component\DependencyInjection\Dumper;

use Symfony\Component\DependencyInjection\Argument\ArgumentInterface;
use Symfony\Component\DependencyInjection\Argument\IteratorArgument;
use Symfony\Component\DependencyInjection\Argument\ServiceClosureArgument;
use Symfony\Component\DependencyInjection\Variable;
use Symfony\Component\DependencyInjection\Definition;
use Symfony\Component\DependencyInjection\ContainerBuilder;
use Symfony\Component\DependencyInjection\Container;
use Symfony\Component\DependencyInjection\ContainerInterface;
use Symfony\Component\DependencyInjection\Reference;
use Symfony\Component\DependencyInjection\TypedReference;
use Symfony\Component\DependencyInjection\Parameter;
use Symfony\Component\DependencyInjection\Exception\EnvParameterException;
use Symfony\Component\DependencyInjection\Exception\InvalidArgumentException;
use Symfony\Component\DependencyInjection\Exception\RuntimeException;
use Symfony\Component\DependencyInjection\Exception\ServiceCircularReferenceException;
use Symfony\Component\DependencyInjection\LazyProxy\PhpDumper\DumperInterface as ProxyDumper;
use Symfony\Component\DependencyInjection\LazyProxy\PhpDumper\NullDumper;
use Symfony\Component\DependencyInjection\ExpressionLanguage;
use Symfony\Component\ExpressionLanguage\Expression;
use Symfony\Component\HttpKernel\Kernel;

/**
 * PhpDumper dumps a service container as a PHP class.
 *
 * @author Fabien Potencier <fabien@symfony.com>
 * @author Johannes M. Schmitt <schmittjoh@gmail.com>
 */
class PhpDumper extends Dumper
{
    /**
     * Characters that might appear in the generated variable name as first character.
     *
     * @var string
     */
    const FIRST_CHARS = 'abcdefghijklmnopqrstuvwxyz';

    /**
     * Characters that might appear in the generated variable name as any but the first character.
     *
     * @var string
     */
    const NON_FIRST_CHARS = 'abcdefghijklmnopqrstuvwxyz0123456789_';

    private $inlinedDefinitions;
    private $definitionVariables;
    private $referenceVariables;
    private $variableCount;
    private $reservedVariables = array('instance', 'class');
    private $expressionLanguage;
    private $targetDirRegex;
    private $targetDirMaxMatches;
    private $docStar;
    private $serviceIdToMethodNameMap;
    private $usedMethodNames;

    /**
     * @var \Symfony\Component\DependencyInjection\LazyProxy\PhpDumper\DumperInterface
     */
    private $proxyDumper;

    /**
     * {@inheritdoc}
     */
    public function __construct(ContainerBuilder $container)
    {
        if (!$container->isCompiled()) {
            @trigger_error('Dumping an uncompiled ContainerBuilder is deprecated since version 3.3 and will not be supported anymore in 4.0. Compile the container beforehand.', E_USER_DEPRECATED);
        }

        parent::__construct($container);

        $this->inlinedDefinitions = new \SplObjectStorage();
    }

    /**
     * Sets the dumper to be used when dumping proxies in the generated container.
     *
     * @param ProxyDumper $proxyDumper
     */
    public function setProxyDumper(ProxyDumper $proxyDumper)
    {
        $this->proxyDumper = $proxyDumper;
    }

    /**
     * Dumps the service container as a PHP class.
     *
     * Available options:
     *
     *  * class:      The class name
     *  * base_class: The base class name
     *  * namespace:  The class namespace
     *
     * @param array $options An array of options
     *
     * @return string A PHP class representing of the service container
     *
     * @throws EnvParameterException When an env var exists but has not been dumped
     */
    public function dump(array $options = array())
    {
        $this->targetDirRegex = null;
        $options = array_merge(array(
            'class' => 'ProjectServiceContainer',
            'base_class' => 'Container',
            'namespace' => '',
            'debug' => true,
        ), $options);

        $this->initializeMethodNamesMap($options['base_class']);

        $this->docStar = $options['debug'] ? '*' : '';

        if (!empty($options['file']) && is_dir($dir = dirname($options['file']))) {
            // Build a regexp where the first root dirs are mandatory,
            // but every other sub-dir is optional up to the full path in $dir
            // Mandate at least 2 root dirs and not more that 5 optional dirs.

            $dir = explode(DIRECTORY_SEPARATOR, realpath($dir));
            $i = count($dir);

            if (3 <= $i) {
                $regex = '';
                $lastOptionalDir = $i > 8 ? $i - 5 : 3;
                $this->targetDirMaxMatches = $i - $lastOptionalDir;

                while (--$i >= $lastOptionalDir) {
                    $regex = sprintf('(%s%s)?', preg_quote(DIRECTORY_SEPARATOR.$dir[$i], '#'), $regex);
                }

                do {
                    $regex = preg_quote(DIRECTORY_SEPARATOR.$dir[$i], '#').$regex;
                } while (0 < --$i);

                $this->targetDirRegex = '#'.preg_quote($dir[0], '#').$regex.'#';
            }
        }

        $code = $this->startClass($options['class'], $options['base_class'], $options['namespace']);

        if ($this->container->isCompiled()) {
            $code .= $this->addFrozenConstructor();
            $code .= $this->addFrozenCompile();
            $code .= $this->addFrozenIsCompiled();
        } else {
            $code .= $this->addConstructor();
        }

        $code .=
            $this->addServices().
            $this->addDefaultParametersMethod().
            $this->endClass().
            $this->addProxyClasses()
        ;
        $this->targetDirRegex = null;

        $unusedEnvs = array();
        foreach ($this->container->getEnvCounters() as $env => $use) {
            if (!$use) {
                $unusedEnvs[] = $env;
            }
        }
        if ($unusedEnvs) {
            throw new EnvParameterException($unusedEnvs, null, 'Environment variables "%s" are never used. Please, check your container\'s configuration.');
        }

        return $code;
    }

    /**
     * Retrieves the currently set proxy dumper or instantiates one.
     *
     * @return ProxyDumper
     */
    private function getProxyDumper()
    {
        if (!$this->proxyDumper) {
            $this->proxyDumper = new NullDumper();
        }

        return $this->proxyDumper;
    }

    /**
     * Generates Service local temp variables.
     *
     * @param string     $cId
     * @param Definition $definition
     * @param array      $inlinedDefinitions
     *
     * @return string
     */
    private function addServiceLocalTempVariables($cId, Definition $definition, array $inlinedDefinitions)
    {
        static $template = "        \$%s = %s;\n";

        array_unshift($inlinedDefinitions, $definition);

        $calls = $behavior = array();
        foreach ($inlinedDefinitions as $iDefinition) {
            $this->getServiceCallsFromArguments($iDefinition->getArguments(), $calls, $behavior);
            $this->getServiceCallsFromArguments($iDefinition->getMethodCalls(), $calls, $behavior);
            $this->getServiceCallsFromArguments($iDefinition->getProperties(), $calls, $behavior);
            $this->getServiceCallsFromArguments(array($iDefinition->getConfigurator()), $calls, $behavior);
            $this->getServiceCallsFromArguments(array($iDefinition->getFactory()), $calls, $behavior);
        }

        $code = '';
        foreach ($calls as $id => $callCount) {
            if ('service_container' === $id || $id === $cId) {
                continue;
            }

            if ($callCount > 1) {
                $name = $this->getNextVariableName();
                $this->referenceVariables[$id] = new Variable($name);

                if (ContainerInterface::EXCEPTION_ON_INVALID_REFERENCE === $behavior[$id]) {
                    $code .= sprintf($template, $name, $this->getServiceCall($id));
                } else {
                    $code .= sprintf($template, $name, $this->getServiceCall($id, new Reference($id, ContainerInterface::NULL_ON_INVALID_REFERENCE)));
                }
            }
        }

        if ('' !== $code) {
            $code .= "\n";
        }

        return $code;
    }

    /**
     * Generates code for the proxies to be attached after the container class.
     *
     * @return string
     */
    private function addProxyClasses()
    {
        /* @var $definitions Definition[] */
        $definitions = array_filter(
            $this->container->getDefinitions(),
            array($this->getProxyDumper(), 'isProxyCandidate')
        );
        $code = '';
        $strip = '' === $this->docStar && method_exists('Symfony\Component\HttpKernel\Kernel', 'stripComments');

        foreach ($definitions as $definition) {
            $proxyCode = "\n".$this->getProxyDumper()->getProxyCode($definition);
            if ($strip) {
                $proxyCode = "<?php\n".$proxyCode;
                $proxyCode = substr(Kernel::stripComments($proxyCode), 5);
            }
            $code .= $proxyCode;
        }

        return $code;
    }

    /**
     * Generates the require_once statement for service includes.
     *
     * @param string     $id
     * @param Definition $definition
     * @param array      $inlinedDefinitions
     *
     * @return string
     */
    private function addServiceInclude($id, Definition $definition, array $inlinedDefinitions)
    {
        $template = "        require_once %s;\n";
        $code = '';

        if (null !== $file = $definition->getFile()) {
            $code .= sprintf($template, $this->dumpValue($file));
        }

        foreach ($inlinedDefinitions as $definition) {
            if (null !== $file = $definition->getFile()) {
                $code .= sprintf($template, $this->dumpValue($file));
            }
        }

        if ('' !== $code) {
            $code .= "\n";
        }

        return $code;
    }

    /**
     * Generates the inline definition of a service.
     *
     * @param string $id
     * @param array  $inlinedDefinitions
     *
     * @return string
     *
     * @throws RuntimeException                  When the factory definition is incomplete
     * @throws ServiceCircularReferenceException When a circular reference is detected
     */
    private function addServiceInlinedDefinitions($id, array $inlinedDefinitions)
    {
        $code = '';
        $variableMap = $this->definitionVariables;
        $nbOccurrences = new \SplObjectStorage();
        $processed = new \SplObjectStorage();

        foreach ($inlinedDefinitions as $definition) {
            if (false === $nbOccurrences->contains($definition)) {
                $nbOccurrences->offsetSet($definition, 1);
            } else {
                $i = $nbOccurrences->offsetGet($definition);
                $nbOccurrences->offsetSet($definition, $i + 1);
            }
        }

        foreach ($inlinedDefinitions as $sDefinition) {
            if ($processed->contains($sDefinition)) {
                continue;
            }
            $processed->offsetSet($sDefinition);

            $class = $this->dumpValue($sDefinition->getClass());
            if ($nbOccurrences->offsetGet($sDefinition) > 1 || $sDefinition->getMethodCalls() || $sDefinition->getProperties() || null !== $sDefinition->getConfigurator() || false !== strpos($class, '$')) {
                $name = $this->getNextVariableName();
                $variableMap->offsetSet($sDefinition, new Variable($name));

                // a construct like:
                // $a = new ServiceA(ServiceB $b); $b = new ServiceB(ServiceA $a);
                // this is an indication for a wrong implementation, you can circumvent this problem
                // by setting up your service structure like this:
                // $b = new ServiceB();
                // $a = new ServiceA(ServiceB $b);
                // $b->setServiceA(ServiceA $a);
                if ($this->hasReference($id, $sDefinition->getArguments())) {
                    throw new ServiceCircularReferenceException($id, array($id));
                }

                $code .= $this->addNewInstance($sDefinition, '$'.$name, ' = ', $id);

                if (!$this->hasReference($id, $sDefinition->getMethodCalls(), true) && !$this->hasReference($id, $sDefinition->getProperties(), true)) {
                    $code .= $this->addServiceProperties(null, $sDefinition, $name);
                    $code .= $this->addServiceMethodCalls(null, $sDefinition, $name);
                    $code .= $this->addServiceConfigurator(null, $sDefinition, $name);
                }

                $code .= "\n";
            }
        }

        return $code;
    }

    /**
     * Adds the service return statement.
     *
     * @param string $id
     * @param bool   $isSimpleInstance
     *
     * @return string
     */
    private function addServiceReturn($id, $isSimpleInstance)
    {
        if ($isSimpleInstance) {
            return "    }\n";
        }

        return "\n        return \$instance;\n    }\n";
    }

    /**
     * Generates the service instance.
     *
     * @param string     $id
     * @param Definition $definition
     * @param bool       $isSimpleInstance
     *
     * @return string
     *
     * @throws InvalidArgumentException
     * @throws RuntimeException
     */
    private function addServiceInstance($id, Definition $definition, $isSimpleInstance)
    {
        $class = $this->dumpValue($definition->getClass());

        if (0 === strpos($class, "'") && false === strpos($class, '$') && !preg_match('/^\'(?:\\\{2})?[a-zA-Z_\x7f-\xff][a-zA-Z0-9_\x7f-\xff]*(?:\\\{2}[a-zA-Z_\x7f-\xff][a-zA-Z0-9_\x7f-\xff]*)*\'$/', $class)) {
            throw new InvalidArgumentException(sprintf('"%s" is not a valid class name for the "%s" service.', $class, $id));
        }

        $isProxyCandidate = $this->getProxyDumper()->isProxyCandidate($definition);
        $instantiation = '';

        if (!$isProxyCandidate && $definition->isShared()) {
            $instantiation = "\$this->services['$id'] = ".($isSimpleInstance ? '' : '$instance');
        } elseif (!$isSimpleInstance) {
            $instantiation = '$instance';
        }

        $return = '';
        if ($isSimpleInstance) {
            $return = 'return ';
        } else {
            $instantiation .= ' = ';
        }

        $code = $this->addNewInstance($definition, $return, $instantiation, $id);

        if (!$isSimpleInstance) {
            $code .= "\n";
        }

        return $code;
    }

    /**
     * Checks if the definition is a simple instance.
     *
     * @param string     $id
     * @param Definition $definition
     *
     * @return bool
     */
    private function isSimpleInstance($id, Definition $definition)
    {
        foreach (array_merge(array($definition), $this->getInlinedDefinitions($definition)) as $sDefinition) {
            if ($definition !== $sDefinition && !$this->hasReference($id, $sDefinition->getMethodCalls())) {
                continue;
            }

            if ($sDefinition->getMethodCalls() || $sDefinition->getProperties() || $sDefinition->getConfigurator()) {
                return false;
            }
        }

        return true;
    }

    /**
     * Adds method calls to a service definition.
     *
     * @param string     $id
     * @param Definition $definition
     * @param string     $variableName
     *
     * @return string
     */
    private function addServiceMethodCalls($id, Definition $definition, $variableName = 'instance')
    {
        $calls = '';
        foreach ($definition->getMethodCalls() as $call) {
            $arguments = array();
            foreach ($call[1] as $value) {
                $arguments[] = $this->dumpValue($value);
            }

            $calls .= $this->wrapServiceConditionals($call[1], sprintf("        \$%s->%s(%s);\n", $variableName, $call[0], implode(', ', $arguments)));
        }

        return $calls;
    }

    private function addServiceProperties($id, Definition $definition, $variableName = 'instance')
    {
        $code = '';
        foreach ($definition->getProperties() as $name => $value) {
            $code .= sprintf("        \$%s->%s = %s;\n", $variableName, $name, $this->dumpValue($value));
        }

        return $code;
    }

    /**
     * Generates the inline definition setup.
     *
     * @param string $id
     * @param array  $inlinedDefinitions
     * @param bool   $isSimpleInstance
     *
     * @return string
     *
     * @throws ServiceCircularReferenceException when the container contains a circular reference
     */
    private function addServiceInlinedDefinitionsSetup($id, array $inlinedDefinitions, $isSimpleInstance)
    {
        $this->referenceVariables[$id] = new Variable('instance');

        $code = '';
        $processed = new \SplObjectStorage();
        foreach ($inlinedDefinitions as $iDefinition) {
            if ($processed->contains($iDefinition)) {
                continue;
            }
            $processed->offsetSet($iDefinition);

            if (!$this->hasReference($id, $iDefinition->getMethodCalls(), true) && !$this->hasReference($id, $iDefinition->getProperties(), true)) {
                continue;
            }

            // if the instance is simple, the return statement has already been generated
            // so, the only possible way to get there is because of a circular reference
            if ($isSimpleInstance) {
                throw new ServiceCircularReferenceException($id, array($id));
            }

            $name = (string) $this->definitionVariables->offsetGet($iDefinition);
            $code .= $this->addServiceProperties(null, $iDefinition, $name);
            $code .= $this->addServiceMethodCalls(null, $iDefinition, $name);
            $code .= $this->addServiceConfigurator(null, $iDefinition, $name);
        }

        if ('' !== $code) {
            $code .= "\n";
        }

        return $code;
    }

    /**
     * Adds configurator definition.
     *
     * @param string     $id
     * @param Definition $definition
     * @param string     $variableName
     *
     * @return string
     */
    private function addServiceConfigurator($id, Definition $definition, $variableName = 'instance')
    {
        if (!$callable = $definition->getConfigurator()) {
            return '';
        }

        if (is_array($callable)) {
            if ($callable[0] instanceof Reference
                || ($callable[0] instanceof Definition && $this->definitionVariables->contains($callable[0]))) {
                return sprintf("        %s->%s(\$%s);\n", $this->dumpValue($callable[0]), $callable[1], $variableName);
            }

            $class = $this->dumpValue($callable[0]);
            // If the class is a string we can optimize call_user_func away
            if (0 === strpos($class, "'") && false === strpos($class, '$')) {
                return sprintf("        %s::%s(\$%s);\n", $this->dumpLiteralClass($class), $callable[1], $variableName);
            }

            if (0 === strpos($class, 'new ')) {
                return sprintf("        (%s)->%s(\$%s);\n", $this->dumpValue($callable[0]), $callable[1], $variableName);
            }

            return sprintf("        call_user_func(array(%s, '%s'), \$%s);\n", $this->dumpValue($callable[0]), $callable[1], $variableName);
        }

        return sprintf("        %s(\$%s);\n", $callable, $variableName);
    }

    /**
     * Adds a service.
     *
     * @param string     $id
     * @param Definition $definition
     *
     * @return string
     */
    private function addService($id, Definition $definition)
    {
        if ($definition->isSynthetic()) {
            return '';
        }
        $this->definitionVariables = new \SplObjectStorage();
        $this->referenceVariables = array();
        $this->variableCount = 0;

        $return = array();

        if ($class = $definition->getClass()) {
            $class = $this->container->resolveEnvPlaceholders($class);
            $return[] = sprintf('@return %s A %s instance', 0 === strpos($class, '%') ? 'object' : '\\'.ltrim($class, '\\'), ltrim($class, '\\'));
        } elseif ($definition->getFactory()) {
            $factory = $definition->getFactory();
            if (is_string($factory)) {
                $return[] = sprintf('@return object An instance returned by %s()', $factory);
            } elseif (is_array($factory) && (is_string($factory[0]) || $factory[0] instanceof Definition || $factory[0] instanceof Reference)) {
                if (is_string($factory[0]) || $factory[0] instanceof Reference) {
                    $return[] = sprintf('@return object An instance returned by %s::%s()', (string) $factory[0], $factory[1]);
                } elseif ($factory[0] instanceof Definition) {
                    $return[] = sprintf('@return object An instance returned by %s::%s()', $factory[0]->getClass(), $factory[1]);
                }
            }
        }

        if ($definition->isDeprecated()) {
            if ($return && 0 === strpos($return[count($return) - 1], '@return')) {
                $return[] = '';
            }

            $return[] = sprintf('@deprecated %s', $definition->getDeprecationMessage($id));
        }

        $return = str_replace("\n     * \n", "\n     *\n", implode("\n     * ", $return));
        $return = $this->container->resolveEnvPlaceholders($return);

        $doc = '';
        if ($definition->isShared()) {
            $doc .= <<<'EOF'

     *
     * This service is shared.
     * This method always returns the same instance of the service.
EOF;
        }

        if (!$definition->isPublic()) {
            $doc .= <<<'EOF'

     *
     * This service is private.
     * If you want to be able to request this service from the container directly,
     * make it public, otherwise you might end up with broken code.
EOF;
        }

        if ($definition->isAutowired()) {
            $doc .= <<<EOF

     *
     * This service is autowired.
EOF;
        }

        if ($definition->isLazy()) {
            $lazyInitialization = '$lazyLoad = true';
            $lazyInitializationDoc = "\n     * @param bool    \$lazyLoad whether to try lazy-loading the service with a proxy\n     *";
        } else {
            $lazyInitialization = '';
            $lazyInitializationDoc = '';
        }

        // with proxies, for 5.3.3 compatibility, the getter must be public to be accessible to the initializer
        $isProxyCandidate = $this->getProxyDumper()->isProxyCandidate($definition);
        $visibility = $isProxyCandidate ? 'public' : 'protected';
        $methodName = $this->generateMethodName($id);
        $code = <<<EOF

    /*{$this->docStar}
     * Gets the '$id' service.$doc
     *$lazyInitializationDoc
     * $return
     */
    {$visibility} function {$methodName}($lazyInitialization)
    {

EOF;

        $code .= $isProxyCandidate ? $this->getProxyDumper()->getProxyFactoryCode($definition, $id, $methodName) : '';

        if ($definition->isDeprecated()) {
            $code .= sprintf("        @trigger_error(%s, E_USER_DEPRECATED);\n\n", $this->export($definition->getDeprecationMessage($id)));
        }

        $inlinedDefinitions = $this->getInlinedDefinitions($definition);
        $isSimpleInstance = $this->isSimpleInstance($id, $definition, $inlinedDefinitions);

        $code .=
            $this->addServiceInclude($id, $definition, $inlinedDefinitions).
            $this->addServiceLocalTempVariables($id, $definition, $inlinedDefinitions).
            $this->addServiceInlinedDefinitions($id, $inlinedDefinitions).
            $this->addServiceInstance($id, $definition, $isSimpleInstance).
            $this->addServiceInlinedDefinitionsSetup($id, $inlinedDefinitions, $isSimpleInstance).
            $this->addServiceProperties($id, $definition).
            $this->addServiceMethodCalls($id, $definition).
            $this->addServiceConfigurator($id, $definition).
            $this->addServiceReturn($id, $isSimpleInstance)
        ;

        $this->definitionVariables = null;
        $this->referenceVariables = null;

        return $code;
    }

    /**
     * Adds multiple services.
     *
     * @return string
     */
    private function addServices()
    {
        $publicServices = $privateServices = '';
        $definitions = $this->container->getDefinitions();
        ksort($definitions);
        foreach ($definitions as $id => $definition) {
            if ($definition->isPublic()) {
                $publicServices .= $this->addService($id, $definition);
            } else {
                $privateServices .= $this->addService($id, $definition);
            }
        }

        return $publicServices.$privateServices;
    }

    private function addNewInstance(Definition $definition, $return, $instantiation, $id)
    {
        $class = $this->dumpValue($definition->getClass());

        $arguments = array();
        foreach ($definition->getArguments() as $value) {
            $arguments[] = $this->dumpValue($value);
        }

        if (null !== $definition->getFactory()) {
            $callable = $definition->getFactory();
            if (is_array($callable)) {
                if (!preg_match('/^[a-zA-Z_\x7f-\xff][a-zA-Z0-9_\x7f-\xff]*$/', $callable[1])) {
                    throw new RuntimeException(sprintf('Cannot dump definition because of invalid factory method (%s)', $callable[1] ?: 'n/a'));
                }

                if ($callable[0] instanceof Reference
                    || ($callable[0] instanceof Definition && $this->definitionVariables->contains($callable[0]))) {
                    return sprintf("        $return{$instantiation}%s->%s(%s);\n", $this->dumpValue($callable[0]), $callable[1], $arguments ? implode(', ', $arguments) : '');
                }

                $class = $this->dumpValue($callable[0]);
                // If the class is a string we can optimize call_user_func away
                if (0 === strpos($class, "'") && false === strpos($class, '$')) {
                    if ("''" === $class) {
                        throw new RuntimeException(sprintf('Cannot dump definition: The "%s" service is defined to be created by a factory but is missing the service reference, did you forget to define the factory service id or class?', $id));
                    }

                    return sprintf("        $return{$instantiation}%s::%s(%s);\n", $this->dumpLiteralClass($class), $callable[1], $arguments ? implode(', ', $arguments) : '');
                }

                if (0 === strpos($class, 'new ')) {
                    return sprintf("        $return{$instantiation}(%s)->%s(%s);\n", $this->dumpValue($callable[0]), $callable[1], $arguments ? implode(', ', $arguments) : '');
                }

                return sprintf("        $return{$instantiation}call_user_func(array(%s, '%s')%s);\n", $this->dumpValue($callable[0]), $callable[1], $arguments ? ', '.implode(', ', $arguments) : '');
            }

            return sprintf("        $return{$instantiation}%s(%s);\n", $this->dumpLiteralClass($this->dumpValue($callable)), $arguments ? implode(', ', $arguments) : '');
        }

        if (false !== strpos($class, '$')) {
            return sprintf("        \$class = %s;\n\n        $return{$instantiation}new \$class(%s);\n", $class, implode(', ', $arguments));
        }

        return sprintf("        $return{$instantiation}new %s(%s);\n", $this->dumpLiteralClass($class), implode(', ', $arguments));
    }

    /**
     * Adds the class headers.
     *
     * @param string $class     Class name
     * @param string $baseClass The name of the base class
     * @param string $namespace The class namespace
     *
     * @return string
     */
    private function startClass($class, $baseClass, $namespace)
    {
        $bagClass = $this->container->isCompiled() ? 'use Symfony\Component\DependencyInjection\ParameterBag\FrozenParameterBag;' : 'use Symfony\Component\DependencyInjection\ParameterBag\\ParameterBag;';
        $namespaceLine = $namespace ? "\nnamespace $namespace;\n" : '';

        return <<<EOF
<?php
$namespaceLine
use Symfony\Component\DependencyInjection\Argument\RewindableGenerator;
use Symfony\Component\DependencyInjection\ContainerInterface;
use Symfony\Component\DependencyInjection\Container;
use Symfony\Component\DependencyInjection\Exception\InvalidArgumentException;
use Symfony\Component\DependencyInjection\Exception\LogicException;
use Symfony\Component\DependencyInjection\Exception\RuntimeException;
$bagClass

/*{$this->docStar}
 * $class.
 *
 * This class has been auto-generated
 * by the Symfony Dependency Injection Component.
 *
 * @final since Symfony 3.3
 */
class $class extends $baseClass
{
    private \$parameters;
    private \$targetDirs = array();

EOF;
    }

    /**
     * Adds the constructor.
     *
     * @return string
     */
    private function addConstructor()
    {
        $targetDirs = $this->exportTargetDirs();
        $arguments = $this->container->getParameterBag()->all() ? 'new ParameterBag($this->getDefaultParameters())' : null;

        $code = <<<EOF

    /*{$this->docStar}
     * Constructor.
     */
    public function __construct()
    {{$targetDirs}
        parent::__construct($arguments);

EOF;

        $code .= $this->addNormalizedIds();
        $code .= $this->addMethodMap();
        $code .= $this->addPrivateServices();
        $code .= $this->addAliases();

        $code .= <<<'EOF'
    }

EOF;

        return $code;
    }

    /**
     * Adds the constructor for a compiled container.
     *
     * @return string
     */
    private function addFrozenConstructor()
    {
        $targetDirs = $this->exportTargetDirs();

        $code = <<<EOF

    /*{$this->docStar}
     * Constructor.
     */
    public function __construct()
    {{$targetDirs}
EOF;

        if ($this->container->getParameterBag()->all()) {
            $code .= "\n        \$this->parameters = \$this->getDefaultParameters();\n";
        }

        $code .= "\n        \$this->services = array();\n";
        $code .= $this->addNormalizedIds();
        $code .= $this->addMethodMap();
        $code .= $this->addPrivateServices();
        $code .= $this->addAliases();

        $code .= <<<'EOF'
    }

EOF;

        return $code;
    }

    /**
     * Adds the compile method for a compiled container.
     *
     * @return string
     */
    private function addFrozenCompile()
    {
        return <<<EOF

    /*{$this->docStar}
     * {@inheritdoc}
     */
    public function compile()
    {
        throw new LogicException('You cannot compile a dumped container that was already compiled.');
    }

EOF;
    }

    /**
     * Adds the isCompiled method for a compiled container.
     *
     * @return string
     */
    private function addFrozenIsCompiled()
    {
        return <<<EOF

    /*{$this->docStar}
     * {@inheritdoc}
     */
    public function isCompiled()
    {
        return true;
    }

    /*{$this->docStar}
     * {@inheritdoc}
     */
    public function isFrozen()
    {
        @trigger_error(sprintf('The %s() method is deprecated since version 3.3 and will be removed in 4.0. Use the isCompiled() method instead.', __METHOD__), E_USER_DEPRECATED);

        return true;
    }

EOF;
    }

    /**
     * Adds the normalizedIds property definition.
     *
     * @return string
     */
    private function addNormalizedIds()
    {
        $code = '';
        $normalizedIds = $this->container->getNormalizedIds();
        ksort($normalizedIds);
        foreach ($normalizedIds as $id => $normalizedId) {
            if ($this->container->has($normalizedId)) {
                $code .= '            '.$this->export($id).' => '.$this->export($normalizedId).",\n";
            }
        }

        return $code ? "        \$this->normalizedIds = array(\n".$code."        );\n" : '';
    }

    /**
     * Adds the methodMap property definition.
     *
     * @return string
     */
    private function addMethodMap()
    {
        $definitions = $this->container->getDefinitions();
        if (!$definitions || !$definitions = array_filter($definitions, function ($def) { return !$def->isSynthetic(); })) {
            return '';
        }

        $code = "        \$this->methodMap = array(\n";
        ksort($definitions);
        foreach ($definitions as $id => $definition) {
            $code .= '            '.$this->export($id).' => '.$this->export($this->generateMethodName($id)).",\n";
        }

        return $code."        );\n";
    }

    /**
     * Adds the privates property definition.
     *
     * @return string
     */
    private function addPrivateServices()
    {
        if (!$definitions = $this->container->getDefinitions()) {
            return '';
        }

        $code = '';
        ksort($definitions);
        foreach ($definitions as $id => $definition) {
            if (!$definition->isPublic()) {
                $code .= '            '.$this->export($id)." => true,\n";
            }
        }

        if (empty($code)) {
            return '';
        }

        $out = "        \$this->privates = array(\n";
        $out .= $code;
        $out .= "        );\n";

        return $out;
    }

    /**
     * Adds the aliases property definition.
     *
     * @return string
     */
    private function addAliases()
    {
        if (!$aliases = $this->container->getAliases()) {
            return $this->container->isCompiled() ? "\n        \$this->aliases = array();\n" : '';
        }

        $code = "        \$this->aliases = array(\n";
        ksort($aliases);
        foreach ($aliases as $alias => $id) {
            $id = (string) $id;
            while (isset($aliases[$id])) {
                $id = (string) $aliases[$id];
            }
            $code .= '            '.$this->export($alias).' => '.$this->export($id).",\n";
        }

        return $code."        );\n";
    }

    /**
     * Adds default parameters method.
     *
     * @return string
     */
    private function addDefaultParametersMethod()
    {
        if (!$this->container->getParameterBag()->all()) {
            return '';
        }

        $php = array();
        $dynamicPhp = array();

        foreach ($this->container->getParameterBag()->all() as $key => $value) {
            if ($key !== $resolvedKey = $this->container->resolveEnvPlaceholders($key)) {
                throw new InvalidArgumentException(sprintf('Parameter name cannot use env parameters: %s.', $resolvedKey));
            }
            $export = $this->exportParameters(array($value));
            $export = explode('0 => ', substr(rtrim($export, " )\n"), 7, -1), 2);

            if (preg_match("/\\\$this->(?:getEnv\('\w++'\)|targetDirs\[\d++\])/", $export[1])) {
                $dynamicPhp[$key] = sprintf('%scase %s: $value = %s; break;', $export[0], $this->export($key), $export[1]);
            } else {
                $php[] = sprintf('%s%s => %s,', $export[0], $this->export($key), $export[1]);
            }
        }
        $parameters = sprintf("array(\n%s\n%s)", implode("\n", $php), str_repeat(' ', 8));

        $code = '';
        if ($this->container->isCompiled()) {
            $code .= <<<'EOF'

    /**
     * {@inheritdoc}
     */
    public function getParameter($name)
    {
        $name = strtolower($name);

        if (!(isset($this->parameters[$name]) || array_key_exists($name, $this->parameters) || isset($this->loadedDynamicParameters[$name]))) {
            throw new InvalidArgumentException(sprintf('The parameter "%s" must be defined.', $name));
        }
        if (isset($this->loadedDynamicParameters[$name])) {
            return $this->loadedDynamicParameters[$name] ? $this->dynamicParameters[$name] : $this->getDynamicParameter($name);
        }

        return $this->parameters[$name];
    }

    /**
     * {@inheritdoc}
     */
    public function hasParameter($name)
    {
        $name = strtolower($name);

        return isset($this->parameters[$name]) || array_key_exists($name, $this->parameters) || isset($this->loadedDynamicParameters[$name]);
    }

    /**
     * {@inheritdoc}
     */
    public function setParameter($name, $value)
    {
        throw new LogicException('Impossible to call set() on a frozen ParameterBag.');
    }

    /**
     * {@inheritdoc}
     */
    public function getParameterBag()
    {
        if (null === $this->parameterBag) {
            $parameters = $this->parameters;
            foreach ($this->loadedDynamicParameters as $name => $loaded) {
                $parameters[$name] = $loaded ? $this->dynamicParameters[$name] : $this->getDynamicParameter($name);
            }
            $this->parameterBag = new FrozenParameterBag($parameters);
        }

        return $this->parameterBag;
    }

EOF;
            if ('' === $this->docStar) {
                $code = str_replace('/**', '/*', $code);
            }

            if ($dynamicPhp) {
                $loadedDynamicParameters = $this->exportParameters(array_combine(array_keys($dynamicPhp), array_fill(0, count($dynamicPhp), false)), '', 8);
                $getDynamicParameter = <<<'EOF'
        switch ($name) {
%s
            default: throw new InvalidArgumentException(sprintf('The dynamic parameter "%%s" must be defined.', $name));
        }
        $this->loadedDynamicParameters[$name] = true;

        return $this->dynamicParameters[$name] = $value;
EOF;
                $getDynamicParameter = sprintf($getDynamicParameter, implode("\n", $dynamicPhp));
            } else {
                $loadedDynamicParameters = 'array()';
                $getDynamicParameter = str_repeat(' ', 8).'throw new InvalidArgumentException(sprintf(\'The dynamic parameter "%s" must be defined.\', $name));';
            }

            $code .= <<<EOF

    private \$loadedDynamicParameters = {$loadedDynamicParameters};
    private \$dynamicParameters = array();

    /*{$this->docStar}
     * Computes a dynamic parameter.
     *
     * @param string The name of the dynamic parameter to load
     *
     * @return mixed The value of the dynamic parameter
     *
     * @throws InvalidArgumentException When the dynamic parameter does not exist
     */
    private function getDynamicParameter(\$name)
    {
{$getDynamicParameter}
    }

EOF;
        } elseif ($dynamicPhp) {
            throw new RuntimeException('You cannot dump a not-frozen container with dynamic parameters.');
        }

        $code .= <<<EOF

    /*{$this->docStar}
     * Gets the default parameters.
     *
     * @return array An array of the default parameters
     */
    protected function getDefaultParameters()
    {
        return $parameters;
    }

EOF;

        return $code;
    }

    /**
     * Exports parameters.
     *
     * @param array  $parameters
     * @param string $path
     * @param int    $indent
     *
     * @return string
     *
     * @throws InvalidArgumentException
     */
    private function exportParameters(array $parameters, $path = '', $indent = 12)
    {
        $php = array();
        foreach ($parameters as $key => $value) {
            if (is_array($value)) {
                $value = $this->exportParameters($value, $path.'/'.$key, $indent + 4);
            } elseif ($value instanceof ArgumentInterface) {
                throw new InvalidArgumentException(sprintf('You cannot dump a container with parameters that contain special arguments. "%s" found in "%s".', get_class($value), $path.'/'.$key));
            } elseif ($value instanceof Variable) {
                throw new InvalidArgumentException(sprintf('You cannot dump a container with parameters that contain variable references. Variable "%s" found in "%s".', $value, $path.'/'.$key));
            } elseif ($value instanceof Definition) {
                throw new InvalidArgumentException(sprintf('You cannot dump a container with parameters that contain service definitions. Definition for "%s" found in "%s".', $value->getClass(), $path.'/'.$key));
            } elseif ($value instanceof Reference) {
                throw new InvalidArgumentException(sprintf('You cannot dump a container with parameters that contain references to other services (reference to service "%s" found in "%s").', $value, $path.'/'.$key));
            } elseif ($value instanceof Expression) {
                throw new InvalidArgumentException(sprintf('You cannot dump a container with parameters that contain expressions. Expression "%s" found in "%s".', $value, $path.'/'.$key));
            } else {
                $value = $this->export($value);
            }

            $php[] = sprintf('%s%s => %s,', str_repeat(' ', $indent), $this->export($key), $value);
        }

        return sprintf("array(\n%s\n%s)", implode("\n", $php), str_repeat(' ', $indent - 4));
    }

    /**
     * Ends the class definition.
     *
     * @return string
     */
    private function endClass()
    {
        return <<<'EOF'
}

EOF;
    }

    /**
     * Wraps the service conditionals.
     *
     * @param string $value
     * @param string $code
     *
     * @return string
     */
    private function wrapServiceConditionals($value, $code)
    {
        if (!$condition = $this->getServiceConditionals($value)) {
            return $code;
        }

        // re-indent the wrapped code
        $code = implode("\n", array_map(function ($line) { return $line ? '    '.$line : $line; }, explode("\n", $code)));

        return sprintf("        if (%s) {\n%s        }\n", $condition, $code);
    }

    /**
     * Get the conditions to execute for conditional services.
     *
     * @param string $value
     *
     * @return null|string
     */
    private function getServiceConditionals($value)
    {
        if (!$services = ContainerBuilder::getServiceConditionals($value)) {
            return null;
        }

        $conditions = array();
        foreach ($services as $service) {
            if ($this->container->hasDefinition($service) && !$this->container->getDefinition($service)->isPublic()) {
                continue;
            }

            $conditions[] = sprintf("\$this->has('%s')", $service);
        }

        if (!$conditions) {
            return '';
        }

        return implode(' && ', $conditions);
    }

    /**
     * Builds service calls from arguments.
     *
     * @param array $arguments
     * @param array &$calls    By reference
     * @param array &$behavior By reference
     */
    private function getServiceCallsFromArguments(array $arguments, array &$calls, array &$behavior)
    {
        foreach ($arguments as $argument) {
            if (is_array($argument)) {
                $this->getServiceCallsFromArguments($argument, $calls, $behavior);
            } elseif ($argument instanceof Reference) {
                $id = (string) $argument;

                if (!isset($calls[$id])) {
                    $calls[$id] = 0;
                }
                if (!isset($behavior[$id])) {
                    $behavior[$id] = $argument->getInvalidBehavior();
                } elseif (ContainerInterface::EXCEPTION_ON_INVALID_REFERENCE !== $behavior[$id]) {
                    $behavior[$id] = $argument->getInvalidBehavior();
                }

                ++$calls[$id];
            }
        }
    }

    /**
     * Returns the inline definition.
     *
     * @param Definition $definition
     *
     * @return array
     */
    private function getInlinedDefinitions(Definition $definition)
    {
        if (false === $this->inlinedDefinitions->contains($definition)) {
            $definitions = array_merge(
                $this->getDefinitionsFromArguments($definition->getArguments()),
                $this->getDefinitionsFromArguments($definition->getMethodCalls()),
                $this->getDefinitionsFromArguments($definition->getProperties()),
                $this->getDefinitionsFromArguments(array($definition->getConfigurator())),
                $this->getDefinitionsFromArguments(array($definition->getFactory()))
            );

            $this->inlinedDefinitions->offsetSet($definition, $definitions);

            return $definitions;
        }

        return $this->inlinedDefinitions->offsetGet($definition);
    }

    /**
     * Gets the definition from arguments.
     *
     * @param array $arguments
     *
     * @return array
     */
    private function getDefinitionsFromArguments(array $arguments)
    {
        $definitions = array();
        foreach ($arguments as $argument) {
            if (is_array($argument)) {
                $definitions = array_merge($definitions, $this->getDefinitionsFromArguments($argument));
            } elseif ($argument instanceof Definition) {
                $definitions = array_merge(
                    $definitions,
                    $this->getInlinedDefinitions($argument),
                    array($argument)
                );
            }
        }

        return $definitions;
    }

    /**
     * Checks if a service id has a reference.
     *
     * @param string $id
     * @param array  $arguments
     * @param bool   $deep
     * @param array  $visited
     *
     * @return bool
     */
    private function hasReference($id, array $arguments, $deep = false, array &$visited = array())
    {
        foreach ($arguments as $argument) {
            if (is_array($argument)) {
                if ($this->hasReference($id, $argument, $deep, $visited)) {
                    return true;
                }
            } elseif ($argument instanceof Reference) {
                $argumentId = (string) $argument;
                if ($id === $argumentId) {
                    return true;
                }

                if ($deep && !isset($visited[$argumentId]) && 'service_container' !== $argumentId) {
                    $visited[$argumentId] = true;

                    $service = $this->container->getDefinition($argumentId);

                    // if the proxy manager is enabled, disable searching for references in lazy services,
                    // as these services will be instantiated lazily and don't have direct related references.
                    if ($service->isLazy() && !$this->getProxyDumper() instanceof NullDumper) {
                        continue;
                    }

                    $arguments = array_merge($service->getMethodCalls(), $service->getArguments(), $service->getProperties());

                    if ($this->hasReference($id, $arguments, $deep, $visited)) {
                        return true;
                    }
                }
            }
        }

        return false;
    }

    /**
     * Dumps values.
     *
     * @param mixed $value
     * @param bool  $interpolate
     *
     * @return string
     *
     * @throws RuntimeException
     */
    private function dumpValue($value, $interpolate = true)
    {
        if (is_array($value)) {
            $code = array();
            foreach ($value as $k => $v) {
                $code[] = sprintf('%s => %s', $this->dumpValue($k, $interpolate), $this->dumpValue($v, $interpolate));
            }

            return sprintf('array(%s)', implode(', ', $code));
        } elseif ($value instanceof ArgumentInterface) {
            $scope = array($this->definitionVariables, $this->referenceVariables, $this->variableCount);
            $this->definitionVariables = $this->referenceVariables = null;

            try {
                if ($value instanceof ServiceClosureArgument) {
                    $value = $value->getValues()[0];
                    $code = $this->dumpValue($value, $interpolate);

                    if ($value instanceof TypedReference) {
                        $code = sprintf('$f = function (\\%s $v%s) { return $v; }; return $f(%s);', $value->getType(), ContainerInterface::EXCEPTION_ON_INVALID_REFERENCE !== $value->getInvalidBehavior() ? ' = null' : '', $code);
                    } else {
                        $code = sprintf('return %s;', $code);
                    }

                    return sprintf("function () {\n            %s\n        }", $code);
                }

                if ($value instanceof IteratorArgument) {
                    $operands = array(0);
                    $code = array();
                    $code[] = 'new RewindableGenerator(function () {';

                    if (!$values = $value->getValues()) {
                        $code[] = '            return new \EmptyIterator();';
                    } else {
                        $countCode = array();
                        $countCode[] = 'function () {';

                        foreach ($values as $k => $v) {
                            ($c = $this->getServiceConditionals($v)) ? $operands[] = "(int) ($c)" : ++$operands[0];
                            $v = $this->wrapServiceConditionals($v, sprintf("        yield %s => %s;\n", $this->dumpValue($k, $interpolate), $this->dumpValue($v, $interpolate)));
                            foreach (explode("\n", $v) as $v) {
                                if ($v) {
                                    $code[] = '    '.$v;
                                }
                            }
                        }

                        $countCode[] = sprintf('            return %s;', implode(' + ', $operands));
                        $countCode[] = '        }';
                    }

                    $code[] = sprintf('        }, %s)', count($operands) > 1 ? implode("\n", $countCode) : $operands[0]);

                    return implode("\n", $code);
                }
            } finally {
                list($this->definitionVariables, $this->referenceVariables, $this->variableCount) = $scope;
            }
        } elseif ($value instanceof Definition) {
            if (null !== $this->definitionVariables && $this->definitionVariables->contains($value)) {
                return $this->dumpValue($this->definitionVariables->offsetGet($value), $interpolate);
            }
            if ($value->getMethodCalls()) {
                throw new RuntimeException('Cannot dump definitions which have method calls.');
            }
            if ($value->getProperties()) {
                throw new RuntimeException('Cannot dump definitions which have properties.');
            }
            if (null !== $value->getConfigurator()) {
                throw new RuntimeException('Cannot dump definitions which have a configurator.');
            }

            $arguments = array();
            foreach ($value->getArguments() as $argument) {
                $arguments[] = $this->dumpValue($argument);
            }

            if (null !== $value->getFactory()) {
                $factory = $value->getFactory();

                if (is_string($factory)) {
                    return sprintf('%s(%s)', $this->dumpLiteralClass($this->dumpValue($factory)), implode(', ', $arguments));
                }

                if (is_array($factory)) {
                    if (!preg_match('/^[a-zA-Z_\x7f-\xff][a-zA-Z0-9_\x7f-\xff]*$/', $factory[1])) {
                        throw new RuntimeException(sprintf('Cannot dump definition because of invalid factory method (%s)', $factory[1] ?: 'n/a'));
                    }

                    if (is_string($factory[0])) {
                        return sprintf('%s::%s(%s)', $this->dumpLiteralClass($this->dumpValue($factory[0])), $factory[1], implode(', ', $arguments));
                    }

                    if ($factory[0] instanceof Definition) {
                        return sprintf("call_user_func(array(%s, '%s')%s)", $this->dumpValue($factory[0]), $factory[1], count($arguments) > 0 ? ', '.implode(', ', $arguments) : '');
                    }

                    if ($factory[0] instanceof Reference) {
                        return sprintf('%s->%s(%s)', $this->dumpValue($factory[0]), $factory[1], implode(', ', $arguments));
                    }
                }

                throw new RuntimeException('Cannot dump definition because of invalid factory');
            }

            $class = $value->getClass();
            if (null === $class) {
                throw new RuntimeException('Cannot dump definitions which have no class nor factory.');
            }

            return sprintf('new %s(%s)', $this->dumpLiteralClass($this->dumpValue($class)), implode(', ', $arguments));
        } elseif ($value instanceof Variable) {
            return '$'.$value;
        } elseif ($value instanceof Reference) {
            if (null !== $this->referenceVariables && isset($this->referenceVariables[$id = (string) $value])) {
                return $this->dumpValue($this->referenceVariables[$id], $interpolate);
            }

            return $this->getServiceCall((string) $value, $value);
        } elseif ($value instanceof Expression) {
            return $this->getExpressionLanguage()->compile((string) $value, array('this' => 'container'));
        } elseif ($value instanceof Parameter) {
            return $this->dumpParameter($value);
        } elseif (true === $interpolate && is_string($value)) {
            if (preg_match('/^%([^%]+)%$/', $value, $match)) {
                // we do this to deal with non string values (Boolean, integer, ...)
                // the preg_replace_callback converts them to strings
                return $this->dumpParameter(strtolower($match[1]));
            } else {
                $replaceParameters = function ($match) {
                    return "'.".$this->dumpParameter(strtolower($match[2])).".'";
                };

                $code = str_replace('%%', '%', preg_replace_callback('/(?<!%)(%)([^%]+)\1/', $replaceParameters, $this->export($value)));

                return $code;
            }
        } elseif (is_object($value) || is_resource($value)) {
            throw new RuntimeException('Unable to dump a service container if a parameter is an object or a resource.');
        }

        return $this->export($value);
    }

    /**
     * Dumps a string to a literal (aka PHP Code) class value.
     *
     * @param string $class
     *
     * @return string
     *
     * @throws RuntimeException
     */
    private function dumpLiteralClass($class)
    {
        if (false !== strpos($class, '$')) {
            return sprintf('${($_ = %s) && false ?: "_"}', $class);
        }
        if (0 !== strpos($class, "'") || !preg_match('/^\'(?:\\\{2})?[a-zA-Z_\x7f-\xff][a-zA-Z0-9_\x7f-\xff]*(?:\\\{2}[a-zA-Z_\x7f-\xff][a-zA-Z0-9_\x7f-\xff]*)*\'$/', $class)) {
            throw new RuntimeException(sprintf('Cannot dump definition because of invalid class name (%s)', $class ?: 'n/a'));
        }

        $class = substr(str_replace('\\\\', '\\', $class), 1, -1);

        return 0 === strpos($class, '\\') ? $class : '\\'.$class;
    }

    /**
     * Dumps a parameter.
     *
     * @param string $name
     *
     * @return string
     */
    private function dumpParameter($name)
    {
        if ($this->container->isCompiled() && $this->container->hasParameter($name)) {
            return $this->dumpValue($this->container->getParameter($name), false);
        }

        return sprintf("\$this->getParameter('%s')", strtolower($name));
    }

    /**
     * Gets a service call.
     *
     * @param string    $id
     * @param Reference $reference
     *
     * @return string
     */
    private function getServiceCall($id, Reference $reference = null)
    {
        while ($this->container->hasAlias($id)) {
            $id = (string) $this->container->getAlias($id);
        }

        if ('service_container' === $id) {
            return '$this';
        }

        if ($this->container->hasDefinition($id) && !$this->container->getDefinition($id)->isPublic()) {
            $code = sprintf('$this->%s()', $this->generateMethodName($id));
        } elseif (null !== $reference && ContainerInterface::EXCEPTION_ON_INVALID_REFERENCE !== $reference->getInvalidBehavior()) {
            $code = sprintf('$this->get(\'%s\', ContainerInterface::NULL_ON_INVALID_REFERENCE)', $id);
        } else {
            if ($this->container->hasAlias($id)) {
                $id = (string) $this->container->getAlias($id);
            }

            $code = sprintf('$this->get(\'%s\')', $id);
        }

<<<<<<< HEAD
        if ($this->container->hasDefinition($id) && $this->container->getDefinition($id)->isShared()) {
            // The following is PHP 5.5 syntax for what could be written as "(\$this->services['$id'] ?? $code)" on PHP>=7.0

            $code = "\${(\$_ = isset(\$this->services['$id']) ? \$this->services['$id'] : $code) && false ?: '_'}";
        }

        return $code;
=======
        return sprintf('$this->get(\'%s\')', $id);
>>>>>>> 30b409a2
    }

    /**
     * Initializes the method names map to avoid conflicts with the Container methods.
     *
     * @param string $class the container base class
     */
    private function initializeMethodNamesMap($class)
    {
        $this->serviceIdToMethodNameMap = array();
        $this->usedMethodNames = array();

        if ($reflectionClass = $this->container->getReflectionClass($class)) {
            foreach ($reflectionClass->getMethods() as $method) {
                $this->usedMethodNames[strtolower($method->getName())] = true;
            }
        }
    }

    /**
     * Convert a service id to a valid PHP method name.
     *
     * @param string $id
     *
     * @return string
     *
     * @throws InvalidArgumentException
     */
    private function generateMethodName($id)
    {
        if (isset($this->serviceIdToMethodNameMap[$id])) {
            return $this->serviceIdToMethodNameMap[$id];
        }

        $name = Container::camelize($id);
        $name = preg_replace('/[^a-zA-Z0-9_\x7f-\xff]/', '', $name);
        $methodName = 'get'.$name.'Service';
        $suffix = 1;

        while (isset($this->usedMethodNames[strtolower($methodName)])) {
            ++$suffix;
            $methodName = 'get'.$name.$suffix.'Service';
        }

        $this->serviceIdToMethodNameMap[$id] = $methodName;
        $this->usedMethodNames[strtolower($methodName)] = true;

        return $methodName;
    }

    /**
     * Returns the next name to use.
     *
     * @return string
     */
    private function getNextVariableName()
    {
        $firstChars = self::FIRST_CHARS;
        $firstCharsLength = strlen($firstChars);
        $nonFirstChars = self::NON_FIRST_CHARS;
        $nonFirstCharsLength = strlen($nonFirstChars);

        while (true) {
            $name = '';
            $i = $this->variableCount;

            if ('' === $name) {
                $name .= $firstChars[$i % $firstCharsLength];
                $i = (int) ($i / $firstCharsLength);
            }

            while ($i > 0) {
                --$i;
                $name .= $nonFirstChars[$i % $nonFirstCharsLength];
                $i = (int) ($i / $nonFirstCharsLength);
            }

            ++$this->variableCount;

            // check that the name is not reserved
            if (in_array($name, $this->reservedVariables, true)) {
                continue;
            }

            return $name;
        }
    }

    private function getExpressionLanguage()
    {
        if (null === $this->expressionLanguage) {
            if (!class_exists('Symfony\Component\ExpressionLanguage\ExpressionLanguage')) {
                throw new RuntimeException('Unable to use expressions as the Symfony ExpressionLanguage component is not installed.');
            }
            $providers = $this->container->getExpressionLanguageProviders();
            $this->expressionLanguage = new ExpressionLanguage(null, $providers);

            if ($this->container->isTrackingResources()) {
                foreach ($providers as $provider) {
                    $this->container->addObjectResource($provider);
                }
            }
        }

        return $this->expressionLanguage;
    }

    private function exportTargetDirs()
    {
        return null === $this->targetDirRegex ? '' : <<<EOF

        \$dir = __DIR__;
        for (\$i = 1; \$i <= {$this->targetDirMaxMatches}; ++\$i) {
            \$this->targetDirs[\$i] = \$dir = dirname(\$dir);
        }
EOF;
    }

    private function export($value)
    {
        if (null !== $this->targetDirRegex && is_string($value) && preg_match($this->targetDirRegex, $value, $matches, PREG_OFFSET_CAPTURE)) {
            $prefix = $matches[0][1] ? $this->doExport(substr($value, 0, $matches[0][1])).'.' : '';
            $suffix = $matches[0][1] + strlen($matches[0][0]);
            $suffix = isset($value[$suffix]) ? '.'.$this->doExport(substr($value, $suffix)) : '';
            $dirname = '__DIR__';

            if (0 < $offset = 1 + $this->targetDirMaxMatches - count($matches)) {
                $dirname = sprintf('$this->targetDirs[%d]', $offset);
            }

            if ($prefix || $suffix) {
                return sprintf('(%s%s%s)', $prefix, $dirname, $suffix);
            }

            return $dirname;
        }

        return $this->doExport($value);
    }

    private function doExport($value)
    {
        $export = var_export($value, true);

        if ("'" === $export[0] && $export !== $resolvedExport = $this->container->resolveEnvPlaceholders($export, "'.\$this->getEnv('%s').'")) {
            $export = $resolvedExport;
            if ("'" === $export[1]) {
                $export = substr($export, 3);
            }
            if (".''" === substr($export, -3)) {
                $export = substr($export, 0, -3);
            }
        }

        return $export;
    }
}<|MERGE_RESOLUTION|>--- conflicted
+++ resolved
@@ -1612,7 +1612,6 @@
             $code = sprintf('$this->get(\'%s\')', $id);
         }
 
-<<<<<<< HEAD
         if ($this->container->hasDefinition($id) && $this->container->getDefinition($id)->isShared()) {
             // The following is PHP 5.5 syntax for what could be written as "(\$this->services['$id'] ?? $code)" on PHP>=7.0
 
@@ -1620,9 +1619,6 @@
         }
 
         return $code;
-=======
-        return sprintf('$this->get(\'%s\')', $id);
->>>>>>> 30b409a2
     }
 
     /**
