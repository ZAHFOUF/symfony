--- conflicted
+++ resolved
@@ -1994,26 +1994,17 @@
     private function dumpParameter(string $name): string
     {
         if (!$this->container->hasParameter($name) || ($this->dynamicParameters[$name] ?? false)) {
-            return sprintf('$this->getParameter(%s)', $this->doExport($name));
+            return sprintf('$container->getParameter(%s)', $this->doExport($name));
         }
 
         $value = $this->container->getParameter($name);
         $dumpedValue = $this->dumpValue($value, false);
 
-<<<<<<< HEAD
-            if (!preg_match("/\\\$container->(?:getEnv\('(?:[-.\w\\\\]*+:)*+\w++'\)|targetDir\.'')/", $dumpedValue)) {
-                return sprintf('$container->parameters[%s]', $this->doExport($name));
-            }
-        }
-
-        return sprintf('$container->getParameter(%s)', $this->doExport($name));
-=======
         if (!$value || !\is_array($value)) {
             return $dumpedValue;
         }
 
-        return sprintf('$this->parameters[%s]', $this->doExport($name));
->>>>>>> 892f4aeb
+        return sprintf('$container->parameters[%s]', $this->doExport($name));
     }
 
     private function getServiceCall(string $id, Reference $reference = null): string
