<?php

/*
 * This file is part of the Symfony package.
 *
 * (c) Fabien Potencier <fabien@symfony.com>
 *
 * For the full copyright and license information, please view the LICENSE
 * file that was distributed with this source code.
 */

namespace Symfony\Component\DependencyInjection\Dumper;

use Symfony\Component\DependencyInjection\Alias;
use Symfony\Component\DependencyInjection\Argument\AbstractArgument;
use Symfony\Component\DependencyInjection\Argument\IteratorArgument;
use Symfony\Component\DependencyInjection\Argument\ServiceClosureArgument;
use Symfony\Component\DependencyInjection\Argument\ServiceLocatorArgument;
use Symfony\Component\DependencyInjection\Argument\TaggedIteratorArgument;
use Symfony\Component\DependencyInjection\ContainerInterface;
use Symfony\Component\DependencyInjection\Definition;
use Symfony\Component\DependencyInjection\Exception\RuntimeException;
use Symfony\Component\DependencyInjection\Parameter;
use Symfony\Component\DependencyInjection\Reference;
use Symfony\Component\ExpressionLanguage\Expression;

/**
 * XmlDumper dumps a service container as an XML string.
 *
 * @author Fabien Potencier <fabien@symfony.com>
 * @author Martin Hasoň <martin.hason@gmail.com>
 */
class XmlDumper extends Dumper
{
    /**
     * @var \DOMDocument
     */
    private $document;

    /**
     * Dumps the service container as an XML string.
     *
     * @return string An xml string representing of the service container
     */
    public function dump(array $options = [])
    {
        $this->document = new \DOMDocument('1.0', 'utf-8');
        $this->document->formatOutput = true;

        $container = $this->document->createElementNS('http://symfony.com/schema/dic/services', 'container');
        $container->setAttribute('xmlns:xsi', 'http://www.w3.org/2001/XMLSchema-instance');
        $container->setAttribute('xsi:schemaLocation', 'http://symfony.com/schema/dic/services https://symfony.com/schema/dic/services/services-1.0.xsd');

        $this->addParameters($container);
        $this->addServices($container);

        $this->document->appendChild($container);
        $xml = $this->document->saveXML();
        $this->document = null;

        return $this->container->resolveEnvPlaceholders($xml);
    }

    private function addParameters(\DOMElement $parent)
    {
        $data = $this->container->getParameterBag()->all();
        if (!$data) {
            return;
        }

        if ($this->container->isCompiled()) {
            $data = $this->escape($data);
        }

        $parameters = $this->document->createElement('parameters');
        $parent->appendChild($parameters);
        $this->convertParameters($data, 'parameter', $parameters);
    }

    private function addMethodCalls(array $methodcalls, \DOMElement $parent)
    {
        foreach ($methodcalls as $methodcall) {
            $call = $this->document->createElement('call');
            $call->setAttribute('method', $methodcall[0]);
            if (\count($methodcall[1])) {
                $this->convertParameters($methodcall[1], 'argument', $call);
            }
            if ($methodcall[2] ?? false) {
                $call->setAttribute('returns-clone', 'true');
            }
            $parent->appendChild($call);
        }
    }

    private function addService(Definition $definition, ?string $id, \DOMElement $parent)
    {
        $service = $this->document->createElement('service');
        if (null !== $id) {
            $service->setAttribute('id', $id);
        }
        if ($class = $definition->getClass()) {
            if ('\\' === substr($class, 0, 1)) {
                $class = substr($class, 1);
            }

            $service->setAttribute('class', $class);
        }
        if (!$definition->isShared()) {
            $service->setAttribute('shared', 'false');
        }
        if ($definition->isPublic()) {
            $service->setAttribute('public', 'true');
        }
        if ($definition->isSynthetic()) {
            $service->setAttribute('synthetic', 'true');
        }
        if ($definition->isLazy()) {
            $service->setAttribute('lazy', 'true');
        }
        if (null !== $decoratedService = $definition->getDecoratedService()) {
            [$decorated, $renamedId, $priority] = $decoratedService;
            $service->setAttribute('decorates', $decorated);

            $decorationOnInvalid = $decoratedService[3] ?? ContainerInterface::EXCEPTION_ON_INVALID_REFERENCE;
            if (\in_array($decorationOnInvalid, [ContainerInterface::IGNORE_ON_INVALID_REFERENCE, ContainerInterface::NULL_ON_INVALID_REFERENCE], true)) {
                $invalidBehavior = ContainerInterface::NULL_ON_INVALID_REFERENCE === $decorationOnInvalid ? 'null' : 'ignore';
                $service->setAttribute('decoration-on-invalid', $invalidBehavior);
            }
            if (null !== $renamedId) {
                $service->setAttribute('decoration-inner-name', $renamedId);
            }
            if (0 !== $priority) {
                $service->setAttribute('decoration-priority', $priority);
            }
        }

        foreach ($definition->getTags() as $name => $tags) {
            foreach ($tags as $attributes) {
                $tag = $this->document->createElement('tag');
                if (!\array_key_exists('name', $attributes)) {
                    $tag->setAttribute('name', $name);
                } else {
                    $tag->appendChild($this->document->createTextNode($name));
                }
                foreach ($attributes as $key => $value) {
                    $tag->setAttribute($key, $value);
                }
                $service->appendChild($tag);
            }
        }

        if ($definition->getFile()) {
            $file = $this->document->createElement('file');
            $file->appendChild($this->document->createTextNode($definition->getFile()));
            $service->appendChild($file);
        }

        if ($parameters = $definition->getArguments()) {
            $this->convertParameters($parameters, 'argument', $service);
        }

        if ($parameters = $definition->getProperties()) {
            $this->convertParameters($parameters, 'property', $service, 'name');
        }

        $this->addMethodCalls($definition->getMethodCalls(), $service);

        if ($callable = $definition->getFactory()) {
            $factory = $this->document->createElement('factory');

            if (\is_array($callable) && $callable[0] instanceof Definition) {
                $this->addService($callable[0], null, $factory);
                $factory->setAttribute('method', $callable[1]);
            } elseif (\is_array($callable)) {
                if (null !== $callable[0]) {
                    $factory->setAttribute($callable[0] instanceof Reference ? 'service' : 'class', $callable[0]);
                }
                $factory->setAttribute('method', $callable[1]);
            } else {
                $factory->setAttribute('function', $callable);
            }
            $service->appendChild($factory);
        }

        if ($definition->isDeprecated()) {
            $deprecation = $definition->getDeprecation('%service_id%');
            $deprecated = $this->document->createElement('deprecated');
            $deprecated->appendChild($this->document->createTextNode($definition->getDeprecation('%service_id%')['message']));
            $deprecated->setAttribute('package', $deprecation['package']);
            $deprecated->setAttribute('version', $deprecation['version']);

            $service->appendChild($deprecated);
        }

        if ($definition->isAutowired()) {
            $service->setAttribute('autowire', 'true');
        }

        if ($definition->isAutoconfigured()) {
            $service->setAttribute('autoconfigure', 'true');
        }

        if ($definition->isAbstract()) {
            $service->setAttribute('abstract', 'true');
        }

        if ($callable = $definition->getConfigurator()) {
            $configurator = $this->document->createElement('configurator');

            if (\is_array($callable) && $callable[0] instanceof Definition) {
                $this->addService($callable[0], null, $configurator);
                $configurator->setAttribute('method', $callable[1]);
            } elseif (\is_array($callable)) {
                $configurator->setAttribute($callable[0] instanceof Reference ? 'service' : 'class', $callable[0]);
                $configurator->setAttribute('method', $callable[1]);
            } else {
                $configurator->setAttribute('function', $callable);
            }
            $service->appendChild($configurator);
        }

        $parent->appendChild($service);
    }

    private function addServiceAlias(string $alias, Alias $id, \DOMElement $parent)
    {
        $service = $this->document->createElement('service');
        $service->setAttribute('id', $alias);
        $service->setAttribute('alias', $id);
        if ($id->isPublic()) {
            $service->setAttribute('public', 'true');
        }

        if ($id->isDeprecated()) {
            $deprecation = $id->getDeprecation('%alias_id%');
            $deprecated = $this->document->createElement('deprecated');
            $deprecated->appendChild($this->document->createTextNode($deprecation['message']));
            $deprecated->setAttribute('package', $deprecation['package']);
            $deprecated->setAttribute('version', $deprecation['version']);

            $service->appendChild($deprecated);
        }

        $parent->appendChild($service);
    }

    private function addServices(\DOMElement $parent)
    {
        $definitions = $this->container->getDefinitions();
        if (!$definitions) {
            return;
        }

        $services = $this->document->createElement('services');
        foreach ($definitions as $id => $definition) {
            $this->addService($definition, $id, $services);
        }

        $aliases = $this->container->getAliases();
        foreach ($aliases as $alias => $id) {
            while (isset($aliases[(string) $id])) {
                $id = $aliases[(string) $id];
            }
            $this->addServiceAlias($alias, $id, $services);
        }
        $parent->appendChild($services);
    }

    private function convertParameters(array $parameters, string $type, \DOMElement $parent, string $keyAttribute = 'key')
    {
        $withKeys = array_keys($parameters) !== range(0, \count($parameters) - 1);
        foreach ($parameters as $key => $value) {
            $element = $this->document->createElement($type);
            if ($withKeys) {
                $element->setAttribute($keyAttribute, $key);
            }

            if (\is_array($tag = $value)) {
                $element->setAttribute('type', 'collection');
                $this->convertParameters($value, $type, $element, 'key');
            } elseif ($value instanceof TaggedIteratorArgument || ($value instanceof ServiceLocatorArgument && $tag = $value->getTaggedIteratorArgument())) {
                $element->setAttribute('type', $value instanceof TaggedIteratorArgument ? 'tagged_iterator' : 'tagged_locator');
                $element->setAttribute('tag', $tag->getTag());

                if (null !== $tag->getIndexAttribute()) {
                    $element->setAttribute('index-by', $tag->getIndexAttribute());

                    if (null !== $tag->getDefaultIndexMethod()) {
                        $element->setAttribute('default-index-method', $tag->getDefaultIndexMethod());
                    }
                    if (null !== $tag->getDefaultPriorityMethod()) {
                        $element->setAttribute('default-priority-method', $tag->getDefaultPriorityMethod());
                    }
                }
            } elseif ($value instanceof IteratorArgument) {
                $element->setAttribute('type', 'iterator');
                $this->convertParameters($value->getValues(), $type, $element, 'key');
            } elseif ($value instanceof ServiceLocatorArgument) {
                $element->setAttribute('type', 'service_locator');
                $this->convertParameters($value->getValues(), $type, $element, 'key');
            } elseif ($value instanceof Reference || $value instanceof ServiceClosureArgument) {
                $element->setAttribute('type', 'service');
                if ($value instanceof ServiceClosureArgument) {
                    $element->setAttribute('type', 'service_closure');
                    $value = $value->getValues()[0];
                }
                $element->setAttribute('id', (string) $value);
                $behavior = $value->getInvalidBehavior();
                if (ContainerInterface::NULL_ON_INVALID_REFERENCE == $behavior) {
                    $element->setAttribute('on-invalid', 'null');
                } elseif (ContainerInterface::IGNORE_ON_INVALID_REFERENCE == $behavior) {
                    $element->setAttribute('on-invalid', 'ignore');
                } elseif (ContainerInterface::IGNORE_ON_UNINITIALIZED_REFERENCE == $behavior) {
                    $element->setAttribute('on-invalid', 'ignore_uninitialized');
                }
            } elseif ($value instanceof Definition) {
                $element->setAttribute('type', 'service');
                $this->addService($value, null, $element);
            } elseif ($value instanceof Expression) {
                $element->setAttribute('type', 'expression');
                $text = $this->document->createTextNode(self::phpToXml((string) $value));
                $element->appendChild($text);
            } elseif (\is_string($value) && !preg_match('/^[^\x00-\x08\x0B\x0E-\x1A\x1C-\x1F\x7F]*+$/u', $value)) {
                $element->setAttribute('type', 'binary');
                $text = $this->document->createTextNode(self::phpToXml(base64_encode($value)));
                $element->appendChild($text);
<<<<<<< HEAD
            } elseif ($value instanceof AbstractArgument) {
                $element->setAttribute('type', 'abstract');
                $text = $this->document->createTextNode(self::phpToXml($value->getText()));
                $element->appendChild($text);
=======
            } elseif ($value instanceof \UnitEnum) {
                $element->setAttribute('type', 'constant');
                $element->appendChild($this->document->createTextNode(self::phpToXml($value)));
>>>>>>> 119b3ec2
            } else {
                if (\in_array($value, ['null', 'true', 'false'], true)) {
                    $element->setAttribute('type', 'string');
                }

                if (\is_string($value) && (is_numeric($value) || preg_match('/^0b[01]*$/', $value) || preg_match('/^0x[0-9a-f]++$/i', $value))) {
                    $element->setAttribute('type', 'string');
                }

                $text = $this->document->createTextNode(self::phpToXml($value));
                $element->appendChild($text);
            }
            $parent->appendChild($element);
        }
    }

    /**
     * Escapes arguments.
     */
    private function escape(array $arguments): array
    {
        $args = [];
        foreach ($arguments as $k => $v) {
            if (\is_array($v)) {
                $args[$k] = $this->escape($v);
            } elseif (\is_string($v)) {
                $args[$k] = str_replace('%', '%%', $v);
            } else {
                $args[$k] = $v;
            }
        }

        return $args;
    }

    /**
     * Converts php types to xml types.
     *
     * @param mixed $value Value to convert
     *
     * @throws RuntimeException When trying to dump object or resource
     */
    public static function phpToXml($value): string
    {
        switch (true) {
            case null === $value:
                return 'null';
            case true === $value:
                return 'true';
            case false === $value:
                return 'false';
            case $value instanceof Parameter:
                return '%'.$value.'%';
            case $value instanceof \UnitEnum:
                return sprintf('%s::%s', \get_class($value), $value->name);
            case \is_object($value) || \is_resource($value):
                throw new RuntimeException('Unable to dump a service container if a parameter is an object or a resource.');
            default:
                return (string) $value;
        }
    }
}<|MERGE_RESOLUTION|>--- conflicted
+++ resolved
@@ -324,16 +324,13 @@
                 $element->setAttribute('type', 'binary');
                 $text = $this->document->createTextNode(self::phpToXml(base64_encode($value)));
                 $element->appendChild($text);
-<<<<<<< HEAD
+            } elseif ($value instanceof \UnitEnum) {
+                $element->setAttribute('type', 'constant');
+                $element->appendChild($this->document->createTextNode(self::phpToXml($value)));
             } elseif ($value instanceof AbstractArgument) {
                 $element->setAttribute('type', 'abstract');
                 $text = $this->document->createTextNode(self::phpToXml($value->getText()));
                 $element->appendChild($text);
-=======
-            } elseif ($value instanceof \UnitEnum) {
-                $element->setAttribute('type', 'constant');
-                $element->appendChild($this->document->createTextNode(self::phpToXml($value)));
->>>>>>> 119b3ec2
             } else {
                 if (\in_array($value, ['null', 'true', 'false'], true)) {
                     $element->setAttribute('type', 'string');
