<?php

/*
 * This file is part of the Symfony package.
 *
 * (c) Fabien Potencier <fabien@symfony.com>
 *
 * For the full copyright and license information, please view the LICENSE
 * file that was distributed with this source code.
 */

namespace Symfony\Component\DependencyInjection\Dumper;

use Symfony\Component\DependencyInjection\Definition;
use Symfony\Component\DependencyInjection\Exception\ParameterNotFoundException;
use Symfony\Component\DependencyInjection\Reference;
use Symfony\Component\DependencyInjection\Parameter;
use Symfony\Component\DependencyInjection\ContainerInterface;
use Symfony\Component\DependencyInjection\ContainerBuilder;
use Symfony\Component\DependencyInjection\ParameterBag\ParameterBag;
use Symfony\Component\DependencyInjection\Scope;

/**
 * GraphvizDumper dumps a service container as a graphviz file.
 *
 * You can convert the generated dot file with the dot utility (http://www.graphviz.org/):
 *
 *   dot -Tpng container.dot > foo.png
 *
 * @author Fabien Potencier <fabien@symfony.com>
 */
class GraphvizDumper extends Dumper
{
    private $nodes;
    private $edges;
    private $options = array(
            'graph' => array('ratio' => 'compress'),
            'node' => array('fontsize' => 11, 'fontname' => 'Arial', 'shape' => 'record'),
            'edge' => array('fontsize' => 9, 'fontname' => 'Arial', 'color' => 'grey', 'arrowhead' => 'open', 'arrowsize' => 0.5),
            'node.instance' => array('fillcolor' => '#9999ff', 'style' => 'filled'),
            'node.definition' => array('fillcolor' => '#eeeeee'),
            'node.missing' => array('fillcolor' => '#ff9999', 'style' => 'filled'),
        );

    /**
     * Dumps the service container as a graphviz graph.
     *
     * Available options:
     *
     *  * graph: The default options for the whole graph
     *  * node: The default options for nodes
     *  * edge: The default options for edges
     *  * node.instance: The default options for services that are defined directly by object instances
     *  * node.definition: The default options for services that are defined via service definition instances
     *  * node.missing: The default options for missing services
     *
     * @param array $options An array of options
     *
     * @return string The dot representation of the service container
     */
    public function dump(array $options = array())
    {
        foreach (array('graph', 'node', 'edge', 'node.instance', 'node.definition', 'node.missing') as $key) {
            if (isset($options[$key])) {
                $this->options[$key] = array_merge($this->options[$key], $options[$key]);
            }
        }

        $this->nodes = $this->findNodes();

        $this->edges = array();
        foreach ($this->container->getDefinitions() as $id => $definition) {
            $this->edges[$id] = array_merge(
                $this->findEdges($id, $definition->getArguments(), true, ''),
                $this->findEdges($id, $definition->getProperties(), false, '')
            );

            foreach ($definition->getMethodCalls() as $call) {
                $this->edges[$id] = array_merge(
                    $this->edges[$id],
                    $this->findEdges($id, $call[1], false, $call[0].'()')
                );
            }
        }

        return $this->startDot().$this->addNodes().$this->addEdges().$this->endDot();
    }

    /**
     * Returns all nodes.
     *
     * @return string A string representation of all nodes
     */
    private function addNodes()
    {
        $code = '';
        foreach ($this->nodes as $id => $node) {
            $aliases = $this->getAliases($id);

            $code .= sprintf("  node_%s [label=\"%s\\n%s\\n\", shape=%s%s];\n", $this->dotize($id), $id.($aliases ? ' ('.implode(', ', $aliases).')' : ''), $node['class'], $this->options['node']['shape'], $this->addAttributes($node['attributes']));
        }

        return $code;
    }

    /**
     * Returns all edges.
     *
     * @return string A string representation of all edges
     */
    private function addEdges()
    {
        $code = '';
        foreach ($this->edges as $id => $edges) {
            foreach ($edges as $edge) {
                $code .= sprintf("  node_%s -> node_%s [label=\"%s\" style=\"%s\"];\n", $this->dotize($id), $this->dotize($edge['to']), $edge['name'], $edge['required'] ? 'filled' : 'dashed');
            }
        }

        return $code;
    }

    /**
     * Finds all edges belonging to a specific service id.
     *
     * @param string $id        The service id used to find edges
     * @param array  $arguments An array of arguments
     * @param bool   $required
     * @param string $name
     *
     * @return array An array of edges
     */
    private function findEdges($id, $arguments, $required, $name)
    {
        $edges = array();
        foreach ($arguments as $argument) {
            if ($argument instanceof Parameter) {
                $argument = $this->container->hasParameter($argument) ? $this->container->getParameter($argument) : null;
            } elseif (is_string($argument) && preg_match('/^%([^%]+)%$/', $argument, $match)) {
                $argument = $this->container->hasParameter($match[1]) ? $this->container->getParameter($match[1]) : null;
            }

            if ($argument instanceof Reference) {
                if (!$this->container->has((string) $argument)) {
                    $this->nodes[(string) $argument] = array('name' => $name, 'required' => $required, 'class' => '', 'attributes' => $this->options['node.missing']);
                }

                $edges[] = array('name' => $name, 'required' => $required, 'to' => $argument);
            } elseif (is_array($argument)) {
                $edges = array_merge($edges, $this->findEdges($id, $argument, $required, $name));
            }
        }

        return $edges;
    }

    /**
     * Finds all nodes.
     *
     * @return array An array of all nodes
     */
    private function findNodes()
    {
        $nodes = array();

        $container = $this->cloneContainer();

        foreach ($container->getDefinitions() as $id => $definition) {
<<<<<<< HEAD
            $className = $definition->getClass();
=======
            $class = $definition->getClass();

            if ('\\' === substr($class, 0, 1)) {
                $class = substr($class, 1);
            }

            $nodes[$id] = array('class' => str_replace('\\', '\\\\', $this->container->getParameterBag()->resolveValue($class)), 'attributes' => array_merge($this->options['node.definition'], array('style' => ContainerInterface::SCOPE_PROTOTYPE !== $definition->getScope() ? 'filled' : 'dotted')));
>>>>>>> 1270e725

            try {
                $className = $this->container->getParameterBag()->resolveValue($className);
            } catch (ParameterNotFoundException $e) {
            }

            $nodes[$id] = array('class' => str_replace('\\', '\\\\', $className), 'attributes' => array_merge($this->options['node.definition'], array('style' => ContainerInterface::SCOPE_PROTOTYPE !== $definition->getScope() ? 'filled' : 'dotted')));
            $container->setDefinition($id, new Definition('stdClass'));
        }

        foreach ($container->getServiceIds() as $id) {
            $service = $container->get($id);

            if (array_key_exists($id, $container->getAliases())) {
                continue;
            }

            if (!$container->hasDefinition($id)) {
                $class = ('service_container' === $id) ? get_class($this->container) : get_class($service);
                $nodes[$id] = array('class' => str_replace('\\', '\\\\', $class), 'attributes' => $this->options['node.instance']);
            }
        }

        return $nodes;
    }

    private function cloneContainer()
    {
        $parameterBag = new ParameterBag($this->container->getParameterBag()->all());

        $container = new ContainerBuilder($parameterBag);
        $container->setDefinitions($this->container->getDefinitions());
        $container->setAliases($this->container->getAliases());
        $container->setResources($this->container->getResources());
        foreach ($this->container->getScopes() as $scope => $parentScope) {
            $container->addScope(new Scope($scope, $parentScope));
        }
        foreach ($this->container->getExtensions() as $extension) {
            $container->registerExtension($extension);
        }

        return $container;
    }

    /**
     * Returns the start dot.
     *
     * @return string The string representation of a start dot
     */
    private function startDot()
    {
        return sprintf("digraph sc {\n  %s\n  node [%s];\n  edge [%s];\n\n",
            $this->addOptions($this->options['graph']),
            $this->addOptions($this->options['node']),
            $this->addOptions($this->options['edge'])
        );
    }

    /**
     * Returns the end dot.
     *
     * @return string
     */
    private function endDot()
    {
        return "}\n";
    }

    /**
     * Adds attributes.
     *
     * @param array $attributes An array of attributes
     *
     * @return string A comma separated list of attributes
     */
    private function addAttributes($attributes)
    {
        $code = array();
        foreach ($attributes as $k => $v) {
            $code[] = sprintf('%s="%s"', $k, $v);
        }

        return $code ? ', '.implode(', ', $code) : '';
    }

    /**
     * Adds options.
     *
     * @param array $options An array of options
     *
     * @return string A space separated list of options
     */
    private function addOptions($options)
    {
        $code = array();
        foreach ($options as $k => $v) {
            $code[] = sprintf('%s="%s"', $k, $v);
        }

        return implode(' ', $code);
    }

    /**
     * Dotizes an identifier.
     *
     * @param string $id The identifier to dotize
     *
     * @return string A dotized string
     */
    private function dotize($id)
    {
        return strtolower(preg_replace('/\W/i', '_', $id));
    }

    /**
     * Compiles an array of aliases for a specified service id.
     *
     * @param string $id A service id
     *
     * @return array An array of aliases
     */
    private function getAliases($id)
    {
        $aliases = array();
        foreach ($this->container->getAliases() as $alias => $origin) {
            if ($id == $origin) {
                $aliases[] = $alias;
            }
        }

        return $aliases;
    }
}<|MERGE_RESOLUTION|>--- conflicted
+++ resolved
@@ -166,24 +166,18 @@
         $container = $this->cloneContainer();
 
         foreach ($container->getDefinitions() as $id => $definition) {
-<<<<<<< HEAD
-            $className = $definition->getClass();
-=======
             $class = $definition->getClass();
 
             if ('\\' === substr($class, 0, 1)) {
                 $class = substr($class, 1);
             }
 
-            $nodes[$id] = array('class' => str_replace('\\', '\\\\', $this->container->getParameterBag()->resolveValue($class)), 'attributes' => array_merge($this->options['node.definition'], array('style' => ContainerInterface::SCOPE_PROTOTYPE !== $definition->getScope() ? 'filled' : 'dotted')));
->>>>>>> 1270e725
-
             try {
-                $className = $this->container->getParameterBag()->resolveValue($className);
+                $class = $this->container->getParameterBag()->resolveValue($class);
             } catch (ParameterNotFoundException $e) {
             }
 
-            $nodes[$id] = array('class' => str_replace('\\', '\\\\', $className), 'attributes' => array_merge($this->options['node.definition'], array('style' => ContainerInterface::SCOPE_PROTOTYPE !== $definition->getScope() ? 'filled' : 'dotted')));
+            $nodes[$id] = array('class' => str_replace('\\', '\\\\', $class), 'attributes' => array_merge($this->options['node.definition'], array('style' => ContainerInterface::SCOPE_PROTOTYPE !== $definition->getScope() ? 'filled' : 'dotted')));
             $container->setDefinition($id, new Definition('stdClass'));
         }
 
