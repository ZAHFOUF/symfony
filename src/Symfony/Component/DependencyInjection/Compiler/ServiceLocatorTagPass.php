<?php

/*
 * This file is part of the Symfony package.
 *
 * (c) Fabien Potencier <fabien@symfony.com>
 *
 * For the full copyright and license information, please view the LICENSE
 * file that was distributed with this source code.
 */

namespace Symfony\Component\DependencyInjection\Compiler;

use Symfony\Component\DependencyInjection\Alias;
use Symfony\Component\DependencyInjection\Argument\ServiceClosureArgument;
use Symfony\Component\DependencyInjection\Argument\ServiceLocatorArgument;
use Symfony\Component\DependencyInjection\Argument\TaggedIteratorArgument;
use Symfony\Component\DependencyInjection\ContainerBuilder;
use Symfony\Component\DependencyInjection\Definition;
use Symfony\Component\DependencyInjection\Exception\InvalidArgumentException;
use Symfony\Component\DependencyInjection\Reference;
use Symfony\Component\DependencyInjection\ServiceLocator;

/**
 * Applies the "container.service_locator" tag by wrapping references into ServiceClosureArgument instances.
 *
 * @author Nicolas Grekas <p@tchwork.com>
 */
final class ServiceLocatorTagPass extends AbstractRecursivePass
{
    use PriorityTaggedServiceTrait;

<<<<<<< HEAD
    protected bool $skipScalars = true;

=======
>>>>>>> a44829e2
    protected function processValue(mixed $value, bool $isRoot = false): mixed
    {
        if ($value instanceof ServiceLocatorArgument) {
            if ($value->getTaggedIteratorArgument()) {
                $value->setValues($this->findAndSortTaggedServices($value->getTaggedIteratorArgument(), $this->container));
            }

            return self::register($this->container, $value->getValues());
        }

        if ($value instanceof Definition) {
            $value->setBindings(parent::processValue($value->getBindings()));
        }

        if (!$value instanceof Definition || !$value->hasTag('container.service_locator')) {
            return parent::processValue($value, $isRoot);
        }

        if (!$value->getClass()) {
            $value->setClass(ServiceLocator::class);
        }

        $services = $value->getArguments()[0] ?? null;

        if ($services instanceof TaggedIteratorArgument) {
            $services = $this->findAndSortTaggedServices($services, $this->container);
        }

        if (!\is_array($services)) {
            throw new InvalidArgumentException(sprintf('Invalid definition for service "%s": an array of references is expected as first argument when the "container.service_locator" tag is set.', $this->currentId));
        }

        $i = 0;

        foreach ($services as $k => $v) {
            if ($v instanceof ServiceClosureArgument) {
                continue;
            }

            if ($i === $k) {
                if ($v instanceof Reference) {
                    unset($services[$k]);
                    $k = (string) $v;
                }
                ++$i;
            } elseif (\is_int($k)) {
                $i = null;
            }

            $services[$k] = new ServiceClosureArgument($v);
        }
        ksort($services);

        $value->setArgument(0, $services);

        $id = '.service_locator.'.ContainerBuilder::hash($value);

        if ($isRoot) {
            if ($id !== $this->currentId) {
                $this->container->setAlias($id, new Alias($this->currentId, false));
            }

            return $value;
        }

        $this->container->setDefinition($id, $value->setPublic(false));

        return new Reference($id);
    }

<<<<<<< HEAD
    public static function register(ContainerBuilder $container, array $map, string $callerId = null): Reference
=======
    public static function register(ContainerBuilder $container, array $map, ?string $callerId = null): Reference
>>>>>>> a44829e2
    {
        foreach ($map as $k => $v) {
            $map[$k] = new ServiceClosureArgument($v);
        }

        $locator = (new Definition(ServiceLocator::class))
            ->addArgument($map)
            ->addTag('container.service_locator');

        if (null !== $callerId && $container->hasDefinition($callerId)) {
            $locator->setBindings($container->getDefinition($callerId)->getBindings());
        }

        if (!$container->hasDefinition($id = '.service_locator.'.ContainerBuilder::hash($locator))) {
            $container->setDefinition($id, $locator);
        }

        if (null !== $callerId) {
            $locatorId = $id;
            // Locators are shared when they hold the exact same list of factories;
            // to have them specialized per consumer service, we use a cloning factory
            // to derivate customized instances from the prototype one.
            $container->register($id .= '.'.$callerId, ServiceLocator::class)
                ->setFactory([new Reference($locatorId), 'withContext'])
                ->addTag('container.service_locator_context', ['id' => $callerId])
                ->addArgument($callerId)
                ->addArgument(new Reference('service_container'));
        }

        return new Reference($id);
    }
}<|MERGE_RESOLUTION|>--- conflicted
+++ resolved
@@ -30,11 +30,8 @@
 {
     use PriorityTaggedServiceTrait;
 
-<<<<<<< HEAD
     protected bool $skipScalars = true;
 
-=======
->>>>>>> a44829e2
     protected function processValue(mixed $value, bool $isRoot = false): mixed
     {
         if ($value instanceof ServiceLocatorArgument) {
@@ -105,11 +102,7 @@
         return new Reference($id);
     }
 
-<<<<<<< HEAD
-    public static function register(ContainerBuilder $container, array $map, string $callerId = null): Reference
-=======
     public static function register(ContainerBuilder $container, array $map, ?string $callerId = null): Reference
->>>>>>> a44829e2
     {
         foreach ($map as $k => $v) {
             $map[$k] = new ServiceClosureArgument($v);
