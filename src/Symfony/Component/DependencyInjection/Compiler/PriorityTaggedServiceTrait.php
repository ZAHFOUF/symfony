--- conflicted
+++ resolved
@@ -85,12 +85,8 @@
                 } elseif (null === $defaultIndex && $defaultPriorityMethod && $class) {
                     $defaultIndex = PriorityTaggedServiceUtil::getDefault($container, $serviceId, $class, $defaultIndexMethod ?? 'getDefaultName', $tagName, $indexAttribute, $checkTaggedItem);
                 }
-<<<<<<< HEAD
-                $index ??= $defaultIndex ??= $serviceId;
-=======
                 $decorated = $definition->getTag('container.decorator')[0]['id'] ?? null;
                 $index = $index ?? $defaultIndex ?? $defaultIndex = $decorated ?? $serviceId;
->>>>>>> a2ad15cd
 
                 $services[] = [$priority, ++$i, $index, $serviceId, $class];
             }
