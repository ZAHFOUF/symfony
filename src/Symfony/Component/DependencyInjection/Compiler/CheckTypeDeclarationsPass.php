<?php

/*
 * This file is part of the Symfony package.
 *
 * (c) Fabien Potencier <fabien@symfony.com>
 *
 * For the full copyright and license information, please view the LICENSE
 * file that was distributed with this source code.
 */

namespace Symfony\Component\DependencyInjection\Compiler;

use Symfony\Component\DependencyInjection\Argument\IteratorArgument;
use Symfony\Component\DependencyInjection\Argument\RewindableGenerator;
use Symfony\Component\DependencyInjection\Argument\ServiceClosureArgument;
use Symfony\Component\DependencyInjection\Argument\ServiceLocatorArgument;
use Symfony\Component\DependencyInjection\Container;
use Symfony\Component\DependencyInjection\Definition;
use Symfony\Component\DependencyInjection\Exception\InvalidArgumentException;
use Symfony\Component\DependencyInjection\Exception\InvalidParameterTypeException;
use Symfony\Component\DependencyInjection\Exception\RuntimeException;
use Symfony\Component\DependencyInjection\ExpressionLanguage;
use Symfony\Component\DependencyInjection\Parameter;
use Symfony\Component\DependencyInjection\ParameterBag\EnvPlaceholderParameterBag;
use Symfony\Component\DependencyInjection\Reference;
use Symfony\Component\DependencyInjection\ServiceLocator;
use Symfony\Component\ExpressionLanguage\Expression;

/**
 * Checks whether injected parameters are compatible with type declarations.
 *
 * This pass should be run after all optimization passes.
 *
 * It can be added either:
 *  * before removing passes to check all services even if they are not currently used,
 *  * after removing passes to check only services are used in the app.
 *
 * @author Nicolas Grekas <p@tchwork.com>
 * @author Julien Maulny <jmaulny@darkmira.fr>
 */
final class CheckTypeDeclarationsPass extends AbstractRecursivePass
{
    private const SCALAR_TYPES = [
        'int' => true,
        'float' => true,
        'bool' => true,
        'string' => true,
    ];

    private const BUILTIN_TYPES = [
        'array' => true,
        'bool' => true,
        'callable' => true,
        'float' => true,
        'int' => true,
        'iterable' => true,
        'object' => true,
        'string' => true,
    ];

    private bool $autoload;
    private array $skippedIds;

    private ExpressionLanguage $expressionLanguage;

    /**
     * @param bool  $autoload   Whether services who's class in not loaded should be checked or not.
     *                          Defaults to false to save loading code during compilation.
     * @param array $skippedIds An array indexed by the service ids to skip
     */
    public function __construct(bool $autoload = false, array $skippedIds = [])
    {
        $this->autoload = $autoload;
        $this->skippedIds = $skippedIds;
    }

    protected function processValue(mixed $value, bool $isRoot = false): mixed
    {
        if (isset($this->skippedIds[$this->currentId])) {
            return $value;
        }

        if (!$value instanceof Definition || $value->hasErrors() || $value->isDeprecated()) {
            return parent::processValue($value, $isRoot);
        }

        if (!$this->autoload) {
            if (!$class = $value->getClass()) {
                return parent::processValue($value, $isRoot);
            }
            if (!class_exists($class, false) && !interface_exists($class, false)) {
                return parent::processValue($value, $isRoot);
            }
        }

        if (ServiceLocator::class === $value->getClass()) {
            return parent::processValue($value, $isRoot);
        }

        if ($constructor = $this->getConstructor($value, false)) {
            $this->checkTypeDeclarations($value, $constructor, $value->getArguments());
        }

        foreach ($value->getMethodCalls() as $methodCall) {
            try {
                $reflectionMethod = $this->getReflectionMethod($value, $methodCall[0]);
            } catch (RuntimeException $e) {
                if ($value->getFactory()) {
                    continue;
                }

                throw $e;
            }

            $this->checkTypeDeclarations($value, $reflectionMethod, $methodCall[1]);
        }

        return parent::processValue($value, $isRoot);
    }

    /**
     * @throws InvalidArgumentException When not enough parameters are defined for the method
     */
    private function checkTypeDeclarations(Definition $checkedDefinition, \ReflectionFunctionAbstract $reflectionFunction, array $values): void
    {
        $numberOfRequiredParameters = $reflectionFunction->getNumberOfRequiredParameters();

        if (\count($values) < $numberOfRequiredParameters) {
            throw new InvalidArgumentException(sprintf('Invalid definition for service "%s": "%s::%s()" requires %d arguments, %d passed.', $this->currentId, $reflectionFunction->class, $reflectionFunction->name, $numberOfRequiredParameters, \count($values)));
        }

        $reflectionParameters = $reflectionFunction->getParameters();
        $checksCount = min($reflectionFunction->getNumberOfParameters(), \count($values));

        $envPlaceholderUniquePrefix = $this->container->getParameterBag() instanceof EnvPlaceholderParameterBag ? $this->container->getParameterBag()->getEnvPlaceholderUniquePrefix() : null;

        for ($i = 0; $i < $checksCount; ++$i) {
            $p = $reflectionParameters[$i];
            if (!$p->hasType() || $p->isVariadic()) {
                continue;
            }
            if (\array_key_exists($p->name, $values)) {
                $i = $p->name;
            } elseif (!\array_key_exists($i, $values)) {
                continue;
            }

            $this->checkType($checkedDefinition, $values[$i], $p, $envPlaceholderUniquePrefix);
        }

        if ($reflectionFunction->isVariadic() && ($lastParameter = end($reflectionParameters))->hasType()) {
            $variadicParameters = \array_slice($values, $lastParameter->getPosition());

            foreach ($variadicParameters as $variadicParameter) {
                $this->checkType($checkedDefinition, $variadicParameter, $lastParameter, $envPlaceholderUniquePrefix);
            }
        }
    }

    /**
     * @throws InvalidParameterTypeException When a parameter is not compatible with the declared type
     */
<<<<<<< HEAD
    private function checkType(Definition $checkedDefinition, mixed $value, \ReflectionParameter $parameter, ?string $envPlaceholderUniquePrefix, \ReflectionType $reflectionType = null): void
=======
    private function checkType(Definition $checkedDefinition, $value, \ReflectionParameter $parameter, ?string $envPlaceholderUniquePrefix, ?\ReflectionType $reflectionType = null): void
>>>>>>> 2a31f2dd
    {
        $reflectionType ??= $parameter->getType();

        if ($reflectionType instanceof \ReflectionUnionType) {
            foreach ($reflectionType->getTypes() as $t) {
                try {
                    $this->checkType($checkedDefinition, $value, $parameter, $envPlaceholderUniquePrefix, $t);

                    return;
                } catch (InvalidParameterTypeException $e) {
                }
            }

            throw new InvalidParameterTypeException($this->currentId, $e->getCode(), $parameter);
        }
        if ($reflectionType instanceof \ReflectionIntersectionType) {
            foreach ($reflectionType->getTypes() as $t) {
                $this->checkType($checkedDefinition, $value, $parameter, $envPlaceholderUniquePrefix, $t);
            }

            return;
        }
        if (!$reflectionType instanceof \ReflectionNamedType) {
            return;
        }

        $type = $reflectionType->getName();

        if ($value instanceof Reference) {
            if (!$this->container->has($value = (string) $value)) {
                return;
            }

            if ('service_container' === $value && is_a($type, Container::class, true)) {
                return;
            }

            $value = $this->container->findDefinition($value);
        }

        if ('self' === $type) {
            $type = $parameter->getDeclaringClass()->getName();
        }

        if ('static' === $type) {
            $type = $checkedDefinition->getClass();
        }

        $class = null;

        if ($value instanceof Definition) {
            if ($value->hasErrors() || $value->getFactory()) {
                return;
            }

            $class = $value->getClass();

            if ($class && isset(self::BUILTIN_TYPES[strtolower($class)])) {
                $class = strtolower($class);
            } elseif (!$class || (!$this->autoload && !class_exists($class, false) && !interface_exists($class, false))) {
                return;
            }
        } elseif ($value instanceof Parameter) {
            $value = $this->container->getParameter($value);
        } elseif ($value instanceof Expression) {
            try {
                $value = $this->getExpressionLanguage()->evaluate($value, ['container' => $this->container]);
            } catch (\Exception) {
                // If a service from the expression cannot be fetched from the container, we skip the validation.
                return;
            }
        } elseif (\is_string($value)) {
            if ('%' === ($value[0] ?? '') && preg_match('/^%([^%]+)%$/', $value, $match)) {
                $value = $this->container->getParameter(substr($value, 1, -1));
            }

            if ($envPlaceholderUniquePrefix && \is_string($value) && str_contains($value, 'env_')) {
                // If the value is an env placeholder that is either mixed with a string or with another env placeholder, then its resolved value will always be a string, so we don't need to resolve it.
                // We don't need to change the value because it is already a string.
                if ('' === preg_replace('/'.$envPlaceholderUniquePrefix.'_\w+_[a-f0-9]{32}/U', '', $value, -1, $c) && 1 === $c) {
                    try {
                        $value = $this->container->resolveEnvPlaceholders($value, true);
                    } catch (\Exception) {
                        // If an env placeholder cannot be resolved, we skip the validation.
                        return;
                    }
                }
            }
        }

        if (null === $value && $parameter->allowsNull()) {
            return;
        }

        if (null === $class) {
            if ($value instanceof IteratorArgument) {
                $class = RewindableGenerator::class;
            } elseif ($value instanceof ServiceClosureArgument) {
                $class = \Closure::class;
            } elseif ($value instanceof ServiceLocatorArgument) {
                $class = ServiceLocator::class;
            } elseif (\is_object($value)) {
                $class = $value::class;
            } else {
                $class = \gettype($value);
                $class = ['integer' => 'int', 'double' => 'float', 'boolean' => 'bool'][$class] ?? $class;
            }
        }

        if (isset(self::SCALAR_TYPES[$type]) && isset(self::SCALAR_TYPES[$class])) {
            return;
        }

        if ('string' === $type && method_exists($class, '__toString')) {
            return;
        }

        if ('callable' === $type && (\Closure::class === $class || method_exists($class, '__invoke'))) {
            return;
        }

        if ('callable' === $type && \is_array($value) && isset($value[0]) && ($value[0] instanceof Reference || $value[0] instanceof Definition || \is_string($value[0]))) {
            return;
        }

        if ('iterable' === $type && (\is_array($value) || 'array' === $class || is_subclass_of($class, \Traversable::class))) {
            return;
        }

        if ($type === $class) {
            return;
        }

        if ('object' === $type && !isset(self::BUILTIN_TYPES[$class])) {
            return;
        }

        if ('mixed' === $type) {
            return;
        }

        if (is_a($class, $type, true)) {
            return;
        }

        if ('false' === $type) {
            if (false === $value) {
                return;
            }
        } elseif ('true' === $type) {
            if (true === $value) {
                return;
            }
        } elseif ($reflectionType->isBuiltin()) {
            $checkFunction = sprintf('is_%s', $type);
            if ($checkFunction($value)) {
                return;
            }
        }

        throw new InvalidParameterTypeException($this->currentId, \is_object($value) ? $class : get_debug_type($value), $parameter);
    }

    private function getExpressionLanguage(): ExpressionLanguage
    {
        return $this->expressionLanguage ??= new ExpressionLanguage(null, $this->container->getExpressionLanguageProviders());
    }
}<|MERGE_RESOLUTION|>--- conflicted
+++ resolved
@@ -161,11 +161,7 @@
     /**
      * @throws InvalidParameterTypeException When a parameter is not compatible with the declared type
      */
-<<<<<<< HEAD
-    private function checkType(Definition $checkedDefinition, mixed $value, \ReflectionParameter $parameter, ?string $envPlaceholderUniquePrefix, \ReflectionType $reflectionType = null): void
-=======
-    private function checkType(Definition $checkedDefinition, $value, \ReflectionParameter $parameter, ?string $envPlaceholderUniquePrefix, ?\ReflectionType $reflectionType = null): void
->>>>>>> 2a31f2dd
+    private function checkType(Definition $checkedDefinition, mixed $value, \ReflectionParameter $parameter, ?string $envPlaceholderUniquePrefix, ?\ReflectionType $reflectionType = null): void
     {
         $reflectionType ??= $parameter->getType();
 
