<?php

/*
 * This file is part of the Symfony package.
 *
 * (c) Fabien Potencier <fabien@symfony.com>
 *
 * For the full copyright and license information, please view the LICENSE
 * file that was distributed with this source code.
 */

namespace Symfony\Component\DependencyInjection\Compiler;

use Symfony\Component\Config\Definition\BaseNode;
use Symfony\Component\DependencyInjection\ContainerBuilder;
use Symfony\Component\DependencyInjection\Exception\LogicException;
use Symfony\Component\DependencyInjection\Exception\RuntimeException;
use Symfony\Component\DependencyInjection\Extension\ConfigurationExtensionInterface;
use Symfony\Component\DependencyInjection\Extension\Extension;
use Symfony\Component\DependencyInjection\Extension\ExtensionInterface;
use Symfony\Component\DependencyInjection\Extension\PrependExtensionInterface;
use Symfony\Component\DependencyInjection\ParameterBag\EnvPlaceholderParameterBag;
use Symfony\Component\DependencyInjection\ParameterBag\ParameterBagInterface;

/**
 * Merges extension configs into the container builder.
 *
 * @author Fabien Potencier <fabien@symfony.com>
 */
class MergeExtensionConfigurationPass implements CompilerPassInterface
{
    /**
     * {@inheritdoc}
     */
    public function process(ContainerBuilder $container)
    {
        $parameters = $container->getParameterBag()->all();
        $definitions = $container->getDefinitions();
        $aliases = $container->getAliases();
        $exprLangProviders = $container->getExpressionLanguageProviders();
        $configAvailable = class_exists(BaseNode::class);

        foreach ($container->getExtensions() as $extension) {
            if ($extension instanceof PrependExtensionInterface) {
                $extension->prepend($container);
            }
        }

        foreach ($container->getExtensions() as $name => $extension) {
            if (!$config = $container->getExtensionConfig($name)) {
                // this extension was not called
                continue;
            }
            $resolvingBag = $container->getParameterBag();
            if ($resolvingBag instanceof EnvPlaceholderParameterBag && $extension instanceof Extension) {
                // create a dedicated bag so that we can track env vars per-extension
                $resolvingBag = new MergeExtensionConfigurationParameterBag($resolvingBag);
                if ($configAvailable) {
                    BaseNode::setPlaceholderUniquePrefix($resolvingBag->getEnvPlaceholderUniquePrefix());
                }
            }
            $config = $resolvingBag->resolveValue($config);

            try {
                $tmpContainer = new MergeExtensionConfigurationContainerBuilder($extension, $resolvingBag);
                $tmpContainer->setResourceTracking($container->isTrackingResources());
                $tmpContainer->addObjectResource($extension);
                if ($extension instanceof ConfigurationExtensionInterface && null !== $configuration = $extension->getConfiguration($config, $tmpContainer)) {
                    $tmpContainer->addObjectResource($configuration);
                }

                foreach ($exprLangProviders as $provider) {
                    $tmpContainer->addExpressionLanguageProvider($provider);
                }

                $extension->load($config, $tmpContainer);
            } catch (\Exception $e) {
                if ($resolvingBag instanceof MergeExtensionConfigurationParameterBag) {
                    $container->getParameterBag()->mergeEnvPlaceholders($resolvingBag);
                }

                throw $e;
            } finally {
                if ($configAvailable) {
                    BaseNode::resetPlaceholders();
                }
            }

            if ($resolvingBag instanceof MergeExtensionConfigurationParameterBag) {
                // don't keep track of env vars that are *overridden* when configs are merged
                $resolvingBag->freezeAfterProcessing($extension, $tmpContainer);
            }

            $container->merge($tmpContainer);
            $container->getParameterBag()->add($parameters);
        }

        $container->addDefinitions($definitions);
        $container->addAliases($aliases);
    }
}

/**
 * @internal
 */
class MergeExtensionConfigurationParameterBag extends EnvPlaceholderParameterBag
{
    private $processedEnvPlaceholders;

    public function __construct(parent $parameterBag)
    {
        parent::__construct($parameterBag->all());
        $this->mergeEnvPlaceholders($parameterBag);
    }

    public function freezeAfterProcessing(Extension $extension, ContainerBuilder $container)
    {
        if (!$config = $extension->getProcessedConfigs()) {
            // Extension::processConfiguration() wasn't called, we cannot know how configs were merged
            return;
        }
        $this->processedEnvPlaceholders = [];

        // serialize config and container to catch env vars nested in object graphs
        $config = serialize($config).serialize($container->getDefinitions()).serialize($container->getAliases()).serialize($container->getParameterBag()->all());

        foreach (parent::getEnvPlaceholders() as $env => $placeholders) {
            foreach ($placeholders as $placeholder) {
                if (false !== stripos($config, $placeholder)) {
                    $this->processedEnvPlaceholders[$env] = $placeholders;
                    break;
                }
            }
        }
    }

    /**
     * {@inheritdoc}
     */
    public function getEnvPlaceholders(): array
    {
        return null !== $this->processedEnvPlaceholders ? $this->processedEnvPlaceholders : parent::getEnvPlaceholders();
    }

    public function getUnusedEnvPlaceholders(): array
    {
        return null === $this->processedEnvPlaceholders ? [] : array_diff_key(parent::getEnvPlaceholders(), $this->processedEnvPlaceholders);
    }
}

/**
 * A container builder preventing using methods that wouldn't have any effect from extensions.
 *
 * @internal
 */
class MergeExtensionConfigurationContainerBuilder extends ContainerBuilder
{
    private $extensionClass;

    public function __construct(ExtensionInterface $extension, ParameterBagInterface $parameterBag = null)
    {
        parent::__construct($parameterBag);

        $this->extensionClass = \get_class($extension);
    }

    /**
     * {@inheritdoc}
     */
<<<<<<< HEAD
    public function addCompilerPass(CompilerPassInterface $pass, string $type = PassConfig::TYPE_BEFORE_OPTIMIZATION, int $priority = 0)
=======
    public function addCompilerPass(CompilerPassInterface $pass, $type = PassConfig::TYPE_BEFORE_OPTIMIZATION, int $priority = 0): self
>>>>>>> 22319a99
    {
        throw new LogicException(sprintf('You cannot add compiler pass "%s" from extension "%s". Compiler passes must be registered before the container is compiled.', \get_class($pass), $this->extensionClass));
    }

    /**
     * {@inheritdoc}
     */
    public function registerExtension(ExtensionInterface $extension)
    {
        throw new LogicException(sprintf('You cannot register extension "%s" from "%s". Extensions must be registered before the container is compiled.', \get_class($extension), $this->extensionClass));
    }

    /**
     * {@inheritdoc}
     */
    public function compile(bool $resolveEnvPlaceholders = false)
    {
        throw new LogicException(sprintf('Cannot compile the container in extension "%s".', $this->extensionClass));
    }

    /**
     * {@inheritdoc}
     */
    public function resolveEnvPlaceholders($value, $format = null, array &$usedEnvs = null)
    {
        if (true !== $format || !\is_string($value)) {
            return parent::resolveEnvPlaceholders($value, $format, $usedEnvs);
        }

        $bag = $this->getParameterBag();
        $value = $bag->resolveValue($value);

        if (!$bag instanceof EnvPlaceholderParameterBag) {
            return parent::resolveEnvPlaceholders($value, $format, $usedEnvs);
        }

        foreach ($bag->getEnvPlaceholders() as $env => $placeholders) {
            if (false === strpos($env, ':')) {
                continue;
            }
            foreach ($placeholders as $placeholder) {
                if (false !== stripos($value, $placeholder)) {
                    throw new RuntimeException(sprintf('Using a cast in "env(%s)" is incompatible with resolution at compile time in "%s". The logic in the extension should be moved to a compiler pass, or an env parameter with no cast should be used instead.', $env, $this->extensionClass));
                }
            }
        }

        return parent::resolveEnvPlaceholders($value, $format, $usedEnvs);
    }
}<|MERGE_RESOLUTION|>--- conflicted
+++ resolved
@@ -167,11 +167,7 @@
     /**
      * {@inheritdoc}
      */
-<<<<<<< HEAD
-    public function addCompilerPass(CompilerPassInterface $pass, string $type = PassConfig::TYPE_BEFORE_OPTIMIZATION, int $priority = 0)
-=======
-    public function addCompilerPass(CompilerPassInterface $pass, $type = PassConfig::TYPE_BEFORE_OPTIMIZATION, int $priority = 0): self
->>>>>>> 22319a99
+    public function addCompilerPass(CompilerPassInterface $pass, string $type = PassConfig::TYPE_BEFORE_OPTIMIZATION, int $priority = 0): self
     {
         throw new LogicException(sprintf('You cannot add compiler pass "%s" from extension "%s". Compiler passes must be registered before the container is compiled.', \get_class($pass), $this->extensionClass));
     }
