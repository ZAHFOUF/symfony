--- conflicted
+++ resolved
@@ -178,14 +178,7 @@
         throw new LogicException(sprintf('Cannot compile the container in extension "%s".', $this->extensionClass));
     }
 
-<<<<<<< HEAD
-    public function resolveEnvPlaceholders(mixed $value, string|bool $format = null, array &$usedEnvs = null): mixed
-=======
-    /**
-     * {@inheritdoc}
-     */
-    public function resolveEnvPlaceholders($value, $format = null, ?array &$usedEnvs = null)
->>>>>>> 2a31f2dd
+    public function resolveEnvPlaceholders(mixed $value, string|bool|null $format = null, ?array &$usedEnvs = null): mixed
     {
         if (true !== $format || !\is_string($value)) {
             return parent::resolveEnvPlaceholders($value, $format, $usedEnvs);
