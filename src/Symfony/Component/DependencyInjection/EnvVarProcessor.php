<?php

/*
 * This file is part of the Symfony package.
 *
 * (c) Fabien Potencier <fabien@symfony.com>
 *
 * For the full copyright and license information, please view the LICENSE
 * file that was distributed with this source code.
 */

namespace Symfony\Component\DependencyInjection;

use Symfony\Component\DependencyInjection\Exception\EnvNotFoundException;
use Symfony\Component\DependencyInjection\Exception\ParameterCircularReferenceException;
use Symfony\Component\DependencyInjection\Exception\RuntimeException;
use Symfony\Contracts\Service\ResetInterface;

/**
 * @author Nicolas Grekas <p@tchwork.com>
 */
class EnvVarProcessor implements EnvVarProcessorInterface, ResetInterface
{
    /** @var \Traversable<EnvVarLoaderInterface> */
    private \Traversable $loaders;
    /** @var \Traversable<EnvVarLoaderInterface> */
    private \Traversable $originalLoaders;
    private array $loadedVars = [];

    /**
     * @param \Traversable<EnvVarLoaderInterface>|null $loaders
     */
    public function __construct(
        private ContainerInterface $container,
        ?\Traversable $loaders = null,
    ) {
        $this->originalLoaders = $this->loaders = $loaders ?? new \ArrayIterator();
    }

    public static function getProvidedTypes(): array
    {
        return [
            'base64' => 'string',
            'bool' => 'bool',
            'not' => 'bool',
            'const' => 'bool|int|float|string|array',
            'csv' => 'array',
            'file' => 'string',
            'float' => 'float',
            'int' => 'int',
            'json' => 'array',
            'key' => 'bool|int|float|string|array',
            'url' => 'array',
            'query_string' => 'array',
            'resolve' => 'string',
            'default' => 'bool|int|float|string|array',
            'string' => 'string',
            'trim' => 'string',
            'require' => 'bool|int|float|string|array',
            'enum' => \BackedEnum::class,
            'shuffle' => 'array',
            'defined' => 'bool',
            'urlencode' => 'string',
        ];
    }

    public function getEnv(string $prefix, string $name, \Closure $getEnv): mixed
    {
        $i = strpos($name, ':');

        if ('key' === $prefix) {
            if (false === $i) {
                throw new RuntimeException(\sprintf('Invalid env "key:%s": a key specifier should be provided.', $name));
            }

            $next = substr($name, $i + 1);
            $key = substr($name, 0, $i);
            $array = $getEnv($next);

            if (!\is_array($array)) {
                throw new RuntimeException(\sprintf('Resolved value of "%s" did not result in an array value.', $next));
            }

            if (!isset($array[$key]) && !\array_key_exists($key, $array)) {
                throw new EnvNotFoundException(\sprintf('Key "%s" not found in %s (resolved from "%s").', $key, json_encode($array), $next));
            }

            return $array[$key];
        }

        if ('enum' === $prefix) {
            if (false === $i) {
                throw new RuntimeException(\sprintf('Invalid env "enum:%s": a "%s" class-string should be provided.', $name, \BackedEnum::class));
            }

            $next = substr($name, $i + 1);
            $backedEnumClassName = substr($name, 0, $i);
            $backedEnumValue = $getEnv($next);

            if (!\is_string($backedEnumValue) && !\is_int($backedEnumValue)) {
                throw new RuntimeException(\sprintf('Resolved value of "%s" did not result in a string or int value.', $next));
            }

            if (!is_subclass_of($backedEnumClassName, \BackedEnum::class)) {
                throw new RuntimeException(\sprintf('"%s" is not a "%s".', $backedEnumClassName, \BackedEnum::class));
            }

            return $backedEnumClassName::tryFrom($backedEnumValue) ?? throw new RuntimeException(\sprintf('Enum value "%s" is not backed by "%s".', $backedEnumValue, $backedEnumClassName));
        }

        if ('defined' === $prefix) {
            try {
                return '' !== ($getEnv($name) ?? '');
            } catch (EnvNotFoundException) {
                return false;
            }
        }

        if ('default' === $prefix) {
            if (false === $i) {
                throw new RuntimeException(\sprintf('Invalid env "default:%s": a fallback parameter should be provided.', $name));
            }

            $next = substr($name, $i + 1);
            $default = substr($name, 0, $i);

            if ('' !== $default && !$this->container->hasParameter($default)) {
                throw new RuntimeException(\sprintf('Invalid env fallback in "default:%s": parameter "%s" not found.', $name, $default));
            }

            try {
                $env = $getEnv($next);

                if ('' !== $env && null !== $env) {
                    return $env;
                }
            } catch (EnvNotFoundException) {
                // no-op
            }

            return '' === $default ? null : $this->container->getParameter($default);
        }

        if ('file' === $prefix || 'require' === $prefix) {
            if (!\is_scalar($file = $getEnv($name))) {
                throw new RuntimeException(\sprintf('Invalid file name: env var "%s" is non-scalar.', $name));
            }
            if (!is_file($file)) {
                throw new EnvNotFoundException(\sprintf('File "%s" not found (resolved from "%s").', $file, $name));
            }

            if ('file' === $prefix) {
                return file_get_contents($file);
            }

            return require $file;
        }

        $returnNull = false;
        if ('' === $prefix) {
            if ('' === $name) {
                return null;
            }
            $returnNull = true;
            $prefix = 'string';
        }

        if (false !== $i || 'string' !== $prefix) {
            $env = $getEnv($name);
        } elseif ('' === ($env = $_ENV[$name] ?? (str_starts_with($name, 'HTTP_') ? null : ($_SERVER[$name] ?? null)))
            || (false !== $env && false === $env ??= getenv($name) ?? false) // null is a possible value because of thread safety issues
        ) {
            foreach ($this->loadedVars as $i => $vars) {
                if (false === $env = $vars[$name] ?? $env) {
                    continue;
                }
                if ($env instanceof \Stringable) {
                    $this->loadedVars[$i][$name] = $env = (string) $env;
                }
                if ('' !== ($env ?? '')) {
                    break;
                }
            }

            if (false === $env || '' === $env) {
                $loaders = $this->loaders;
                $this->loaders = new \ArrayIterator();

                try {
                    $i = 0;
                    $ended = true;
                    $count = $loaders instanceof \Countable ? $loaders->count() : 0;
                    foreach ($loaders as $loader) {
                        if (\count($this->loadedVars) > $i++) {
                            continue;
                        }
                        $this->loadedVars[] = $vars = $loader->loadEnvVars();
                        if (false === $env = $vars[$name] ?? $env) {
                            continue;
                        }
                        if ($env instanceof \Stringable) {
                            $this->loadedVars[array_key_last($this->loadedVars)][$name] = $env = (string) $env;
                        }
                        if ('' !== ($env ?? '')) {
                            $ended = false;
                            break;
                        }
                    }
                    if ($ended || $count === $i) {
                        $loaders = $this->loaders;
                    }
                } catch (ParameterCircularReferenceException) {
                    // skip loaders that need an env var that is not defined
                } finally {
                    $this->loaders = $loaders;
                }
            }

            if (false === $env) {
                if (!$this->container->hasParameter("env($name)")) {
                    throw new EnvNotFoundException(\sprintf('Environment variable not found: "%s".', $name));
                }

                $env = $this->container->getParameter("env($name)");
            }
        }

        if (null === $env) {
            if ($returnNull) {
                return null;
            }

            if (!isset(static::getProvidedTypes()[$prefix])) {
                throw new RuntimeException(\sprintf('Unsupported env var prefix "%s".', $prefix));
            }

            if (!\in_array($prefix, ['string', 'bool', 'not', 'int', 'float'], true)) {
                return null;
            }
        }

        if ('shuffle' === $prefix) {
            \is_array($env) ? shuffle($env) : throw new RuntimeException(\sprintf('Env var "%s" cannot be shuffled, expected array, got "%s".', $name, get_debug_type($env)));

            return $env;
        }

        if (null !== $env && !\is_scalar($env)) {
            throw new RuntimeException(\sprintf('Non-scalar env var "%s" cannot be cast to "%s".', $name, $prefix));
        }

        if ('string' === $prefix) {
            return (string) $env;
        }

        if (\in_array($prefix, ['bool', 'not'], true)) {
            $env = (bool) (filter_var($env, \FILTER_VALIDATE_BOOL) ?: filter_var($env, \FILTER_VALIDATE_INT) ?: filter_var($env, \FILTER_VALIDATE_FLOAT));

            return 'not' === $prefix xor $env;
        }

        if ('int' === $prefix) {
            if (null !== $env && false === $env = filter_var($env, \FILTER_VALIDATE_INT) ?: filter_var($env, \FILTER_VALIDATE_FLOAT)) {
                throw new RuntimeException(\sprintf('Non-numeric env var "%s" cannot be cast to int.', $name));
            }

            return (int) $env;
        }

        if ('float' === $prefix) {
            if (null !== $env && false === $env = filter_var($env, \FILTER_VALIDATE_FLOAT)) {
                throw new RuntimeException(\sprintf('Non-numeric env var "%s" cannot be cast to float.', $name));
            }

            return (float) $env;
        }

        if ('const' === $prefix) {
            if (!\defined($env)) {
                throw new RuntimeException(\sprintf('Env var "%s" maps to undefined constant "%s".', $name, $env));
            }

            return \constant($env);
        }

        if ('base64' === $prefix) {
            return base64_decode(strtr($env, '-_', '+/'));
        }

        if ('json' === $prefix) {
            $env = json_decode($env, true);

            if (\JSON_ERROR_NONE !== json_last_error()) {
                throw new RuntimeException(\sprintf('Invalid JSON in env var "%s": ', $name).json_last_error_msg());
            }

            if (null !== $env && !\is_array($env)) {
                throw new RuntimeException(\sprintf('Invalid JSON env var "%s": array or null expected, "%s" given.', $name, get_debug_type($env)));
            }

            return $env;
        }

        if ('url' === $prefix) {
            $params = parse_url($env);

            if (false === $params) {
                throw new RuntimeException(\sprintf('Invalid URL in env var "%s".', $name));
            }
            if (!isset($params['scheme'], $params['host'])) {
<<<<<<< HEAD
                throw new RuntimeException(\sprintf('Invalid URL env var "%s": schema and host expected, "%s" given.', $name, $env));
=======
                throw new RuntimeException(sprintf('Invalid URL in env var "%s": scheme and host expected.', $name));
>>>>>>> 50d025d5
            }
            $params += [
                'port' => null,
                'user' => null,
                'pass' => null,
                'path' => null,
                'query' => null,
                'fragment' => null,
            ];

            $params['user'] = null !== $params['user'] ? rawurldecode($params['user']) : null;
            $params['pass'] = null !== $params['pass'] ? rawurldecode($params['pass']) : null;

            // remove the '/' separator
            $params['path'] = '/' === ($params['path'] ?? '/') ? '' : substr($params['path'], 1);

            return $params;
        }

        if ('query_string' === $prefix) {
            $queryString = parse_url($env, \PHP_URL_QUERY) ?: $env;
            parse_str($queryString, $result);

            return $result;
        }

        if ('resolve' === $prefix) {
            return preg_replace_callback('/%%|%([^%\s]+)%/', function ($match) use ($name, $getEnv) {
                if (!isset($match[1])) {
                    return '%';
                }

                if (str_starts_with($match[1], 'env(') && str_ends_with($match[1], ')') && 'env()' !== $match[1]) {
                    $value = $getEnv(substr($match[1], 4, -1));
                } else {
                    $value = $this->container->getParameter($match[1]);
                }

                if (!\is_scalar($value)) {
                    throw new RuntimeException(\sprintf('Parameter "%s" found when resolving env var "%s" must be scalar, "%s" given.', $match[1], $name, get_debug_type($value)));
                }

                return $value;
            }, $env);
        }

        if ('csv' === $prefix) {
            return '' === $env ? [] : str_getcsv($env, ',', '"', '');
        }

        if ('trim' === $prefix) {
            return trim($env);
        }

        if ('urlencode' === $prefix) {
            return rawurlencode($env);
        }

        throw new RuntimeException(\sprintf('Unsupported env var prefix "%s" for env name "%s".', $prefix, $name));
    }

    public function reset(): void
    {
        $this->loadedVars = [];
        $this->loaders = $this->originalLoaders;
    }
}<|MERGE_RESOLUTION|>--- conflicted
+++ resolved
@@ -308,11 +308,7 @@
                 throw new RuntimeException(\sprintf('Invalid URL in env var "%s".', $name));
             }
             if (!isset($params['scheme'], $params['host'])) {
-<<<<<<< HEAD
-                throw new RuntimeException(\sprintf('Invalid URL env var "%s": schema and host expected, "%s" given.', $name, $env));
-=======
-                throw new RuntimeException(sprintf('Invalid URL in env var "%s": scheme and host expected.', $name));
->>>>>>> 50d025d5
+                throw new RuntimeException(\sprintf('Invalid URL in env var "%s": scheme and host expected.', $name));
             }
             $params += [
                 'port' => null,
