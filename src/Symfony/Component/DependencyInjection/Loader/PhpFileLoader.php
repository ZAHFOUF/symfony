--- conflicted
+++ resolved
@@ -42,11 +42,7 @@
         $this->generator = $generator;
     }
 
-<<<<<<< HEAD
-    public function load(mixed $resource, string $type = null): mixed
-=======
     public function load(mixed $resource, ?string $type = null): mixed
->>>>>>> a44829e2
     {
         // the container and loader variables are exposed to the included file below
         $container = $this->container;
@@ -75,11 +71,7 @@
         return null;
     }
 
-<<<<<<< HEAD
-    public function supports(mixed $resource, string $type = null): bool
-=======
     public function supports(mixed $resource, ?string $type = null): bool
->>>>>>> a44829e2
     {
         if (!\is_string($resource)) {
             return false;
