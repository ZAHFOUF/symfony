--- conflicted
+++ resolved
@@ -42,14 +42,7 @@
         $this->generator = $generator;
     }
 
-<<<<<<< HEAD
-    public function load(mixed $resource, string $type = null): mixed
-=======
-    /**
-     * {@inheritdoc}
-     */
-    public function load($resource, ?string $type = null)
->>>>>>> 2a31f2dd
+    public function load(mixed $resource, ?string $type = null): mixed
     {
         // the container and loader variables are exposed to the included file below
         $container = $this->container;
@@ -78,14 +71,7 @@
         return null;
     }
 
-<<<<<<< HEAD
-    public function supports(mixed $resource, string $type = null): bool
-=======
-    /**
-     * {@inheritdoc}
-     */
-    public function supports($resource, ?string $type = null)
->>>>>>> 2a31f2dd
+    public function supports(mixed $resource, ?string $type = null): bool
     {
         if (!\is_string($resource)) {
             return false;
