<?php

/*
 * This file is part of the Symfony package.
 *
 * (c) Fabien Potencier <fabien@symfony.com>
 *
 * For the full copyright and license information, please view the LICENSE
 * file that was distributed with this source code.
 */

namespace Symfony\Component\DependencyInjection\Loader\Configurator\Traits;

trait ArgumentTrait
{
    /**
     * Sets the arguments to pass to the service constructor/factory method.
     *
     * @return $this
     */
<<<<<<< HEAD
    final public function args(array $arguments): object
=======
    final public function args(array $arguments): self
>>>>>>> 22319a99
    {
        $this->definition->setArguments(static::processValue($arguments, true));

        return $this;
    }

    /**
     * Sets one argument to pass to the service constructor/factory method.
     *
     * @param string|int $key
     * @param mixed      $value
     *
     * @return $this
     */
<<<<<<< HEAD
    final public function arg($key, $value): object
=======
    final public function arg($key, $value): self
>>>>>>> 22319a99
    {
        $this->definition->setArgument($key, static::processValue($value, true));

        return $this;
    }
}<|MERGE_RESOLUTION|>--- conflicted
+++ resolved
@@ -18,11 +18,7 @@
      *
      * @return $this
      */
-<<<<<<< HEAD
-    final public function args(array $arguments): object
-=======
     final public function args(array $arguments): self
->>>>>>> 22319a99
     {
         $this->definition->setArguments(static::processValue($arguments, true));
 
@@ -37,11 +33,7 @@
      *
      * @return $this
      */
-<<<<<<< HEAD
-    final public function arg($key, $value): object
-=======
     final public function arg($key, $value): self
->>>>>>> 22319a99
     {
         $this->definition->setArgument($key, static::processValue($value, true));
 
