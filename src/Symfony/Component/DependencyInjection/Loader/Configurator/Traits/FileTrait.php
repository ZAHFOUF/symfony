<?php

/*
 * This file is part of the Symfony package.
 *
 * (c) Fabien Potencier <fabien@symfony.com>
 *
 * For the full copyright and license information, please view the LICENSE
 * file that was distributed with this source code.
 */

namespace Symfony\Component\DependencyInjection\Loader\Configurator\Traits;

trait FileTrait
{
    /**
     * Sets a file to require before creating the service.
     *
     * @return $this
     */
<<<<<<< HEAD
    final public function file(string $file): object
=======
    final public function file(string $file): self
>>>>>>> 22319a99
    {
        $this->definition->setFile($file);

        return $this;
    }
}<|MERGE_RESOLUTION|>--- conflicted
+++ resolved
@@ -18,11 +18,7 @@
      *
      * @return $this
      */
-<<<<<<< HEAD
-    final public function file(string $file): object
-=======
     final public function file(string $file): self
->>>>>>> 22319a99
     {
         $this->definition->setFile($file);
 
