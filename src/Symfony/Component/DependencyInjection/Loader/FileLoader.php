<?php

/*
 * This file is part of the Symfony package.
 *
 * (c) Fabien Potencier <fabien@symfony.com>
 *
 * For the full copyright and license information, please view the LICENSE
 * file that was distributed with this source code.
 */

namespace Symfony\Component\DependencyInjection\Loader;

use Symfony\Component\Config\Exception\FileLocatorFileNotFoundException;
use Symfony\Component\Config\Exception\LoaderLoadException;
use Symfony\Component\Config\FileLocatorInterface;
use Symfony\Component\Config\Loader\FileLoader as BaseFileLoader;
use Symfony\Component\Config\Loader\Loader;
use Symfony\Component\Config\Resource\GlobResource;
use Symfony\Component\DependencyInjection\Alias;
use Symfony\Component\DependencyInjection\Attribute\AsAlias;
use Symfony\Component\DependencyInjection\Attribute\Exclude;
use Symfony\Component\DependencyInjection\Attribute\When;
use Symfony\Component\DependencyInjection\ChildDefinition;
use Symfony\Component\DependencyInjection\Compiler\RegisterAutoconfigureAttributesPass;
use Symfony\Component\DependencyInjection\ContainerBuilder;
use Symfony\Component\DependencyInjection\Definition;
use Symfony\Component\DependencyInjection\Exception\InvalidArgumentException;
use Symfony\Component\DependencyInjection\Exception\LogicException;

/**
 * FileLoader is the abstract class used by all built-in loaders that are file based.
 *
 * @author Fabien Potencier <fabien@symfony.com>
 */
abstract class FileLoader extends BaseFileLoader
{
    public const ANONYMOUS_ID_REGEXP = '/^\.\d+_[^~]*+~[._a-zA-Z\d]{7}$/';

    protected ContainerBuilder $container;
    protected bool $isLoadingInstanceof = false;
    protected array $instanceof = [];
    protected array $interfaces = [];
    protected array $singlyImplemented = [];
    /** @var array<string, Alias> */
    protected array $aliases = [];
    protected bool $autoRegisterAliasesForSinglyImplementedInterfaces = true;

    public function __construct(ContainerBuilder $container, FileLocatorInterface $locator, ?string $env = null)
    {
        $this->container = $container;

        parent::__construct($locator, $env);
    }

    /**
     * @param bool|string $ignoreErrors Whether errors should be ignored; pass "not_found" to ignore only when the loaded resource is not found
     */
    public function import(mixed $resource, ?string $type = null, bool|string $ignoreErrors = false, ?string $sourceResource = null, $exclude = null): mixed
    {
        $args = \func_get_args();

        if ($ignoreNotFound = 'not_found' === $ignoreErrors) {
            $args[2] = false;
        } elseif (!\is_bool($ignoreErrors)) {
            throw new \TypeError(sprintf('Invalid argument $ignoreErrors provided to "%s::import()": boolean or "not_found" expected, "%s" given.', static::class, get_debug_type($ignoreErrors)));
        }

        try {
            return parent::import(...$args);
        } catch (LoaderLoadException $e) {
            if (!$ignoreNotFound || !($prev = $e->getPrevious()) instanceof FileLocatorFileNotFoundException) {
                throw $e;
            }

            foreach ($prev->getTrace() as $frame) {
                if ('import' === ($frame['function'] ?? null) && is_a($frame['class'] ?? '', Loader::class, true)) {
                    break;
                }
            }

            if (__FILE__ !== $frame['file']) {
                throw $e;
            }
        }

        return null;
    }

    /**
     * Registers a set of classes as services using PSR-4 for discovery.
     *
     * @param Definition           $prototype A definition to use as template
     * @param string               $namespace The namespace prefix of classes in the scanned directory
     * @param string               $resource  The directory to look for classes, glob-patterns allowed
     * @param string|string[]|null $exclude   A globbed path of files to exclude or an array of globbed paths of files to exclude
     * @param string|null          $source    The path to the file that defines the auto-discovery rule
     */
<<<<<<< HEAD
    public function registerClasses(Definition $prototype, string $namespace, string $resource, string|array $exclude = null, string $source = null): void
=======
    public function registerClasses(Definition $prototype, string $namespace, string $resource, string|array|null $exclude = null/* , string $source = null */)
>>>>>>> 115fb5be
    {
        if (!str_ends_with($namespace, '\\')) {
            throw new InvalidArgumentException(sprintf('Namespace prefix must end with a "\\": "%s".', $namespace));
        }
        if (!preg_match('/^(?:[a-zA-Z_\x7f-\xff][a-zA-Z0-9_\x7f-\xff]*+\\\\)++$/', $namespace)) {
            throw new InvalidArgumentException(sprintf('Namespace is not a valid PSR-4 prefix: "%s".', $namespace));
        }
        // This can happen with YAML files
        if (\is_array($exclude) && \in_array(null, $exclude, true)) {
            throw new InvalidArgumentException('The exclude list must not contain a "null" value.');
        }
        // This can happen with XML files
        if (\is_array($exclude) && \in_array('', $exclude, true)) {
            throw new InvalidArgumentException('The exclude list must not contain an empty value.');
        }

        $autoconfigureAttributes = new RegisterAutoconfigureAttributesPass();
        $autoconfigureAttributes = $autoconfigureAttributes->accept($prototype) ? $autoconfigureAttributes : null;
        $classes = $this->findClasses($namespace, $resource, (array) $exclude, $autoconfigureAttributes, $source);

        $getPrototype = static fn () => clone $prototype;
        $serialized = serialize($prototype);

        // avoid deep cloning if no definitions are nested
        if (strpos($serialized, 'O:48:"Symfony\Component\DependencyInjection\Definition"', 55)
            || strpos($serialized, 'O:53:"Symfony\Component\DependencyInjection\ChildDefinition"', 55)
        ) {
            // prepare for deep cloning
            foreach (['Arguments', 'Properties', 'MethodCalls', 'Configurator', 'Factory', 'Bindings'] as $key) {
                $serialized = serialize($prototype->{'get'.$key}());

                if (strpos($serialized, 'O:48:"Symfony\Component\DependencyInjection\Definition"')
                    || strpos($serialized, 'O:53:"Symfony\Component\DependencyInjection\ChildDefinition"')
                ) {
                    $getPrototype = static fn () => $getPrototype()->{'set'.$key}(unserialize($serialized));
                }
            }
        }
        unset($serialized);

        foreach ($classes as $class => $errorMessage) {
            if (null === $errorMessage && $autoconfigureAttributes) {
                $r = $this->container->getReflectionClass($class);
                if ($r->getAttributes(Exclude::class)[0] ?? null) {
                    $this->addContainerExcludedTag($class, $source);
                    continue;
                }
                if ($this->env) {
                    $attribute = null;
                    foreach ($r->getAttributes(When::class, \ReflectionAttribute::IS_INSTANCEOF) as $attribute) {
                        if ($this->env === $attribute->newInstance()->env) {
                            $attribute = null;
                            break;
                        }
                    }
                    if (null !== $attribute) {
                        $this->addContainerExcludedTag($class, $source);
                        continue;
                    }
                }
            }

            if (interface_exists($class, false)) {
                $this->interfaces[] = $class;
            } else {
                $this->setDefinition($class, $definition = $getPrototype());
                if (null !== $errorMessage) {
                    $definition->addError($errorMessage);

                    continue;
                }
                $definition->setClass($class);

                $interfaces = [];
                foreach (class_implements($class, false) as $interface) {
                    $this->singlyImplemented[$interface] = ($this->singlyImplemented[$interface] ?? $class) !== $class ? false : $class;
                    $interfaces[] = $interface;
                }

                if (!$autoconfigureAttributes) {
                    continue;
                }
                $r = $this->container->getReflectionClass($class);
                $defaultAlias = 1 === \count($interfaces) ? $interfaces[0] : null;
                foreach ($r->getAttributes(AsAlias::class) as $attr) {
                    /** @var AsAlias $attribute */
                    $attribute = $attr->newInstance();
                    $alias = $attribute->id ?? $defaultAlias;
                    $public = $attribute->public;
                    if (null === $alias) {
                        throw new LogicException(sprintf('Alias cannot be automatically determined for class "%s". If you have used the #[AsAlias] attribute with a class implementing multiple interfaces, add the interface you want to alias to the first parameter of #[AsAlias].', $class));
                    }
                    if (isset($this->aliases[$alias])) {
                        throw new LogicException(sprintf('The "%s" alias has already been defined with the #[AsAlias] attribute in "%s".', $alias, $this->aliases[$alias]));
                    }
                    $this->aliases[$alias] = new Alias($class, $public);
                }
            }
        }

        foreach ($this->aliases as $alias => $aliasDefinition) {
            $this->container->setAlias($alias, $aliasDefinition);
        }

        if ($this->autoRegisterAliasesForSinglyImplementedInterfaces) {
            $this->registerAliasesForSinglyImplementedInterfaces();
        }
    }

    public function registerAliasesForSinglyImplementedInterfaces(): void
    {
        foreach ($this->interfaces as $interface) {
            if (!empty($this->singlyImplemented[$interface]) && !isset($this->aliases[$interface]) && !$this->container->has($interface)) {
                $this->container->setAlias($interface, $this->singlyImplemented[$interface]);
            }
        }

        $this->interfaces = $this->singlyImplemented = $this->aliases = [];
    }

    /**
     * Registers a definition in the container with its instanceof-conditionals.
     */
    protected function setDefinition(string $id, Definition $definition): void
    {
        $this->container->removeBindings($id);

        foreach ($definition->getTag('container.error') as $error) {
            if (isset($error['message'])) {
                $definition->addError($error['message']);
            }
        }

        if ($this->isLoadingInstanceof) {
            if (!$definition instanceof ChildDefinition) {
                throw new InvalidArgumentException(sprintf('Invalid type definition "%s": ChildDefinition expected, "%s" given.', $id, get_debug_type($definition)));
            }
            $this->instanceof[$id] = $definition;
        } else {
            $this->container->setDefinition($id, $definition->setInstanceofConditionals($this->instanceof));
        }
    }

    private function findClasses(string $namespace, string $pattern, array $excludePatterns, ?RegisterAutoconfigureAttributesPass $autoconfigureAttributes, ?string $source): array
    {
        $parameterBag = $this->container->getParameterBag();

        $excludePaths = [];
        $excludePrefix = null;
        $excludePatterns = $parameterBag->unescapeValue($parameterBag->resolveValue($excludePatterns));
        foreach ($excludePatterns as $excludePattern) {
            foreach ($this->glob($excludePattern, true, $resource, true, true) as $path => $info) {
                $excludePrefix ??= $resource->getPrefix();

                // normalize Windows slashes and remove trailing slashes
                $excludePaths[rtrim(str_replace('\\', '/', $path), '/')] = true;
            }
        }

        $pattern = $parameterBag->unescapeValue($parameterBag->resolveValue($pattern));
        $classes = [];
        $prefixLen = null;
        foreach ($this->glob($pattern, true, $resource, false, false, $excludePaths) as $path => $info) {
            if (null === $prefixLen) {
                $prefixLen = \strlen($resource->getPrefix());

                if ($excludePrefix && !str_starts_with($excludePrefix, $resource->getPrefix())) {
                    throw new InvalidArgumentException(sprintf('Invalid "exclude" pattern when importing classes for "%s": make sure your "exclude" pattern (%s) is a subset of the "resource" pattern (%s).', $namespace, $excludePattern, $pattern));
                }
            }

            if (isset($excludePaths[str_replace('\\', '/', $path)])) {
                continue;
            }

            if (!str_ends_with($path, '.php')) {
                continue;
            }
            $class = $namespace.ltrim(str_replace('/', '\\', substr($path, $prefixLen, -4)), '\\');

            if (!preg_match('/^[a-zA-Z_\x7f-\xff][a-zA-Z0-9_\x7f-\xff]*+(?:\\\\[a-zA-Z_\x7f-\xff][a-zA-Z0-9_\x7f-\xff]*+)*+$/', $class)) {
                continue;
            }

            try {
                $r = $this->container->getReflectionClass($class);
            } catch (\ReflectionException $e) {
                $classes[$class] = $e->getMessage();
                continue;
            }
            // check to make sure the expected class exists
            if (!$r) {
                throw new InvalidArgumentException(sprintf('Expected to find class "%s" in file "%s" while importing services from resource "%s", but it was not found! Check the namespace prefix used with the resource.', $class, $path, $pattern));
            }

            if ($r->isInstantiable() || $r->isInterface()) {
                $classes[$class] = null;
            }

            if ($autoconfigureAttributes && !$r->isInstantiable()) {
                $autoconfigureAttributes->processClass($this->container, $r);
            }
        }

        // track only for new & removed files
        if ($resource instanceof GlobResource) {
            $this->container->addResource($resource);
        } else {
            foreach ($resource as $path) {
                $this->container->fileExists($path, false);
            }
        }

        if (null !== $prefixLen) {
            foreach ($excludePaths as $path => $_) {
                $class = $namespace.ltrim(str_replace('/', '\\', substr($path, $prefixLen, str_ends_with($path, '.php') ? -4 : null)), '\\');
                $this->addContainerExcludedTag($class, $source);
            }
        }

        return $classes;
    }

    private function addContainerExcludedTag(string $class, ?string $source): void
    {
        if ($this->container->has($class)) {
            return;
        }

        static $attributes = [];

        if (null !== $source && !isset($attributes[$source])) {
            $attributes[$source] = ['source' => sprintf('in "%s/%s"', basename(\dirname($source)), basename($source))];
        }

        $this->container->register($class, $class)
            ->setAbstract(true)
            ->addTag('container.excluded', null !== $source ? $attributes[$source] : []);
    }
}<|MERGE_RESOLUTION|>--- conflicted
+++ resolved
@@ -96,11 +96,7 @@
      * @param string|string[]|null $exclude   A globbed path of files to exclude or an array of globbed paths of files to exclude
      * @param string|null          $source    The path to the file that defines the auto-discovery rule
      */
-<<<<<<< HEAD
-    public function registerClasses(Definition $prototype, string $namespace, string $resource, string|array $exclude = null, string $source = null): void
-=======
-    public function registerClasses(Definition $prototype, string $namespace, string $resource, string|array|null $exclude = null/* , string $source = null */)
->>>>>>> 115fb5be
+    public function registerClasses(Definition $prototype, string $namespace, string $resource, string|array|null $exclude = null, ?string $source = null): void
     {
         if (!str_ends_with($namespace, '\\')) {
             throw new InvalidArgumentException(sprintf('Namespace prefix must end with a "\\": "%s".', $namespace));
