<?php

/*
 * This file is part of the Symfony package.
 *
 * (c) Fabien Potencier <fabien@symfony.com>
 *
 * For the full copyright and license information, please view the LICENSE
 * file that was distributed with this source code.
 */

namespace Symfony\Component\DependencyInjection\Loader;

use Symfony\Component\DependencyInjection\Alias;
use Symfony\Component\DependencyInjection\Argument\AbstractArgument;
use Symfony\Component\DependencyInjection\Argument\BoundArgument;
use Symfony\Component\DependencyInjection\Argument\IteratorArgument;
use Symfony\Component\DependencyInjection\Argument\ServiceClosureArgument;
use Symfony\Component\DependencyInjection\Argument\ServiceLocatorArgument;
use Symfony\Component\DependencyInjection\Argument\TaggedIteratorArgument;
use Symfony\Component\DependencyInjection\ChildDefinition;
use Symfony\Component\DependencyInjection\ContainerBuilder;
use Symfony\Component\DependencyInjection\ContainerInterface;
use Symfony\Component\DependencyInjection\Definition;
use Symfony\Component\DependencyInjection\Exception\InvalidArgumentException;
use Symfony\Component\DependencyInjection\Exception\LogicException;
use Symfony\Component\DependencyInjection\Exception\RuntimeException;
use Symfony\Component\DependencyInjection\Extension\ExtensionInterface;
use Symfony\Component\DependencyInjection\Reference;
use Symfony\Component\ExpressionLanguage\Expression;
use Symfony\Component\Yaml\Exception\ParseException;
use Symfony\Component\Yaml\Parser as YamlParser;
use Symfony\Component\Yaml\Tag\TaggedValue;
use Symfony\Component\Yaml\Yaml;

/**
 * YamlFileLoader loads YAML files service definitions.
 *
 * @author Fabien Potencier <fabien@symfony.com>
 */
class YamlFileLoader extends FileLoader
{
    private const SERVICE_KEYWORDS = [
        'alias' => 'alias',
        'parent' => 'parent',
        'class' => 'class',
        'shared' => 'shared',
        'synthetic' => 'synthetic',
        'lazy' => 'lazy',
        'public' => 'public',
        'abstract' => 'abstract',
        'deprecated' => 'deprecated',
        'factory' => 'factory',
        'file' => 'file',
        'arguments' => 'arguments',
        'properties' => 'properties',
        'configurator' => 'configurator',
        'calls' => 'calls',
        'tags' => 'tags',
        'decorates' => 'decorates',
        'decoration_inner_name' => 'decoration_inner_name',
        'decoration_priority' => 'decoration_priority',
        'decoration_on_invalid' => 'decoration_on_invalid',
        'autowire' => 'autowire',
        'autoconfigure' => 'autoconfigure',
        'bind' => 'bind',
        'constructor' => 'constructor',
    ];

    private const PROTOTYPE_KEYWORDS = [
        'resource' => 'resource',
        'namespace' => 'namespace',
        'exclude' => 'exclude',
        'parent' => 'parent',
        'shared' => 'shared',
        'lazy' => 'lazy',
        'public' => 'public',
        'abstract' => 'abstract',
        'deprecated' => 'deprecated',
        'factory' => 'factory',
        'arguments' => 'arguments',
        'properties' => 'properties',
        'configurator' => 'configurator',
        'calls' => 'calls',
        'tags' => 'tags',
        'autowire' => 'autowire',
        'autoconfigure' => 'autoconfigure',
        'bind' => 'bind',
        'constructor' => 'constructor',
    ];

    private const INSTANCEOF_KEYWORDS = [
        'shared' => 'shared',
        'lazy' => 'lazy',
        'public' => 'public',
        'properties' => 'properties',
        'configurator' => 'configurator',
        'calls' => 'calls',
        'tags' => 'tags',
        'autowire' => 'autowire',
        'bind' => 'bind',
        'constructor' => 'constructor',
    ];

    private const DEFAULTS_KEYWORDS = [
        'public' => 'public',
        'tags' => 'tags',
        'autowire' => 'autowire',
        'autoconfigure' => 'autoconfigure',
        'bind' => 'bind',
    ];

    protected bool $autoRegisterAliasesForSinglyImplementedInterfaces = false;

    private YamlParser $yamlParser;
    private int $anonymousServicesCount;
    private string $anonymousServicesSuffix;

    public function load(mixed $resource, ?string $type = null): mixed
    {
        $path = $this->locator->locate($resource);

        $content = $this->loadFile($path);

        $this->container->fileExists($path);

        // empty file
        if (null === $content) {
            return null;
        }

        ++$this->importing;
        try {
            $this->loadContent($content, $path);

            // per-env configuration
            if ($this->env && isset($content['when@'.$this->env])) {
                if (!\is_array($content['when@'.$this->env])) {
                    throw new InvalidArgumentException(\sprintf('The "when@%s" key should contain an array in "%s". Check your YAML syntax.', $this->env, $path));
                }

                $env = $this->env;
                $this->env = null;
                try {
                    $this->loadContent($content['when@'.$env], $path);
                } finally {
                    $this->env = $env;
                }
            }
        } finally {
            --$this->importing;
        }
        $this->loadExtensionConfigs();

        return null;
    }

    private function loadContent(array $content, string $path): void
    {
        // imports
        $this->parseImports($content, $path);

        // parameters
        if (isset($content['parameters'])) {
            if (!\is_array($content['parameters'])) {
                throw new InvalidArgumentException(\sprintf('The "parameters" key should contain an array in "%s". Check your YAML syntax.', $path));
            }

            foreach ($content['parameters'] as $key => $value) {
                $this->container->setParameter($key, $this->resolveServices($value, $path, true));
            }
        }

        // extensions
        $this->loadFromExtensions($content);

        // services
        $this->anonymousServicesCount = 0;
        $this->anonymousServicesSuffix = '~'.ContainerBuilder::hash($path);
        $this->setCurrentDir(\dirname($path));
        try {
            $this->parseDefinitions($content, $path);
        } finally {
            $this->instanceof = [];
            $this->registerAliasesForSinglyImplementedInterfaces();
        }
    }

    public function supports(mixed $resource, ?string $type = null): bool
    {
        if (!\is_string($resource)) {
            return false;
        }

        if (null === $type && \in_array(pathinfo($resource, \PATHINFO_EXTENSION), ['yaml', 'yml'], true)) {
            return true;
        }

        return \in_array($type, ['yaml', 'yml'], true);
    }

    private function parseImports(array $content, string $file): void
    {
        if (!isset($content['imports'])) {
            return;
        }

        if (!\is_array($content['imports'])) {
            throw new InvalidArgumentException(\sprintf('The "imports" key should contain an array in "%s". Check your YAML syntax.', $file));
        }

        $defaultDirectory = \dirname($file);
        foreach ($content['imports'] as $import) {
            if (!\is_array($import)) {
                $import = ['resource' => $import];
            }
            if (!isset($import['resource'])) {
                throw new InvalidArgumentException(\sprintf('An import should provide a resource in "%s". Check your YAML syntax.', $file));
            }

            $this->setCurrentDir($defaultDirectory);
            $this->import($import['resource'], $import['type'] ?? null, $import['ignore_errors'] ?? false, $file);
        }
    }

    private function parseDefinitions(array $content, string $file, bool $trackBindings = true): void
    {
        if (!isset($content['services'])) {
            return;
        }

        if (!\is_array($content['services'])) {
            throw new InvalidArgumentException(\sprintf('The "services" key should contain an array in "%s". Check your YAML syntax.', $file));
        }

        if (\array_key_exists('_instanceof', $content['services'])) {
            $instanceof = $content['services']['_instanceof'];
            unset($content['services']['_instanceof']);

            if (!\is_array($instanceof)) {
                throw new InvalidArgumentException(\sprintf('Service "_instanceof" key must be an array, "%s" given in "%s".', get_debug_type($instanceof), $file));
            }
            $this->instanceof = [];
            $this->isLoadingInstanceof = true;
            foreach ($instanceof as $id => $service) {
                if (!$service || !\is_array($service)) {
                    throw new InvalidArgumentException(\sprintf('Type definition "%s" must be a non-empty array within "_instanceof" in "%s". Check your YAML syntax.', $id, $file));
                }
                if (\is_string($service) && str_starts_with($service, '@')) {
                    throw new InvalidArgumentException(\sprintf('Type definition "%s" cannot be an alias within "_instanceof" in "%s". Check your YAML syntax.', $id, $file));
                }
                $this->parseDefinition($id, $service, $file, [], false, $trackBindings);
            }
        }

        $this->isLoadingInstanceof = false;
        $defaults = $this->parseDefaults($content, $file);
        foreach ($content['services'] as $id => $service) {
            $this->parseDefinition($id, $service, $file, $defaults, false, $trackBindings);
        }
    }

    /**
     * @throws InvalidArgumentException
     */
    private function parseDefaults(array &$content, string $file): array
    {
        if (!\array_key_exists('_defaults', $content['services'])) {
            return [];
        }
        $defaults = $content['services']['_defaults'];
        unset($content['services']['_defaults']);

        if (!\is_array($defaults)) {
            throw new InvalidArgumentException(\sprintf('Service "_defaults" key must be an array, "%s" given in "%s".', get_debug_type($defaults), $file));
        }

        foreach ($defaults as $key => $default) {
            if (!isset(self::DEFAULTS_KEYWORDS[$key])) {
                throw new InvalidArgumentException(\sprintf('The configuration key "%s" cannot be used to define a default value in "%s". Allowed keys are "%s".', $key, $file, implode('", "', self::DEFAULTS_KEYWORDS)));
            }
        }

        if (isset($defaults['tags'])) {
            if (!\is_array($tags = $defaults['tags'])) {
                throw new InvalidArgumentException(\sprintf('Parameter "tags" in "_defaults" must be an array in "%s". Check your YAML syntax.', $file));
            }

            foreach ($tags as $tag) {
                if (!\is_array($tag)) {
                    $tag = ['name' => $tag];
                }

                if (1 === \count($tag) && \is_array(current($tag))) {
                    $name = key($tag);
                    $tag = current($tag);
                } else {
                    if (!isset($tag['name'])) {
                        throw new InvalidArgumentException(\sprintf('A "tags" entry in "_defaults" is missing a "name" key in "%s".', $file));
                    }
                    $name = $tag['name'];
                    unset($tag['name']);
                }

                if (!\is_string($name) || '' === $name) {
                    throw new InvalidArgumentException(\sprintf('The tag name in "_defaults" must be a non-empty string in "%s".', $file));
                }

                $this->validateAttributes(\sprintf('Tag "%s", attribute "%s" in "_defaults" must be of a scalar-type in "%s". Check your YAML syntax.', $name, '%s', $file), $tag);
            }
        }

        if (isset($defaults['bind'])) {
            if (!\is_array($defaults['bind'])) {
                throw new InvalidArgumentException(\sprintf('Parameter "bind" in "_defaults" must be an array in "%s". Check your YAML syntax.', $file));
            }

            foreach ($this->resolveServices($defaults['bind'], $file) as $argument => $value) {
                $defaults['bind'][$argument] = new BoundArgument($value, true, BoundArgument::DEFAULTS_BINDING, $file);
            }
        }

        return $defaults;
    }

    private function isUsingShortSyntax(array $service): bool
    {
        foreach ($service as $key => $value) {
            if (\is_string($key) && ('' === $key || ('$' !== $key[0] && !str_contains($key, '\\')))) {
                return false;
            }
        }

        return true;
    }

    /**
     * @throws InvalidArgumentException When tags are invalid
     */
    private function parseDefinition(string $id, array|string|null $service, string $file, array $defaults, bool $return = false, bool $trackBindings = true): Definition|Alias|null
    {
        if (preg_match('/^_[a-zA-Z0-9_]*$/', $id)) {
            throw new InvalidArgumentException(\sprintf('Service names that start with an underscore are reserved. Rename the "%s" service or define it in XML instead.', $id));
        }

        if (\is_string($service) && str_starts_with($service, '@')) {
            $alias = new Alias(substr($service, 1));

            if (isset($defaults['public'])) {
                $alias->setPublic($defaults['public']);
            }

            return $return ? $alias : $this->container->setAlias($id, $alias);
        }

        if (\is_array($service) && $this->isUsingShortSyntax($service)) {
            $service = ['arguments' => $service];
        }

        if (!\is_array($service ??= [])) {
            throw new InvalidArgumentException(\sprintf('A service definition must be an array or a string starting with "@" but "%s" found for service "%s" in "%s". Check your YAML syntax.', get_debug_type($service), $id, $file));
        }

        if (isset($service['stack'])) {
            if (!\is_array($service['stack'])) {
                throw new InvalidArgumentException(\sprintf('A stack must be an array of definitions, "%s" given for service "%s" in "%s". Check your YAML syntax.', get_debug_type($service), $id, $file));
            }

            $stack = [];

            foreach ($service['stack'] as $k => $frame) {
                if (\is_array($frame) && 1 === \count($frame) && !isset(self::SERVICE_KEYWORDS[key($frame)])) {
                    $frame = [
                        'class' => key($frame),
                        'arguments' => current($frame),
                    ];
                }

                if (\is_array($frame) && isset($frame['stack'])) {
                    throw new InvalidArgumentException(\sprintf('Service stack "%s" cannot contain another stack in "%s".', $id, $file));
                }

                $definition = $this->parseDefinition($id.'" at index "'.$k, $frame, $file, $defaults, true);

                if ($definition instanceof Definition) {
                    $definition->setInstanceofConditionals($this->instanceof);
                }

                $stack[$k] = $definition;
            }

            if ($diff = array_diff(array_keys($service), ['stack', 'public', 'deprecated'])) {
                throw new InvalidArgumentException(\sprintf('Invalid attribute "%s"; supported ones are "public" and "deprecated" for service "%s" in "%s". Check your YAML syntax.', implode('", "', $diff), $id, $file));
            }

            $service = [
                'parent' => '',
                'arguments' => $stack,
                'tags' => ['container.stack'],
                'public' => $service['public'] ?? null,
                'deprecated' => $service['deprecated'] ?? null,
            ];
        }

        $definition = isset($service[0]) && $service[0] instanceof Definition ? array_shift($service) : null;
        $return = null === $definition ? $return : true;

        if (isset($service['from_callable'])) {
            foreach (['alias', 'parent', 'synthetic', 'factory', 'file', 'arguments', 'properties', 'configurator', 'calls'] as $key) {
                if (isset($service['factory'])) {
                    throw new InvalidArgumentException(\sprintf('The configuration key "%s" is unsupported for the service "%s" when using "from_callable" in "%s".', $key, $id, $file));
                }
            }

            if ('Closure' !== $service['class'] ??= 'Closure') {
                $service['lazy'] = true;
            }

            $service['factory'] = ['Closure', 'fromCallable'];
            $service['arguments'] = [$service['from_callable']];
            unset($service['from_callable']);
        }

        $this->checkDefinition($id, $service, $file);

        if (isset($service['alias'])) {
            $alias = new Alias($service['alias']);

            if (isset($service['public'])) {
                $alias->setPublic($service['public']);
            } elseif (isset($defaults['public'])) {
                $alias->setPublic($defaults['public']);
            }

            foreach ($service as $key => $value) {
                if (!\in_array($key, ['alias', 'public', 'deprecated'])) {
                    throw new InvalidArgumentException(\sprintf('The configuration key "%s" is unsupported for the service "%s" which is defined as an alias in "%s". Allowed configuration keys for service aliases are "alias", "public" and "deprecated".', $key, $id, $file));
                }

                if ('deprecated' === $key) {
                    $deprecation = \is_array($value) ? $value : ['message' => $value];

                    if (!isset($deprecation['package'])) {
                        throw new InvalidArgumentException(\sprintf('Missing attribute "package" of the "deprecated" option in "%s".', $file));
                    }

                    if (!isset($deprecation['version'])) {
                        throw new InvalidArgumentException(\sprintf('Missing attribute "version" of the "deprecated" option in "%s".', $file));
                    }

                    $alias->setDeprecated($deprecation['package'] ?? '', $deprecation['version'] ?? '', $deprecation['message'] ?? '');
                }
            }

            return $return ? $alias : $this->container->setAlias($id, $alias);
        }

        $changes = [];
        if (null !== $definition) {
            $changes = $definition->getChanges();
        } elseif ($this->isLoadingInstanceof) {
            $definition = new ChildDefinition('');
        } elseif (isset($service['parent'])) {
            if ('' !== $service['parent'] && '@' === $service['parent'][0]) {
                throw new InvalidArgumentException(\sprintf('The value of the "parent" option for the "%s" service must be the id of the service without the "@" prefix (replace "%s" with "%s").', $id, $service['parent'], substr($service['parent'], 1)));
            }

            $definition = new ChildDefinition($service['parent']);
        } else {
            $definition = new Definition();
        }

        if (isset($defaults['public'])) {
            $definition->setPublic($defaults['public']);
        }
        if (isset($defaults['autowire'])) {
            $definition->setAutowired($defaults['autowire']);
        }
        if (isset($defaults['autoconfigure'])) {
            $definition->setAutoconfigured($defaults['autoconfigure']);
        }

        $definition->setChanges($changes);

        if (isset($service['class'])) {
            $definition->setClass($service['class']);
        }

        if (isset($service['shared'])) {
            $definition->setShared($service['shared']);
        }

        if (isset($service['synthetic'])) {
            $definition->setSynthetic($service['synthetic']);
        }

        if (isset($service['lazy'])) {
            $definition->setLazy((bool) $service['lazy']);
            if (\is_string($service['lazy'])) {
                $definition->addTag('proxy', ['interface' => $service['lazy']]);
            }
        }

        if (isset($service['public'])) {
            $definition->setPublic($service['public']);
        }

        if (isset($service['abstract'])) {
            $definition->setAbstract($service['abstract']);
        }

        if (isset($service['deprecated'])) {
            $deprecation = \is_array($service['deprecated']) ? $service['deprecated'] : ['message' => $service['deprecated']];

            if (!isset($deprecation['package'])) {
                throw new InvalidArgumentException(\sprintf('Missing attribute "package" of the "deprecated" option in "%s".', $file));
            }

            if (!isset($deprecation['version'])) {
                throw new InvalidArgumentException(\sprintf('Missing attribute "version" of the "deprecated" option in "%s".', $file));
            }

            $definition->setDeprecated($deprecation['package'] ?? '', $deprecation['version'] ?? '', $deprecation['message'] ?? '');
        }

        if (isset($service['factory'])) {
            $definition->setFactory($this->parseCallable($service['factory'], 'factory', $id, $file));
        }

        if (isset($service['constructor'])) {
            if (null !== $definition->getFactory()) {
                throw new LogicException(\sprintf('The "%s" service cannot declare a factory as well as a constructor.', $id));
            }

            $definition->setFactory([null, $service['constructor']]);
        }

        if (isset($service['file'])) {
            $definition->setFile($service['file']);
        }

        if (isset($service['arguments'])) {
            $definition->setArguments($this->resolveServices($service['arguments'], $file));
        }

        if (isset($service['properties'])) {
            $definition->setProperties($this->resolveServices($service['properties'], $file));
        }

        if (isset($service['configurator'])) {
            $definition->setConfigurator($this->parseCallable($service['configurator'], 'configurator', $id, $file));
        }

        if (isset($service['calls'])) {
            if (!\is_array($service['calls'])) {
                throw new InvalidArgumentException(\sprintf('Parameter "calls" must be an array for service "%s" in "%s". Check your YAML syntax.', $id, $file));
            }

            foreach ($service['calls'] as $k => $call) {
                if (!\is_array($call) && (!\is_string($k) || !$call instanceof TaggedValue)) {
                    throw new InvalidArgumentException(\sprintf('Invalid method call for service "%s": expected map or array, "%s" given in "%s".', $id, $call instanceof TaggedValue ? '!'.$call->getTag() : get_debug_type($call), $file));
                }

                if (\is_string($k)) {
<<<<<<< HEAD
                    throw new InvalidArgumentException(\sprintf('Invalid method call for service "%s", did you forgot a leading dash before "%s: ..." in "%s"?', $id, $k, $file));
=======
                    throw new InvalidArgumentException(sprintf('Invalid method call for service "%s", did you forget a leading dash before "%s: ..." in "%s"?', $id, $k, $file));
>>>>>>> e527c5f1
                }

                if (isset($call['method']) && \is_string($call['method'])) {
                    $method = $call['method'];
                    $args = $call['arguments'] ?? [];
                    $returnsClone = $call['returns_clone'] ?? false;
                } else {
                    if (1 === \count($call) && \is_string(key($call))) {
                        $method = key($call);
                        $args = $call[$method];

                        if ($args instanceof TaggedValue) {
                            if ('returns_clone' !== $args->getTag()) {
                                throw new InvalidArgumentException(\sprintf('Unsupported tag "!%s", did you mean "!returns_clone" for service "%s" in "%s"?', $args->getTag(), $id, $file));
                            }

                            $returnsClone = true;
                            $args = $args->getValue();
                        } else {
                            $returnsClone = false;
                        }
                    } elseif (empty($call[0])) {
                        throw new InvalidArgumentException(\sprintf('Invalid call for service "%s": the method must be defined as the first index of an array or as the only key of a map in "%s".', $id, $file));
                    } else {
                        $method = $call[0];
                        $args = $call[1] ?? [];
                        $returnsClone = $call[2] ?? false;
                    }
                }

                if (!\is_array($args)) {
                    throw new InvalidArgumentException(\sprintf('The second parameter for function call "%s" must be an array of its arguments for service "%s" in "%s". Check your YAML syntax.', $method, $id, $file));
                }

                $args = $this->resolveServices($args, $file);
                $definition->addMethodCall($method, $args, $returnsClone);
            }
        }

        $tags = $service['tags'] ?? [];
        if (!\is_array($tags)) {
            throw new InvalidArgumentException(\sprintf('Parameter "tags" must be an array for service "%s" in "%s". Check your YAML syntax.', $id, $file));
        }

        if (isset($defaults['tags'])) {
            $tags = array_merge($tags, $defaults['tags']);
        }

        foreach ($tags as $tag) {
            if (!\is_array($tag)) {
                $tag = ['name' => $tag];
            }

            if (1 === \count($tag) && \is_array(current($tag))) {
                $name = key($tag);
                $tag = current($tag);
            } else {
                if (!isset($tag['name'])) {
                    throw new InvalidArgumentException(\sprintf('A "tags" entry is missing a "name" key for service "%s" in "%s".', $id, $file));
                }
                $name = $tag['name'];
                unset($tag['name']);
            }

            if (!\is_string($name) || '' === $name) {
                throw new InvalidArgumentException(\sprintf('The tag name for service "%s" in "%s" must be a non-empty string.', $id, $file));
            }

            $this->validateAttributes(\sprintf('A "tags" attribute must be of a scalar-type for service "%s", tag "%s", attribute "%s" in "%s". Check your YAML syntax.', $id, $name, '%s', $file), $tag);

            $definition->addTag($name, $tag);
        }

        if (null !== $decorates = $service['decorates'] ?? null) {
            if ('' !== $decorates && '@' === $decorates[0]) {
                throw new InvalidArgumentException(\sprintf('The value of the "decorates" option for the "%s" service must be the id of the service without the "@" prefix (replace "%s" with "%s").', $id, $service['decorates'], substr($decorates, 1)));
            }

            $decorationOnInvalid = \array_key_exists('decoration_on_invalid', $service) ? $service['decoration_on_invalid'] : 'exception';
            if ('exception' === $decorationOnInvalid) {
                $invalidBehavior = ContainerInterface::EXCEPTION_ON_INVALID_REFERENCE;
            } elseif ('ignore' === $decorationOnInvalid) {
                $invalidBehavior = ContainerInterface::IGNORE_ON_INVALID_REFERENCE;
            } elseif (null === $decorationOnInvalid) {
                $invalidBehavior = ContainerInterface::NULL_ON_INVALID_REFERENCE;
            } elseif ('null' === $decorationOnInvalid) {
                throw new InvalidArgumentException(\sprintf('Invalid value "%s" for attribute "decoration_on_invalid" on service "%s". Did you mean null (without quotes) in "%s"?', $decorationOnInvalid, $id, $file));
            } else {
                throw new InvalidArgumentException(\sprintf('Invalid value "%s" for attribute "decoration_on_invalid" on service "%s". Did you mean "exception", "ignore" or null in "%s"?', $decorationOnInvalid, $id, $file));
            }

            $renameId = $service['decoration_inner_name'] ?? null;
            $priority = $service['decoration_priority'] ?? 0;

            $definition->setDecoratedService($decorates, $renameId, $priority, $invalidBehavior);
        }

        if (isset($service['autowire'])) {
            $definition->setAutowired($service['autowire']);
        }

        if (isset($defaults['bind']) || isset($service['bind'])) {
            // deep clone, to avoid multiple process of the same instance in the passes
            $bindings = $definition->getBindings();
            $bindings += isset($defaults['bind']) ? unserialize(serialize($defaults['bind'])) : [];

            if (isset($service['bind'])) {
                if (!\is_array($service['bind'])) {
                    throw new InvalidArgumentException(\sprintf('Parameter "bind" must be an array for service "%s" in "%s". Check your YAML syntax.', $id, $file));
                }

                $bindings = array_merge($bindings, $this->resolveServices($service['bind'], $file));
                $bindingType = $this->isLoadingInstanceof ? BoundArgument::INSTANCEOF_BINDING : BoundArgument::SERVICE_BINDING;
                foreach ($bindings as $argument => $value) {
                    if (!$value instanceof BoundArgument) {
                        $bindings[$argument] = new BoundArgument($value, $trackBindings, $bindingType, $file);
                    }
                }
            }

            $definition->setBindings($bindings);
        }

        if (isset($service['autoconfigure'])) {
            $definition->setAutoconfigured($service['autoconfigure']);
        }

        if (\array_key_exists('namespace', $service) && !\array_key_exists('resource', $service)) {
            throw new InvalidArgumentException(\sprintf('A "resource" attribute must be set when the "namespace" attribute is set for service "%s" in "%s". Check your YAML syntax.', $id, $file));
        }

        if ($return) {
            if (\array_key_exists('resource', $service)) {
                throw new InvalidArgumentException(\sprintf('Invalid "resource" attribute found for service "%s" in "%s". Check your YAML syntax.', $id, $file));
            }

            return $definition;
        }

        if (\array_key_exists('resource', $service)) {
            if (!\is_string($service['resource'])) {
                throw new InvalidArgumentException(\sprintf('A "resource" attribute must be of type string for service "%s" in "%s". Check your YAML syntax.', $id, $file));
            }
            $exclude = $service['exclude'] ?? null;
            $namespace = $service['namespace'] ?? $id;
            $this->registerClasses($definition, $namespace, $service['resource'], $exclude, $file);
        } else {
            $this->setDefinition($id, $definition);
        }

        return null;
    }

    /**
     * @throws InvalidArgumentException When errors occur
     */
    private function parseCallable(mixed $callable, string $parameter, string $id, string $file): string|array|Reference
    {
        if (\is_string($callable)) {
            if (str_starts_with($callable, '@=')) {
                if ('factory' !== $parameter) {
                    throw new InvalidArgumentException(\sprintf('Using expressions in "%s" for the "%s" service is not supported in "%s".', $parameter, $id, $file));
                }
                if (!class_exists(Expression::class)) {
                    throw new \LogicException('The "@=" expression syntax cannot be used without the ExpressionLanguage component. Try running "composer require symfony/expression-language".');
                }

                return $callable;
            }

            if ('' !== $callable && '@' === $callable[0]) {
                if (!str_contains($callable, ':')) {
                    return [$this->resolveServices($callable, $file), '__invoke'];
                }

                throw new InvalidArgumentException(\sprintf('The value of the "%s" option for the "%s" service must be the id of the service without the "@" prefix (replace "%s" with "%s" in "%s").', $parameter, $id, $callable, substr($callable, 1), $file));
            }

            return $callable;
        }

        if (\is_array($callable)) {
            if (isset($callable[0]) && isset($callable[1])) {
                return [$this->resolveServices($callable[0], $file), $callable[1]];
            }

            if ('factory' === $parameter && isset($callable[1]) && null === $callable[0]) {
                return $callable;
            }

            throw new InvalidArgumentException(\sprintf('Parameter "%s" must contain an array with two elements for service "%s" in "%s". Check your YAML syntax.', $parameter, $id, $file));
        }

        throw new InvalidArgumentException(\sprintf('Parameter "%s" must be a string or an array for service "%s" in "%s". Check your YAML syntax.', $parameter, $id, $file));
    }

    /**
     * Loads a YAML file.
     *
     * @throws InvalidArgumentException when the given file is not a local file or when it does not exist
     */
    protected function loadFile(string $file): ?array
    {
        if (!class_exists(YamlParser::class)) {
            throw new RuntimeException('Unable to load YAML config files as the Symfony Yaml Component is not installed. Try running "composer require symfony/yaml".');
        }

        if (!stream_is_local($file)) {
            throw new InvalidArgumentException(\sprintf('This is not a local file "%s".', $file));
        }

        if (!is_file($file)) {
            throw new InvalidArgumentException(\sprintf('The file "%s" does not exist.', $file));
        }

        $this->yamlParser ??= new YamlParser();

        try {
            $configuration = $this->yamlParser->parseFile($file, Yaml::PARSE_CONSTANT | Yaml::PARSE_CUSTOM_TAGS);
        } catch (ParseException $e) {
            throw new InvalidArgumentException(\sprintf('The file "%s" does not contain valid YAML: ', $file).$e->getMessage(), 0, $e);
        }

        return $this->validate($configuration, $file);
    }

    /**
     * Validates a YAML file.
     *
     * @throws InvalidArgumentException When service file is not valid
     */
    private function validate(mixed $content, string $file): ?array
    {
        if (null === $content) {
            return $content;
        }

        if (!\is_array($content)) {
            throw new InvalidArgumentException(\sprintf('The service file "%s" is not valid. It should contain an array. Check your YAML syntax.', $file));
        }

        foreach ($content as $namespace => $data) {
            if (\in_array($namespace, ['imports', 'parameters', 'services']) || str_starts_with($namespace, 'when@')) {
                continue;
            }

            if (!$this->prepend && !$this->container->hasExtension($namespace)) {
                $extensionNamespaces = array_filter(array_map(fn (ExtensionInterface $ext) => $ext->getAlias(), $this->container->getExtensions()));
                throw new InvalidArgumentException(UndefinedExtensionHandler::getErrorMessage($namespace, $file, $namespace, $extensionNamespaces));
            }
        }

        return $content;
    }

    private function resolveServices(mixed $value, string $file, bool $isParameter = false): mixed
    {
        if ($value instanceof TaggedValue) {
            $argument = $value->getValue();

            if ('closure' === $value->getTag()) {
                $argument = $this->resolveServices($argument, $file, $isParameter);

                return (new Definition('Closure'))
                    ->setFactory(['Closure', 'fromCallable'])
                    ->addArgument($argument);
            }
            if ('iterator' === $value->getTag()) {
                if (!\is_array($argument)) {
                    throw new InvalidArgumentException(\sprintf('"!iterator" tag only accepts sequences in "%s".', $file));
                }
                $argument = $this->resolveServices($argument, $file, $isParameter);

                return new IteratorArgument($argument);
            }
            if ('service_closure' === $value->getTag()) {
                $argument = $this->resolveServices($argument, $file, $isParameter);

                return new ServiceClosureArgument($argument);
            }
            if ('service_locator' === $value->getTag()) {
                if (!\is_array($argument)) {
                    throw new InvalidArgumentException(\sprintf('"!service_locator" tag only accepts maps in "%s".', $file));
                }

                $argument = $this->resolveServices($argument, $file, $isParameter);

                return new ServiceLocatorArgument($argument);
            }
            if (\in_array($value->getTag(), ['tagged', 'tagged_iterator', 'tagged_locator'], true)) {
                if ('tagged' === $value->getTag()) {
                    trigger_deprecation('symfony/dependency-injection', '7.2', 'Using "!tagged" is deprecated, use "!tagged_iterator" instead in "%s".', $file);
                }

                $forLocator = 'tagged_locator' === $value->getTag();

                if (\is_array($argument) && isset($argument['tag']) && $argument['tag']) {
                    if ($diff = array_diff(array_keys($argument), $supportedKeys = ['tag', 'index_by', 'default_index_method', 'default_priority_method', 'exclude', 'exclude_self'])) {
                        throw new InvalidArgumentException(\sprintf('"!%s" tag contains unsupported key "%s"; supported ones are "%s".', $value->getTag(), implode('", "', $diff), implode('", "', $supportedKeys)));
                    }

                    $argument = new TaggedIteratorArgument($argument['tag'], $argument['index_by'] ?? null, $argument['default_index_method'] ?? null, $forLocator, $argument['default_priority_method'] ?? null, (array) ($argument['exclude'] ?? null), $argument['exclude_self'] ?? true);
                } elseif (\is_string($argument) && $argument) {
                    $argument = new TaggedIteratorArgument($argument, null, null, $forLocator);
                } else {
                    throw new InvalidArgumentException(\sprintf('"!%s" tags only accept a non empty string or an array with a key "tag" in "%s".', $value->getTag(), $file));
                }

                if ($forLocator) {
                    $argument = new ServiceLocatorArgument($argument);
                }

                return $argument;
            }
            if ('service' === $value->getTag()) {
                if ($isParameter) {
                    throw new InvalidArgumentException(\sprintf('Using an anonymous service in a parameter is not allowed in "%s".', $file));
                }

                $isLoadingInstanceof = $this->isLoadingInstanceof;
                $this->isLoadingInstanceof = false;
                $instanceof = $this->instanceof;
                $this->instanceof = [];

                $id = \sprintf('.%d_%s', ++$this->anonymousServicesCount, preg_replace('/^.*\\\\/', '', $argument['class'] ?? '').$this->anonymousServicesSuffix);
                $this->parseDefinition($id, $argument, $file, []);

                if (!$this->container->hasDefinition($id)) {
                    throw new InvalidArgumentException(\sprintf('Creating an alias using the tag "!service" is not allowed in "%s".', $file));
                }

                $this->container->getDefinition($id);

                $this->isLoadingInstanceof = $isLoadingInstanceof;
                $this->instanceof = $instanceof;

                return new Reference($id);
            }
            if ('abstract' === $value->getTag()) {
                return new AbstractArgument($value->getValue());
            }

            throw new InvalidArgumentException(\sprintf('Unsupported tag "!%s".', $value->getTag()));
        }

        if (\is_array($value)) {
            foreach ($value as $k => $v) {
                $value[$k] = $this->resolveServices($v, $file, $isParameter);
            }
        } elseif (\is_string($value) && str_starts_with($value, '@=')) {
            if ($isParameter) {
                throw new InvalidArgumentException(\sprintf('Using expressions in parameters is not allowed in "%s".', $file));
            }

            if (!class_exists(Expression::class)) {
                throw new \LogicException('The "@=" expression syntax cannot be used without the ExpressionLanguage component. Try running "composer require symfony/expression-language".');
            }

            return new Expression(substr($value, 2));
        } elseif (\is_string($value) && str_starts_with($value, '@')) {
            if (str_starts_with($value, '@@')) {
                $value = substr($value, 1);
                $invalidBehavior = null;
            } elseif (str_starts_with($value, '@!')) {
                $value = substr($value, 2);
                $invalidBehavior = ContainerInterface::IGNORE_ON_UNINITIALIZED_REFERENCE;
            } elseif (str_starts_with($value, '@?')) {
                $value = substr($value, 2);
                $invalidBehavior = ContainerInterface::IGNORE_ON_INVALID_REFERENCE;
            } else {
                $value = substr($value, 1);
                $invalidBehavior = ContainerInterface::EXCEPTION_ON_INVALID_REFERENCE;
            }

            if (null !== $invalidBehavior) {
                $value = new Reference($value, $invalidBehavior);
            }
        }

        return $value;
    }

    private function loadFromExtensions(array $content): void
    {
        foreach ($content as $namespace => $values) {
            if (\in_array($namespace, ['imports', 'parameters', 'services']) || str_starts_with($namespace, 'when@')) {
                continue;
            }

            if (!\is_array($values)) {
                $values = [];
            }

            $this->loadExtensionConfig($namespace, $values);
        }

        $this->loadExtensionConfigs();
    }

    private function checkDefinition(string $id, array $definition, string $file): void
    {
        if ($this->isLoadingInstanceof) {
            $keywords = self::INSTANCEOF_KEYWORDS;
        } elseif (isset($definition['resource']) || isset($definition['namespace'])) {
            $keywords = self::PROTOTYPE_KEYWORDS;
        } else {
            $keywords = self::SERVICE_KEYWORDS;
        }

        foreach ($definition as $key => $value) {
            if (!isset($keywords[$key])) {
                throw new InvalidArgumentException(\sprintf('The configuration key "%s" is unsupported for definition "%s" in "%s". Allowed configuration keys are "%s".', $key, $id, $file, implode('", "', $keywords)));
            }
        }
    }

    private function validateAttributes(string $message, array $attributes, array $path = []): void
    {
        foreach ($attributes as $name => $value) {
            if (\is_array($value)) {
                $this->validateAttributes($message, $value, [...$path, $name]);
            } elseif (!\is_scalar($value ?? '')) {
                $name = implode('.', [...$path, $name]);
                throw new InvalidArgumentException(\sprintf($message, $name));
            }
        }
    }
}<|MERGE_RESOLUTION|>--- conflicted
+++ resolved
@@ -562,11 +562,7 @@
                 }
 
                 if (\is_string($k)) {
-<<<<<<< HEAD
-                    throw new InvalidArgumentException(\sprintf('Invalid method call for service "%s", did you forgot a leading dash before "%s: ..." in "%s"?', $id, $k, $file));
-=======
-                    throw new InvalidArgumentException(sprintf('Invalid method call for service "%s", did you forget a leading dash before "%s: ..." in "%s"?', $id, $k, $file));
->>>>>>> e527c5f1
+                    throw new InvalidArgumentException(\sprintf('Invalid method call for service "%s", did you forget a leading dash before "%s: ..." in "%s"?', $id, $k, $file));
                 }
 
                 if (isset($call['method']) && \is_string($call['method'])) {
