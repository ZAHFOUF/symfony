--- conflicted
+++ resolved
@@ -117,11 +117,7 @@
 
     protected $autoRegisterAliasesForSinglyImplementedInterfaces = false;
 
-<<<<<<< HEAD
-    public function load(mixed $resource, string $type = null): mixed
-=======
     public function load(mixed $resource, ?string $type = null): mixed
->>>>>>> a44829e2
     {
         $path = $this->locator->locate($resource);
 
@@ -185,11 +181,7 @@
         }
     }
 
-<<<<<<< HEAD
-    public function supports(mixed $resource, string $type = null): bool
-=======
     public function supports(mixed $resource, ?string $type = null): bool
->>>>>>> a44829e2
     {
         if (!\is_string($resource)) {
             return false;
