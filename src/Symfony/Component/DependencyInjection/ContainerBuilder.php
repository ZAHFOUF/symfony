<?php

/*
 * This file is part of the Symfony package.
 *
 * (c) Fabien Potencier <fabien@symfony.com>
 *
 * For the full copyright and license information, please view the LICENSE
 * file that was distributed with this source code.
 */

namespace Symfony\Component\DependencyInjection;

use Psr\Container\ContainerInterface as PsrContainerInterface;
use Symfony\Component\DependencyInjection\Argument\IteratorArgument;
use Symfony\Component\DependencyInjection\Argument\RewindableGenerator;
use Symfony\Component\DependencyInjection\Argument\ServiceClosureArgument;
use Symfony\Component\DependencyInjection\Compiler\Compiler;
use Symfony\Component\DependencyInjection\Compiler\CompilerPassInterface;
use Symfony\Component\DependencyInjection\Compiler\PassConfig;
use Symfony\Component\DependencyInjection\Compiler\ResolveEnvPlaceholdersPass;
use Symfony\Component\DependencyInjection\Exception\BadMethodCallException;
use Symfony\Component\DependencyInjection\Exception\InvalidArgumentException;
use Symfony\Component\DependencyInjection\Exception\LogicException;
use Symfony\Component\DependencyInjection\Exception\RuntimeException;
use Symfony\Component\DependencyInjection\Exception\ServiceCircularReferenceException;
use Symfony\Component\DependencyInjection\Exception\ServiceNotFoundException;
use Symfony\Component\DependencyInjection\Extension\ExtensionInterface;
use Symfony\Component\DependencyInjection\ParameterBag\EnvPlaceholderParameterBag;
use Symfony\Component\DependencyInjection\ParameterBag\ParameterBag;
use Symfony\Component\Config\Resource\ClassExistenceResource;
use Symfony\Component\Config\Resource\ComposerResource;
use Symfony\Component\Config\Resource\DirectoryResource;
use Symfony\Component\Config\Resource\FileExistenceResource;
use Symfony\Component\Config\Resource\FileResource;
use Symfony\Component\Config\Resource\GlobResource;
use Symfony\Component\Config\Resource\ReflectionClassResource;
use Symfony\Component\Config\Resource\ResourceInterface;
use Symfony\Component\DependencyInjection\LazyProxy\Instantiator\InstantiatorInterface;
use Symfony\Component\DependencyInjection\LazyProxy\Instantiator\RealServiceInstantiator;
use Symfony\Component\DependencyInjection\ParameterBag\ParameterBagInterface;
use Symfony\Component\ExpressionLanguage\Expression;
use Symfony\Component\ExpressionLanguage\ExpressionFunctionProviderInterface;

/**
 * ContainerBuilder is a DI container that provides an API to easily describe services.
 *
 * @author Fabien Potencier <fabien@symfony.com>
 */
class ContainerBuilder extends Container implements TaggedContainerInterface
{
    /**
     * @var ExtensionInterface[]
     */
    private $extensions = array();

    /**
     * @var ExtensionInterface[]
     */
    private $extensionsByNs = array();

    /**
     * @var Definition[]
     */
    private $definitions = array();

    /**
     * @var Alias[]
     */
    private $aliasDefinitions = array();

    /**
     * @var ResourceInterface[]
     */
    private $resources = array();

    private $extensionConfigs = array();

    /**
     * @var Compiler
     */
    private $compiler;

    private $trackResources;

    /**
     * @var InstantiatorInterface|null
     */
    private $proxyInstantiator;

    /**
     * @var ExpressionLanguage|null
     */
    private $expressionLanguage;

    /**
     * @var ExpressionFunctionProviderInterface[]
     */
    private $expressionLanguageProviders = array();

    /**
     * @var string[] with tag names used by findTaggedServiceIds
     */
    private $usedTags = array();

    /**
     * @var string[][] a map of env var names to their placeholders
     */
    private $envPlaceholders = array();

    /**
     * @var int[] a map of env vars to their resolution counter
     */
    private $envCounters = array();

    /**
     * @var string[] the list of vendor directories
     */
    private $vendors;

    private $autoconfiguredInstanceof = array();

    public function __construct(ParameterBagInterface $parameterBag = null)
    {
        parent::__construct($parameterBag);

        $this->trackResources = interface_exists('Symfony\Component\Config\Resource\ResourceInterface');
        $this->setDefinition('service_container', (new Definition(ContainerInterface::class))->setSynthetic(true));
        $this->setAlias(PsrContainerInterface::class, new Alias('service_container', false));
        $this->setAlias(ContainerInterface::class, new Alias('service_container', false));
    }

    /**
     * @var \ReflectionClass[] a list of class reflectors
     */
    private $classReflectors;

    /**
     * Sets the track resources flag.
     *
     * If you are not using the loaders and therefore don't want
     * to depend on the Config component, set this flag to false.
     *
     * @param bool $track true if you want to track resources, false otherwise
     */
    public function setResourceTracking($track)
    {
        $this->trackResources = (bool) $track;
    }

    /**
     * Checks if resources are tracked.
     *
     * @return bool true if resources are tracked, false otherwise
     */
    public function isTrackingResources()
    {
        return $this->trackResources;
    }

    /**
     * Sets the instantiator to be used when fetching proxies.
     *
     * @param InstantiatorInterface $proxyInstantiator
     */
    public function setProxyInstantiator(InstantiatorInterface $proxyInstantiator)
    {
        $this->proxyInstantiator = $proxyInstantiator;
    }

    /**
     * Registers an extension.
     *
     * @param ExtensionInterface $extension An extension instance
     */
    public function registerExtension(ExtensionInterface $extension)
    {
        $this->extensions[$extension->getAlias()] = $extension;

        if (false !== $extension->getNamespace()) {
            $this->extensionsByNs[$extension->getNamespace()] = $extension;
        }
    }

    /**
     * Returns an extension by alias or namespace.
     *
     * @param string $name An alias or a namespace
     *
     * @return ExtensionInterface An extension instance
     *
     * @throws LogicException if the extension is not registered
     */
    public function getExtension($name)
    {
        if (isset($this->extensions[$name])) {
            return $this->extensions[$name];
        }

        if (isset($this->extensionsByNs[$name])) {
            return $this->extensionsByNs[$name];
        }

        throw new LogicException(sprintf('Container extension "%s" is not registered', $name));
    }

    /**
     * Returns all registered extensions.
     *
     * @return ExtensionInterface[] An array of ExtensionInterface
     */
    public function getExtensions()
    {
        return $this->extensions;
    }

    /**
     * Checks if we have an extension.
     *
     * @param string $name The name of the extension
     *
     * @return bool If the extension exists
     */
    public function hasExtension($name)
    {
        return isset($this->extensions[$name]) || isset($this->extensionsByNs[$name]);
    }

    /**
     * Returns an array of resources loaded to build this configuration.
     *
     * @return ResourceInterface[] An array of resources
     */
    public function getResources()
    {
        return array_values($this->resources);
    }

    /**
     * Adds a resource for this configuration.
     *
     * @param ResourceInterface $resource A resource instance
     *
     * @return $this
     */
    public function addResource(ResourceInterface $resource)
    {
        if (!$this->trackResources) {
            return $this;
        }

        if ($resource instanceof GlobResource && $this->inVendors($resource->getPrefix())) {
            return $this;
        }

        $this->resources[(string) $resource] = $resource;

        return $this;
    }

    /**
     * Sets the resources for this configuration.
     *
     * @param ResourceInterface[] $resources An array of resources
     *
     * @return $this
     */
    public function setResources(array $resources)
    {
        if (!$this->trackResources) {
            return $this;
        }

        $this->resources = $resources;

        return $this;
    }

    /**
     * Adds the object class hierarchy as resources.
     *
     * @param object|string $object An object instance or class name
     *
     * @return $this
     */
    public function addObjectResource($object)
    {
        if ($this->trackResources) {
            if (is_object($object)) {
                $object = get_class($object);
            }
            if (!isset($this->classReflectors[$object])) {
                $this->classReflectors[$object] = new \ReflectionClass($object);
            }
            $class = $this->classReflectors[$object];

            foreach ($class->getInterfaceNames() as $name) {
                if (null === $interface = &$this->classReflectors[$name]) {
                    $interface = new \ReflectionClass($name);
                }
                $file = $interface->getFileName();
                if (false !== $file && file_exists($file)) {
                    $this->fileExists($file);
                }
            }
            do {
                $file = $class->getFileName();
                if (false !== $file && file_exists($file)) {
                    $this->fileExists($file);
                }
                foreach ($class->getTraitNames() as $name) {
                    $this->addObjectResource($name);
                }
            } while ($class = $class->getParentClass());
        }

        return $this;
    }

    /**
     * Retrieves the requested reflection class and registers it for resource tracking.
     *
     * @param string $class
     * @param bool   $throw
     *
     * @return \ReflectionClass|null
     *
     * @throws \ReflectionException when a parent class/interface/trait is not found and $throw is true
     *
     * @final
     */
    public function getReflectionClass($class, $throw = true)
    {
        if (!$class = $this->getParameterBag()->resolveValue($class)) {
            return;
        }
        $resource = null;

        try {
            if (isset($this->classReflectors[$class])) {
                $classReflector = $this->classReflectors[$class];
            } else {
                $resource = new ClassExistenceResource($class, false);
                $classReflector = $resource->isFresh(0) ? false : new \ReflectionClass($class);
            }
        } catch (\ReflectionException $e) {
            if ($throw) {
                throw $e;
            }
            $classReflector = false;
        }

        if ($this->trackResources) {
            if (!$classReflector) {
                $this->addResource($resource ?: new ClassExistenceResource($class, false));
            } elseif (!$classReflector->isInternal()) {
                $path = $classReflector->getFileName();

                if (!$this->inVendors($path)) {
                    $this->addResource(new ReflectionClassResource($classReflector, $this->vendors));
                }
            }
            $this->classReflectors[$class] = $classReflector;
        }

        return $classReflector ?: null;
    }

    /**
     * Checks whether the requested file or directory exists and registers the result for resource tracking.
     *
     * @param string      $path          The file or directory path for which to check the existence
     * @param bool|string $trackContents Whether to track contents of the given resource. If a string is passed,
     *                                   it will be used as pattern for tracking contents of the requested directory
     *
     * @return bool
     *
     * @final
     */
    public function fileExists($path, $trackContents = true)
    {
        $exists = file_exists($path);

        if (!$this->trackResources || $this->inVendors($path)) {
            return $exists;
        }

        if (!$exists) {
            $this->addResource(new FileExistenceResource($path));

            return $exists;
        }

        if (is_dir($path)) {
            if ($trackContents) {
                $this->addResource(new DirectoryResource($path, is_string($trackContents) ? $trackContents : null));
            } else {
                $this->addResource(new GlobResource($path, '/*', false));
            }
        } elseif ($trackContents) {
            $this->addResource(new FileResource($path));
        }

        return $exists;
    }

    /**
     * Loads the configuration for an extension.
     *
     * @param string $extension The extension alias or namespace
     * @param array  $values    An array of values that customizes the extension
     *
     * @return $this
     *
     * @throws BadMethodCallException When this ContainerBuilder is compiled
     * @throws \LogicException        if the extension is not registered
     */
    public function loadFromExtension($extension, array $values = array())
    {
        if ($this->isCompiled()) {
            throw new BadMethodCallException('Cannot load from an extension on a compiled container.');
        }

        $namespace = $this->getExtension($extension)->getAlias();

        $this->extensionConfigs[$namespace][] = $values;

        return $this;
    }

    /**
     * Adds a compiler pass.
     *
     * @param CompilerPassInterface $pass     A compiler pass
     * @param string                $type     The type of compiler pass
     * @param int                   $priority Used to sort the passes
     *
     * @return $this
     */
    public function addCompilerPass(CompilerPassInterface $pass, $type = PassConfig::TYPE_BEFORE_OPTIMIZATION, int $priority = 0)
    {
        $this->getCompiler()->addPass($pass, $type, $priority);

        $this->addObjectResource($pass);

        return $this;
    }

    /**
     * Returns the compiler pass config which can then be modified.
     *
     * @return PassConfig The compiler pass config
     */
    public function getCompilerPassConfig()
    {
        return $this->getCompiler()->getPassConfig();
    }

    /**
     * Returns the compiler.
     *
     * @return Compiler The compiler
     */
    public function getCompiler()
    {
        if (null === $this->compiler) {
            $this->compiler = new Compiler();
        }

        return $this->compiler;
    }

    /**
     * Sets a service.
     *
     * @param string $id      The service identifier
     * @param object $service The service instance
     *
     * @throws BadMethodCallException When this ContainerBuilder is compiled
     */
    public function set($id, $service)
    {
        if ($this->isCompiled() && (isset($this->definitions[$id]) && !$this->definitions[$id]->isSynthetic())) {
            // setting a synthetic service on a compiled container is alright
            throw new BadMethodCallException(sprintf('Setting service "%s" for an unknown or non-synthetic service definition on a compiled container is not allowed.', $id));
        }

        unset($this->definitions[$id], $this->aliasDefinitions[$id]);

        parent::set($id, $service);
    }

    /**
     * Removes a service definition.
     *
     * @param string $id The service identifier
     */
    public function removeDefinition($id)
    {
        unset($this->definitions[$id]);
    }

    /**
     * Returns true if the given service is defined.
     *
     * @param string $id The service identifier
     *
     * @return bool true if the service is defined, false otherwise
     */
    public function has($id)
    {
        return isset($this->definitions[$id]) || isset($this->aliasDefinitions[$id]) || parent::has($id);
    }

    /**
     * Gets a service.
     *
     * @param string $id              The service identifier
     * @param int    $invalidBehavior The behavior when the service does not exist
     *
     * @return object The associated service
     *
     * @throws InvalidArgumentException          when no definitions are available
     * @throws ServiceCircularReferenceException When a circular reference is detected
     * @throws ServiceNotFoundException          When the service is not defined
     * @throws \Exception
     *
     * @see Reference
     */
    public function get($id, $invalidBehavior = ContainerInterface::EXCEPTION_ON_INVALID_REFERENCE)
    {
<<<<<<< HEAD
=======
        $id = $this->normalizeId($id);

        if (ContainerInterface::IGNORE_ON_UNINITIALIZED_REFERENCE === $invalidBehavior) {
            return parent::get($id, $invalidBehavior);
        }
>>>>>>> 012c56b8
        if ($service = parent::get($id, ContainerInterface::NULL_ON_INVALID_REFERENCE)) {
            return $service;
        }

        if (!isset($this->definitions[$id]) && isset($this->aliasDefinitions[$id])) {
            return $this->get((string) $this->aliasDefinitions[$id], $invalidBehavior);
        }

        try {
            $definition = $this->getDefinition($id);
        } catch (ServiceNotFoundException $e) {
            if (ContainerInterface::EXCEPTION_ON_INVALID_REFERENCE !== $invalidBehavior) {
                return;
            }

            throw $e;
        }

        $this->loading[$id] = true;

        try {
            $service = $this->createService($definition, $id);
        } finally {
            unset($this->loading[$id]);
        }

        return $service;
    }

    /**
     * Merges a ContainerBuilder with the current ContainerBuilder configuration.
     *
     * Service definitions overrides the current defined ones.
     *
     * But for parameters, they are overridden by the current ones. It allows
     * the parameters passed to the container constructor to have precedence
     * over the loaded ones.
     *
     * $container = new ContainerBuilder(array('foo' => 'bar'));
     * $loader = new LoaderXXX($container);
     * $loader->load('resource_name');
     * $container->register('foo', new stdClass());
     *
     * In the above example, even if the loaded resource defines a foo
     * parameter, the value will still be 'bar' as defined in the ContainerBuilder
     * constructor.
     *
     * @param ContainerBuilder $container The ContainerBuilder instance to merge
     *
     * @throws BadMethodCallException When this ContainerBuilder is compiled
     */
    public function merge(ContainerBuilder $container)
    {
        if ($this->isCompiled()) {
            throw new BadMethodCallException('Cannot merge on a compiled container.');
        }

        $this->addDefinitions($container->getDefinitions());
        $this->addAliases($container->getAliases());
        $this->getParameterBag()->add($container->getParameterBag()->all());

        if ($this->trackResources) {
            foreach ($container->getResources() as $resource) {
                $this->addResource($resource);
            }
        }

        foreach ($this->extensions as $name => $extension) {
            if (!isset($this->extensionConfigs[$name])) {
                $this->extensionConfigs[$name] = array();
            }

            $this->extensionConfigs[$name] = array_merge($this->extensionConfigs[$name], $container->getExtensionConfig($name));
        }

        if ($this->getParameterBag() instanceof EnvPlaceholderParameterBag && $container->getParameterBag() instanceof EnvPlaceholderParameterBag) {
            $envPlaceholders = $container->getParameterBag()->getEnvPlaceholders();
            $this->getParameterBag()->mergeEnvPlaceholders($container->getParameterBag());
        } else {
            $envPlaceholders = array();
        }

        foreach ($container->envCounters as $env => $count) {
            if (!$count && !isset($envPlaceholders[$env])) {
                continue;
            }
            if (!isset($this->envCounters[$env])) {
                $this->envCounters[$env] = $count;
            } else {
                $this->envCounters[$env] += $count;
            }
        }

        foreach ($container->getAutoconfiguredInstanceof() as $interface => $childDefinition) {
            if (isset($this->autoconfiguredInstanceof[$interface])) {
                throw new InvalidArgumentException(sprintf('"%s" has already been autoconfigured and merge() does not support merging autoconfiguration for the same class/interface.', $interface));
            }

            $this->autoconfiguredInstanceof[$interface] = $childDefinition;
        }
    }

    /**
     * Returns the configuration array for the given extension.
     *
     * @param string $name The name of the extension
     *
     * @return array An array of configuration
     */
    public function getExtensionConfig($name)
    {
        if (!isset($this->extensionConfigs[$name])) {
            $this->extensionConfigs[$name] = array();
        }

        return $this->extensionConfigs[$name];
    }

    /**
     * Prepends a config array to the configs of the given extension.
     *
     * @param string $name   The name of the extension
     * @param array  $config The config to set
     */
    public function prependExtensionConfig($name, array $config)
    {
        if (!isset($this->extensionConfigs[$name])) {
            $this->extensionConfigs[$name] = array();
        }

        array_unshift($this->extensionConfigs[$name], $config);
    }

    /**
     * Compiles the container.
     *
     * This method passes the container to compiler
     * passes whose job is to manipulate and optimize
     * the container.
     *
     * The main compiler passes roughly do four things:
     *
     *  * The extension configurations are merged;
     *  * Parameter values are resolved;
     *  * The parameter bag is frozen;
     *  * Extension loading is disabled.
     *
     * @param bool $resolveEnvPlaceholders Whether %env()% parameters should be resolved using the current
     *                                     env vars or be replaced by uniquely identifiable placeholders.
     *                                     Set to "true" when you want to use the current ContainerBuilder
     *                                     directly, keep to "false" when the container is dumped instead.
     */
    public function compile(bool $resolveEnvPlaceholders = false)
    {
        $compiler = $this->getCompiler();

        if ($this->trackResources) {
            foreach ($compiler->getPassConfig()->getPasses() as $pass) {
                $this->addObjectResource($pass);
            }
        }
        $bag = $this->getParameterBag();

        if ($resolveEnvPlaceholders && $bag instanceof EnvPlaceholderParameterBag) {
            $compiler->addPass(new ResolveEnvPlaceholdersPass(), PassConfig::TYPE_AFTER_REMOVING, -1000);
        }

        $compiler->compile($this);

        foreach ($this->definitions as $id => $definition) {
            if ($this->trackResources && $definition->isLazy()) {
                $this->getReflectionClass($definition->getClass());
            }
        }

        $this->extensionConfigs = array();

        if ($bag instanceof EnvPlaceholderParameterBag) {
            if ($resolveEnvPlaceholders) {
                $this->parameterBag = new ParameterBag($this->resolveEnvPlaceholders($bag->all(), true));
            }

            $this->envPlaceholders = $bag->getEnvPlaceholders();
        }

        parent::compile();
    }

    /**
     * Gets all service ids.
     *
     * @return array An array of all defined service ids
     */
    public function getServiceIds()
    {
        return array_unique(array_merge(array_keys($this->getDefinitions()), array_keys($this->aliasDefinitions), parent::getServiceIds()));
    }

    /**
     * Adds the service aliases.
     *
     * @param array $aliases An array of aliases
     */
    public function addAliases(array $aliases)
    {
        foreach ($aliases as $alias => $id) {
            $this->setAlias($alias, $id);
        }
    }

    /**
     * Sets the service aliases.
     *
     * @param array $aliases An array of aliases
     */
    public function setAliases(array $aliases)
    {
        $this->aliasDefinitions = array();
        $this->addAliases($aliases);
    }

    /**
     * Sets an alias for an existing service.
     *
     * @param string       $alias The alias to create
     * @param string|Alias $id    The service to alias
     *
     * @throws InvalidArgumentException if the id is not a string or an Alias
     * @throws InvalidArgumentException if the alias is for itself
     */
    public function setAlias($alias, $id)
    {
        if (is_string($id)) {
            $id = new Alias($id);
        } elseif (!$id instanceof Alias) {
            throw new InvalidArgumentException('$id must be a string, or an Alias object.');
        }

        if ($alias === (string) $id) {
            throw new InvalidArgumentException(sprintf('An alias can not reference itself, got a circular reference on "%s".', $alias));
        }

        unset($this->definitions[$alias]);

        $this->aliasDefinitions[$alias] = $id;
    }

    /**
     * Removes an alias.
     *
     * @param string $alias The alias to remove
     */
    public function removeAlias($alias)
    {
        unset($this->aliasDefinitions[$alias]);
    }

    /**
     * Returns true if an alias exists under the given identifier.
     *
     * @param string $id The service identifier
     *
     * @return bool true if the alias exists, false otherwise
     */
    public function hasAlias($id)
    {
        return isset($this->aliasDefinitions[$id]);
    }

    /**
     * Gets all defined aliases.
     *
     * @return Alias[] An array of aliases
     */
    public function getAliases()
    {
        return $this->aliasDefinitions;
    }

    /**
     * Gets an alias.
     *
     * @param string $id The service identifier
     *
     * @return Alias An Alias instance
     *
     * @throws InvalidArgumentException if the alias does not exist
     */
    public function getAlias($id)
    {
        if (!isset($this->aliasDefinitions[$id])) {
            throw new InvalidArgumentException(sprintf('The service alias "%s" does not exist.', $id));
        }

        return $this->aliasDefinitions[$id];
    }

    /**
     * Registers a service definition.
     *
     * This methods allows for simple registration of service definition
     * with a fluid interface.
     *
     * @param string $id         The service identifier
     * @param string $class|null The service class
     *
     * @return Definition A Definition instance
     */
    public function register($id, $class = null)
    {
        return $this->setDefinition($id, new Definition($class));
    }

    /**
     * Registers an autowired service definition.
     *
     * This method implements a shortcut for using setDefinition() with
     * an autowired definition.
     *
     * @param string      $id    The service identifier
     * @param null|string $class The service class
     *
     * @return Definition The created definition
     */
    public function autowire($id, $class = null)
    {
        return $this->setDefinition($id, (new Definition($class))->setAutowired(true));
    }

    /**
     * Adds the service definitions.
     *
     * @param Definition[] $definitions An array of service definitions
     */
    public function addDefinitions(array $definitions)
    {
        foreach ($definitions as $id => $definition) {
            $this->setDefinition($id, $definition);
        }
    }

    /**
     * Sets the service definitions.
     *
     * @param Definition[] $definitions An array of service definitions
     */
    public function setDefinitions(array $definitions)
    {
        $this->definitions = array();
        $this->addDefinitions($definitions);
    }

    /**
     * Gets all service definitions.
     *
     * @return Definition[] An array of Definition instances
     */
    public function getDefinitions()
    {
        return $this->definitions;
    }

    /**
     * Sets a service definition.
     *
     * @param string     $id         The service identifier
     * @param Definition $definition A Definition instance
     *
     * @return Definition the service definition
     *
     * @throws BadMethodCallException When this ContainerBuilder is compiled
     */
    public function setDefinition($id, Definition $definition)
    {
        if ($this->isCompiled()) {
            throw new BadMethodCallException('Adding definition to a compiled container is not allowed');
        }

        unset($this->aliasDefinitions[$id]);

        return $this->definitions[$id] = $definition;
    }

    /**
     * Returns true if a service definition exists under the given identifier.
     *
     * @param string $id The service identifier
     *
     * @return bool true if the service definition exists, false otherwise
     */
    public function hasDefinition($id)
    {
        return isset($this->definitions[$id]);
    }

    /**
     * Gets a service definition.
     *
     * @param string $id The service identifier
     *
     * @return Definition A Definition instance
     *
     * @throws ServiceNotFoundException if the service definition does not exist
     */
    public function getDefinition($id)
    {
        if (!isset($this->definitions[$id])) {
            throw new ServiceNotFoundException($id);
        }

        return $this->definitions[$id];
    }

    /**
     * Gets a service definition by id or alias.
     *
     * The method "unaliases" recursively to return a Definition instance.
     *
     * @param string $id The service identifier or alias
     *
     * @return Definition A Definition instance
     *
     * @throws ServiceNotFoundException if the service definition does not exist
     */
    public function findDefinition($id)
    {
        while (isset($this->aliasDefinitions[$id])) {
            $id = (string) $this->aliasDefinitions[$id];
        }

        return $this->getDefinition($id);
    }

    /**
     * Creates a service for a service definition.
     *
     * @param Definition $definition A service definition instance
     * @param string     $id         The service identifier
     * @param bool       $tryProxy   Whether to try proxying the service with a lazy proxy
     *
     * @return object The service described by the service definition
     *
     * @throws RuntimeException         When the factory definition is incomplete
     * @throws RuntimeException         When the service is a synthetic service
     * @throws InvalidArgumentException When configure callable is not callable
     */
    private function createService(Definition $definition, $id, $tryProxy = true)
    {
        if ($definition instanceof ChildDefinition) {
            throw new RuntimeException(sprintf('Constructing service "%s" from a parent definition is not supported at build time.', $id));
        }

        if ($definition->isSynthetic()) {
            throw new RuntimeException(sprintf('You have requested a synthetic service ("%s"). The DIC does not know how to construct this service.', $id));
        }

        if ($definition->isDeprecated()) {
            @trigger_error($definition->getDeprecationMessage($id), E_USER_DEPRECATED);
        }

        if ($tryProxy && $definition->isLazy()) {
            $proxy = $this
                ->getProxyInstantiator()
                ->instantiateProxy(
                    $this,
                    $definition,
                    $id, function () use ($definition, $id) {
                        return $this->createService($definition, $id, false);
                    }
                );
            $this->shareService($definition, $proxy, $id);

            return $proxy;
        }

        $parameterBag = $this->getParameterBag();

        if (null !== $definition->getFile()) {
            require_once $parameterBag->resolveValue($definition->getFile());
        }

        $arguments = $this->resolveServices($parameterBag->unescapeValue($parameterBag->resolveValue($definition->getArguments())));

        if (null !== $factory = $definition->getFactory()) {
            if (is_array($factory)) {
                $factory = array($this->resolveServices($parameterBag->resolveValue($factory[0])), $factory[1]);
            } elseif (!is_string($factory)) {
                throw new RuntimeException(sprintf('Cannot create service "%s" because of invalid factory', $id));
            }

            $service = call_user_func_array($factory, $arguments);

            if (!$definition->isDeprecated() && is_array($factory) && is_string($factory[0])) {
                $r = new \ReflectionClass($factory[0]);

                if (0 < strpos($r->getDocComment(), "\n * @deprecated ")) {
                    @trigger_error(sprintf('The "%s" service relies on the deprecated "%s" factory class. It should either be deprecated or its factory upgraded.', $id, $r->name), E_USER_DEPRECATED);
                }
            }
        } else {
            $r = new \ReflectionClass($class = $parameterBag->resolveValue($definition->getClass()));

            $service = null === $r->getConstructor() ? $r->newInstance() : $r->newInstanceArgs($arguments);

            if (!$definition->isDeprecated() && 0 < strpos($r->getDocComment(), "\n * @deprecated ")) {
                @trigger_error(sprintf('The "%s" service relies on the deprecated "%s" class. It should either be deprecated or its implementation upgraded.', $id, $r->name), E_USER_DEPRECATED);
            }
        }

        if ($tryProxy || !$definition->isLazy()) {
            // share only if proxying failed, or if not a proxy
            $this->shareService($definition, $service, $id);
        }

        $properties = $this->resolveServices($parameterBag->unescapeValue($parameterBag->resolveValue($definition->getProperties())));
        foreach ($properties as $name => $value) {
            $service->$name = $value;
        }

        foreach ($definition->getMethodCalls() as $call) {
            $this->callMethod($service, $call);
        }

        if ($callable = $definition->getConfigurator()) {
            if (is_array($callable)) {
                $callable[0] = $parameterBag->resolveValue($callable[0]);

                if ($callable[0] instanceof Reference) {
                    $callable[0] = $this->get((string) $callable[0], $callable[0]->getInvalidBehavior());
                } elseif ($callable[0] instanceof Definition) {
                    $callable[0] = $this->createService($callable[0], null);
                }
            }

            if (!is_callable($callable)) {
                throw new InvalidArgumentException(sprintf('The configure callable for class "%s" is not a callable.', get_class($service)));
            }

            call_user_func($callable, $service);
        }

        return $service;
    }

    /**
     * Replaces service references by the real service instance and evaluates expressions.
     *
     * @param mixed $value A value
     *
     * @return mixed The same value with all service references replaced by
     *               the real service instances and all expressions evaluated
     */
    public function resolveServices($value)
    {
        if (is_array($value)) {
            foreach ($value as $k => $v) {
                $value[$k] = $this->resolveServices($v);
            }
        } elseif ($value instanceof ServiceClosureArgument) {
            $reference = $value->getValues()[0];
            $value = function () use ($reference) {
                return $this->resolveServices($reference);
            };
        } elseif ($value instanceof IteratorArgument) {
            $value = new RewindableGenerator(function () use ($value) {
                foreach ($value->getValues() as $k => $v) {
                    foreach (self::getServiceConditionals($v) as $s) {
                        if (!$this->has($s)) {
                            continue 2;
                        }
                    }
                    foreach (self::getInitializedConditionals($v) as $s) {
                        if (!$this->get($s, ContainerInterface::IGNORE_ON_UNINITIALIZED_REFERENCE)) {
                            continue 2;
                        }
                    }

                    yield $k => $this->resolveServices($v);
                }
            }, function () use ($value) {
                $count = 0;
                foreach ($value->getValues() as $v) {
                    foreach (self::getServiceConditionals($v) as $s) {
                        if (!$this->has($s)) {
                            continue 2;
                        }
                    }
                    foreach (self::getInitializedConditionals($v) as $s) {
                        if (!$this->get($s, ContainerInterface::IGNORE_ON_UNINITIALIZED_REFERENCE)) {
                            continue 2;
                        }
                    }

                    ++$count;
                }

                return $count;
            });
        } elseif ($value instanceof Reference) {
            $value = $this->get((string) $value, $value->getInvalidBehavior());
        } elseif ($value instanceof Definition) {
            $value = $this->createService($value, null);
        } elseif ($value instanceof Expression) {
            $value = $this->getExpressionLanguage()->evaluate($value, array('container' => $this));
        }

        return $value;
    }

    /**
     * Returns service ids for a given tag.
     *
     * Example:
     *
     * $container->register('foo')->addTag('my.tag', array('hello' => 'world'));
     *
     * $serviceIds = $container->findTaggedServiceIds('my.tag');
     * foreach ($serviceIds as $serviceId => $tags) {
     *     foreach ($tags as $tag) {
     *         echo $tag['hello'];
     *     }
     * }
     *
     * @param string $name
     * @param bool   $throwOnAbstract
     *
     * @return array An array of tags with the tagged service as key, holding a list of attribute arrays
     */
    public function findTaggedServiceIds($name, $throwOnAbstract = false)
    {
        $this->usedTags[] = $name;
        $tags = array();
        foreach ($this->getDefinitions() as $id => $definition) {
            if ($definition->hasTag($name)) {
                if ($throwOnAbstract && $definition->isAbstract()) {
                    throw new InvalidArgumentException(sprintf('The service "%s" tagged "%s" must not be abstract.', $id, $name));
                }
                $tags[$id] = $definition->getTag($name);
            }
        }

        return $tags;
    }

    /**
     * Returns all tags the defined services use.
     *
     * @return array An array of tags
     */
    public function findTags()
    {
        $tags = array();
        foreach ($this->getDefinitions() as $id => $definition) {
            $tags = array_merge(array_keys($definition->getTags()), $tags);
        }

        return array_unique($tags);
    }

    /**
     * Returns all tags not queried by findTaggedServiceIds.
     *
     * @return string[] An array of tags
     */
    public function findUnusedTags()
    {
        return array_values(array_diff($this->findTags(), $this->usedTags));
    }

    public function addExpressionLanguageProvider(ExpressionFunctionProviderInterface $provider)
    {
        $this->expressionLanguageProviders[] = $provider;
    }

    /**
     * @return ExpressionFunctionProviderInterface[]
     */
    public function getExpressionLanguageProviders()
    {
        return $this->expressionLanguageProviders;
    }

    /**
     * Returns a ChildDefinition that will be used for autoconfiguring the interface/class.
     *
     * @param string $interface The class or interface to match
     *
     * @return ChildDefinition
     */
    public function registerForAutoconfiguration($interface)
    {
        if (!isset($this->autoconfiguredInstanceof[$interface])) {
            $this->autoconfiguredInstanceof[$interface] = new ChildDefinition('');
        }

        return $this->autoconfiguredInstanceof[$interface];
    }

    /**
     * Returns an array of ChildDefinition[] keyed by interface.
     *
     * @return ChildDefinition[]
     */
    public function getAutoconfiguredInstanceof()
    {
        return $this->autoconfiguredInstanceof;
    }

    /**
     * Resolves env parameter placeholders in a string or an array.
     *
     * @param mixed            $value     The value to resolve
     * @param string|true|null $format    A sprintf() format returning the replacement for each env var name or
     *                                    null to resolve back to the original "%env(VAR)%" format or
     *                                    true to resolve to the actual values of the referenced env vars
     * @param array            &$usedEnvs Env vars found while resolving are added to this array
     *
     * @return string The string with env parameters resolved
     */
    public function resolveEnvPlaceholders($value, $format = null, array &$usedEnvs = null)
    {
        if (null === $format) {
            $format = '%%env(%s)%%';
        }

        if (is_array($value)) {
            $result = array();
            foreach ($value as $k => $v) {
                $result[$this->resolveEnvPlaceholders($k, $format, $usedEnvs)] = $this->resolveEnvPlaceholders($v, $format, $usedEnvs);
            }

            return $result;
        }

        if (!is_string($value)) {
            return $value;
        }

        $bag = $this->getParameterBag();
        if (true === $format) {
            $value = $bag->resolveValue($value);
        }
        $envPlaceholders = $bag instanceof EnvPlaceholderParameterBag ? $bag->getEnvPlaceholders() : $this->envPlaceholders;

        foreach ($envPlaceholders as $env => $placeholders) {
            foreach ($placeholders as $placeholder) {
                if (false !== stripos($value, $placeholder)) {
                    if (true === $format) {
                        $resolved = $bag->escapeValue($this->getEnv($env));
                    } else {
                        $resolved = sprintf($format, $env);
                    }
                    if ($placeholder === $value) {
                        $value = $resolved;
                    } else {
                        if (!is_string($resolved) && !is_numeric($resolved)) {
                            throw new RuntimeException(sprintf('A string value must be composed of strings and/or numbers, but found parameter "env(%s)" of type %s inside string value "%s".', $env, gettype($resolved), $value));
                        }
                        $value = str_ireplace($placeholder, $resolved, $value);
                    }
                    $usedEnvs[$env] = $env;
                    $this->envCounters[$env] = isset($this->envCounters[$env]) ? 1 + $this->envCounters[$env] : 1;
                }
            }
        }

        return $value;
    }

    /**
     * Get statistics about env usage.
     *
     * @return int[] The number of time each env vars has been resolved
     */
    public function getEnvCounters()
    {
        $bag = $this->getParameterBag();
        $envPlaceholders = $bag instanceof EnvPlaceholderParameterBag ? $bag->getEnvPlaceholders() : $this->envPlaceholders;

        foreach ($envPlaceholders as $env => $placeholders) {
            if (!isset($this->envCounters[$env])) {
                $this->envCounters[$env] = 0;
            }
        }

        return $this->envCounters;
    }

    /**
     * @final
     */
    public function log(CompilerPassInterface $pass, $message)
    {
        $this->getCompiler()->log($pass, $message);
    }

    /**
     * Returns the Service Conditionals.
     *
     * @param mixed $value An array of conditionals to return
     *
     * @return array An array of Service conditionals
     *
     * @internal since version 3.4
     */
    public static function getServiceConditionals($value)
    {
        $services = array();

        if (is_array($value)) {
            foreach ($value as $v) {
                $services = array_unique(array_merge($services, self::getServiceConditionals($v)));
            }
        } elseif ($value instanceof Reference && $value->getInvalidBehavior() === ContainerInterface::IGNORE_ON_INVALID_REFERENCE) {
            $services[] = (string) $value;
        }

        return $services;
    }

    /**
     * Returns the initialized conditionals.
     *
     * @param mixed $value An array of conditionals to return
     *
     * @return array An array of uninitialized conditionals
     *
     * @internal
     */
    public static function getInitializedConditionals($value)
    {
        $services = array();

        if (is_array($value)) {
            foreach ($value as $v) {
                $services = array_unique(array_merge($services, self::getInitializedConditionals($v)));
            }
        } elseif ($value instanceof Reference && $value->getInvalidBehavior() === ContainerInterface::IGNORE_ON_UNINITIALIZED_REFERENCE) {
            $services[] = (string) $value;
        }

        return $services;
    }

    /**
     * Computes a reasonably unique hash of a value.
     *
     * @param mixed $value A serializable value
     *
     * @return string
     */
    public static function hash($value)
    {
        $hash = substr(base64_encode(hash('sha256', serialize($value), true)), 0, 7);

        return str_replace(array('/', '+'), array('.', '_'), $hash);
    }

    /**
     * {@inheritdoc}
     */
    protected function getEnv($name)
    {
        $value = parent::getEnv($name);

        if (!is_string($value) || !$this->getParameterBag() instanceof EnvPlaceholderParameterBag) {
            return $value;
        }

        foreach ($this->getParameterBag()->getEnvPlaceholders() as $env => $placeholders) {
            if (isset($placeholders[$value])) {
                $bag = new ParameterBag($this->getParameterBag()->all());

                return $bag->unescapeValue($bag->get("env($name)"));
            }
        }

        return $value;
    }

    /**
     * Retrieves the currently set proxy instantiator or instantiates one.
     *
     * @return InstantiatorInterface
     */
    private function getProxyInstantiator()
    {
        if (!$this->proxyInstantiator) {
            $this->proxyInstantiator = new RealServiceInstantiator();
        }

        return $this->proxyInstantiator;
    }

    private function callMethod($service, $call)
    {
        foreach (self::getServiceConditionals($call[1]) as $s) {
            if (!$this->has($s)) {
                return;
            }
        }
        foreach (self::getInitializedConditionals($call[1]) as $s) {
            if (!$this->get($s, ContainerInterface::IGNORE_ON_UNINITIALIZED_REFERENCE)) {
                return;
            }
        }

        call_user_func_array(array($service, $call[0]), $this->resolveServices($this->getParameterBag()->unescapeValue($this->getParameterBag()->resolveValue($call[1]))));
    }

    /**
     * Shares a given service in the container.
     *
     * @param Definition  $definition
     * @param object      $service
     * @param string|null $id
     */
    private function shareService(Definition $definition, $service, $id)
    {
        if (null !== $id && $definition->isShared()) {
            $this->services[$id] = $service;
        }
    }

    private function getExpressionLanguage()
    {
        if (null === $this->expressionLanguage) {
            if (!class_exists('Symfony\Component\ExpressionLanguage\ExpressionLanguage')) {
                throw new RuntimeException('Unable to use expressions as the Symfony ExpressionLanguage component is not installed.');
            }
            $this->expressionLanguage = new ExpressionLanguage(null, $this->expressionLanguageProviders);
        }

        return $this->expressionLanguage;
    }

    private function inVendors($path)
    {
        if (null === $this->vendors) {
            $resource = new ComposerResource();
            $this->vendors = $resource->getVendors();
            $this->addResource($resource);
        }
        $path = realpath($path) ?: $path;

        foreach ($this->vendors as $vendor) {
            if (0 === strpos($path, $vendor) && false !== strpbrk(substr($path, strlen($vendor), 1), '/'.DIRECTORY_SEPARATOR)) {
                return true;
            }
        }

        return false;
    }
}<|MERGE_RESOLUTION|>--- conflicted
+++ resolved
@@ -529,14 +529,9 @@
      */
     public function get($id, $invalidBehavior = ContainerInterface::EXCEPTION_ON_INVALID_REFERENCE)
     {
-<<<<<<< HEAD
-=======
-        $id = $this->normalizeId($id);
-
         if (ContainerInterface::IGNORE_ON_UNINITIALIZED_REFERENCE === $invalidBehavior) {
             return parent::get($id, $invalidBehavior);
         }
->>>>>>> 012c56b8
         if ($service = parent::get($id, ContainerInterface::NULL_ON_INVALID_REFERENCE)) {
             return $service;
         }
