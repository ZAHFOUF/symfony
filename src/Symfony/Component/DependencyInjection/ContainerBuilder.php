--- conflicted
+++ resolved
@@ -484,42 +484,17 @@
 
         $this->loading[$id] = true;
 
-<<<<<<< HEAD
         try {
             $service = $this->createService($definition, $id);
         } catch (\Exception $e) {
             unset($this->loading[$id]);
-=======
-            try {
-                $definition = $this->getDefinition($id);
-            } catch (InvalidArgumentException $e) {
-                if (ContainerInterface::EXCEPTION_ON_INVALID_REFERENCE !== $invalidBehavior) {
-                    return;
-                }
->>>>>>> e50d263f
 
             if ($e instanceof InactiveScopeException && self::EXCEPTION_ON_INVALID_REFERENCE !== $invalidBehavior) {
-                return null;
-            }
-
-<<<<<<< HEAD
+                return;
+            }
+
             throw $e;
         }
-=======
-            $this->loading[$id] = true;
-
-            try {
-                $service = $this->createService($definition, $id);
-            } catch (\Exception $e) {
-                unset($this->loading[$id]);
-
-                if ($e instanceof InactiveScopeException && self::EXCEPTION_ON_INVALID_REFERENCE !== $invalidBehavior) {
-                    return;
-                }
-
-                throw $e;
-            }
->>>>>>> e50d263f
 
         unset($this->loading[$id]);
 
