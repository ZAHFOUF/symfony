<?php

/*
 * This file is part of the Symfony package.
 *
 * (c) Fabien Potencier <fabien@symfony.com>
 *
 * For the full copyright and license information, please view the LICENSE
 * file that was distributed with this source code.
 */

namespace Symfony\Component\DependencyInjection\Tests\Compiler;

use PHPUnit\Framework\TestCase;
use Symfony\Component\DependencyInjection\Argument\BoundArgument;
use Symfony\Component\DependencyInjection\Argument\ServiceLocatorArgument;
use Symfony\Component\DependencyInjection\Argument\TaggedIteratorArgument;
use Symfony\Component\DependencyInjection\Compiler\AutowireRequiredMethodsPass;
use Symfony\Component\DependencyInjection\Compiler\DefinitionErrorExceptionPass;
use Symfony\Component\DependencyInjection\Compiler\ResolveBindingsPass;
use Symfony\Component\DependencyInjection\ContainerBuilder;
use Symfony\Component\DependencyInjection\Definition;
use Symfony\Component\DependencyInjection\Exception\InvalidArgumentException;
use Symfony\Component\DependencyInjection\Exception\RuntimeException;
use Symfony\Component\DependencyInjection\Reference;
use Symfony\Component\DependencyInjection\Tests\Fixtures\BarInterface;
use Symfony\Component\DependencyInjection\Tests\Fixtures\CaseSensitiveClass;
use Symfony\Component\DependencyInjection\Tests\Fixtures\FooUnitEnum;
use Symfony\Component\DependencyInjection\Tests\Fixtures\NamedArgumentsDummy;
use Symfony\Component\DependencyInjection\Tests\Fixtures\NamedEnumArgumentDummy;
use Symfony\Component\DependencyInjection\Tests\Fixtures\NamedIterableArgumentDummy;
use Symfony\Component\DependencyInjection\Tests\Fixtures\ParentNotExists;
use Symfony\Component\DependencyInjection\Tests\Fixtures\WithTarget;
use Symfony\Component\DependencyInjection\TypedReference;

require_once __DIR__.'/../Fixtures/includes/autowiring_classes.php';

class ResolveBindingsPassTest extends TestCase
{
    public function testProcess()
    {
        $container = new ContainerBuilder();

        $bindings = [
            CaseSensitiveClass::class => new BoundArgument(new Reference('foo')),
            'Psr\Container\ContainerInterface $container' => new BoundArgument(new ServiceLocatorArgument([]), true, BoundArgument::INSTANCEOF_BINDING),
            'iterable $objects' => new BoundArgument(new TaggedIteratorArgument('tag.name'), true, BoundArgument::INSTANCEOF_BINDING),
        ];

        $definition = $container->register(NamedArgumentsDummy::class, NamedArgumentsDummy::class);
        $definition->setArguments([1 => '123']);
        $definition->addMethodCall('setSensitiveClass');
        $definition->setBindings($bindings);

        $container->register('foo', CaseSensitiveClass::class)
            ->setBindings($bindings);

        $pass = new ResolveBindingsPass();
        $pass->process($container);

        $expected = [
            0 => new Reference('foo'),
            1 => '123',
            3 => new ServiceLocatorArgument([]),
            4 => new TaggedIteratorArgument('tag.name'),
        ];
        $this->assertEquals($expected, $definition->getArguments());
        $this->assertEquals([['setSensitiveClass', [new Reference('foo')]]], $definition->getMethodCalls());
    }

    /**
     * @requires PHP 8.1
     */
    public function testProcessEnum()
    {
        $container = new ContainerBuilder();

        $bindings = [
            FooUnitEnum::class.' $bar' => new BoundArgument(FooUnitEnum::BAR),
        ];

        $definition = $container->register(NamedEnumArgumentDummy::class, NamedEnumArgumentDummy::class);
        $definition->setBindings($bindings);

        $pass = new ResolveBindingsPass();
        $pass->process($container);

        $expected = [FooUnitEnum::BAR];
        $this->assertEquals($expected, $definition->getArguments());
    }

    public function testUnusedBinding()
    {
        $this->expectException(InvalidArgumentException::class);
        $this->expectExceptionMessage('A binding is configured for an argument named "$quz" for service "Symfony\Component\DependencyInjection\Tests\Fixtures\NamedArgumentsDummy", but no corresponding argument has been found. It may be unused and should be removed, or it may have a typo.');
        $container = new ContainerBuilder();

        $definition = $container->register(NamedArgumentsDummy::class, NamedArgumentsDummy::class);
        $definition->setBindings(['$quz' => '123']);

        $pass = new ResolveBindingsPass();
        $pass->process($container);
    }

    public function testMissingParent()
    {
        $this->expectException(InvalidArgumentException::class);
        $this->expectExceptionMessage('A binding is configured for an argument named "$quz" for service "Symfony\Component\DependencyInjection\Tests\Fixtures\ParentNotExists", but no corresponding argument has been found. It may be unused and should be removed, or it may have a typo.');

        $container = new ContainerBuilder();

        $definition = $container->register(ParentNotExists::class, ParentNotExists::class);
        $definition->setBindings(['$quz' => '123']);

        $pass = new ResolveBindingsPass();
        $pass->process($container);
    }

    public function testTypedReferenceSupport()
    {
        $container = new ContainerBuilder();

        $bindings = [
            CaseSensitiveClass::class => new BoundArgument(new Reference('foo')),
            CaseSensitiveClass::class.' $c' => new BoundArgument(new Reference('bar')),
        ];

        // Explicit service id
        $definition1 = $container->register('def1', NamedArgumentsDummy::class);
        $definition1->addArgument($typedRef = new TypedReference('bar', CaseSensitiveClass::class));
        $definition1->setBindings($bindings);

        $definition2 = $container->register('def2', NamedArgumentsDummy::class);
        $definition2->addArgument(new TypedReference(CaseSensitiveClass::class, CaseSensitiveClass::class));
        $definition2->setBindings($bindings);

        $definition3 = $container->register('def3', NamedArgumentsDummy::class);
        $definition3->addArgument(new TypedReference(CaseSensitiveClass::class, CaseSensitiveClass::class, ContainerBuilder::EXCEPTION_ON_INVALID_REFERENCE, 'c'));
        $definition3->setBindings($bindings);

        $pass = new ResolveBindingsPass();
        $pass->process($container);

        $this->assertEquals([$typedRef], $container->getDefinition('def1')->getArguments());
        $this->assertEquals([new Reference('foo')], $container->getDefinition('def2')->getArguments());
        $this->assertEquals([new Reference('bar')], $container->getDefinition('def3')->getArguments());
    }

    public function testScalarSetter()
    {
        $container = new ContainerBuilder();

        $definition = $container->autowire('foo', ScalarSetter::class);
        $definition->setBindings(['$defaultLocale' => 'fr']);

        (new AutowireRequiredMethodsPass())->process($container);
        (new ResolveBindingsPass())->process($container);

        $this->assertEquals([['setDefaultLocale', ['fr']]], $definition->getMethodCalls());
    }

    public function testWithNonExistingSetterAndBinding()
    {
        $this->expectException(RuntimeException::class);
        $this->expectExceptionMessage('Invalid service "Symfony\Component\DependencyInjection\Tests\Fixtures\NamedArgumentsDummy": method "setLogger()" does not exist.');
        $container = new ContainerBuilder();

        $bindings = [
            '$c' => (new Definition('logger'))->setFactory('logger'),
        ];

        $definition = $container->register(NamedArgumentsDummy::class, NamedArgumentsDummy::class);
        $definition->addMethodCall('setLogger');
        $definition->setBindings($bindings);

        $pass = new ResolveBindingsPass();
        $pass->process($container);
    }

    public function testSyntheticServiceWithBind()
    {
        $container = new ContainerBuilder();
        $argument = new BoundArgument('bar');

        $container->register('foo', 'stdClass')
            ->addArgument(new Reference('synthetic.service'));

        $container->register('synthetic.service')
            ->setSynthetic(true)
            ->setBindings(['$apiKey' => $argument]);

        $container->register(NamedArgumentsDummy::class, NamedArgumentsDummy::class)
            ->setBindings(['$apiKey' => $argument]);

        (new ResolveBindingsPass())->process($container);
        (new DefinitionErrorExceptionPass())->process($container);

        $this->assertSame([1 => 'bar'], $container->getDefinition(NamedArgumentsDummy::class)->getArguments());
    }

    public function testEmptyBindingTypehint()
    {
        $this->expectException(InvalidArgumentException::class);
        $this->expectExceptionMessage('Did you forget to add the type "string" to argument "$apiKey" of method "Symfony\Component\DependencyInjection\Tests\Fixtures\NamedArgumentsDummy::__construct()"?');

        $container = new ContainerBuilder();
        $bindings = [
            'string $apiKey' => new BoundArgument('foo'),
        ];
        $definition = $container->register(NamedArgumentsDummy::class, NamedArgumentsDummy::class);
        $definition->setBindings($bindings);
        $pass = new ResolveBindingsPass();
        $pass->process($container);
    }

<<<<<<< HEAD
=======
    public function testIterableBindingTypehint()
    {
        $autoloader = static function ($class) {
            if ('iterable' === $class) {
                throw new \RuntimeException('We should not search pseudo-type iterable as class');
            }
        };
        spl_autoload_register($autoloader);

        $container = new ContainerBuilder();
        $definition = $container->register('bar', NamedIterableArgumentDummy::class);
        $definition->setBindings([
            'iterable $items' => new TaggedIteratorArgument('foo'),
        ]);
        $pass = new ResolveBindingsPass();
        $pass->process($container);

        $this->assertInstanceOf(TaggedIteratorArgument::class, $container->getDefinition('bar')->getArgument(0));

        spl_autoload_unregister($autoloader);
    }

    /**
     * @requires PHP 8
     */
>>>>>>> bbe4105f
    public function testBindWithTarget()
    {
        $container = new ContainerBuilder();

        $container->register('with_target', WithTarget::class)
            ->setBindings([BarInterface::class.' $imageStorage' => new Reference('bar')]);

        (new ResolveBindingsPass())->process($container);

        $this->assertSame('bar', (string) $container->getDefinition('with_target')->getArgument(0));
    }
}<|MERGE_RESOLUTION|>--- conflicted
+++ resolved
@@ -213,8 +213,6 @@
         $pass->process($container);
     }
 
-<<<<<<< HEAD
-=======
     public function testIterableBindingTypehint()
     {
         $autoloader = static function ($class) {
@@ -237,10 +235,6 @@
         spl_autoload_unregister($autoloader);
     }
 
-    /**
-     * @requires PHP 8
-     */
->>>>>>> bbe4105f
     public function testBindWithTarget()
     {
         $container = new ContainerBuilder();
