--- conflicted
+++ resolved
@@ -357,17 +357,6 @@
     }
 }
 
-<<<<<<< HEAD
-=======
-class EnvConfigurationWithoutRootNode implements ConfigurationInterface
-{
-    public function getConfigTreeBuilder(): TreeBuilder
-    {
-        return new TreeBuilder();
-    }
-}
-
->>>>>>> 55cd8d6f
 class ConfigurationWithArrayNodeRequiringOneElement implements ConfigurationInterface
 {
     public function getConfigTreeBuilder(): TreeBuilder
