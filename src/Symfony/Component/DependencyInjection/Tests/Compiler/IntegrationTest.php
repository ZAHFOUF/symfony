<?php

/*
 * This file is part of the Symfony package.
 *
 * (c) Fabien Potencier <fabien@symfony.com>
 *
 * For the full copyright and license information, please view the LICENSE
 * file that was distributed with this source code.
 */

namespace Symfony\Component\DependencyInjection\Tests\Compiler;

use PHPUnit\Framework\TestCase;
use Psr\Container\ContainerInterface;
use Symfony\Component\Config\FileLocator;
use Symfony\Component\DependencyInjection\Alias;
use Symfony\Component\DependencyInjection\Argument\BoundArgument;
use Symfony\Component\DependencyInjection\Argument\ServiceLocatorArgument;
use Symfony\Component\DependencyInjection\Argument\TaggedIteratorArgument;
use Symfony\Component\DependencyInjection\ChildDefinition;
use Symfony\Component\DependencyInjection\Compiler\CompilerPassInterface;
use Symfony\Component\DependencyInjection\ContainerBuilder;
use Symfony\Component\DependencyInjection\Definition;
use Symfony\Component\DependencyInjection\Loader\YamlFileLoader;
use Symfony\Component\DependencyInjection\Reference;
use Symfony\Component\DependencyInjection\ServiceLocator;
use Symfony\Component\DependencyInjection\Tests\Fixtures\Attribute\CustomAnyAttribute;
use Symfony\Component\DependencyInjection\Tests\Fixtures\Attribute\CustomAutoconfiguration;
use Symfony\Component\DependencyInjection\Tests\Fixtures\Attribute\CustomMethodAttribute;
use Symfony\Component\DependencyInjection\Tests\Fixtures\Attribute\CustomParameterAttribute;
use Symfony\Component\DependencyInjection\Tests\Fixtures\Attribute\CustomPropertyAttribute;
use Symfony\Component\DependencyInjection\Tests\Fixtures\AutoconfiguredInterface2;
use Symfony\Component\DependencyInjection\Tests\Fixtures\AutoconfiguredService1;
use Symfony\Component\DependencyInjection\Tests\Fixtures\AutoconfiguredService2;
use Symfony\Component\DependencyInjection\Tests\Fixtures\AutowireLocatorConsumer;
use Symfony\Component\DependencyInjection\Tests\Fixtures\BarTagClass;
use Symfony\Component\DependencyInjection\Tests\Fixtures\FooBarTaggedClass;
use Symfony\Component\DependencyInjection\Tests\Fixtures\FooBarTaggedForDefaultPriorityClass;
use Symfony\Component\DependencyInjection\Tests\Fixtures\FooTagClass;
<<<<<<< HEAD
=======
use Symfony\Component\DependencyInjection\Tests\Fixtures\IteratorConsumer;
use Symfony\Component\DependencyInjection\Tests\Fixtures\IteratorConsumerWithDefaultIndexMethod;
use Symfony\Component\DependencyInjection\Tests\Fixtures\IteratorConsumerWithDefaultIndexMethodAndWithDefaultPriorityMethod;
use Symfony\Component\DependencyInjection\Tests\Fixtures\IteratorConsumerWithDefaultPriorityMethod;
use Symfony\Component\DependencyInjection\Tests\Fixtures\LocatorConsumer;
use Symfony\Component\DependencyInjection\Tests\Fixtures\LocatorConsumerConsumer;
use Symfony\Component\DependencyInjection\Tests\Fixtures\LocatorConsumerFactory;
use Symfony\Component\DependencyInjection\Tests\Fixtures\LocatorConsumerWithDefaultIndexMethod;
use Symfony\Component\DependencyInjection\Tests\Fixtures\LocatorConsumerWithDefaultIndexMethodAndWithDefaultPriorityMethod;
use Symfony\Component\DependencyInjection\Tests\Fixtures\LocatorConsumerWithDefaultPriorityMethod;
use Symfony\Component\DependencyInjection\Tests\Fixtures\LocatorConsumerWithoutIndex;
use Symfony\Component\DependencyInjection\Tests\Fixtures\LocatorConsumerWithServiceSubscriber;
>>>>>>> 78f82b9d
use Symfony\Component\DependencyInjection\Tests\Fixtures\StaticMethodTag;
use Symfony\Component\DependencyInjection\Tests\Fixtures\TaggedConsumerWithExclude;
use Symfony\Component\DependencyInjection\Tests\Fixtures\TaggedIteratorConsumer;
use Symfony\Component\DependencyInjection\Tests\Fixtures\TaggedIteratorConsumerWithDefaultIndexMethod;
use Symfony\Component\DependencyInjection\Tests\Fixtures\TaggedIteratorConsumerWithDefaultIndexMethodAndWithDefaultPriorityMethod;
use Symfony\Component\DependencyInjection\Tests\Fixtures\TaggedIteratorConsumerWithDefaultPriorityMethod;
use Symfony\Component\DependencyInjection\Tests\Fixtures\TaggedLocatorConsumer;
use Symfony\Component\DependencyInjection\Tests\Fixtures\TaggedLocatorConsumerConsumer;
use Symfony\Component\DependencyInjection\Tests\Fixtures\TaggedLocatorConsumerFactory;
use Symfony\Component\DependencyInjection\Tests\Fixtures\TaggedLocatorConsumerWithDefaultIndexMethod;
use Symfony\Component\DependencyInjection\Tests\Fixtures\TaggedLocatorConsumerWithDefaultIndexMethodAndWithDefaultPriorityMethod;
use Symfony\Component\DependencyInjection\Tests\Fixtures\TaggedLocatorConsumerWithDefaultPriorityMethod;
use Symfony\Component\DependencyInjection\Tests\Fixtures\TaggedLocatorConsumerWithoutIndex;
use Symfony\Component\DependencyInjection\Tests\Fixtures\TaggedService1;
use Symfony\Component\DependencyInjection\Tests\Fixtures\TaggedService2;
use Symfony\Component\DependencyInjection\Tests\Fixtures\TaggedService3;
use Symfony\Component\DependencyInjection\Tests\Fixtures\TaggedService3Configurator;
use Symfony\Component\DependencyInjection\Tests\Fixtures\TaggedService4;
use Symfony\Contracts\Service\Attribute\SubscribedService;
use Symfony\Contracts\Service\ServiceProviderInterface;
use Symfony\Contracts\Service\ServiceSubscriberInterface;

/**
 * This class tests the integration of the different compiler passes.
 */
class IntegrationTest extends TestCase
{
    /**
     * This tests that dependencies are correctly processed.
     *
     * We're checking that:
     *
     *   * A is public, B/C are private
     *   * A -> C
     *   * B -> C
     */
    public function testProcessRemovesAndInlinesRecursively()
    {
        $container = new ContainerBuilder();
        $container->setResourceTracking(false);

        $a = $container
            ->register('a', '\stdClass')
            ->addArgument(new Reference('c'))
            ->setPublic(true)
        ;

        $container
            ->register('b', '\stdClass')
            ->addArgument(new Reference('c'))
        ;

        $c = $container
            ->register('c', '\stdClass')
        ;

        $container->compile();

        $this->assertTrue($container->hasDefinition('a'));
        $arguments = $a->getArguments();
        $this->assertSame($c, $arguments[0]);
        $this->assertFalse($container->hasDefinition('b'));
        $this->assertFalse($container->hasDefinition('c'));
    }

    public function testProcessInlinesReferencesToAliases()
    {
        $container = new ContainerBuilder();
        $container->setResourceTracking(false);

        $a = $container
            ->register('a', '\stdClass')
            ->addArgument(new Reference('b'))
            ->setPublic(true)
        ;

        $container->setAlias('b', new Alias('c', false));

        $c = $container
            ->register('c', '\stdClass')
        ;

        $container->compile();

        $this->assertTrue($container->hasDefinition('a'));
        $arguments = $a->getArguments();
        $this->assertSame($c, $arguments[0]);
        $this->assertFalse($container->hasAlias('b'));
        $this->assertFalse($container->hasDefinition('c'));
    }

    public function testProcessInlinesWhenThereAreMultipleReferencesButFromTheSameDefinition()
    {
        $container = new ContainerBuilder();
        $container->setResourceTracking(false);

        $container
            ->register('a', '\stdClass')
            ->addArgument(new Reference('b'))
            ->addMethodCall('setC', [new Reference('c')])
            ->setPublic(true)
        ;

        $container
            ->register('b', '\stdClass')
            ->addArgument(new Reference('c'))
        ;

        $container
            ->register('c', '\stdClass')
        ;

        $container->compile();

        $this->assertTrue($container->hasDefinition('a'));
        $this->assertFalse($container->hasDefinition('b'));
        $this->assertFalse($container->hasDefinition('c'), 'Service C was not inlined.');
    }

    public function testCanDecorateServiceSubscriberUsingBinding()
    {
        $container = new ContainerBuilder();
        $container->register(ServiceSubscriberStub::class)
            ->addTag('container.service_subscriber')
            ->setPublic(true);

        $container->register(DecoratedServiceSubscriber::class)
            ->setProperty('inner', new Reference(DecoratedServiceSubscriber::class.'.inner'))
            ->setDecoratedService(ServiceSubscriberStub::class);

        $container->compile();

        $this->assertInstanceOf(DecoratedServiceSubscriber::class, $container->get(ServiceSubscriberStub::class));
        $this->assertInstanceOf(ServiceSubscriberStub::class, $container->get(ServiceSubscriberStub::class)->inner);
        $this->assertInstanceOf(ServiceLocator::class, $container->get(ServiceSubscriberStub::class)->inner->container);
    }

    public function testCanDecorateServiceSubscriberReplacingArgument()
    {
        $container = new ContainerBuilder();
        $container->register(ServiceSubscriberStub::class)
            ->setArguments([new Reference(ContainerInterface::class)])
            ->addTag('container.service_subscriber')
            ->setPublic(true);

        $container->register(DecoratedServiceSubscriber::class)
            ->setProperty('inner', new Reference(DecoratedServiceSubscriber::class.'.inner'))
            ->setDecoratedService(ServiceSubscriberStub::class);

        $container->compile();

        $this->assertInstanceOf(DecoratedServiceSubscriber::class, $container->get(ServiceSubscriberStub::class));
        $this->assertInstanceOf(ServiceSubscriberStub::class, $container->get(ServiceSubscriberStub::class)->inner);
        $this->assertInstanceOf(ServiceLocator::class, $container->get(ServiceSubscriberStub::class)->inner->container);
    }

    public function testCanDecorateServiceLocator()
    {
        $container = new ContainerBuilder();

        $container->register('foo', 'stdClass')->setPublic(true);

        $container->register(ServiceLocator::class)
            ->addTag('container.service_locator')
            ->setArguments([[new Reference('foo')]])
        ;

        $container->register(DecoratedServiceLocator::class)
            ->setDecoratedService(ServiceLocator::class)
            ->setPublic(true)
            ->setArguments([new Reference(DecoratedServiceLocator::class.'.inner')])
        ;

        $container->compile();

        $this->assertInstanceOf(DecoratedServiceLocator::class, $container->get(DecoratedServiceLocator::class));
        $this->assertSame($container->get('foo'), $container->get(DecoratedServiceLocator::class)->get('foo'));
    }

    public function testAliasDecoratedService()
    {
        $container = new ContainerBuilder();

        $container->register('service', ServiceLocator::class)
            ->setPublic(true)
            ->setArguments([[]])
        ;
        $container->register('decorator', DecoratedServiceLocator::class)
            ->setDecoratedService('service')
            ->setAutowired(true)
            ->setPublic(true)
        ;
        $container->setAlias(ServiceLocator::class, 'decorator.inner')
            ->setPublic(true)
        ;
        $container->register('user_service', DecoratedServiceLocator::class)
            ->setAutowired(true)
        ;

        $container->compile();

        $this->assertInstanceOf(DecoratedServiceLocator::class, $container->get('service'));
        $this->assertInstanceOf(ServiceLocator::class, $container->get(ServiceLocator::class));
        $this->assertSame($container->get('service'), $container->get('decorator'));
    }

    /**
     * @dataProvider getYamlCompileTests
     */
    public function testYamlContainerCompiles($directory, $actualServiceId, $expectedServiceId, ?ContainerBuilder $mainContainer = null)
    {
        // allow a container to be passed in, which might have autoconfigure settings
        $container = $mainContainer ?? new ContainerBuilder();
        $container->setResourceTracking(false);
        $loader = new YamlFileLoader($container, new FileLocator(__DIR__.'/../Fixtures/yaml/integration/'.$directory));
        $loader->load('main.yml');
        $container->compile();
        $actualService = $container->getDefinition($actualServiceId);

        // create a fresh ContainerBuilder, to avoid autoconfigure stuff
        $container = new ContainerBuilder();
        $container->setResourceTracking(false);
        $loader = new YamlFileLoader($container, new FileLocator(__DIR__.'/../Fixtures/yaml/integration/'.$directory));
        $loader->load('expected.yml');
        $container->compile();
        $expectedService = $container->getDefinition($expectedServiceId);

        // reset changes, we don't care if these differ
        $actualService->setChanges([]);
        $expectedService->setChanges([]);

        $this->assertEquals($expectedService, $actualService);
    }

    public static function getYamlCompileTests()
    {
        $container = new ContainerBuilder();
        $container->registerForAutoconfiguration(IntegrationTestStub::class);
        yield [
            'autoconfigure_child_not_applied',
            'child_service',
            'child_service_expected',
            $container,
        ];

        $container = new ContainerBuilder();
        $container->registerForAutoconfiguration(IntegrationTestStub::class);
        yield [
            'autoconfigure_parent_child',
            'child_service',
            'child_service_expected',
            $container,
        ];

        $container = new ContainerBuilder();
        $container->registerForAutoconfiguration(IntegrationTestStub::class)
            ->addTag('from_autoconfigure');
        yield [
            'autoconfigure_parent_child_tags',
            'child_service',
            'child_service_expected',
            $container,
        ];

        yield [
            'child_parent',
            'child_service',
            'child_service_expected',
        ];

        yield [
            'defaults_child_tags',
            'child_service',
            'child_service_expected',
        ];

        yield [
            'defaults_instanceof_importance',
            'main_service',
            'main_service_expected',
        ];

        yield [
            'defaults_parent_child',
            'child_service',
            'child_service_expected',
        ];

        yield [
            'instanceof_parent_child',
            'child_service',
            'child_service_expected',
        ];

        $container = new ContainerBuilder();
        $container->registerForAutoconfiguration(IntegrationTestStub::class)
            ->addMethodCall('setSunshine', ['supernova']);
        yield [
            'instanceof_and_calls',
            'main_service',
            'main_service_expected',
            $container,
        ];
    }

    public function testTaggedServiceWithIndexAttribute()
    {
        $container = new ContainerBuilder();
        $container->register(BarTagClass::class)
            ->setPublic(true)
            ->addTag('foo_bar', ['foo' => 'bar'])
        ;
        $container->register(FooTagClass::class)
            ->setPublic(true)
            ->addTag('foo_bar')
        ;
        $container->register(FooBarTaggedClass::class)
            ->addArgument(new TaggedIteratorArgument('foo_bar', 'foo'))
            ->setPublic(true)
        ;

        $container->compile();

        $s = $container->get(FooBarTaggedClass::class);

        $param = iterator_to_array($s->getParam()->getIterator());
        $this->assertSame(['bar' => $container->get(BarTagClass::class), 'foo_tag_class' => $container->get(FooTagClass::class)], $param);
    }

    public function testTaggedServiceWithIndexAttributeAndDefaultMethod()
    {
        $container = new ContainerBuilder();
        $container->register(BarTagClass::class)
            ->setPublic(true)
            ->addTag('foo_bar')
        ;
        $container->register(FooTagClass::class)
            ->setPublic(true)
            ->addTag('foo_bar', ['foo' => 'foo'])
        ;
        $container->register(FooBarTaggedClass::class)
            ->addArgument(new TaggedIteratorArgument('foo_bar', 'foo', 'getFooBar'))
            ->setPublic(true)
        ;

        $container->compile();

        $s = $container->get(FooBarTaggedClass::class);

        $param = iterator_to_array($s->getParam()->getIterator());
        $this->assertSame(['bar_tab_class_with_defaultmethod' => $container->get(BarTagClass::class), 'foo' => $container->get(FooTagClass::class)], $param);
    }

    public function testLocatorConfiguredViaAttribute()
    {
        if (!property_exists(SubscribedService::class, 'type')) {
            $this->markTestSkipped('Requires symfony/service-contracts >= 3.2');
        }

        $container = new ContainerBuilder();
        $container->setParameter('some.parameter', 'foo');
        $container->register(BarTagClass::class)
            ->setPublic(true)
        ;
        $container->register(FooTagClass::class)
            ->setPublic(true)
        ;
        $container->register(AutowireLocatorConsumer::class)
            ->setAutowired(true)
            ->setPublic(true)
        ;

        $container->compile();

        /** @var AutowireLocatorConsumer $s */
        $s = $container->get(AutowireLocatorConsumer::class);

        self::assertSame($container->get(BarTagClass::class), $s->locator->get(BarTagClass::class));
        self::assertSame($container->get(FooTagClass::class), $s->locator->get('with_key'));
        self::assertFalse($s->locator->has('nullable'));
        self::assertSame('foo', $s->locator->get('subscribed'));
        self::assertSame('foo', $s->locator->get('subscribed1'));
    }

    public function testTaggedServiceWithIndexAttributeAndDefaultMethodConfiguredViaAttribute()
    {
        $container = new ContainerBuilder();
        $container->register(BarTagClass::class)
            ->setPublic(true)
            ->addTag('foo_bar', ['foo' => 'bar_tab_class_with_defaultmethod'])
        ;
        $container->register(FooTagClass::class)
            ->setPublic(true)
            ->addTag('foo_bar', ['foo' => 'foo'])
        ;
        $container->register(TaggedIteratorConsumer::class)
            ->setAutowired(true)
            ->setPublic(true)
        ;

        $container->compile();

        $s = $container->get(TaggedIteratorConsumer::class);

        $param = iterator_to_array($s->getParam()->getIterator());
        $this->assertSame(['bar_tab_class_with_defaultmethod' => $container->get(BarTagClass::class), 'foo' => $container->get(FooTagClass::class)], $param);
    }

    public function testTaggedIteratorWithDefaultIndexMethodConfiguredViaAttribute()
    {
        $container = new ContainerBuilder();
        $container->register(BarTagClass::class)
            ->setPublic(true)
            ->addTag('foo_bar')
        ;
        $container->register(FooTagClass::class)
            ->setPublic(true)
            ->addTag('foo_bar')
        ;
        $container->register(TaggedIteratorConsumerWithDefaultIndexMethod::class)
            ->setAutowired(true)
            ->setPublic(true)
        ;

        $container->compile();

        $s = $container->get(TaggedIteratorConsumerWithDefaultIndexMethod::class);

        $param = iterator_to_array($s->getParam()->getIterator());
        $this->assertSame(['bar_tag_class' => $container->get(BarTagClass::class), 'foo_tag_class' => $container->get(FooTagClass::class)], $param);
    }

    public function testTaggedIteratorWithDefaultPriorityMethodConfiguredViaAttribute()
    {
        $container = new ContainerBuilder();
        $container->register(BarTagClass::class)
            ->setPublic(true)
            ->addTag('foo_bar')
        ;
        $container->register(FooTagClass::class)
            ->setPublic(true)
            ->addTag('foo_bar')
        ;
        $container->register(TaggedIteratorConsumerWithDefaultPriorityMethod::class)
            ->setAutowired(true)
            ->setPublic(true)
        ;

        $container->compile();

        $s = $container->get(TaggedIteratorConsumerWithDefaultPriorityMethod::class);

        $param = iterator_to_array($s->getParam()->getIterator());
        $this->assertSame([0 => $container->get(FooTagClass::class), 1 => $container->get(BarTagClass::class)], $param);
    }

    public function testTaggedIteratorWithDefaultIndexMethodAndWithDefaultPriorityMethodConfiguredViaAttribute()
    {
        $container = new ContainerBuilder();
        $container->register(BarTagClass::class)
            ->setPublic(true)
            ->addTag('foo_bar')
        ;
        $container->register(FooTagClass::class)
            ->setPublic(true)
            ->addTag('foo_bar')
        ;
        $container->register(TaggedIteratorConsumerWithDefaultIndexMethodAndWithDefaultPriorityMethod::class)
            ->setAutowired(true)
            ->setPublic(true)
        ;

        $container->compile();

        $s = $container->get(TaggedIteratorConsumerWithDefaultIndexMethodAndWithDefaultPriorityMethod::class);

        $param = iterator_to_array($s->getParam()->getIterator());
        $this->assertSame(['foo_tag_class' => $container->get(FooTagClass::class), 'bar_tag_class' => $container->get(BarTagClass::class)], $param);
    }

    public function testTaggedLocatorConfiguredViaAttribute()
    {
        $container = new ContainerBuilder();
        $container->register(BarTagClass::class)
            ->setPublic(true)
            ->addTag('foo_bar', ['foo' => 'bar_tab_class_with_defaultmethod'])
        ;
        $container->register(FooTagClass::class)
            ->setPublic(true)
            ->addTag('foo_bar', ['foo' => 'foo'])
        ;
        $container->register(TaggedLocatorConsumer::class)
            ->setAutowired(true)
            ->setPublic(true)
        ;

        $container->compile();

        /** @var TaggedLocatorConsumer $s */
        $s = $container->get(TaggedLocatorConsumer::class);

        $locator = $s->getLocator();
        self::assertSame($container->get(BarTagClass::class), $locator->get('bar_tab_class_with_defaultmethod'));
        self::assertSame($container->get(FooTagClass::class), $locator->get('foo'));
    }

    public function testTaggedLocatorConfiguredViaAttributeWithoutIndex()
    {
        $container = new ContainerBuilder();
        $container->register(BarTagClass::class)
            ->setPublic(true)
            ->addTag('foo_bar')
        ;
        $container->register(FooTagClass::class)
            ->setPublic(true)
            ->addTag('foo_bar')
        ;
        $container->register(TaggedLocatorConsumerWithoutIndex::class)
            ->setAutowired(true)
            ->setPublic(true)
        ;

        $container->compile();

        /** @var TaggedLocatorConsumerWithoutIndex $s */
        $s = $container->get(TaggedLocatorConsumerWithoutIndex::class);

        $locator = $s->getLocator();
        self::assertSame($container->get(BarTagClass::class), $locator->get(BarTagClass::class));
        self::assertSame($container->get(FooTagClass::class), $locator->get(FooTagClass::class));
    }

    public function testTaggedLocatorWithDefaultIndexMethodConfiguredViaAttribute()
    {
        $container = new ContainerBuilder();
        $container->register(BarTagClass::class)
            ->setPublic(true)
            ->addTag('foo_bar')
        ;
        $container->register(FooTagClass::class)
            ->setPublic(true)
            ->addTag('foo_bar')
        ;
        $container->register(TaggedLocatorConsumerWithDefaultIndexMethod::class)
            ->setAutowired(true)
            ->setPublic(true)
        ;

        $container->compile();

        /** @var TaggedLocatorConsumerWithoutIndex $s */
        $s = $container->get(TaggedLocatorConsumerWithDefaultIndexMethod::class);

        $locator = $s->getLocator();
        self::assertSame($container->get(BarTagClass::class), $locator->get('bar_tag_class'));
        self::assertSame($container->get(FooTagClass::class), $locator->get('foo_tag_class'));
    }

    public function testTaggedLocatorWithDefaultPriorityMethodConfiguredViaAttribute()
    {
        $container = new ContainerBuilder();
        $container->register(BarTagClass::class)
            ->setPublic(true)
            ->addTag('foo_bar')
        ;
        $container->register(FooTagClass::class)
            ->setPublic(true)
            ->addTag('foo_bar')
        ;
        $container->register(TaggedLocatorConsumerWithDefaultPriorityMethod::class)
            ->setAutowired(true)
            ->setPublic(true)
        ;

        $container->compile();

        /** @var TaggedLocatorConsumerWithoutIndex $s */
        $s = $container->get(TaggedLocatorConsumerWithDefaultPriorityMethod::class);

        $locator = $s->getLocator();

        // We need to check priority of instances in the factories
        $factories = (new \ReflectionClass($locator))->getProperty('factories');

        self::assertSame([FooTagClass::class, BarTagClass::class], array_keys($factories->getValue($locator)));
    }

    public function testTaggedLocatorWithDefaultIndexMethodAndWithDefaultPriorityMethodConfiguredViaAttribute()
    {
        $container = new ContainerBuilder();
        $container->register(BarTagClass::class)
            ->setPublic(true)
            ->addTag('foo_bar')
        ;
        $container->register(FooTagClass::class)
            ->setPublic(true)
            ->addTag('foo_bar')
        ;
        $container->register(TaggedLocatorConsumerWithDefaultIndexMethodAndWithDefaultPriorityMethod::class)
            ->setAutowired(true)
            ->setPublic(true)
        ;

        $container->compile();

        /** @var TaggedLocatorConsumerWithoutIndex $s */
        $s = $container->get(TaggedLocatorConsumerWithDefaultIndexMethodAndWithDefaultPriorityMethod::class);

        $locator = $s->getLocator();

        // We need to check priority of instances in the factories
        $factories = (new \ReflectionClass($locator))->getProperty('factories');

        self::assertSame(['foo_tag_class', 'bar_tag_class'], array_keys($factories->getValue($locator)));
        self::assertSame($container->get(BarTagClass::class), $locator->get('bar_tag_class'));
        self::assertSame($container->get(FooTagClass::class), $locator->get('foo_tag_class'));
    }

    public function testNestedDefinitionWithAutoconfiguredConstructorArgument()
    {
        $container = new ContainerBuilder();
        $container->register(FooTagClass::class)
            ->setPublic(true)
            ->addTag('foo_bar', ['foo' => 'foo'])
        ;
        $container->register(TaggedLocatorConsumerConsumer::class)
            ->setPublic(true)
            ->setArguments([
                (new Definition(TaggedLocatorConsumer::class))
                    ->setAutowired(true),
            ])
        ;

        $container->compile();

        /** @var TaggedLocatorConsumerConsumer $s */
        $s = $container->get(TaggedLocatorConsumerConsumer::class);

        $locator = $s->getLocatorConsumer()->getLocator();
        self::assertSame($container->get(FooTagClass::class), $locator->get('foo'));
    }

    public function testFactoryWithAutoconfiguredArgument()
    {
        $container = new ContainerBuilder();
        $container->register(FooTagClass::class)
            ->setPublic(true)
            ->addTag('foo_bar', ['key' => 'my_service'])
        ;
        $container->register(TaggedLocatorConsumerFactory::class);
        $container->register(TaggedLocatorConsumer::class)
            ->setPublic(true)
            ->setAutowired(true)
            ->setFactory(new Reference(TaggedLocatorConsumerFactory::class))
        ;

        $container->compile();

        /** @var TaggedLocatorConsumer $s */
        $s = $container->get(TaggedLocatorConsumer::class);

        $locator = $s->getLocator();
        self::assertSame($container->get(FooTagClass::class), $locator->get('my_service'));
    }

    public function testTaggedServiceWithDefaultPriorityMethod()
    {
        $container = new ContainerBuilder();
        $container->register(BarTagClass::class)
            ->setPublic(true)
            ->addTag('foo_bar')
        ;
        $container->register(FooTagClass::class)
            ->setPublic(true)
            ->addTag('foo_bar', ['foo' => 'foo'])
        ;
        $container->register(FooBarTaggedForDefaultPriorityClass::class)
            ->addArgument(new TaggedIteratorArgument('foo_bar', null, null, false, 'getPriority'))
            ->setPublic(true)
        ;

        $container->compile();

        $s = $container->get(FooBarTaggedForDefaultPriorityClass::class);

        $param = iterator_to_array($s->getParam()->getIterator());
        $this->assertSame([$container->get(FooTagClass::class), $container->get(BarTagClass::class)], $param);
    }

    public function testTaggedServiceLocatorWithIndexAttribute()
    {
        $container = new ContainerBuilder();
        $container->register('bar_tag', BarTagClass::class)
            ->setPublic(true)
            ->addTag('foo_bar', ['foo' => 'bar'])
        ;
        $container->register('foo_tag', FooTagClass::class)
            ->setPublic(true)
            ->addTag('foo_bar')
        ;
        $container->register('foo_bar_tagged', FooBarTaggedClass::class)
            ->addArgument(new ServiceLocatorArgument(new TaggedIteratorArgument('foo_bar', 'foo', null, true)))
            ->setPublic(true)
        ;

        $container->compile();

        $s = $container->get('foo_bar_tagged');

        /** @var ServiceLocator $serviceLocator */
        $serviceLocator = $s->getParam();
        $this->assertTrue($s->getParam() instanceof ServiceLocator, sprintf('Wrong instance, should be an instance of ServiceLocator, %s given', get_debug_type($serviceLocator)));

        $same = [
            'bar' => $serviceLocator->get('bar'),
            'foo_tag_class' => $serviceLocator->get('foo_tag_class'),
        ];
        $this->assertSame(['bar' => $container->get('bar_tag'), 'foo_tag_class' => $container->get('foo_tag')], $same);
    }

    public function testTaggedServiceLocatorWithMultipleIndexAttribute()
    {
        $container = new ContainerBuilder();
        $container->register('bar_tag', BarTagClass::class)
            ->setPublic(true)
            ->addTag('foo_bar', ['foo' => 'bar'])
            ->addTag('foo_bar', ['foo' => 'bar_duplicate'])
        ;
        $container->register('foo_tag', FooTagClass::class)
            ->setPublic(true)
            ->addTag('foo_bar')
            ->addTag('foo_bar')
        ;
        $container->register('foo_bar_tagged', FooBarTaggedClass::class)
            ->addArgument(new ServiceLocatorArgument(new TaggedIteratorArgument('foo_bar', 'foo', null, true)))
            ->setPublic(true)
        ;

        $container->compile();

        $s = $container->get('foo_bar_tagged');

        /** @var ServiceLocator $serviceLocator */
        $serviceLocator = $s->getParam();
        $this->assertTrue($s->getParam() instanceof ServiceLocator, sprintf('Wrong instance, should be an instance of ServiceLocator, %s given', get_debug_type($serviceLocator)));

        $same = [
            'bar' => $serviceLocator->get('bar'),
            'bar_duplicate' => $serviceLocator->get('bar_duplicate'),
            'foo_tag_class' => $serviceLocator->get('foo_tag_class'),
        ];
        $this->assertSame(['bar' => $container->get('bar_tag'), 'bar_duplicate' => $container->get('bar_tag'), 'foo_tag_class' => $container->get('foo_tag')], $same);
    }

    public function testTaggedServiceLocatorWithIndexAttributeAndDefaultMethod()
    {
        $container = new ContainerBuilder();
        $container->register('bar_tag', BarTagClass::class)
            ->setPublic(true)
            ->addTag('foo_bar')
        ;
        $container->register('foo_tag', FooTagClass::class)
            ->setPublic(true)
            ->addTag('foo_bar', ['foo' => 'foo'])
        ;
        $container->register('foo_bar_tagged', FooBarTaggedClass::class)
            ->addArgument(new ServiceLocatorArgument(new TaggedIteratorArgument('foo_bar', 'foo', 'getFooBar', true)))
            ->setPublic(true)
        ;

        $container->compile();

        $s = $container->get('foo_bar_tagged');

        /** @var ServiceLocator $serviceLocator */
        $serviceLocator = $s->getParam();
        $this->assertTrue($s->getParam() instanceof ServiceLocator, sprintf('Wrong instance, should be an instance of ServiceLocator, %s given', get_debug_type($serviceLocator)));

        $same = [
            'bar_tab_class_with_defaultmethod' => $serviceLocator->get('bar_tab_class_with_defaultmethod'),
            'foo' => $serviceLocator->get('foo'),
        ];
        $this->assertSame(['bar_tab_class_with_defaultmethod' => $container->get('bar_tag'), 'foo' => $container->get('foo_tag')], $same);
    }

    public function testTaggedServiceLocatorWithFallback()
    {
        $container = new ContainerBuilder();
        $container->register('bar_tag', BarTagClass::class)
            ->setPublic(true)
            ->addTag('foo_bar')
        ;
        $container->register('foo_bar_tagged', FooBarTaggedClass::class)
            ->addArgument(new ServiceLocatorArgument(new TaggedIteratorArgument('foo_bar', null, null, true)))
            ->setPublic(true)
        ;

        $container->compile();

        $s = $container->get('foo_bar_tagged');

        /** @var ServiceLocator $serviceLocator */
        $serviceLocator = $s->getParam();
        $this->assertTrue($s->getParam() instanceof ServiceLocator, sprintf('Wrong instance, should be an instance of ServiceLocator, %s given', get_debug_type($serviceLocator)));

        $expected = [
            'bar_tag' => $container->get('bar_tag'),
        ];
        $this->assertSame($expected, ['bar_tag' => $serviceLocator->get('bar_tag')]);
    }

    public function testTaggedServiceLocatorWithDefaultIndex()
    {
        $container = new ContainerBuilder();
        $container->register('bar_tag', BarTagClass::class)
            ->setPublic(true)
            ->addTag('app.foo_bar', ['foo_bar' => 'baz'])
        ;
        $container->register('foo_bar_tagged', FooBarTaggedClass::class)
            ->addArgument(new ServiceLocatorArgument(new TaggedIteratorArgument('app.foo_bar', null, null, true)))
            ->setPublic(true)
        ;

        $container->compile();

        $s = $container->get('foo_bar_tagged');

        /** @var ServiceLocator $serviceLocator */
        $serviceLocator = $s->getParam();
        $this->assertTrue($s->getParam() instanceof ServiceLocator, sprintf('Wrong instance, should be an instance of ServiceLocator, %s given', get_debug_type($serviceLocator)));

        $expected = [
            'baz' => $container->get('bar_tag'),
        ];
        $this->assertSame($expected, ['baz' => $serviceLocator->get('baz')]);
    }

    public function testTagsViaAttribute()
    {
        $container = new ContainerBuilder();
        $container->registerAttributeForAutoconfiguration(
            CustomAutoconfiguration::class,
            static function (ChildDefinition $definition, CustomAutoconfiguration $attribute, \ReflectionClass $reflector) {
                $definition->addTag('app.custom_tag', get_object_vars($attribute) + ['class' => $reflector->getName()]);
            }
        );

        $container->register('one', TaggedService1::class)
            ->setPublic(true)
            ->setAutoconfigured(true);
        $container->register('two', TaggedService2::class)
            ->addTag('app.custom_tag', ['info' => 'This tag is not autoconfigured'])
            ->setPublic(true)
            ->setAutoconfigured(true);

        $collector = new TagCollector();
        $container->addCompilerPass($collector);

        $container->compile();

        self::assertSame([
            'one' => [
                ['someAttribute' => 'one', 'priority' => 0, 'class' => TaggedService1::class],
                ['someAttribute' => 'two', 'priority' => 0, 'class' => TaggedService1::class],
            ],
            'two' => [
                ['info' => 'This tag is not autoconfigured'],
                ['someAttribute' => 'prio 100', 'priority' => 100, 'class' => TaggedService2::class],
            ],
        ], $collector->collectedTags);
    }

    public function testAttributesAreIgnored()
    {
        $container = new ContainerBuilder();
        $container->registerAttributeForAutoconfiguration(
            CustomAutoconfiguration::class,
            static function (Definition $definition, CustomAutoconfiguration $attribute) {
                $definition->addTag('app.custom_tag', get_object_vars($attribute));
            }
        );

        $container->register('one', TaggedService1::class)
            ->setPublic(true)
            ->addTag('container.ignore_attributes')
            ->setAutoconfigured(true);
        $container->register('two', TaggedService2::class)
            ->setPublic(true)
            ->setAutoconfigured(true);

        $collector = new TagCollector();
        $container->addCompilerPass($collector);

        $container->compile();

        self::assertSame([
            'two' => [
                ['someAttribute' => 'prio 100', 'priority' => 100],
            ],
        ], $collector->collectedTags);
    }

    public function testTagsViaAttributeOnPropertyMethodAndParameter()
    {
        $container = new ContainerBuilder();
        $container->registerAttributeForAutoconfiguration(
            CustomMethodAttribute::class,
            static function (ChildDefinition $definition, CustomMethodAttribute $attribute, \ReflectionMethod $reflector) {
                $tagAttributes = get_object_vars($attribute);
                $tagAttributes['method'] = $reflector->getName();

                $definition->addTag('app.custom_tag', $tagAttributes);
            }
        );
        $container->registerAttributeForAutoconfiguration(
            CustomPropertyAttribute::class,
            static function (ChildDefinition $definition, CustomPropertyAttribute $attribute, \ReflectionProperty $reflector) {
                $tagAttributes = get_object_vars($attribute);
                $tagAttributes['property'] = $reflector->getName();

                $definition->addTag('app.custom_tag', $tagAttributes);
            }
        );
        $container->registerAttributeForAutoconfiguration(
            CustomParameterAttribute::class,
            static function (ChildDefinition $definition, CustomParameterAttribute $attribute, \ReflectionParameter $reflector) {
                $tagAttributes = get_object_vars($attribute);
                $tagAttributes['parameter'] = $reflector->getName();

                $definition->addTag('app.custom_tag', $tagAttributes);
            }
        );
        $container->registerAttributeForAutoconfiguration(
            CustomAnyAttribute::class,
            static function (ChildDefinition $definition, CustomAnyAttribute $attribute, \ReflectionClass|\ReflectionMethod|\ReflectionProperty|\ReflectionParameter $reflector) {
                $tagAttributes = get_object_vars($attribute);
                if ($reflector instanceof \ReflectionClass) {
                    $tagAttributes['class'] = $reflector->getName();
                } elseif ($reflector instanceof \ReflectionMethod) {
                    $tagAttributes['method'] = $reflector->getName();
                } elseif ($reflector instanceof \ReflectionProperty) {
                    $tagAttributes['property'] = $reflector->getName();
                } elseif ($reflector instanceof \ReflectionParameter) {
                    $tagAttributes['parameter'] = $reflector->getName();
                }

                $definition->addTag('app.custom_tag', $tagAttributes);
            }
        );

        $container->register(TaggedService4::class)
            ->setPublic(true)
            ->setAutoconfigured(true);

        $container->register('failing_factory', \stdClass::class);
        $container->register('ccc', TaggedService4::class)
            ->setFactory([new Reference('failing_factory'), 'create'])
            ->setAutoconfigured(true);

        $collector = new TagCollector();
        $container->addCompilerPass($collector);

        $container->compile();

        self::assertSame([
            TaggedService4::class => [
                ['class' => TaggedService4::class],
                ['parameter' => 'param1'],
                ['someAttribute' => 'on param1 in constructor', 'priority' => 0, 'parameter' => 'param1'],
                ['parameter' => 'param2'],
                ['someAttribute' => 'on param2 in constructor', 'priority' => 0, 'parameter' => 'param2'],
                ['method' => 'fooAction'],
                ['someAttribute' => 'on fooAction', 'priority' => 0, 'method' => 'fooAction'],
                ['someAttribute' => 'on param1 in fooAction', 'priority' => 0, 'parameter' => 'param1'],
                ['method' => 'barAction'],
                ['someAttribute' => 'on barAction', 'priority' => 0, 'method' => 'barAction'],
                ['property' => 'name'],
                ['someAttribute' => 'on name', 'priority' => 0, 'property' => 'name'],
            ],
            'ccc' => [
                ['class' => TaggedService4::class],
                ['method' => 'fooAction'],
                ['someAttribute' => 'on fooAction', 'priority' => 0, 'method' => 'fooAction'],
                ['parameter' => 'param1'],
                ['someAttribute' => 'on param1 in fooAction', 'priority' => 0, 'parameter' => 'param1'],
                ['method' => 'barAction'],
                ['someAttribute' => 'on barAction', 'priority' => 0, 'method' => 'barAction'],
                ['property' => 'name'],
                ['someAttribute' => 'on name', 'priority' => 0, 'property' => 'name'],
            ],
        ], $collector->collectedTags);
    }

    public function testAutoconfigureViaAttribute()
    {
        $container = new ContainerBuilder();
        $container->registerAttributeForAutoconfiguration(
            CustomAutoconfiguration::class,
            static function (ChildDefinition $definition) {
                $definition
                    ->addMethodCall('doSomething', [1, 2, 3])
                    ->setBindings(['string $foo' => 'bar'])
                    ->setConfigurator(new Reference('my_configurator'))
                ;
            }
        );

        $container->register('my_configurator', TaggedService3Configurator::class);
        $container->register('three', TaggedService3::class)
            ->setPublic(true)
            ->setAutoconfigured(true);

        $container->compile();

        /** @var TaggedService3 $service */
        $service = $container->get('three');

        self::assertSame('bar', $service->foo);
        self::assertSame(6, $service->sum);
        self::assertTrue($service->hasBeenConfigured);
    }

    public function testAttributeAutoconfigurationOnStaticMethod()
    {
        $container = new ContainerBuilder();
        $container->registerAttributeForAutoconfiguration(
            CustomMethodAttribute::class,
            static function (ChildDefinition $d, CustomMethodAttribute $a, \ReflectionMethod $_r) {
                $d->addTag('custom_tag', ['attribute' => $a->someAttribute]);
            }
        );

        $container->register('service', StaticMethodTag::class)
            ->setPublic(true)
            ->setAutoconfigured(true);

        $container->compile();

        $definition = $container->getDefinition('service');
        self::assertEquals([['attribute' => 'static']], $definition->getTag('custom_tag'));

        $container->get('service');
    }

    public function testTaggedIteratorAndLocatorWithExclude()
    {
        $container = new ContainerBuilder();

        $container->register(AutoconfiguredService1::class)
            ->addTag(AutoconfiguredInterface2::class)
            ->setPublic(true)
        ;
        $container->register(AutoconfiguredService2::class)
            ->addTag(AutoconfiguredInterface2::class)
            ->setPublic(true)
        ;
        $container->register(TaggedConsumerWithExclude::class)
            ->addTag(AutoconfiguredInterface2::class)
            ->setAutoconfigured(true)
            ->setAutowired(true)
            ->setPublic(true)
        ;

        $container->compile();

        $this->assertTrue($container->getDefinition(AutoconfiguredService1::class)->hasTag(AutoconfiguredInterface2::class));
        $this->assertTrue($container->getDefinition(AutoconfiguredService2::class)->hasTag(AutoconfiguredInterface2::class));
        $this->assertTrue($container->getDefinition(TaggedConsumerWithExclude::class)->hasTag(AutoconfiguredInterface2::class));

        $s = $container->get(TaggedConsumerWithExclude::class);

        $items = iterator_to_array($s->items->getIterator());
        $this->assertCount(2, $items);
        $this->assertInstanceOf(AutoconfiguredService1::class, $items[0]);
        $this->assertInstanceOf(AutoconfiguredService2::class, $items[1]);

        $locator = $s->locator;
        $this->assertTrue($locator->has(AutoconfiguredService1::class));
        $this->assertTrue($locator->has(AutoconfiguredService2::class));
        $this->assertFalse($locator->has(TaggedConsumerWithExclude::class));
    }

    public function testAutowireAttributeHasPriorityOverBindings()
    {
        $container = new ContainerBuilder();
        $container->register(FooTagClass::class)
            ->setPublic(true)
            ->addTag('foo_bar', ['key' => 'tagged_service'])
        ;
        $container->register(LocatorConsumerWithServiceSubscriber::class)
            ->setBindings([
                '$locator' => new BoundArgument(new Reference('service_container'), false),
            ])
            ->setPublic(true)
            ->setAutowired(true)
            ->addTag('container.service_subscriber')
        ;
        $container->register('subscribed_service', \stdClass::class)
            ->setPublic(true)
        ;

        $container->compile();

        /** @var LocatorConsumerWithServiceSubscriber $s */
        $s = $container->get(LocatorConsumerWithServiceSubscriber::class);

        self::assertInstanceOf(ContainerInterface::class, $subscriberLocator = $s->getContainer());
        self::assertTrue($subscriberLocator->has('subscribed_service'));
        self::assertNotSame($subscriberLocator, $taggedLocator = $s->getLocator());
        self::assertInstanceOf(ContainerInterface::class, $taggedLocator);
        self::assertTrue($taggedLocator->has('tagged_service'));
    }

    public function testBindingsWithAutowireAttributeAndAutowireFalse()
    {
        $container = new ContainerBuilder();
        $container->register(FooTagClass::class)
            ->setPublic(true)
            ->addTag('foo_bar', ['key' => 'tagged_service'])
        ;
        $container->register(LocatorConsumerWithServiceSubscriber::class)
            ->setBindings([
                '$locator' => new BoundArgument(new Reference('service_container'), false),
            ])
            ->setPublic(true)
            ->setAutowired(false)
            ->addTag('container.service_subscriber')
        ;
        $container->register('subscribed_service', \stdClass::class)
            ->setPublic(true)
        ;

        $container->compile();

        /** @var LocatorConsumerWithServiceSubscriber $s */
        $s = $container->get(LocatorConsumerWithServiceSubscriber::class);

        self::assertNull($s->getContainer());
        self::assertInstanceOf(ContainerInterface::class, $taggedLocator = $s->getLocator());
        self::assertSame($container, $taggedLocator);
    }
}

class ServiceSubscriberStub implements ServiceSubscriberInterface
{
    public ContainerInterface $container;

    public function __construct(ContainerInterface $container)
    {
        $this->container = $container;
    }

    public static function getSubscribedServices(): array
    {
        return [];
    }
}

class DecoratedServiceSubscriber
{
    public $inner;
}

class DecoratedServiceLocator implements ServiceProviderInterface
{
    private ServiceLocator $locator;

    public function __construct(ServiceLocator $locator)
    {
        $this->locator = $locator;
    }

    public function get($id): mixed
    {
        return $this->locator->get($id);
    }

    public function has($id): bool
    {
        return $this->locator->has($id);
    }

    public function getProvidedServices(): array
    {
        return $this->locator->getProvidedServices();
    }
}

class IntegrationTestStub extends IntegrationTestStubParent
{
}

class IntegrationTestStubParent
{
    public function enableSummer($enable)
    {
        // methods used in calls - added here to prevent errors for not existing
    }

    public function setSunshine($type)
    {
    }
}

final class TagCollector implements CompilerPassInterface
{
    public array $collectedTags;

    public function process(ContainerBuilder $container): void
    {
        $this->collectedTags = $container->findTaggedServiceIds('app.custom_tag');
    }
}<|MERGE_RESOLUTION|>--- conflicted
+++ resolved
@@ -38,21 +38,6 @@
 use Symfony\Component\DependencyInjection\Tests\Fixtures\FooBarTaggedClass;
 use Symfony\Component\DependencyInjection\Tests\Fixtures\FooBarTaggedForDefaultPriorityClass;
 use Symfony\Component\DependencyInjection\Tests\Fixtures\FooTagClass;
-<<<<<<< HEAD
-=======
-use Symfony\Component\DependencyInjection\Tests\Fixtures\IteratorConsumer;
-use Symfony\Component\DependencyInjection\Tests\Fixtures\IteratorConsumerWithDefaultIndexMethod;
-use Symfony\Component\DependencyInjection\Tests\Fixtures\IteratorConsumerWithDefaultIndexMethodAndWithDefaultPriorityMethod;
-use Symfony\Component\DependencyInjection\Tests\Fixtures\IteratorConsumerWithDefaultPriorityMethod;
-use Symfony\Component\DependencyInjection\Tests\Fixtures\LocatorConsumer;
-use Symfony\Component\DependencyInjection\Tests\Fixtures\LocatorConsumerConsumer;
-use Symfony\Component\DependencyInjection\Tests\Fixtures\LocatorConsumerFactory;
-use Symfony\Component\DependencyInjection\Tests\Fixtures\LocatorConsumerWithDefaultIndexMethod;
-use Symfony\Component\DependencyInjection\Tests\Fixtures\LocatorConsumerWithDefaultIndexMethodAndWithDefaultPriorityMethod;
-use Symfony\Component\DependencyInjection\Tests\Fixtures\LocatorConsumerWithDefaultPriorityMethod;
-use Symfony\Component\DependencyInjection\Tests\Fixtures\LocatorConsumerWithoutIndex;
-use Symfony\Component\DependencyInjection\Tests\Fixtures\LocatorConsumerWithServiceSubscriber;
->>>>>>> 78f82b9d
 use Symfony\Component\DependencyInjection\Tests\Fixtures\StaticMethodTag;
 use Symfony\Component\DependencyInjection\Tests\Fixtures\TaggedConsumerWithExclude;
 use Symfony\Component\DependencyInjection\Tests\Fixtures\TaggedIteratorConsumer;
@@ -66,6 +51,7 @@
 use Symfony\Component\DependencyInjection\Tests\Fixtures\TaggedLocatorConsumerWithDefaultIndexMethodAndWithDefaultPriorityMethod;
 use Symfony\Component\DependencyInjection\Tests\Fixtures\TaggedLocatorConsumerWithDefaultPriorityMethod;
 use Symfony\Component\DependencyInjection\Tests\Fixtures\TaggedLocatorConsumerWithoutIndex;
+use Symfony\Component\DependencyInjection\Tests\Fixtures\TaggedLocatorConsumerWithServiceSubscriber;
 use Symfony\Component\DependencyInjection\Tests\Fixtures\TaggedService1;
 use Symfony\Component\DependencyInjection\Tests\Fixtures\TaggedService2;
 use Symfony\Component\DependencyInjection\Tests\Fixtures\TaggedService3;
@@ -1142,7 +1128,7 @@
             ->setPublic(true)
             ->addTag('foo_bar', ['key' => 'tagged_service'])
         ;
-        $container->register(LocatorConsumerWithServiceSubscriber::class)
+        $container->register(TaggedLocatorConsumerWithServiceSubscriber::class)
             ->setBindings([
                 '$locator' => new BoundArgument(new Reference('service_container'), false),
             ])
@@ -1156,8 +1142,8 @@
 
         $container->compile();
 
-        /** @var LocatorConsumerWithServiceSubscriber $s */
-        $s = $container->get(LocatorConsumerWithServiceSubscriber::class);
+        /** @var TaggedLocatorConsumerWithServiceSubscriber $s */
+        $s = $container->get(TaggedLocatorConsumerWithServiceSubscriber::class);
 
         self::assertInstanceOf(ContainerInterface::class, $subscriberLocator = $s->getContainer());
         self::assertTrue($subscriberLocator->has('subscribed_service'));
@@ -1173,7 +1159,7 @@
             ->setPublic(true)
             ->addTag('foo_bar', ['key' => 'tagged_service'])
         ;
-        $container->register(LocatorConsumerWithServiceSubscriber::class)
+        $container->register(TaggedLocatorConsumerWithServiceSubscriber::class)
             ->setBindings([
                 '$locator' => new BoundArgument(new Reference('service_container'), false),
             ])
@@ -1187,8 +1173,8 @@
 
         $container->compile();
 
-        /** @var LocatorConsumerWithServiceSubscriber $s */
-        $s = $container->get(LocatorConsumerWithServiceSubscriber::class);
+        /** @var TaggedLocatorConsumerWithServiceSubscriber $s */
+        $s = $container->get(TaggedLocatorConsumerWithServiceSubscriber::class);
 
         self::assertNull($s->getContainer());
         self::assertInstanceOf(ContainerInterface::class, $taggedLocator = $s->getLocator());
