--- conflicted
+++ resolved
@@ -392,13 +392,10 @@
 
     public function testLocatorConfiguredViaAttribute()
     {
-<<<<<<< HEAD
-=======
         if (!property_exists(SubscribedService::class, 'type')) {
             $this->markTestSkipped('Requires symfony/service-contracts >= 3.2');
         }
 
->>>>>>> 7074da9b
         $container = new ContainerBuilder();
         $container->setParameter('some.parameter', 'foo');
         $container->register(BarTagClass::class)
