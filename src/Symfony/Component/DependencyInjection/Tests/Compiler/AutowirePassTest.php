<?php

/*
 * This file is part of the Symfony package.
 *
 * (c) Fabien Potencier <fabien@symfony.com>
 *
 * For the full copyright and license information, please view the LICENSE
 * file that was distributed with this source code.
 */

namespace Symfony\Component\DependencyInjection\Tests\Compiler;

use Symfony\Component\DependencyInjection\Compiler\AutowirePass;
use Symfony\Component\DependencyInjection\ContainerBuilder;
use Symfony\Component\DependencyInjection\Reference;

/**
 * @author Kévin Dunglas <dunglas@gmail.com>
 */
class AutowirePassTest extends \PHPUnit_Framework_TestCase
{
    public function testProcess()
    {
        $container = new ContainerBuilder();

        $container->register('foo', __NAMESPACE__.'\Foo');
        $barDefinition = $container->register('bar', __NAMESPACE__.'\Bar');
        $barDefinition->setAutowired(true);

        $pass = new AutowirePass();
        $pass->process($container);

        $this->assertCount(1, $container->getDefinition('bar')->getArguments());
        $this->assertEquals('foo', (string) $container->getDefinition('bar')->getArgument(0));
    }

    public function testProcessAutowireParent()
    {
        $container = new ContainerBuilder();

        $container->register('b', __NAMESPACE__.'\B');
        $cDefinition = $container->register('c', __NAMESPACE__.'\C');
        $cDefinition->setAutowired(true);

        $pass = new AutowirePass();
        $pass->process($container);

        $this->assertCount(1, $container->getDefinition('c')->getArguments());
        $this->assertEquals('b', (string) $container->getDefinition('c')->getArgument(0));
    }

    public function testProcessAutowireInterface()
    {
        $container = new ContainerBuilder();

        $container->register('f', __NAMESPACE__.'\F');
        $gDefinition = $container->register('g', __NAMESPACE__.'\G');
        $gDefinition->setAutowired(true);

        $pass = new AutowirePass();
        $pass->process($container);

        $this->assertCount(3, $container->getDefinition('g')->getArguments());
        $this->assertEquals('f', (string) $container->getDefinition('g')->getArgument(0));
        $this->assertEquals('f', (string) $container->getDefinition('g')->getArgument(1));
        $this->assertEquals('f', (string) $container->getDefinition('g')->getArgument(2));
    }

    public function testCompleteExistingDefinition()
    {
        $container = new ContainerBuilder();

        $container->register('b', __NAMESPACE__.'\B');
        $container->register('f', __NAMESPACE__.'\F');
        $hDefinition = $container->register('h', __NAMESPACE__.'\H')->addArgument(new Reference('b'));
        $hDefinition->setAutowired(true);

        $pass = new AutowirePass();
        $pass->process($container);

        $this->assertCount(2, $container->getDefinition('h')->getArguments());
        $this->assertEquals('b', (string) $container->getDefinition('h')->getArgument(0));
        $this->assertEquals('f', (string) $container->getDefinition('h')->getArgument(1));
    }

    public function testCompleteExistingDefinitionWithNotDefinedArguments()
    {
        $container = new ContainerBuilder();

        $container->register('b', __NAMESPACE__.'\B');
        $container->register('f', __NAMESPACE__.'\F');
        $hDefinition = $container->register('h', __NAMESPACE__.'\H')->addArgument('')->addArgument('');
        $hDefinition->setAutowired(true);

        $pass = new AutowirePass();
        $pass->process($container);

        $this->assertCount(2, $container->getDefinition('h')->getArguments());
        $this->assertEquals('b', (string) $container->getDefinition('h')->getArgument(0));
        $this->assertEquals('f', (string) $container->getDefinition('h')->getArgument(1));
    }

    /**
     * @expectedException \Symfony\Component\DependencyInjection\Exception\RuntimeException
     * @expectedExceptionMessage Unable to autowire argument of type "Symfony\Component\DependencyInjection\Tests\Compiler\CollisionInterface" for the service "a". Multiple services exist for this interface (c1, c2, c3).
     */
    public function testTypeCollision()
    {
        $container = new ContainerBuilder();

        $container->register('c1', __NAMESPACE__.'\CollisionA');
        $container->register('c2', __NAMESPACE__.'\CollisionB');
        $container->register('c3', __NAMESPACE__.'\CollisionB');
        $aDefinition = $container->register('a', __NAMESPACE__.'\CannotBeAutowired');
        $aDefinition->setAutowired(true);

        $pass = new AutowirePass();
        $pass->process($container);
    }

    /**
     * @expectedException \Symfony\Component\DependencyInjection\Exception\RuntimeException
     * @expectedExceptionMessage Unable to autowire argument of type "Symfony\Component\DependencyInjection\Tests\Compiler\Foo" for the service "a". Multiple services exist for this class (a1, a2).
     */
    public function testTypeNotGuessable()
    {
        $container = new ContainerBuilder();

        $container->register('a1', __NAMESPACE__.'\Foo');
        $container->register('a2', __NAMESPACE__.'\Foo');
        $aDefinition = $container->register('a', __NAMESPACE__.'\NotGuessableArgument');
        $aDefinition->setAutowired(true);

        $pass = new AutowirePass();
        $pass->process($container);
    }

    /**
     * @expectedException \Symfony\Component\DependencyInjection\Exception\RuntimeException
     * @expectedExceptionMessage Unable to autowire argument of type "Symfony\Component\DependencyInjection\Tests\Compiler\A" for the service "a". Multiple services exist for this class (a1, a2).
     */
    public function testTypeNotGuessableWithSubclass()
    {
        $container = new ContainerBuilder();

        $container->register('a1', __NAMESPACE__.'\B');
        $container->register('a2', __NAMESPACE__.'\B');
        $aDefinition = $container->register('a', __NAMESPACE__.'\NotGuessableArgumentForSubclass');
        $aDefinition->setAutowired(true);

        $pass = new AutowirePass();
        $pass->process($container);
    }

    /**
     * @expectedException \Symfony\Component\DependencyInjection\Exception\RuntimeException
     * @expectedExceptionMessage Unable to autowire argument of type "Symfony\Component\DependencyInjection\Tests\Compiler\CollisionInterface" for the service "a". No services were found matching this interface.
     */
    public function testTypeNotGuessableNoServicesFound()
    {
        $container = new ContainerBuilder();

        $aDefinition = $container->register('a', __NAMESPACE__.'\CannotBeAutowired');
        $aDefinition->setAutowired(true);

        $pass = new AutowirePass();
        $pass->process($container);
    }

    public function testTypeNotGuessableWithTypeSet()
    {
        $container = new ContainerBuilder();

        $container->register('a1', __NAMESPACE__.'\Foo');
        $container->register('a2', __NAMESPACE__.'\Foo')->addAutowiringType(__NAMESPACE__.'\Foo');
        $aDefinition = $container->register('a', __NAMESPACE__.'\NotGuessableArgument');
        $aDefinition->setAutowired(true);

        $pass = new AutowirePass();
        $pass->process($container);

        $this->assertCount(1, $container->getDefinition('a')->getArguments());
        $this->assertEquals('a2', (string) $container->getDefinition('a')->getArgument(0));
    }

    public function testWithTypeSet()
    {
        $container = new ContainerBuilder();

        $container->register('c1', __NAMESPACE__.'\CollisionA');
        $container->register('c2', __NAMESPACE__.'\CollisionB')->addAutowiringType(__NAMESPACE__.'\CollisionInterface');
        $aDefinition = $container->register('a', __NAMESPACE__.'\CannotBeAutowired');
        $aDefinition->setAutowired(true);

        $pass = new AutowirePass();
        $pass->process($container);

        $this->assertCount(1, $container->getDefinition('a')->getArguments());
        $this->assertEquals('c2', (string) $container->getDefinition('a')->getArgument(0));
    }

    public function testCreateDefinition()
    {
        $container = new ContainerBuilder();

        $coopTilleulsDefinition = $container->register('coop_tilleuls', __NAMESPACE__.'\LesTilleuls');
        $coopTilleulsDefinition->setAutowired(true);

        $pass = new AutowirePass();
        $pass->process($container);

        $this->assertCount(1, $container->getDefinition('coop_tilleuls')->getArguments());
        $this->assertEquals('autowired.symfony\component\dependencyinjection\tests\compiler\dunglas', $container->getDefinition('coop_tilleuls')->getArgument(0));

        $dunglasDefinition = $container->getDefinition('autowired.symfony\component\dependencyinjection\tests\compiler\dunglas');
        $this->assertEquals(__NAMESPACE__.'\Dunglas', $dunglasDefinition->getClass());
        $this->assertFalse($dunglasDefinition->isPublic());
        $this->assertCount(1, $dunglasDefinition->getArguments());
        $this->assertEquals('autowired.symfony\component\dependencyinjection\tests\compiler\lille', $dunglasDefinition->getArgument(0));

        $lilleDefinition = $container->getDefinition('autowired.symfony\component\dependencyinjection\tests\compiler\lille');
        $this->assertEquals(__NAMESPACE__.'\Lille', $lilleDefinition->getClass());
    }

    public function testResolveParameter()
    {
        $container = new ContainerBuilder();

        $container->setParameter('class_name', __NAMESPACE__.'\Foo');
        $container->register('foo', '%class_name%');
        $barDefinition = $container->register('bar', __NAMESPACE__.'\Bar');
        $barDefinition->setAutowired(true);

        $pass = new AutowirePass();
        $pass->process($container);

        $this->assertEquals('foo', $container->getDefinition('bar')->getArgument(0));
    }

    public function testOptionalParameter()
    {
        $container = new ContainerBuilder();

        $container->register('a', __NAMESPACE__.'\A');
        $container->register('foo', __NAMESPACE__.'\Foo');
        $optDefinition = $container->register('opt', __NAMESPACE__.'\OptionalParameter');
        $optDefinition->setAutowired(true);

        $pass = new AutowirePass();
        $pass->process($container);

        $definition = $container->getDefinition('opt');
        $this->assertNull($definition->getArgument(0));
        $this->assertEquals('a', $definition->getArgument(1));
        $this->assertEquals('foo', $definition->getArgument(2));
    }

    public function testDontTriggerAutowiring()
    {
        $container = new ContainerBuilder();

        $container->register('foo', __NAMESPACE__.'\Foo');
        $container->register('bar', __NAMESPACE__.'\Bar');

        $pass = new AutowirePass();
        $pass->process($container);

        $this->assertCount(0, $container->getDefinition('bar')->getArguments());
    }

    /**
     * @expectedException \Symfony\Component\DependencyInjection\Exception\RuntimeException
     * @expectedExceptionMessage Cannot autowire argument 2 for Symfony\Component\DependencyInjection\Tests\Compiler\BadTypeHintedArgument because the type-hinted class does not exist (Class Symfony\Component\DependencyInjection\Tests\Compiler\NotARealClass does not exist).
     */
    public function testClassNotFoundThrowsException()
    {
        $container = new ContainerBuilder();

        $aDefinition = $container->register('a', __NAMESPACE__.'\BadTypeHintedArgument');
        $aDefinition->setAutowired(true);

        $pass = new AutowirePass();
        $pass->process($container);
    }

    /**
     * @expectedException \Symfony\Component\DependencyInjection\Exception\RuntimeException
     * @expectedExceptionMessage Cannot autowire argument 2 for Symfony\Component\DependencyInjection\Tests\Compiler\BadParentTypeHintedArgument because the type-hinted class does not exist (Class Symfony\Component\DependencyInjection\Tests\Compiler\OptionalServiceClass does not exist).
     */
    public function testParentClassNotFoundThrowsException()
    {
        $container = new ContainerBuilder();

        $aDefinition = $container->register('a', __NAMESPACE__.'\BadParentTypeHintedArgument');
        $aDefinition->setAutowired(true);

        $pass = new AutowirePass();
        $pass->process($container);
    }

    public function testDontUseAbstractServices()
    {
        $container = new ContainerBuilder();

        $container->register('abstract_foo', __NAMESPACE__.'\Foo')->setAbstract(true);
        $container->register('foo', __NAMESPACE__.'\Foo');
        $container->register('bar', __NAMESPACE__.'\Bar')->setAutowired(true);

        $pass = new AutowirePass();
        $pass->process($container);

        $arguments = $container->getDefinition('bar')->getArguments();
        $this->assertSame('foo', (string) $arguments[0]);
    }

    public function testSomeSpecificArgumentsAreSet()
    {
        $container = new ContainerBuilder();

        $container->register('foo', __NAMESPACE__.'\Foo');
        $container->register('a', __NAMESPACE__.'\A');
        $container->register('dunglas', __NAMESPACE__.'\Dunglas');
        $container->register('multiple', __NAMESPACE__.'\MultipleArguments')
            ->setAutowired(true)
            // set the 2nd (index 1) argument only: autowire the first and third
            // args are: A, Foo, Dunglas
            ->setArguments(array(
                1 => new Reference('foo'),
            ));

        $pass = new AutowirePass();
        $pass->process($container);

        $definition = $container->getDefinition('multiple');
        $this->assertEquals(
            array(
                new Reference('a'),
                new Reference('foo'),
                new Reference('dunglas'),
            ),
            $definition->getArguments()
        );
    }

    /**
     * @expectedException \Symfony\Component\DependencyInjection\Exception\RuntimeException
     * @expectedExceptionMessage Unable to autowire argument index 1 ($foo) for the service "arg_no_type_hint". If this is an object, give it a type-hint. Otherwise, specify this argument's value explicitly.
     */
    public function testScalarArgsCannotBeAutowired()
    {
        $container = new ContainerBuilder();

        $container->register('a', __NAMESPACE__.'\A');
        $container->register('dunglas', __NAMESPACE__.'\Dunglas');
        $container->register('arg_no_type_hint', __NAMESPACE__.'\MultipleArguments')
            ->setAutowired(true);

        $pass = new AutowirePass();
        $pass->process($container);

        $container->getDefinition('arg_no_type_hint');
    }

    /**
     * @expectedException \Symfony\Component\DependencyInjection\Exception\RuntimeException
     * @expectedExceptionMessage Unable to autowire argument index 1 ($foo) for the service "not_really_optional_scalar". If this is an object, give it a type-hint. Otherwise, specify this argument's value explicitly.
     */
    public function testOptionalScalarNotReallyOptionalThrowException()
    {
        $container = new ContainerBuilder();

        $container->register('a', __NAMESPACE__.'\A');
        $container->register('lille', __NAMESPACE__.'\Lille');
        $container->register('not_really_optional_scalar', __NAMESPACE__.'\MultipleArgumentsOptionalScalarNotReallyOptional')
            ->setAutowired(true);

        $pass = new AutowirePass();
        $pass->process($container);
    }

    public function testOptionalScalarArgsDontMessUpOrder()
    {
        $container = new ContainerBuilder();

        $container->register('a', __NAMESPACE__.'\A');
        $container->register('lille', __NAMESPACE__.'\Lille');
        $container->register('with_optional_scalar', __NAMESPACE__.'\MultipleArgumentsOptionalScalar')
            ->setAutowired(true);

        $pass = new AutowirePass();
        $pass->process($container);

        $definition = $container->getDefinition('with_optional_scalar');
        $this->assertEquals(
            array(
                new Reference('a'),
                // use the default value
                'default_val',
                new Reference('lille'),
            ),
            $definition->getArguments()
        );
    }

    public function testOptionalScalarArgsNotPassedIfLast()
    {
        $container = new ContainerBuilder();

        $container->register('a', __NAMESPACE__.'\A');
        $container->register('lille', __NAMESPACE__.'\Lille');
        $container->register('with_optional_scalar_last', __NAMESPACE__.'\MultipleArgumentsOptionalScalarLast')
            ->setAutowired(true);

        $pass = new AutowirePass();
        $pass->process($container);

        $definition = $container->getDefinition('with_optional_scalar_last');
        $this->assertEquals(
            array(
                new Reference('a'),
                new Reference('lille'),
                // third arg shouldn't *need* to be passed
                // but that's hard to "pull of" with autowiring, so
                // this assumes passing the default val is ok
                'some_val',
            ),
            $definition->getArguments()
        );
    }

<<<<<<< HEAD
    /**
     * @dataProvider getCreateResourceTests
     */
    public function testCreateResourceForClass($className, $isEqual)
    {
        $startingResource = AutowirePass::createResourceForClass(
            new \ReflectionClass(__NAMESPACE__.'\ClassForResource')
        );
        $newResource = AutowirePass::createResourceForClass(
            new \ReflectionClass(__NAMESPACE__.'\\'.$className)
        );

        // hack so the objects don't differ by the class name
        $startingReflObject = new \ReflectionObject($startingResource);
        $reflProp = $startingReflObject->getProperty('class');
        $reflProp->setAccessible(true);
        $reflProp->setValue($startingResource, __NAMESPACE__.'\\'.$className);

        if ($isEqual) {
            $this->assertEquals($startingResource, $newResource);
        } else {
            $this->assertNotEquals($startingResource, $newResource);
        }
    }

    public function getCreateResourceTests()
    {
        return array(
            ['IdenticalClassResource', true],
            ['ClassChangedConstructorArgs', false],
        );
=======
    public function testIgnoreServiceWithClassNotExisting()
    {
        $container = new ContainerBuilder();

        $container->register('class_not_exist', __NAMESPACE__.'\OptionalServiceClass');

        $barDefinition = $container->register('bar', __NAMESPACE__.'\Bar');
        $barDefinition->setAutowired(true);

        $pass = new AutowirePass();
        $pass->process($container);

        $this->assertTrue($container->hasDefinition('bar'));
>>>>>>> fc50ad90
    }
}

class Foo
{
}

class Bar
{
    public function __construct(Foo $foo)
    {
    }
}

class A
{
}

class B extends A
{
}

class C
{
    public function __construct(A $a)
    {
    }
}

interface DInterface
{
}

interface EInterface extends DInterface
{
}

interface IInterface
{
}

class I implements IInterface
{
}

class F extends I implements EInterface
{
}

class G
{
    public function __construct(DInterface $d, EInterface $e, IInterface $i)
    {
    }
}

class H
{
    public function __construct(B $b, DInterface $d)
    {
    }
}

interface CollisionInterface
{
}

class CollisionA implements CollisionInterface
{
}

class CollisionB implements CollisionInterface
{
}

class CannotBeAutowired
{
    public function __construct(CollisionInterface $collision)
    {
    }
}

class Lille
{
}

class Dunglas
{
    public function __construct(Lille $l)
    {
    }
}

class LesTilleuls
{
    public function __construct(Dunglas $k)
    {
    }
}

class OptionalParameter
{
    public function __construct(CollisionInterface $c = null, A $a, Foo $f = null)
    {
    }
}

class BadTypeHintedArgument
{
    public function __construct(Dunglas $k, NotARealClass $r)
    {
    }
}
class BadParentTypeHintedArgument
{
    public function __construct(Dunglas $k, OptionalServiceClass $r)
    {
    }
}
class NotGuessableArgument
{
    public function __construct(Foo $k)
    {
    }
}
class NotGuessableArgumentForSubclass
{
    public function __construct(A $k)
    {
    }
}
class MultipleArguments
{
    public function __construct(A $k, $foo, Dunglas $dunglas)
    {
    }
}

class MultipleArgumentsOptionalScalar
{
    public function __construct(A $a, $foo = 'default_val', Lille $lille = null)
    {
    }
}
class MultipleArgumentsOptionalScalarLast
{
    public function __construct(A $a, Lille $lille, $foo = 'some_val')
    {
    }
}
class MultipleArgumentsOptionalScalarNotReallyOptional
{
    public function __construct(A $a, $foo = 'default_val', Lille $lille)
    {
    }
}

/*
 * Classes used for testing createResourceForClass
 */
class ClassForResource
{
    public function __construct($foo, Bar $bar = null)
    {
    }

    public function setBar(Bar $bar)
    {
    }
}
class IdenticalClassResource extends ClassForResource
{
}
class ClassChangedConstructorArgs extends ClassForResource
{
    public function __construct($foo, Bar $bar, $baz)
    {
    }
}<|MERGE_RESOLUTION|>--- conflicted
+++ resolved
@@ -429,7 +429,6 @@
         );
     }
 
-<<<<<<< HEAD
     /**
      * @dataProvider getCreateResourceTests
      */
@@ -461,7 +460,8 @@
             ['IdenticalClassResource', true],
             ['ClassChangedConstructorArgs', false],
         );
-=======
+    }
+
     public function testIgnoreServiceWithClassNotExisting()
     {
         $container = new ContainerBuilder();
@@ -475,7 +475,6 @@
         $pass->process($container);
 
         $this->assertTrue($container->hasDefinition('bar'));
->>>>>>> fc50ad90
     }
 }
 
