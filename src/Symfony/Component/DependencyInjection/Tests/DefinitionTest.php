--- conflicted
+++ resolved
@@ -109,11 +109,6 @@
         $this->assertEquals('foo', $def->getFile(), '->getFile() returns the file to include');
     }
 
-<<<<<<< HEAD
-    /**
-     * @covers Symfony\Component\DependencyInjection\Definition::setShared
-     * @covers Symfony\Component\DependencyInjection\Definition::isShared
-     */
     public function testSetIsShared()
     {
         $def = new Definition('stdClass');
@@ -135,12 +130,8 @@
     }
 
     /**
-     * @covers Symfony\Component\DependencyInjection\Definition::setScope
-     * @covers Symfony\Component\DependencyInjection\Definition::getScope
      * @group legacy
      */
-=======
->>>>>>> d3008b42
     public function testSetGetScope()
     {
         $def = new Definition('stdClass');
@@ -192,13 +183,6 @@
         $this->assertTrue($def->isAbstract(), '->isAbstract() returns true if the instance must not be public.');
     }
 
-<<<<<<< HEAD
-    /**
-     * @covers Symfony\Component\DependencyInjection\Definition::setDeprecated
-     * @covers Symfony\Component\DependencyInjection\Definition::isDeprecated
-     * @covers Symfony\Component\DependencyInjection\Definition::hasCustomDeprecationTemplate
-     * @covers Symfony\Component\DependencyInjection\Definition::getDeprecationMessage
-     */
     public function testSetIsDeprecated()
     {
         $def = new Definition('stdClass');
@@ -210,7 +194,6 @@
 
     /**
      * @dataProvider invalidDeprecationMessageProvider
-     * @covers Symfony\Component\DependencyInjection\Definition::setDeprecated
      * @expectedException Symfony\Component\DependencyInjection\Exception\InvalidArgumentException
      */
     public function testSetDeprecatedWithInvalidDeprecationTemplate($message)
@@ -229,12 +212,6 @@
         );
     }
 
-    /**
-     * @covers Symfony\Component\DependencyInjection\Definition::setConfigurator
-     * @covers Symfony\Component\DependencyInjection\Definition::getConfigurator
-     */
-=======
->>>>>>> d3008b42
     public function testSetGetConfigurator()
     {
         $def = new Definition('stdClass');
