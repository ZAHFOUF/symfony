--- conflicted
+++ resolved
@@ -117,35 +117,6 @@
         $this->assertFalse($def->isShared(), '->isShared() returns false if the instance must not be shared');
     }
 
-    /**
-<<<<<<< HEAD
-     * @covers Symfony\Component\DependencyInjection\Definition::setPublic
-     * @covers Symfony\Component\DependencyInjection\Definition::isPublic
-     */
-=======
-     * @group legacy
-     */
-    public function testPrototypeScopedDefinitionAreNotShared()
-    {
-        $def = new Definition('stdClass');
-        $def->setScope(ContainerInterface::SCOPE_PROTOTYPE);
-
-        $this->assertFalse($def->isShared());
-        $this->assertEquals(ContainerInterface::SCOPE_PROTOTYPE, $def->getScope());
-    }
-
-    /**
-     * @group legacy
-     */
-    public function testSetGetScope()
-    {
-        $def = new Definition('stdClass');
-        $this->assertEquals('container', $def->getScope());
-        $this->assertSame($def, $def->setScope('foo'));
-        $this->assertEquals('foo', $def->getScope());
-    }
-
->>>>>>> 9a1574a7
     public function testSetIsPublic()
     {
         $def = new Definition('stdClass');
@@ -162,23 +133,6 @@
         $this->assertTrue($def->isSynthetic(), '->isSynthetic() returns true if the service is synthetic.');
     }
 
-    /**
-<<<<<<< HEAD
-     * @covers Symfony\Component\DependencyInjection\Definition::setLazy
-     * @covers Symfony\Component\DependencyInjection\Definition::isLazy
-     */
-=======
-     * @group legacy
-     */
-    public function testLegacySetIsSynchronized()
-    {
-        $def = new Definition('stdClass');
-        $this->assertFalse($def->isSynchronized(), '->isSynchronized() returns false by default');
-        $this->assertSame($def, $def->setSynchronized(true), '->setSynchronized() implements a fluent interface');
-        $this->assertTrue($def->isSynchronized(), '->isSynchronized() returns true if the service is synchronized.');
-    }
-
->>>>>>> 9a1574a7
     public function testSetIsLazy()
     {
         $def = new Definition('stdClass');
