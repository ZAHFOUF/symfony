<?php

/*
 * This file is part of the Symfony package.
 *
 * (c) Fabien Potencier <fabien@symfony.com>
 *
 * For the full copyright and license information, please view the LICENSE
 * file that was distributed with this source code.
 */

namespace Symfony\Component\DependencyInjection\Tests;

require_once __DIR__.'/Fixtures/includes/classes.php';
require_once __DIR__.'/Fixtures/includes/ProjectExtension.php';

use Symfony\Component\Config\Resource\ResourceInterface;
use Symfony\Component\DependencyInjection\Alias;
<<<<<<< HEAD
use Symfony\Component\DependencyInjection\ChildDefinition;
=======
>>>>>>> 0a9e391f
use Symfony\Component\DependencyInjection\Compiler\PassConfig;
use Symfony\Component\DependencyInjection\ContainerBuilder;
use Symfony\Component\DependencyInjection\ContainerInterface;
use Symfony\Component\DependencyInjection\Definition;
use Symfony\Component\DependencyInjection\Exception\RuntimeException;
use Symfony\Component\DependencyInjection\Exception\ServiceNotFoundException;
use Symfony\Component\DependencyInjection\Loader\ClosureLoader;
use Symfony\Component\DependencyInjection\Reference;
use Symfony\Component\DependencyInjection\ParameterBag\ParameterBag;
use Symfony\Component\DependencyInjection\ParameterBag\EnvPlaceholderParameterBag;
use Symfony\Component\Config\Resource\FileResource;
use Symfony\Component\DependencyInjection\Tests\Fixtures\CustomDefinition;
use Symfony\Component\ExpressionLanguage\Expression;

class ContainerBuilderTest extends \PHPUnit_Framework_TestCase
{
    public function testDefinitions()
    {
        $builder = new ContainerBuilder();
        $definitions = array(
            'foo' => new Definition('Bar\FooClass'),
            'bar' => new Definition('BarClass'),
        );
        $builder->setDefinitions($definitions);
        $this->assertEquals($definitions, $builder->getDefinitions(), '->setDefinitions() sets the service definitions');
        $this->assertTrue($builder->hasDefinition('foo'), '->hasDefinition() returns true if a service definition exists');
        $this->assertFalse($builder->hasDefinition('foobar'), '->hasDefinition() returns false if a service definition does not exist');

        $builder->setDefinition('foobar', $foo = new Definition('FooBarClass'));
        $this->assertEquals($foo, $builder->getDefinition('foobar'), '->getDefinition() returns a service definition if defined');
        $this->assertTrue($builder->setDefinition('foobar', $foo = new Definition('FooBarClass')) === $foo, '->setDefinition() implements a fluid interface by returning the service reference');

        $builder->addDefinitions($defs = array('foobar' => new Definition('FooBarClass')));
        $this->assertEquals(array_merge($definitions, $defs), $builder->getDefinitions(), '->addDefinitions() adds the service definitions');

        try {
            $builder->getDefinition('baz');
            $this->fail('->getDefinition() throws a ServiceNotFoundException if the service definition does not exist');
        } catch (ServiceNotFoundException $e) {
            $this->assertEquals('You have requested a non-existent service "baz".', $e->getMessage(), '->getDefinition() throws a ServiceNotFoundException if the service definition does not exist');
        }
    }

    /**
     * @group legacy
     * @expectedDeprecation The "deprecated_foo" service is deprecated. You should stop using it, as it will soon be removed.
     */
    public function testCreateDeprecatedService()
    {
        $definition = new Definition('stdClass');
        $definition->setDeprecated(true);

        $builder = new ContainerBuilder();
        $builder->setDefinition('deprecated_foo', $definition);
        $builder->get('deprecated_foo');
    }

    public function testRegister()
    {
        $builder = new ContainerBuilder();
        $builder->register('foo', 'Bar\FooClass');
        $this->assertTrue($builder->hasDefinition('foo'), '->register() registers a new service definition');
        $this->assertInstanceOf('Symfony\Component\DependencyInjection\Definition', $builder->getDefinition('foo'), '->register() returns the newly created Definition instance');
    }

    public function testAutowire()
    {
        $builder = new ContainerBuilder();
        $builder->autowire('foo', 'Bar\FooClass');

        $this->assertTrue($builder->hasDefinition('foo'), '->autowire() registers a new service definition');
        $this->assertTrue($builder->getDefinition('foo')->isAutowired(), '->autowire() creates autowired definitions');
    }

    public function testHas()
    {
        $builder = new ContainerBuilder();
        $this->assertFalse($builder->has('foo'), '->has() returns false if the service does not exist');
        $builder->register('foo', 'Bar\FooClass');
        $this->assertTrue($builder->has('foo'), '->has() returns true if a service definition exists');
        $builder->set('bar', new \stdClass());
        $this->assertTrue($builder->has('bar'), '->has() returns true if a service exists');
    }

    /**
     * @expectedException \Symfony\Component\DependencyInjection\Exception\ServiceNotFoundException
     * @expectedExceptionMessage You have requested a non-existent service "foo".
     */
    public function testGetThrowsExceptionIfServiceDoesNotExist()
    {
        $builder = new ContainerBuilder();
        $builder->get('foo');
    }

    public function testGetReturnsNullIfServiceDoesNotExistAndInvalidReferenceIsUsed()
    {
        $builder = new ContainerBuilder();

        $this->assertNull($builder->get('foo', ContainerInterface::NULL_ON_INVALID_REFERENCE), '->get() returns null if the service does not exist and NULL_ON_INVALID_REFERENCE is passed as a second argument');
    }

    /**
     * @expectedException \Symfony\Component\DependencyInjection\Exception\ServiceCircularReferenceException
     */
    public function testGetThrowsCircularReferenceExceptionIfServiceHasReferenceToItself()
    {
        $builder = new ContainerBuilder();
        $builder->register('baz', 'stdClass')->setArguments(array(new Reference('baz')));
        $builder->get('baz');
    }

    public function testGetReturnsSameInstanceWhenServiceIsShared()
    {
        $builder = new ContainerBuilder();
        $builder->register('bar', 'stdClass');

        $this->assertTrue($builder->get('bar') === $builder->get('bar'), '->get() always returns the same instance if the service is shared');
    }

    public function testGetCreatesServiceBasedOnDefinition()
    {
        $builder = new ContainerBuilder();
        $builder->register('foo', 'stdClass');

        $this->assertInternalType('object', $builder->get('foo'), '->get() returns the service definition associated with the id');
    }

    public function testGetReturnsRegisteredService()
    {
        $builder = new ContainerBuilder();
        $builder->set('bar', $bar = new \stdClass());

        $this->assertSame($bar, $builder->get('bar'), '->get() returns the service associated with the id');
    }

    public function testRegisterDoesNotOverrideExistingService()
    {
        $builder = new ContainerBuilder();
        $builder->set('bar', $bar = new \stdClass());
        $builder->register('bar', 'stdClass');

        $this->assertSame($bar, $builder->get('bar'), '->get() returns the service associated with the id even if a definition has been defined');
    }

    public function testNonSharedServicesReturnsDifferentInstances()
    {
        $builder = new ContainerBuilder();
        $builder->register('bar', 'stdClass')->setShared(false);

        $this->assertNotSame($builder->get('bar'), $builder->get('bar'));
    }

    /**
     * @expectedException        \Symfony\Component\DependencyInjection\Exception\RuntimeException
     * @expectedExceptionMessage You have requested a synthetic service ("foo"). The DIC does not know how to construct this service.
     */
    public function testGetUnsetLoadingServiceWhenCreateServiceThrowsAnException()
    {
        $builder = new ContainerBuilder();
        $builder->register('foo', 'stdClass')->setSynthetic(true);

        // we expect a RuntimeException here as foo is synthetic
        try {
            $builder->get('foo');
        } catch (RuntimeException $e) {
        }

        // we must also have the same RuntimeException here
        $builder->get('foo');
    }

    public function testGetServiceIds()
    {
        $builder = new ContainerBuilder();
        $builder->register('foo', 'stdClass');
        $builder->bar = $bar = new \stdClass();
        $builder->register('bar', 'stdClass');
        $this->assertEquals(array('foo', 'bar', 'service_container'), $builder->getServiceIds(), '->getServiceIds() returns all defined service ids');
    }

    public function testAliases()
    {
        $builder = new ContainerBuilder();
        $builder->register('foo', 'stdClass');
        $builder->setAlias('bar', 'foo');
        $this->assertTrue($builder->hasAlias('bar'), '->hasAlias() returns true if the alias exists');
        $this->assertFalse($builder->hasAlias('foobar'), '->hasAlias() returns false if the alias does not exist');
        $this->assertEquals('foo', (string) $builder->getAlias('bar'), '->getAlias() returns the aliased service');
        $this->assertTrue($builder->has('bar'), '->setAlias() defines a new service');
        $this->assertTrue($builder->get('bar') === $builder->get('foo'), '->setAlias() creates a service that is an alias to another one');

        try {
            $builder->setAlias('foobar', 'foobar');
            $this->fail('->setAlias() throws an InvalidArgumentException if the alias references itself');
        } catch (\InvalidArgumentException $e) {
            $this->assertEquals('An alias can not reference itself, got a circular reference on "foobar".', $e->getMessage(), '->setAlias() throws an InvalidArgumentException if the alias references itself');
        }

        try {
            $builder->getAlias('foobar');
            $this->fail('->getAlias() throws an InvalidArgumentException if the alias does not exist');
        } catch (\InvalidArgumentException $e) {
            $this->assertEquals('The service alias "foobar" does not exist.', $e->getMessage(), '->getAlias() throws an InvalidArgumentException if the alias does not exist');
        }
    }

    public function testGetAliases()
    {
        $builder = new ContainerBuilder();
        $builder->setAlias('bar', 'foo');
        $builder->setAlias('foobar', 'foo');
        $builder->setAlias('moo', new Alias('foo', false));

        $aliases = $builder->getAliases();
        $this->assertEquals('foo', (string) $aliases['bar']);
        $this->assertTrue($aliases['bar']->isPublic());
        $this->assertEquals('foo', (string) $aliases['foobar']);
        $this->assertEquals('foo', (string) $aliases['moo']);
        $this->assertFalse($aliases['moo']->isPublic());

        $builder->register('bar', 'stdClass');
        $this->assertFalse($builder->hasAlias('bar'));

        $builder->set('foobar', 'stdClass');
        $builder->set('moo', 'stdClass');
        $this->assertCount(0, $builder->getAliases(), '->getAliases() does not return aliased services that have been overridden');
    }

    public function testSetAliases()
    {
        $builder = new ContainerBuilder();
        $builder->setAliases(array('bar' => 'foo', 'foobar' => 'foo'));

        $aliases = $builder->getAliases();
        $this->assertTrue(isset($aliases['bar']));
        $this->assertTrue(isset($aliases['foobar']));
    }

    public function testAddAliases()
    {
        $builder = new ContainerBuilder();
        $builder->setAliases(array('bar' => 'foo'));
        $builder->addAliases(array('foobar' => 'foo'));

        $aliases = $builder->getAliases();
        $this->assertTrue(isset($aliases['bar']));
        $this->assertTrue(isset($aliases['foobar']));
    }

    public function testSetReplacesAlias()
    {
        $builder = new ContainerBuilder();
        $builder->setAlias('alias', 'aliased');
        $builder->set('aliased', new \stdClass());

        $builder->set('alias', $foo = new \stdClass());
        $this->assertSame($foo, $builder->get('alias'), '->set() replaces an existing alias');
    }

    public function testAliasesKeepInvalidBehavior()
    {
        $builder = new ContainerBuilder();

        $aliased = new Definition('stdClass');
        $aliased->addMethodCall('setBar', array(new Reference('bar', ContainerInterface::IGNORE_ON_INVALID_REFERENCE)));
        $builder->setDefinition('aliased', $aliased);
        $builder->setAlias('alias', 'aliased');

        $this->assertEquals(new \stdClass(), $builder->get('alias'));
    }

    public function testAddGetCompilerPass()
    {
        $builder = new ContainerBuilder();
        $builder->setResourceTracking(false);
        $defaultPasses = $builder->getCompiler()->getPassConfig()->getPasses();
<<<<<<< HEAD
        $builder->addCompilerPass($pass1 = $this->getMock('Symfony\Component\DependencyInjection\Compiler\CompilerPassInterface'), PassConfig::TYPE_BEFORE_OPTIMIZATION, -5);
        $builder->addCompilerPass($pass2 = $this->getMock('Symfony\Component\DependencyInjection\Compiler\CompilerPassInterface'), PassConfig::TYPE_BEFORE_OPTIMIZATION, 10);
=======
        $builder->addCompilerPass($pass1 = $this->getMockBuilder('Symfony\Component\DependencyInjection\Compiler\CompilerPassInterface')->getMock(), PassConfig::TYPE_BEFORE_OPTIMIZATION, -5);
        $builder->addCompilerPass($pass2 = $this->getMockBuilder('Symfony\Component\DependencyInjection\Compiler\CompilerPassInterface')->getMock(), PassConfig::TYPE_BEFORE_OPTIMIZATION, 10);
>>>>>>> 0a9e391f

        $passes = $builder->getCompiler()->getPassConfig()->getPasses();
        $this->assertCount(count($passes) - 2, $defaultPasses);
        // Pass 1 is executed later
        $this->assertTrue(array_search($pass1, $passes, true) > array_search($pass2, $passes, true));
    }

    public function testCreateService()
    {
        $builder = new ContainerBuilder();
        $builder->register('foo1', 'Bar\FooClass')->setFile(__DIR__.'/Fixtures/includes/foo.php');
        $builder->register('foo2', 'Bar\FooClass')->setFile(__DIR__.'/Fixtures/includes/%file%.php');
        $builder->setParameter('file', 'foo');
        $this->assertInstanceOf('\Bar\FooClass', $builder->get('foo1'), '->createService() requires the file defined by the service definition');
        $this->assertInstanceOf('\Bar\FooClass', $builder->get('foo2'), '->createService() replaces parameters in the file provided by the service definition');
    }

    public function testCreateProxyWithRealServiceInstantiator()
    {
        $builder = new ContainerBuilder();

        $builder->register('foo1', 'Bar\FooClass')->setFile(__DIR__.'/Fixtures/includes/foo.php');
        $builder->getDefinition('foo1')->setLazy(true);

        $foo1 = $builder->get('foo1');

        $this->assertSame($foo1, $builder->get('foo1'), 'The same proxy is retrieved on multiple subsequent calls');
        $this->assertSame('Bar\FooClass', get_class($foo1));
    }

    public function testCreateServiceClass()
    {
        $builder = new ContainerBuilder();
        $builder->register('foo1', '%class%');
        $builder->setParameter('class', 'stdClass');
        $this->assertInstanceOf('\stdClass', $builder->get('foo1'), '->createService() replaces parameters in the class provided by the service definition');
    }

    public function testCreateServiceArguments()
    {
        $builder = new ContainerBuilder();
        $builder->register('bar', 'stdClass');
        $builder->register('foo1', 'Bar\FooClass')->addArgument(array('foo' => '%value%', '%value%' => 'foo', new Reference('bar'), '%%unescape_it%%'));
        $builder->setParameter('value', 'bar');
        $this->assertEquals(array('foo' => 'bar', 'bar' => 'foo', $builder->get('bar'), '%unescape_it%'), $builder->get('foo1')->arguments, '->createService() replaces parameters and service references in the arguments provided by the service definition');
    }

    public function testCreateServiceFactory()
    {
        $builder = new ContainerBuilder();
        $builder->register('foo', 'Bar\FooClass')->setFactory('Bar\FooClass::getInstance');
        $builder->register('qux', 'Bar\FooClass')->setFactory(array('Bar\FooClass', 'getInstance'));
        $builder->register('bar', 'Bar\FooClass')->setFactory(array(new Definition('Bar\FooClass'), 'getInstance'));
        $builder->register('baz', 'Bar\FooClass')->setFactory(array(new Reference('bar'), 'getInstance'));

        $this->assertTrue($builder->get('foo')->called, '->createService() calls the factory method to create the service instance');
        $this->assertTrue($builder->get('qux')->called, '->createService() calls the factory method to create the service instance');
        $this->assertTrue($builder->get('bar')->called, '->createService() uses anonymous service as factory');
        $this->assertTrue($builder->get('baz')->called, '->createService() uses another service as factory');
    }

    public function testCreateServiceMethodCalls()
    {
        $builder = new ContainerBuilder();
        $builder->register('bar', 'stdClass');
        $builder->register('foo1', 'Bar\FooClass')->addMethodCall('setBar', array(array('%value%', new Reference('bar'))));
        $builder->setParameter('value', 'bar');
        $this->assertEquals(array('bar', $builder->get('bar')), $builder->get('foo1')->bar, '->createService() replaces the values in the method calls arguments');
    }

    public function testCreateServiceMethodCallsWithEscapedParam()
    {
        $builder = new ContainerBuilder();
        $builder->register('bar', 'stdClass');
        $builder->register('foo1', 'Bar\FooClass')->addMethodCall('setBar', array(array('%%unescape_it%%')));
        $builder->setParameter('value', 'bar');
        $this->assertEquals(array('%unescape_it%'), $builder->get('foo1')->bar, '->createService() replaces the values in the method calls arguments');
    }

    public function testCreateServiceProperties()
    {
        $builder = new ContainerBuilder();
        $builder->register('bar', 'stdClass');
        $builder->register('foo1', 'Bar\FooClass')->setProperty('bar', array('%value%', new Reference('bar'), '%%unescape_it%%'));
        $builder->setParameter('value', 'bar');
        $this->assertEquals(array('bar', $builder->get('bar'), '%unescape_it%'), $builder->get('foo1')->bar, '->createService() replaces the values in the properties');
    }

    public function testCreateServiceConfigurator()
    {
        $builder = new ContainerBuilder();
        $builder->register('foo1', 'Bar\FooClass')->setConfigurator('sc_configure');
        $builder->register('foo2', 'Bar\FooClass')->setConfigurator(array('%class%', 'configureStatic'));
        $builder->setParameter('class', 'BazClass');
        $builder->register('baz', 'BazClass');
        $builder->register('foo3', 'Bar\FooClass')->setConfigurator(array(new Reference('baz'), 'configure'));
        $builder->register('foo4', 'Bar\FooClass')->setConfigurator(array($builder->getDefinition('baz'), 'configure'));
        $builder->register('foo5', 'Bar\FooClass')->setConfigurator('foo');

        $this->assertTrue($builder->get('foo1')->configured, '->createService() calls the configurator');
        $this->assertTrue($builder->get('foo2')->configured, '->createService() calls the configurator');
        $this->assertTrue($builder->get('foo3')->configured, '->createService() calls the configurator');
        $this->assertTrue($builder->get('foo4')->configured, '->createService() calls the configurator');

        try {
            $builder->get('foo5');
            $this->fail('->createService() throws an InvalidArgumentException if the configure callable is not a valid callable');
        } catch (\InvalidArgumentException $e) {
            $this->assertEquals('The configure callable for class "Bar\FooClass" is not a callable.', $e->getMessage(), '->createService() throws an InvalidArgumentException if the configure callable is not a valid callable');
        }
    }

    /**
     * @expectedException \RuntimeException
     */
    public function testCreateSyntheticService()
    {
        $builder = new ContainerBuilder();
        $builder->register('foo', 'Bar\FooClass')->setSynthetic(true);
        $builder->get('foo');
    }

    public function testCreateServiceWithExpression()
    {
        $builder = new ContainerBuilder();
        $builder->setParameter('bar', 'bar');
        $builder->register('bar', 'BarClass');
        $builder->register('foo', 'Bar\FooClass')->addArgument(array('foo' => new Expression('service("bar").foo ~ parameter("bar")')));
        $this->assertEquals('foobar', $builder->get('foo')->arguments['foo']);
    }

    public function testResolveServices()
    {
        $builder = new ContainerBuilder();
        $builder->register('foo', 'Bar\FooClass');
        $this->assertEquals($builder->get('foo'), $builder->resolveServices(new Reference('foo')), '->resolveServices() resolves service references to service instances');
        $this->assertEquals(array('foo' => array('foo', $builder->get('foo'))), $builder->resolveServices(array('foo' => array('foo', new Reference('foo')))), '->resolveServices() resolves service references to service instances in nested arrays');
        $this->assertEquals($builder->get('foo'), $builder->resolveServices(new Expression('service("foo")')), '->resolveServices() resolves expressions');
    }

    /**
     * @expectedException \Symfony\Component\DependencyInjection\Exception\RuntimeException
     * @expectedExceptionMessage Constructing service "foo" from a parent definition is not supported at build time.
     */
    public function testResolveServicesWithDecoratedDefinition()
    {
        $builder = new ContainerBuilder();
        $builder->setDefinition('grandpa', new Definition('stdClass'));
        $builder->setDefinition('parent', new ChildDefinition('grandpa'));
        $builder->setDefinition('foo', new ChildDefinition('parent'));

        $builder->get('foo');
    }

    public function testResolveServicesWithCustomDefinitionClass()
    {
        $builder = new ContainerBuilder();
        $builder->setDefinition('foo', new CustomDefinition('stdClass'));

        $this->assertInstanceOf('stdClass', $builder->get('foo'));
    }

    public function testMerge()
    {
        $container = new ContainerBuilder(new ParameterBag(array('bar' => 'foo')));
        $container->setResourceTracking(false);
        $config = new ContainerBuilder(new ParameterBag(array('foo' => 'bar')));
        $container->merge($config);
        $this->assertEquals(array('bar' => 'foo', 'foo' => 'bar'), $container->getParameterBag()->all(), '->merge() merges current parameters with the loaded ones');

        $container = new ContainerBuilder(new ParameterBag(array('bar' => 'foo')));
        $container->setResourceTracking(false);
        $config = new ContainerBuilder(new ParameterBag(array('foo' => '%bar%')));
        $container->merge($config);
        $container->compile();
        $this->assertEquals(array('bar' => 'foo', 'foo' => 'foo'), $container->getParameterBag()->all(), '->merge() evaluates the values of the parameters towards already defined ones');

        $container = new ContainerBuilder(new ParameterBag(array('bar' => 'foo')));
        $container->setResourceTracking(false);
        $config = new ContainerBuilder(new ParameterBag(array('foo' => '%bar%', 'baz' => '%foo%')));
        $container->merge($config);
        $container->compile();
        $this->assertEquals(array('bar' => 'foo', 'foo' => 'foo', 'baz' => 'foo'), $container->getParameterBag()->all(), '->merge() evaluates the values of the parameters towards already defined ones');

        $container = new ContainerBuilder();
        $container->setResourceTracking(false);
        $container->register('foo', 'Bar\FooClass');
        $container->register('bar', 'BarClass');
        $config = new ContainerBuilder();
        $config->setDefinition('baz', new Definition('BazClass'));
        $config->setAlias('alias_for_foo', 'foo');
        $container->merge($config);
        $this->assertEquals(array('foo', 'bar', 'baz'), array_keys($container->getDefinitions()), '->merge() merges definitions already defined ones');

        $aliases = $container->getAliases();
        $this->assertTrue(isset($aliases['alias_for_foo']));
        $this->assertEquals('foo', (string) $aliases['alias_for_foo']);

        $container = new ContainerBuilder();
        $container->setResourceTracking(false);
        $container->register('foo', 'Bar\FooClass');
        $config->setDefinition('foo', new Definition('BazClass'));
        $container->merge($config);
        $this->assertEquals('BazClass', $container->getDefinition('foo')->getClass(), '->merge() overrides already defined services');

        $container = new ContainerBuilder();
        $bag = new EnvPlaceholderParameterBag();
        $bag->get('env(Foo)');
        $config = new ContainerBuilder($bag);
        $this->assertSame(array('%env(Bar)%'), $config->resolveEnvPlaceholders(array($bag->get('env(Bar)'))));
        $container->merge($config);
        $this->assertEquals(array('Foo' => 0, 'Bar' => 1), $container->getEnvCounters());
<<<<<<< HEAD
    }

    public function testResolveEnvValues()
    {
        $_ENV['DUMMY_ENV_VAR'] = 'du%%y';

        $container = new ContainerBuilder();
        $container->setParameter('bar', '%% %env(DUMMY_ENV_VAR)%');

        $this->assertSame('%% du%%%%y', $container->resolveEnvPlaceholders('%bar%', true));

        unset($_ENV['DUMMY_ENV_VAR']);
=======
>>>>>>> 0a9e391f
    }

    /**
     * @expectedException \LogicException
     */
    public function testMergeLogicException()
    {
        $container = new ContainerBuilder();
        $container->setResourceTracking(false);
        $container->compile();
        $container->merge(new ContainerBuilder());
    }

    public function testfindTaggedServiceIds()
    {
        $builder = new ContainerBuilder();
        $builder
            ->register('foo', 'Bar\FooClass')
            ->addTag('foo', array('foo' => 'foo'))
            ->addTag('bar', array('bar' => 'bar'))
            ->addTag('foo', array('foofoo' => 'foofoo'))
        ;
        $this->assertEquals($builder->findTaggedServiceIds('foo'), array(
            'foo' => array(
                array('foo' => 'foo'),
                array('foofoo' => 'foofoo'),
            ),
        ), '->findTaggedServiceIds() returns an array of service ids and its tag attributes');
        $this->assertEquals(array(), $builder->findTaggedServiceIds('foobar'), '->findTaggedServiceIds() returns an empty array if there is annotated services');
    }

    public function testFindUnusedTags()
    {
        $builder = new ContainerBuilder();
        $builder
            ->register('foo', 'Bar\FooClass')
            ->addTag('kernel.event_listener', array('foo' => 'foo'))
            ->addTag('kenrel.event_listener', array('bar' => 'bar'))
        ;
        $builder->findTaggedServiceIds('kernel.event_listener');
        $this->assertEquals(array('kenrel.event_listener'), $builder->findUnusedTags(), '->findUnusedTags() returns an array with unused tags');
    }

    public function testFindDefinition()
    {
        $container = new ContainerBuilder();
        $container->setDefinition('foo', $definition = new Definition('Bar\FooClass'));
        $container->setAlias('bar', 'foo');
        $container->setAlias('foobar', 'bar');
        $this->assertEquals($definition, $container->findDefinition('foobar'), '->findDefinition() returns a Definition');
    }

    public function testAddObjectResource()
    {
        $container = new ContainerBuilder();

        $container->setResourceTracking(false);
        $container->addObjectResource(new \BarClass());

        $this->assertEmpty($container->getResources(), 'No resources get registered without resource tracking');

        $container->setResourceTracking(true);
        $container->addObjectResource(new \BarClass());

        $resources = $container->getResources();

        $this->assertCount(1, $resources, '1 resource was registered');

        /* @var $resource \Symfony\Component\Config\Resource\FileResource */
        $resource = end($resources);

        $this->assertInstanceOf('Symfony\Component\Config\Resource\FileResource', $resource);
        $this->assertSame(realpath(__DIR__.'/Fixtures/includes/classes.php'), realpath($resource->getResource()));
    }

    public function testAddClassResource()
    {
        $container = new ContainerBuilder();

        $container->setResourceTracking(false);
        $container->addClassResource(new \ReflectionClass('BarClass'));

        $this->assertEmpty($container->getResources(), 'No resources get registered without resource tracking');

        $container->setResourceTracking(true);
        $container->addClassResource(new \ReflectionClass('BarClass'));

        $resources = $container->getResources();

        $this->assertCount(1, $resources, '1 resource was registered');

        /* @var $resource \Symfony\Component\Config\Resource\FileResource */
        $resource = end($resources);

        $this->assertInstanceOf('Symfony\Component\Config\Resource\FileResource', $resource);
        $this->assertSame(realpath(__DIR__.'/Fixtures/includes/classes.php'), realpath($resource->getResource()));
    }

    public function testCompilesClassDefinitionsOfLazyServices()
    {
        $container = new ContainerBuilder();

        $this->assertEmpty($container->getResources(), 'No resources get registered without resource tracking');

        $container->register('foo', 'BarClass');
        $container->getDefinition('foo')->setLazy(true);

        $container->compile();

        $classesPath = realpath(__DIR__.'/Fixtures/includes/classes.php');
        $matchingResources = array_filter(
            $container->getResources(),
            function (ResourceInterface $resource) use ($classesPath) {
                return $resource instanceof FileResource && $classesPath === realpath($resource->getResource());
            }
        );

        $this->assertNotEmpty($matchingResources);
    }

    public function testResources()
    {
        $container = new ContainerBuilder();
        $container->addResource($a = new FileResource(__DIR__.'/Fixtures/xml/services1.xml'));
        $container->addResource($b = new FileResource(__DIR__.'/Fixtures/xml/services2.xml'));
        $resources = array();
        foreach ($container->getResources() as $resource) {
            if (false === strpos($resource, '.php')) {
                $resources[] = $resource;
            }
        }
        $this->assertEquals(array($a, $b), $resources, '->getResources() returns an array of resources read for the current configuration');
        $this->assertSame($container, $container->setResources(array()));
        $this->assertEquals(array(), $container->getResources());
    }

    public function testExtension()
    {
        $container = new ContainerBuilder();
        $container->setResourceTracking(false);

        $container->registerExtension($extension = new \ProjectExtension());
        $this->assertTrue($container->getExtension('project') === $extension, '->registerExtension() registers an extension');

        $this->setExpectedException('LogicException');
        $container->getExtension('no_registered');
    }

    public function testRegisteredButNotLoadedExtension()
    {
        $extension = $this->getMockBuilder('Symfony\\Component\\DependencyInjection\\Extension\\ExtensionInterface')->getMock();
        $extension->expects($this->once())->method('getAlias')->will($this->returnValue('project'));
        $extension->expects($this->never())->method('load');

        $container = new ContainerBuilder();
        $container->setResourceTracking(false);
        $container->registerExtension($extension);
        $container->compile();
    }

    public function testRegisteredAndLoadedExtension()
    {
        $extension = $this->getMockBuilder('Symfony\\Component\\DependencyInjection\\Extension\\ExtensionInterface')->getMock();
        $extension->expects($this->exactly(2))->method('getAlias')->will($this->returnValue('project'));
        $extension->expects($this->once())->method('load')->with(array(array('foo' => 'bar')));

        $container = new ContainerBuilder();
        $container->setResourceTracking(false);
        $container->registerExtension($extension);
        $container->loadFromExtension('project', array('foo' => 'bar'));
        $container->compile();
    }

    public function testPrivateServiceUser()
    {
        $fooDefinition = new Definition('BarClass');
        $fooUserDefinition = new Definition('BarUserClass', array(new Reference('bar')));
        $container = new ContainerBuilder();
        $container->setResourceTracking(false);

        $fooDefinition->setPublic(false);

        $container->addDefinitions(array(
            'bar' => $fooDefinition,
            'bar_user' => $fooUserDefinition,
        ));

        $container->compile();
        $this->assertInstanceOf('BarClass', $container->get('bar_user')->bar);
    }

    /**
     * @expectedException \BadMethodCallException
     */
    public function testThrowsExceptionWhenSetServiceOnAFrozenContainer()
    {
        $container = new ContainerBuilder();
        $container->setResourceTracking(false);
        $container->setDefinition('a', new Definition('stdClass'));
        $container->compile();
        $container->set('a', new \stdClass());
    }

    public function testThrowsExceptionWhenAddServiceOnAFrozenContainer()
    {
        $container = new ContainerBuilder();
        $container->compile();
        $container->set('a', $foo = new \stdClass());
        $this->assertSame($foo, $container->get('a'));
    }

    public function testNoExceptionWhenSetSyntheticServiceOnAFrozenContainer()
    {
        $container = new ContainerBuilder();
        $def = new Definition('stdClass');
        $def->setSynthetic(true);
        $container->setDefinition('a', $def);
        $container->compile();
        $container->set('a', $a = new \stdClass());
        $this->assertEquals($a, $container->get('a'));
    }

    /**
     * @expectedException \BadMethodCallException
     */
    public function testThrowsExceptionWhenSetDefinitionOnAFrozenContainer()
    {
        $container = new ContainerBuilder();
        $container->setResourceTracking(false);
        $container->compile();
        $container->setDefinition('a', new Definition());
    }

    public function testExtensionConfig()
    {
        $container = new ContainerBuilder();

        $configs = $container->getExtensionConfig('foo');
        $this->assertEmpty($configs);

        $first = array('foo' => 'bar');
        $container->prependExtensionConfig('foo', $first);
        $configs = $container->getExtensionConfig('foo');
        $this->assertEquals(array($first), $configs);

        $second = array('ding' => 'dong');
        $container->prependExtensionConfig('foo', $second);
        $configs = $container->getExtensionConfig('foo');
        $this->assertEquals(array($second, $first), $configs);
    }

    public function testAbstractAlias()
    {
        $container = new ContainerBuilder();

        $abstract = new Definition('AbstractClass');
        $abstract->setAbstract(true);

        $container->setDefinition('abstract_service', $abstract);
        $container->setAlias('abstract_alias', 'abstract_service');

        $container->compile();

        $this->assertSame('abstract_service', (string) $container->getAlias('abstract_alias'));
    }

    public function testLazyLoadedService()
    {
        $loader = new ClosureLoader($container = new ContainerBuilder());
        $loader->load(function (ContainerBuilder $container) {
            $container->set('a', new \BazClass());
            $definition = new Definition('BazClass');
            $definition->setLazy(true);
            $container->setDefinition('a', $definition);
        });

        $container->setResourceTracking(true);

        $container->compile();

        $class = new \BazClass();
        $reflectionClass = new \ReflectionClass($class);

        $r = new \ReflectionProperty($container, 'resources');
        $r->setAccessible(true);
        $resources = $r->getValue($container);

        $classInList = false;
        foreach ($resources as $resource) {
            if ($resource->getResource() === $reflectionClass->getFileName()) {
                $classInList = true;
                break;
            }
        }

        $this->assertTrue($classInList);
    }

    public function testInitializePropertiesBeforeMethodCalls()
    {
        $container = new ContainerBuilder();
        $container->register('foo', 'stdClass');
        $container->register('bar', 'MethodCallClass')
            ->setProperty('simple', 'bar')
            ->setProperty('complex', new Reference('foo'))
            ->addMethodCall('callMe');

        $container->compile();

        $this->assertTrue($container->get('bar')->callPassed(), '->compile() initializes properties before method calls');
    }

    public function testAutowiring()
    {
        $container = new ContainerBuilder();

        $container->register('a', __NAMESPACE__.'\A');
        $bDefinition = $container->register('b', __NAMESPACE__.'\B');
        $bDefinition->setAutowired(true);

        $container->compile();

        $this->assertEquals('a', (string) $container->getDefinition('b')->getArgument(0));
    }
}

class FooClass
{
}

class A
{
}

class B
{
    public function __construct(A $a)
    {
    }
}<|MERGE_RESOLUTION|>--- conflicted
+++ resolved
@@ -16,10 +16,7 @@
 
 use Symfony\Component\Config\Resource\ResourceInterface;
 use Symfony\Component\DependencyInjection\Alias;
-<<<<<<< HEAD
 use Symfony\Component\DependencyInjection\ChildDefinition;
-=======
->>>>>>> 0a9e391f
 use Symfony\Component\DependencyInjection\Compiler\PassConfig;
 use Symfony\Component\DependencyInjection\ContainerBuilder;
 use Symfony\Component\DependencyInjection\ContainerInterface;
@@ -296,13 +293,8 @@
         $builder = new ContainerBuilder();
         $builder->setResourceTracking(false);
         $defaultPasses = $builder->getCompiler()->getPassConfig()->getPasses();
-<<<<<<< HEAD
-        $builder->addCompilerPass($pass1 = $this->getMock('Symfony\Component\DependencyInjection\Compiler\CompilerPassInterface'), PassConfig::TYPE_BEFORE_OPTIMIZATION, -5);
-        $builder->addCompilerPass($pass2 = $this->getMock('Symfony\Component\DependencyInjection\Compiler\CompilerPassInterface'), PassConfig::TYPE_BEFORE_OPTIMIZATION, 10);
-=======
         $builder->addCompilerPass($pass1 = $this->getMockBuilder('Symfony\Component\DependencyInjection\Compiler\CompilerPassInterface')->getMock(), PassConfig::TYPE_BEFORE_OPTIMIZATION, -5);
         $builder->addCompilerPass($pass2 = $this->getMockBuilder('Symfony\Component\DependencyInjection\Compiler\CompilerPassInterface')->getMock(), PassConfig::TYPE_BEFORE_OPTIMIZATION, 10);
->>>>>>> 0a9e391f
 
         $passes = $builder->getCompiler()->getPassConfig()->getPasses();
         $this->assertCount(count($passes) - 2, $defaultPasses);
@@ -515,7 +507,6 @@
         $this->assertSame(array('%env(Bar)%'), $config->resolveEnvPlaceholders(array($bag->get('env(Bar)'))));
         $container->merge($config);
         $this->assertEquals(array('Foo' => 0, 'Bar' => 1), $container->getEnvCounters());
-<<<<<<< HEAD
     }
 
     public function testResolveEnvValues()
@@ -528,8 +519,6 @@
         $this->assertSame('%% du%%%%y', $container->resolveEnvPlaceholders('%bar%', true));
 
         unset($_ENV['DUMMY_ENV_VAR']);
-=======
->>>>>>> 0a9e391f
     }
 
     /**
