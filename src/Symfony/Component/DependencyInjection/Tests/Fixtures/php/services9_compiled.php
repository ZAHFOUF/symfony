<?php

use Symfony\Component\DependencyInjection\Argument\RewindableGenerator;
use Symfony\Component\DependencyInjection\ContainerInterface;
use Symfony\Component\DependencyInjection\Container;
use Symfony\Component\DependencyInjection\Exception\InvalidArgumentException;
use Symfony\Component\DependencyInjection\Exception\LogicException;
use Symfony\Component\DependencyInjection\Exception\RuntimeException;
use Symfony\Component\DependencyInjection\ParameterBag\FrozenParameterBag;

/**
 * ProjectServiceContainer.
 *
 * This class has been auto-generated
 * by the Symfony Dependency Injection Component.
 *
 * @final since Symfony 3.3
 */
class ProjectServiceContainer extends Container
{
    private $parameters;
    private $targetDirs = array();

    /**
     * Constructor.
     */
    public function __construct()
    {
        $this->parameters = $this->getDefaultParameters();

        $this->services = array();
        $this->methodMap = array(
            'bar' => 'getBarService',
            'baz' => 'getBazService',
            'configured_service' => 'getConfiguredServiceService',
            'configured_service_simple' => 'getConfiguredServiceSimpleService',
            'decorator_service' => 'getDecoratorServiceService',
            'decorator_service_with_name' => 'getDecoratorServiceWithNameService',
            'deprecated_service' => 'getDeprecatedServiceService',
            'factory_service' => 'getFactoryServiceService',
            'factory_service_simple' => 'getFactoryServiceSimpleService',
            'foo' => 'getFooService',
            'foo.baz' => 'getFoo_BazService',
            'foo_bar' => 'getFooBarService',
            'foo_with_inline' => 'getFooWithInlineService',
            'lazy_context' => 'getLazyContextService',
            'lazy_context_ignore_invalid_ref' => 'getLazyContextIgnoreInvalidRefService',
            'method_call1' => 'getMethodCall1Service',
            'new_factory_service' => 'getNewFactoryServiceService',
            'service_from_static_method' => 'getServiceFromStaticMethodService',
        );
        $this->aliases = array(
            'alias_for_alias' => 'foo',
            'alias_for_foo' => 'foo',
            'decorated' => 'decorator_service_with_name',
        );
    }

    /**
     * {@inheritdoc}
     */
    public function compile()
    {
        throw new LogicException('You cannot compile a dumped container that was already compiled.');
    }

    /**
     * {@inheritdoc}
     */
    public function isCompiled()
    {
        return true;
    }

    /**
     * Gets the 'bar' service.
     *
     * This service is shared.
     * This method always returns the same instance of the service.
     *
     * @return \Bar\FooClass A Bar\FooClass instance
     */
    protected function getBarService()
    {
        $a = ($this->services['foo.baz'] ?? $this->get('foo.baz'));

        $this->services['bar'] = $instance = new \Bar\FooClass('foo', $a, $this->getParameter('foo_bar'));

        $a->configure($instance);

        return $instance;
    }

    /**
     * Gets the 'baz' service.
     *
     * This service is shared.
     * This method always returns the same instance of the service.
     *
     * @return \Baz A Baz instance
     */
    protected function getBazService()
    {
        $this->services['baz'] = $instance = new \Baz();

        $instance->setFoo(($this->services['foo_with_inline'] ?? $this->get('foo_with_inline')));

        return $instance;
    }

    /**
<<<<<<< HEAD
     * Gets the 'closure_proxy' service.
     *
     * This service is shared.
     * This method always returns the same instance of the service.
     *
     * @return \BarClass A BarClass instance
     */
    protected function getClosureProxyService()
    {
        return $this->services['closure_proxy'] = new \BarClass(/** @closure-proxy BarClass::getBaz */ function () {
            return ($this->services['closure_proxy'] ?? $this->get('closure_proxy'))->getBaz();
        });
    }

    /**
=======
>>>>>>> 068f8d13
     * Gets the 'configured_service' service.
     *
     * This service is shared.
     * This method always returns the same instance of the service.
     *
     * @return \stdClass A stdClass instance
     */
    protected function getConfiguredServiceService()
    {
        $a = new \ConfClass();
        $a->setFoo(($this->services['baz'] ?? $this->get('baz')));

        $this->services['configured_service'] = $instance = new \stdClass();

        $a->configureStdClass($instance);

        return $instance;
    }

    /**
     * Gets the 'configured_service_simple' service.
     *
     * This service is shared.
     * This method always returns the same instance of the service.
     *
     * @return \stdClass A stdClass instance
     */
    protected function getConfiguredServiceSimpleService()
    {
        $this->services['configured_service_simple'] = $instance = new \stdClass();

        (new \ConfClass('bar'))->configureStdClass($instance);

        return $instance;
    }

    /**
     * Gets the 'decorator_service' service.
     *
     * This service is shared.
     * This method always returns the same instance of the service.
     *
     * @return \stdClass A stdClass instance
     */
    protected function getDecoratorServiceService()
    {
        return $this->services['decorator_service'] = new \stdClass();
    }

    /**
     * Gets the 'decorator_service_with_name' service.
     *
     * This service is shared.
     * This method always returns the same instance of the service.
     *
     * @return \stdClass A stdClass instance
     */
    protected function getDecoratorServiceWithNameService()
    {
        return $this->services['decorator_service_with_name'] = new \stdClass();
    }

    /**
     * Gets the 'deprecated_service' service.
     *
     * This service is shared.
     * This method always returns the same instance of the service.
     *
     * @return \stdClass A stdClass instance
     *
     * @deprecated The "deprecated_service" service is deprecated. You should stop using it, as it will soon be removed.
     */
    protected function getDeprecatedServiceService()
    {
        @trigger_error('The "deprecated_service" service is deprecated. You should stop using it, as it will soon be removed.', E_USER_DEPRECATED);

        return $this->services['deprecated_service'] = new \stdClass();
    }

    /**
     * Gets the 'factory_service' service.
     *
     * This service is shared.
     * This method always returns the same instance of the service.
     *
     * @return \Bar A Bar instance
     */
    protected function getFactoryServiceService()
    {
        return $this->services['factory_service'] = ($this->services['foo.baz'] ?? $this->get('foo.baz'))->getInstance();
    }

    /**
     * Gets the 'factory_service_simple' service.
     *
     * This service is shared.
     * This method always returns the same instance of the service.
     *
     * @return \Bar A Bar instance
     */
    protected function getFactoryServiceSimpleService()
    {
        return $this->services['factory_service_simple'] = (new \SimpleFactoryClass('foo'))->getInstance();
    }

    /**
     * Gets the 'foo' service.
     *
     * This service is shared.
     * This method always returns the same instance of the service.
     *
     * @return \Bar\FooClass A Bar\FooClass instance
     */
    protected function getFooService()
    {
        $a = ($this->services['foo.baz'] ?? $this->get('foo.baz'));

        $this->services['foo'] = $instance = \Bar\FooClass::getInstance('foo', $a, array('bar' => 'foo is bar', 'foobar' => 'bar'), true, $this);

        $instance->foo = 'bar';
        $instance->moo = $a;
        $instance->qux = array('bar' => 'foo is bar', 'foobar' => 'bar');
        $instance->setBar(($this->services['bar'] ?? $this->get('bar')));
        $instance->initialize();
        sc_configure($instance);

        return $instance;
    }

    /**
     * Gets the 'foo.baz' service.
     *
     * This service is shared.
     * This method always returns the same instance of the service.
     *
     * @return \BazClass A BazClass instance
     */
    protected function getFoo_BazService()
    {
        $this->services['foo.baz'] = $instance = \BazClass::getInstance();

        \BazClass::configureStatic1($instance);

        return $instance;
    }

    /**
     * Gets the 'foo_bar' service.
     *
     * @return \Bar\FooClass A Bar\FooClass instance
     */
    protected function getFooBarService()
    {
        return new \Bar\FooClass();
    }

    /**
     * Gets the 'foo_with_inline' service.
     *
     * This service is shared.
     * This method always returns the same instance of the service.
     *
     * @return \Foo A Foo instance
     */
    protected function getFooWithInlineService()
    {
        $a = new \Bar();

        $this->services['foo_with_inline'] = $instance = new \Foo();

        $a->pub = 'pub';
        $a->setBaz(($this->services['baz'] ?? $this->get('baz')));

        $instance->setBar($a);

        return $instance;
    }

    /**
     * Gets the 'lazy_context' service.
     *
     * This service is shared.
     * This method always returns the same instance of the service.
     *
     * @return \LazyContext A LazyContext instance
     */
    protected function getLazyContextService()
    {
        return $this->services['lazy_context'] = new \LazyContext(new RewindableGenerator(function () {
            yield 'k1' => ($this->services['foo.baz'] ?? $this->get('foo.baz'));
            yield 'k2' => $this;
        }, 2), new RewindableGenerator(function () {
            return new \EmptyIterator();
        }, 0));
    }

    /**
     * Gets the 'lazy_context_ignore_invalid_ref' service.
     *
     * This service is shared.
     * This method always returns the same instance of the service.
     *
     * @return \LazyContext A LazyContext instance
     */
    protected function getLazyContextIgnoreInvalidRefService()
    {
        return $this->services['lazy_context_ignore_invalid_ref'] = new \LazyContext(new RewindableGenerator(function () {
            yield 0 => ($this->services['foo.baz'] ?? $this->get('foo.baz'));
        }, 1), new RewindableGenerator(function () {
            return new \EmptyIterator();
        }, 0));
    }

    /**
     * Gets the 'method_call1' service.
     *
     * This service is shared.
     * This method always returns the same instance of the service.
     *
     * @return \Bar\FooClass A Bar\FooClass instance
     */
    protected function getMethodCall1Service()
    {
        require_once '%path%foo.php';

        $this->services['method_call1'] = $instance = new \Bar\FooClass();

        $instance->setBar(($this->services['foo'] ?? $this->get('foo')));
        $instance->setBar(NULL);
        $instance->setBar(($this->get("foo")->foo() . (($this->hasParameter("foo")) ? ($this->getParameter("foo")) : ("default"))));

        return $instance;
    }

    /**
     * Gets the 'new_factory_service' service.
     *
     * This service is shared.
     * This method always returns the same instance of the service.
     *
     * @return \FooBarBaz A FooBarBaz instance
     */
    protected function getNewFactoryServiceService()
    {
        $a = new \FactoryClass();
        $a->foo = 'bar';

        $this->services['new_factory_service'] = $instance = $a->getInstance();

        $instance->foo = 'bar';

        return $instance;
    }

    /**
     * Gets the 'service_from_static_method' service.
     *
     * This service is shared.
     * This method always returns the same instance of the service.
     *
     * @return \Bar\FooClass A Bar\FooClass instance
     */
    protected function getServiceFromStaticMethodService()
    {
        return $this->services['service_from_static_method'] = \Bar\FooClass::getInstance();
    }

    /**
     * {@inheritdoc}
     */
    public function getParameter($name)
    {
        $name = strtolower($name);

        if (!(isset($this->parameters[$name]) || array_key_exists($name, $this->parameters) || isset($this->loadedDynamicParameters[$name]))) {
            throw new InvalidArgumentException(sprintf('The parameter "%s" must be defined.', $name));
        }
        if (isset($this->loadedDynamicParameters[$name])) {
            return $this->loadedDynamicParameters[$name] ? $this->dynamicParameters[$name] : $this->getDynamicParameter($name);
        }

        return $this->parameters[$name];
    }

    /**
     * {@inheritdoc}
     */
    public function hasParameter($name)
    {
        $name = strtolower($name);

        return isset($this->parameters[$name]) || array_key_exists($name, $this->parameters) || isset($this->loadedDynamicParameters[$name]);
    }

    /**
     * {@inheritdoc}
     */
    public function setParameter($name, $value)
    {
        throw new LogicException('Impossible to call set() on a frozen ParameterBag.');
    }

    /**
     * {@inheritdoc}
     */
    public function getParameterBag()
    {
        if (null === $this->parameterBag) {
            $parameters = $this->parameters;
            foreach ($this->loadedDynamicParameters as $name => $loaded) {
                $parameters[$name] = $loaded ? $this->dynamicParameters[$name] : $this->getDynamicParameter($name);
            }
            $this->parameterBag = new FrozenParameterBag($parameters);
        }

        return $this->parameterBag;
    }

    private $loadedDynamicParameters = array();
    private $dynamicParameters = array();

    /**
     * Computes a dynamic parameter.
     *
     * @param string The name of the dynamic parameter to load
     *
     * @return mixed The value of the dynamic parameter
     *
     * @throws InvalidArgumentException When the dynamic parameter does not exist
     */
    private function getDynamicParameter($name)
    {
        throw new InvalidArgumentException(sprintf('The dynamic parameter "%s" must be defined.', $name));
    }

    /**
     * Gets the default parameters.
     *
     * @return array An array of the default parameters
     */
    protected function getDefaultParameters()
    {
        return array(
            'baz_class' => 'BazClass',
            'foo_class' => 'Bar\\FooClass',
            'foo' => 'bar',
        );
    }
}<|MERGE_RESOLUTION|>--- conflicted
+++ resolved
@@ -109,24 +109,6 @@
     }
 
     /**
-<<<<<<< HEAD
-     * Gets the 'closure_proxy' service.
-     *
-     * This service is shared.
-     * This method always returns the same instance of the service.
-     *
-     * @return \BarClass A BarClass instance
-     */
-    protected function getClosureProxyService()
-    {
-        return $this->services['closure_proxy'] = new \BarClass(/** @closure-proxy BarClass::getBaz */ function () {
-            return ($this->services['closure_proxy'] ?? $this->get('closure_proxy'))->getBaz();
-        });
-    }
-
-    /**
-=======
->>>>>>> 068f8d13
      * Gets the 'configured_service' service.
      *
      * This service is shared.
