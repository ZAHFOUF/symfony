<?php

use Symfony\Component\DependencyInjection\Argument\RewindableGenerator;
use Symfony\Component\DependencyInjection\ContainerInterface;
use Symfony\Component\DependencyInjection\Container;
use Symfony\Component\DependencyInjection\Exception\InvalidArgumentException;
use Symfony\Component\DependencyInjection\Exception\LogicException;
use Symfony\Component\DependencyInjection\Exception\RuntimeException;
use Symfony\Component\DependencyInjection\ParameterBag\FrozenParameterBag;

/**
 * ProjectServiceContainer.
 *
 * This class has been auto-generated
 * by the Symfony Dependency Injection Component.
 *
 * @final since Symfony 3.3
 */
class ProjectServiceContainer extends Container
{
    private $parameters;
    private $targetDirs = array();
    private $privates = array();

    /**
     * Constructor.
     */
    public function __construct()
    {
        $this->parameters = $this->getDefaultParameters();

        $this->services = $this->privates = array();
        $this->methodMap = array(
            'BAR' => 'getBARService',
            'BAR2' => 'getBAR2Service',
            'bar' => 'getBar3Service',
            'bar2' => 'getBar22Service',
            'baz' => 'getBazService',
            'configured_service' => 'getConfiguredServiceService',
            'configured_service_simple' => 'getConfiguredServiceSimpleService',
            'decorator_service' => 'getDecoratorServiceService',
            'decorator_service_with_name' => 'getDecoratorServiceWithNameService',
            'deprecated_service' => 'getDeprecatedServiceService',
            'factory_service' => 'getFactoryServiceService',
            'factory_service_simple' => 'getFactoryServiceSimpleService',
            'foo' => 'getFooService',
            'foo.baz' => 'getFoo_BazService',
            'foo_bar' => 'getFooBarService',
            'foo_with_inline' => 'getFooWithInlineService',
            'lazy_context' => 'getLazyContextService',
            'lazy_context_ignore_invalid_ref' => 'getLazyContextIgnoreInvalidRefService',
            'method_call1' => 'getMethodCall1Service',
            'new_factory_service' => 'getNewFactoryServiceService',
            'service_from_static_method' => 'getServiceFromStaticMethodService',
        );
        $this->aliases = array(
            'alias_for_alias' => 'foo',
            'alias_for_foo' => 'foo',
            'decorated' => 'decorator_service_with_name',
        );
    }

    /**
     * {@inheritdoc}
     */
    public function reset()
    {
        $this->privates = array();
        parent::reset();
    }

    /**
     * {@inheritdoc}
     */
    public function compile()
    {
        throw new LogicException('You cannot compile a dumped container that was already compiled.');
    }

    /**
     * {@inheritdoc}
     */
    public function isCompiled()
    {
        return true;
    }

    /**
     * Gets the 'BAR' service.
     *
     * This service is shared.
     * This method always returns the same instance of the service.
     *
     * @return \stdClass A stdClass instance
     */
    protected function getBARService()
    {
        $this->services['BAR'] = $instance = new \stdClass();

        $instance->bar = ($this->services['bar'] ?? $this->getBar3Service());

        return $instance;
    }

    /**
     * Gets the 'BAR2' service.
     *
     * This service is shared.
     * This method always returns the same instance of the service.
     *
     * @return \stdClass A stdClass instance
     */
    protected function getBAR2Service()
    {
        return $this->services['BAR2'] = new \stdClass();
    }

    /**
     * Gets the public 'bar' shared service.
     *
     * @return \Bar\FooClass
     */
    protected function getBar3Service()
    {
        $a = ($this->services['foo.baz'] ?? $this->getFoo_BazService());

        $this->services['bar'] = $instance = new \Bar\FooClass('foo', $a, $this->getParameter('foo_bar'));

        $a->configure($instance);

        return $instance;
    }

    /**
<<<<<<< HEAD
     * Gets the 'bar2' service.
     *
     * This service is shared.
     * This method always returns the same instance of the service.
     *
     * @return \stdClass A stdClass instance
     */
    protected function getBar22Service()
    {
        return $this->services['bar2'] = new \stdClass();
    }

    /**
     * Gets the 'baz' service.
     *
     * This service is shared.
     * This method always returns the same instance of the service.
=======
     * Gets the public 'baz' shared service.
>>>>>>> 6bbb3911
     *
     * @return \Baz
     */
    protected function getBazService()
    {
        $this->services['baz'] = $instance = new \Baz();

        $instance->setFoo(($this->services['foo_with_inline'] ?? $this->getFooWithInlineService()));

        return $instance;
    }

    /**
     * Gets the public 'configured_service' shared service.
     *
     * @return \stdClass
     */
    protected function getConfiguredServiceService()
    {
        $a = new \ConfClass();
        $a->setFoo(($this->services['baz'] ?? $this->getBazService()));

        $this->services['configured_service'] = $instance = new \stdClass();

        $a->configureStdClass($instance);

        return $instance;
    }

    /**
     * Gets the public 'configured_service_simple' shared service.
     *
     * @return \stdClass
     */
    protected function getConfiguredServiceSimpleService()
    {
        $this->services['configured_service_simple'] = $instance = new \stdClass();

        (new \ConfClass('bar'))->configureStdClass($instance);

        return $instance;
    }

    /**
     * Gets the public 'decorator_service' shared service.
     *
     * @return \stdClass
     */
    protected function getDecoratorServiceService()
    {
        return $this->services['decorator_service'] = new \stdClass();
    }

    /**
     * Gets the public 'decorator_service_with_name' shared service.
     *
     * @return \stdClass
     */
    protected function getDecoratorServiceWithNameService()
    {
        return $this->services['decorator_service_with_name'] = new \stdClass();
    }

    /**
     * Gets the public 'deprecated_service' shared service.
     *
     * @return \stdClass
     *
     * @deprecated The "deprecated_service" service is deprecated. You should stop using it, as it will soon be removed.
     */
    protected function getDeprecatedServiceService()
    {
        @trigger_error('The "deprecated_service" service is deprecated. You should stop using it, as it will soon be removed.', E_USER_DEPRECATED);

        return $this->services['deprecated_service'] = new \stdClass();
    }

    /**
     * Gets the public 'factory_service' shared service.
     *
     * @return \Bar
     */
    protected function getFactoryServiceService()
    {
        return $this->services['factory_service'] = ($this->services['foo.baz'] ?? $this->getFoo_BazService())->getInstance();
    }

    /**
     * Gets the public 'factory_service_simple' shared service.
     *
     * @return \Bar
     */
    protected function getFactoryServiceSimpleService()
    {
        return $this->services['factory_service_simple'] = (new \SimpleFactoryClass('foo'))->getInstance();
    }

    /**
     * Gets the public 'foo' shared service.
     *
     * @return \Bar\FooClass
     */
    protected function getFooService()
    {
        $a = ($this->services['foo.baz'] ?? $this->getFoo_BazService());

        $this->services['foo'] = $instance = \Bar\FooClass::getInstance('foo', $a, array('bar' => 'foo is bar', 'foobar' => 'bar'), true, $this);

        $instance->foo = 'bar';
        $instance->moo = $a;
        $instance->qux = array('bar' => 'foo is bar', 'foobar' => 'bar');
        $instance->setBar(($this->services['bar'] ?? $this->getBar3Service()));
        $instance->initialize();
        sc_configure($instance);

        return $instance;
    }

    /**
     * Gets the public 'foo.baz' shared service.
     *
     * @return \BazClass
     */
    protected function getFoo_BazService()
    {
        $this->services['foo.baz'] = $instance = \BazClass::getInstance();

        \BazClass::configureStatic1($instance);

        return $instance;
    }

    /**
     * Gets the public 'foo_bar' service.
     *
     * @return \Bar\FooClass
     */
    protected function getFooBarService()
    {
        return new \Bar\FooClass();
    }

    /**
     * Gets the public 'foo_with_inline' shared service.
     *
     * @return \Foo
     */
    protected function getFooWithInlineService()
    {
        $a = new \Bar();

        $this->services['foo_with_inline'] = $instance = new \Foo();

        $a->pub = 'pub';
        $a->setBaz(($this->services['baz'] ?? $this->getBazService()));

        $instance->setBar($a);

        return $instance;
    }

    /**
     * Gets the public 'lazy_context' shared service.
     *
     * @return \LazyContext
     */
    protected function getLazyContextService()
    {
        return $this->services['lazy_context'] = new \LazyContext(new RewindableGenerator(function () {
            yield 'k1' => ($this->services['foo.baz'] ?? $this->getFoo_BazService());
            yield 'k2' => $this;
        }, 2), new RewindableGenerator(function () {
            return new \EmptyIterator();
        }, 0));
    }

    /**
     * Gets the public 'lazy_context_ignore_invalid_ref' shared service.
     *
     * @return \LazyContext
     */
    protected function getLazyContextIgnoreInvalidRefService()
    {
        return $this->services['lazy_context_ignore_invalid_ref'] = new \LazyContext(new RewindableGenerator(function () {
            yield 0 => ($this->services['foo.baz'] ?? $this->getFoo_BazService());
        }, 1), new RewindableGenerator(function () {
            return new \EmptyIterator();
        }, 0));
    }

    /**
     * Gets the public 'method_call1' shared service.
     *
     * @return \Bar\FooClass
     */
    protected function getMethodCall1Service()
    {
        require_once '%path%foo.php';

        $this->services['method_call1'] = $instance = new \Bar\FooClass();

        $instance->setBar(($this->services['foo'] ?? $this->getFooService()));
        $instance->setBar(NULL);
        $instance->setBar((($this->services['foo'] ?? $this->getFooService())->foo() . (($this->hasParameter("foo")) ? ($this->getParameter("foo")) : ("default"))));

        return $instance;
    }

    /**
     * Gets the public 'new_factory_service' shared service.
     *
     * @return \FooBarBaz
     */
    protected function getNewFactoryServiceService()
    {
        $a = new \FactoryClass();
        $a->foo = 'bar';

        $this->services['new_factory_service'] = $instance = $a->getInstance();

        $instance->foo = 'bar';

        return $instance;
    }

    /**
     * Gets the public 'service_from_static_method' shared service.
     *
     * @return \Bar\FooClass
     */
    protected function getServiceFromStaticMethodService()
    {
        return $this->services['service_from_static_method'] = \Bar\FooClass::getInstance();
    }

    /**
     * {@inheritdoc}
     */
    public function getParameter($name)
    {
        if (!(isset($this->parameters[$name]) || isset($this->loadedDynamicParameters[$name]) || array_key_exists($name, $this->parameters))) {
            $name = strtolower($name);

            if (!(isset($this->parameters[$name]) || isset($this->loadedDynamicParameters[$name]) || array_key_exists($name, $this->parameters))) {
                throw new InvalidArgumentException(sprintf('The parameter "%s" must be defined.', $name));
            }
        }
        if (isset($this->loadedDynamicParameters[$name])) {
            return $this->loadedDynamicParameters[$name] ? $this->dynamicParameters[$name] : $this->getDynamicParameter($name);
        }

        return $this->parameters[$name];
    }

    /**
     * {@inheritdoc}
     */
    public function hasParameter($name)
    {
        $name = strtolower($name);

        return isset($this->parameters[$name]) || isset($this->loadedDynamicParameters[$name]) || array_key_exists($name, $this->parameters);
    }

    /**
     * {@inheritdoc}
     */
    public function setParameter($name, $value)
    {
        throw new LogicException('Impossible to call set() on a frozen ParameterBag.');
    }

    /**
     * {@inheritdoc}
     */
    public function getParameterBag()
    {
        if (null === $this->parameterBag) {
            $parameters = $this->parameters;
            foreach ($this->loadedDynamicParameters as $name => $loaded) {
                $parameters[$name] = $loaded ? $this->dynamicParameters[$name] : $this->getDynamicParameter($name);
            }
            $this->parameterBag = new FrozenParameterBag($parameters);
        }

        return $this->parameterBag;
    }

    private $loadedDynamicParameters = array();
    private $dynamicParameters = array();

    /**
     * Computes a dynamic parameter.
     *
     * @param string The name of the dynamic parameter to load
     *
     * @return mixed The value of the dynamic parameter
     *
     * @throws InvalidArgumentException When the dynamic parameter does not exist
     */
    private function getDynamicParameter($name)
    {
        throw new InvalidArgumentException(sprintf('The dynamic parameter "%s" must be defined.', $name));
    }

    /**
     * Gets the default parameters.
     *
     * @return array An array of the default parameters
     */
    protected function getDefaultParameters()
    {
        return array(
            'baz_class' => 'BazClass',
            'foo_class' => 'Bar\\FooClass',
            'foo' => 'bar',
        );
    }
}<|MERGE_RESOLUTION|>--- conflicted
+++ resolved
@@ -86,12 +86,9 @@
     }
 
     /**
-     * Gets the 'BAR' service.
-     *
-     * This service is shared.
-     * This method always returns the same instance of the service.
-     *
-     * @return \stdClass A stdClass instance
+     * Gets the public 'BAR' shared service.
+     *
+     * @return \stdClass
      */
     protected function getBARService()
     {
@@ -103,12 +100,9 @@
     }
 
     /**
-     * Gets the 'BAR2' service.
-     *
-     * This service is shared.
-     * This method always returns the same instance of the service.
-     *
-     * @return \stdClass A stdClass instance
+     * Gets the public 'BAR2' shared service.
+     *
+     * @return \stdClass
      */
     protected function getBAR2Service()
     {
@@ -132,13 +126,9 @@
     }
 
     /**
-<<<<<<< HEAD
-     * Gets the 'bar2' service.
-     *
-     * This service is shared.
-     * This method always returns the same instance of the service.
-     *
-     * @return \stdClass A stdClass instance
+     * Gets the public 'bar2' shared service.
+     *
+     * @return \stdClass
      */
     protected function getBar22Service()
     {
@@ -146,13 +136,7 @@
     }
 
     /**
-     * Gets the 'baz' service.
-     *
-     * This service is shared.
-     * This method always returns the same instance of the service.
-=======
      * Gets the public 'baz' shared service.
->>>>>>> 6bbb3911
      *
      * @return \Baz
      */
