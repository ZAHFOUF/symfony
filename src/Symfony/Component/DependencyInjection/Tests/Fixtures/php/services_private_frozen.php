<?php

use Symfony\Component\DependencyInjection\Argument\RewindableGenerator;
use Symfony\Component\DependencyInjection\ContainerInterface;
use Symfony\Component\DependencyInjection\Container;
use Symfony\Component\DependencyInjection\Exception\InvalidArgumentException;
use Symfony\Component\DependencyInjection\Exception\LogicException;
use Symfony\Component\DependencyInjection\Exception\RuntimeException;
use Symfony\Component\DependencyInjection\ParameterBag\FrozenParameterBag;

/**
 * This class has been auto-generated
 * by the Symfony Dependency Injection Component.
 *
 * @final since Symfony 3.3
 */
class ProjectServiceContainer extends Container
{
    private $parameters;
    private $targetDirs = array();
    private $privates = array();

    public function __construct()
    {
        $this->services = $this->privates = array();
        $this->methodMap = array(
            'bar_service' => 'getBarServiceService',
            'foo_service' => 'getFooServiceService',
        );

        $this->aliases = array();
    }

    public function reset()
    {
        $this->privates = array();
        parent::reset();
    }

    public function compile()
    {
        throw new LogicException('You cannot compile a dumped container that was already compiled.');
    }

    public function isCompiled()
    {
        return true;
    }

    public function getRemovedIds()
    {
        return array(
            'Psr\\Container\\ContainerInterface' => true,
            'Symfony\\Component\\DependencyInjection\\ContainerInterface' => true,
            'baz_service' => true,
        );
    }

    /**
     * Gets the public 'bar_service' shared service.
     *
     * @return \stdClass
     */
    protected function getBarServiceService()
    {
<<<<<<< HEAD
        return $this->services['bar_service'] = new \stdClass(($this->privates['baz_service'] ?? $this->privates['baz_service'] = new \stdClass()));
=======
        $a = ${($_ = isset($this->services['baz_service']) ? $this->services['baz_service'] : $this->services['baz_service'] = new \stdClass()) && false ?: '_'};

        if (isset($this->services['bar_service'])) {
            return $this->services['bar_service'];
        }

        return $this->services['bar_service'] = new \stdClass($a);
>>>>>>> 73982760
    }

    /**
     * Gets the public 'foo_service' shared service.
     *
     * @return \stdClass
     */
    protected function getFooServiceService()
    {
<<<<<<< HEAD
        return $this->services['foo_service'] = new \stdClass(($this->privates['baz_service'] ?? $this->privates['baz_service'] = new \stdClass()));
=======
        $a = ${($_ = isset($this->services['baz_service']) ? $this->services['baz_service'] : $this->services['baz_service'] = new \stdClass()) && false ?: '_'};

        if (isset($this->services['foo_service'])) {
            return $this->services['foo_service'];
        }

        return $this->services['foo_service'] = new \stdClass($a);
    }

    /**
     * Gets the private 'baz_service' shared service.
     *
     * @return \stdClass
     */
    protected function getBazServiceService()
    {
        return $this->services['baz_service'] = new \stdClass();
>>>>>>> 73982760
    }
}<|MERGE_RESOLUTION|>--- conflicted
+++ resolved
@@ -63,17 +63,13 @@
      */
     protected function getBarServiceService()
     {
-<<<<<<< HEAD
-        return $this->services['bar_service'] = new \stdClass(($this->privates['baz_service'] ?? $this->privates['baz_service'] = new \stdClass()));
-=======
-        $a = ${($_ = isset($this->services['baz_service']) ? $this->services['baz_service'] : $this->services['baz_service'] = new \stdClass()) && false ?: '_'};
+        $a = ($this->privates['baz_service'] ?? $this->privates['baz_service'] = new \stdClass());
 
         if (isset($this->services['bar_service'])) {
             return $this->services['bar_service'];
         }
 
         return $this->services['bar_service'] = new \stdClass($a);
->>>>>>> 73982760
     }
 
     /**
@@ -83,10 +79,7 @@
      */
     protected function getFooServiceService()
     {
-<<<<<<< HEAD
-        return $this->services['foo_service'] = new \stdClass(($this->privates['baz_service'] ?? $this->privates['baz_service'] = new \stdClass()));
-=======
-        $a = ${($_ = isset($this->services['baz_service']) ? $this->services['baz_service'] : $this->services['baz_service'] = new \stdClass()) && false ?: '_'};
+        $a = ($this->privates['baz_service'] ?? $this->privates['baz_service'] = new \stdClass());
 
         if (isset($this->services['foo_service'])) {
             return $this->services['foo_service'];
@@ -94,15 +87,4 @@
 
         return $this->services['foo_service'] = new \stdClass($a);
     }
-
-    /**
-     * Gets the private 'baz_service' shared service.
-     *
-     * @return \stdClass
-     */
-    protected function getBazServiceService()
-    {
-        return $this->services['baz_service'] = new \stdClass();
->>>>>>> 73982760
-    }
 }