<?php

/*
 * This file is part of the Symfony package.
 *
 * (c) Fabien Potencier <fabien@symfony.com>
 *
 * For the full copyright and license information, please view the LICENSE
 * file that was distributed with this source code.
 */

namespace Symfony\Component\DependencyInjection\Tests\Dumper;

use Symfony\Component\DependencyInjection\ContainerBuilder;
use Symfony\Component\DependencyInjection\Dumper\YamlDumper;
use Symfony\Component\Yaml\Yaml;

class YamlDumperTest extends \PHPUnit_Framework_TestCase
{
    protected static $fixturesPath;

    public static function setUpBeforeClass()
    {
        self::$fixturesPath = realpath(__DIR__.'/../Fixtures/');
    }

    public function testDump()
    {
        $dumper = new YamlDumper($container = new ContainerBuilder());

        $this->assertEqualYamlStructure(self::$fixturesPath.'/yaml/services1.yml', $dumper->dump(), '->dump() dumps an empty container as an empty YAML file');
    }

    public function testAddParameters()
    {
        $container = include self::$fixturesPath.'/containers/container8.php';
        $dumper = new YamlDumper($container);
        $this->assertEqualYamlStructure(self::$fixturesPath.'/yaml/services8.yml', $dumper->dump(), '->dump() dumps parameters');
    }

    /**
     * @group legacy
     */
    public function testLegacyAddService()
    {
        $container = include self::$fixturesPath.'/containers/legacy-container9.php';
        $dumper = new YamlDumper($container);

        $this->assertEquals(str_replace('%path%', self::$fixturesPath.DIRECTORY_SEPARATOR.'includes'.DIRECTORY_SEPARATOR, file_get_contents(self::$fixturesPath.'/yaml/legacy-services9.yml')), $dumper->dump(), '->dump() dumps services');

        $dumper = new YamlDumper($container = new ContainerBuilder());
        $container->register('foo', 'FooClass')->addArgument(new \stdClass());
        try {
            $dumper->dump();
            $this->fail('->dump() throws a RuntimeException if the container to be dumped has reference to objects or resources');
        } catch (\Exception $e) {
            $this->assertInstanceOf('\RuntimeException', $e, '->dump() throws a RuntimeException if the container to be dumped has reference to objects or resources');
            $this->assertEquals('Unable to dump a service container if a parameter is an object or a resource.', $e->getMessage(), '->dump() throws a RuntimeException if the container to be dumped has reference to objects or resources');
        }
    }

    public function testAddService()
    {
        $container = include self::$fixturesPath.'/containers/container9.php';
        $dumper = new YamlDumper($container);
        $this->assertEqualYamlStructure(str_replace('%path%', self::$fixturesPath.DIRECTORY_SEPARATOR.'includes'.DIRECTORY_SEPARATOR, file_get_contents(self::$fixturesPath.'/yaml/services9.yml')), $dumper->dump(), '->dump() dumps services');

        $dumper = new YamlDumper($container = new ContainerBuilder());
        $container->register('foo', 'FooClass')->addArgument(new \stdClass());
        try {
            $dumper->dump();
            $this->fail('->dump() throws a RuntimeException if the container to be dumped has reference to objects or resources');
        } catch (\Exception $e) {
            $this->assertInstanceOf('\RuntimeException', $e, '->dump() throws a RuntimeException if the container to be dumped has reference to objects or resources');
            $this->assertEquals('Unable to dump a service container if a parameter is an object or a resource.', $e->getMessage(), '->dump() throws a RuntimeException if the container to be dumped has reference to objects or resources');
        }
    }

<<<<<<< HEAD
    public function testDumpAutowireData()
    {
        $container = include self::$fixturesPath.'/containers/container24.php';
        $dumper = new YamlDumper($container);
        $this->assertStringEqualsFile(self::$fixturesPath.'/yaml/services24.yml', $dumper->dump());
=======
    private function assertEqualYamlStructure($yaml, $expected, $message = '')
    {
        $this->assertEquals(Yaml::parse($expected), Yaml::parse($yaml), $message);
>>>>>>> 457967c6
    }
}<|MERGE_RESOLUTION|>--- conflicted
+++ resolved
@@ -76,16 +76,15 @@
         }
     }
 
-<<<<<<< HEAD
     public function testDumpAutowireData()
     {
         $container = include self::$fixturesPath.'/containers/container24.php';
         $dumper = new YamlDumper($container);
         $this->assertStringEqualsFile(self::$fixturesPath.'/yaml/services24.yml', $dumper->dump());
-=======
+    }
+
     private function assertEqualYamlStructure($yaml, $expected, $message = '')
     {
         $this->assertEquals(Yaml::parse($expected), Yaml::parse($yaml), $message);
->>>>>>> 457967c6
     }
 }