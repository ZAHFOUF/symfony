--- conflicted
+++ resolved
@@ -825,7 +825,18 @@
     }
 
     /**
-<<<<<<< HEAD
+     * @group legacy
+     * @expectedDeprecation The configuration key "factory" is unsupported for the service "foo" which is defined as an alias in %s.
+     * @expectedDeprecation The configuration key "parent" is unsupported for the service "foo" which is defined as an alias in %s.
+     */
+    public function testAliasDefinitionContainsUnsupportedElements()
+    {
+        $container = new ContainerBuilder();
+        $loader = new YamlFileLoader($container, new FileLocator(self::$fixturesPath.'/yaml'));
+        $loader->load('legacy_invalid_alias_definition.yml');
+        $this->assertTrue($container->has('foo'));
+
+    /**
      * When creating a tagged iterator using the array syntax, all optional parameters should be properly handled.
      */
     public function testDefaultValueOfTagged()
@@ -850,17 +861,5 @@
             ['bar', [2], true],
         ];
         $this->assertSame($expected, $container->getDefinition('foo')->getMethodCalls());
-=======
-     * @group legacy
-     * @expectedDeprecation The configuration key "factory" is unsupported for the service "foo" which is defined as an alias in %s.
-     * @expectedDeprecation The configuration key "parent" is unsupported for the service "foo" which is defined as an alias in %s.
-     */
-    public function testAliasDefinitionContainsUnsupportedElements()
-    {
-        $container = new ContainerBuilder();
-        $loader = new YamlFileLoader($container, new FileLocator(self::$fixturesPath.'/yaml'));
-        $loader->load('legacy_invalid_alias_definition.yml');
-        $this->assertTrue($container->has('foo'));
->>>>>>> 84b5db3a
     }
 }