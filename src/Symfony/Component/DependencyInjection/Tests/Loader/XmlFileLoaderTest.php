--- conflicted
+++ resolved
@@ -818,7 +818,6 @@
         ), array_map(function (BoundArgument $v) { return $v->getValues()[0]; }, $definition->getBindings()));
     }
 
-<<<<<<< HEAD
     public function testFqcnLazyProxy()
     {
         $container = new ContainerBuilder();
@@ -827,7 +826,8 @@
 
         $definition = $container->getDefinition('foo');
         $this->assertSame(array(array('interface' => 'SomeInterface')), $definition->getTag('proxy'));
-=======
+    }
+
     public function testTsantosContainer()
     {
         $container = new ContainerBuilder();
@@ -838,6 +838,5 @@
         $dumper = new PhpDumper($container);
         $dump = $dumper->dump();
         $this->assertStringEqualsFile(self::$fixturesPath.'/php/services_tsantos.php', $dumper->dump());
->>>>>>> 196086c5
     }
 }