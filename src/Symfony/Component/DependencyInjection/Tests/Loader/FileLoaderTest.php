<?php

/*
 * This file is part of the Symfony package.
 *
 * (c) Fabien Potencier <fabien@symfony.com>
 *
 * For the full copyright and license information, please view the LICENSE
 * file that was distributed with this source code.
 */

namespace Symfony\Component\DependencyInjection\Tests\Loader;

use PHPUnit\Framework\TestCase;
use Symfony\Component\Config\FileLocator;
use Symfony\Component\Config\Loader\LoaderResolver;
use Symfony\Component\DependencyInjection\Alias;
use Symfony\Component\DependencyInjection\ChildDefinition;
use Symfony\Component\DependencyInjection\ContainerBuilder;
use Symfony\Component\DependencyInjection\Definition;
use Symfony\Component\DependencyInjection\Exception\InvalidArgumentException;
use Symfony\Component\DependencyInjection\Exception\LogicException;
use Symfony\Component\DependencyInjection\Loader\FileLoader;
use Symfony\Component\DependencyInjection\Loader\IniFileLoader;
use Symfony\Component\DependencyInjection\Loader\PhpFileLoader;
use Symfony\Component\DependencyInjection\Loader\XmlFileLoader;
use Symfony\Component\DependencyInjection\Loader\YamlFileLoader;
use Symfony\Component\DependencyInjection\Reference;
use Symfony\Component\DependencyInjection\Tests\Fixtures\Prototype\BadClasses\MissingParent;
use Symfony\Component\DependencyInjection\Tests\Fixtures\Prototype\Foo;
use Symfony\Component\DependencyInjection\Tests\Fixtures\Prototype\FooInterface;
use Symfony\Component\DependencyInjection\Tests\Fixtures\Prototype\OtherDir\AnotherSub;
use Symfony\Component\DependencyInjection\Tests\Fixtures\Prototype\OtherDir\AnotherSub\DeeperBaz;
use Symfony\Component\DependencyInjection\Tests\Fixtures\Prototype\OtherDir\Baz;
use Symfony\Component\DependencyInjection\Tests\Fixtures\Prototype\Sub\Bar;
use Symfony\Component\DependencyInjection\Tests\Fixtures\Prototype\Sub\BarInterface;
use Symfony\Component\DependencyInjection\Tests\Fixtures\PrototypeAsAlias\AliasBarInterface;
use Symfony\Component\DependencyInjection\Tests\Fixtures\PrototypeAsAlias\AliasFooInterface;
use Symfony\Component\DependencyInjection\Tests\Fixtures\PrototypeAsAlias\WithAsAlias;
use Symfony\Component\DependencyInjection\Tests\Fixtures\PrototypeAsAlias\WithAsAliasIdMultipleInterface;
use Symfony\Component\DependencyInjection\Tests\Fixtures\PrototypeAsAlias\WithAsAliasInterface;
use Symfony\Component\DependencyInjection\Tests\Fixtures\PrototypeAsAlias\WithAsAliasMultiple;
use Symfony\Component\DependencyInjection\Tests\Fixtures\Utils\NotAService;

class FileLoaderTest extends TestCase
{
    protected static string $fixturesPath;

    public static function setUpBeforeClass(): void
    {
        self::$fixturesPath = realpath(__DIR__.'/../');
    }

    public function testImportWithGlobPattern()
    {
        $container = new ContainerBuilder();
        $loader = new TestFileLoader($container, new FileLocator(self::$fixturesPath));

        $resolver = new LoaderResolver([
            new IniFileLoader($container, new FileLocator(self::$fixturesPath.'/ini')),
            new XmlFileLoader($container, new FileLocator(self::$fixturesPath.'/xml')),
            new PhpFileLoader($container, new FileLocator(self::$fixturesPath.'/php')),
            new YamlFileLoader($container, new FileLocator(self::$fixturesPath.'/yaml')),
        ]);

        $loader->setResolver($resolver);
        $loader->import('{F}ixtures/{xml,yaml}/services2.{yml,xml}');

        $actual = $container->getParameterBag()->all();
        $expected = [
            'a_string' => 'a string',
            'foo' => 'bar',
            'values' => [
                0,
                'integer' => 4,
                100 => null,
                'true',
                true,
                false,
                'on',
                'off',
                'float' => 1.3,
                1000.3,
                'a string',
                ['foo', 'bar'],
            ],
            'mixedcase' => ['MixedCaseKey' => 'value'],
            'constant' => \PHP_EOL,
            'bar' => '%foo%',
            'escape' => '@escapeme',
            'foo_bar' => new Reference('foo_bar'),
        ];

        $this->assertEquals(array_keys($expected), array_keys($actual), '->load() imports and merges imported files');
    }

    public function testRegisterClasses()
    {
        $container = new ContainerBuilder();
        $container->setParameter('sub_dir', 'Sub');
        $loader = new TestFileLoader($container, new FileLocator(self::$fixturesPath.'/Fixtures'));
        $loader->noAutoRegisterAliasesForSinglyImplementedInterfaces();

        $loader->registerClasses(new Definition(), 'Symfony\Component\DependencyInjection\Tests\Fixtures\Prototype\Sub\\', 'Prototype/%sub_dir%/*');
        $loader->registerClasses(new Definition(), 'Symfony\Component\DependencyInjection\Tests\Fixtures\Prototype\Sub\\', 'Prototype/%sub_dir%/*'); // loading twice should not be an issue
        $loader->registerAliasesForSinglyImplementedInterfaces();

        $this->assertEquals(
            ['service_container', Bar::class],
            array_keys($container->getDefinitions())
        );
        $this->assertEquals([BarInterface::class], array_keys($container->getAliases()));
    }

    public function testRegisterClassesWithExclude()
    {
        $container = new ContainerBuilder();
        $container->setParameter('other_dir', 'OtherDir');
        $loader = new TestFileLoader($container, new FileLocator(self::$fixturesPath.'/Fixtures'));

        $loader->registerClasses(
            new Definition(),
            'Symfony\Component\DependencyInjection\Tests\Fixtures\Prototype\\',
            'Prototype/*',
            // load everything, except OtherDir/AnotherSub & Foo.php
            'Prototype/{%other_dir%/AnotherSub,Foo.php,StaticConstructor}'
        );

        $this->assertFalse($container->getDefinition(Bar::class)->isAbstract());
        $this->assertFalse($container->getDefinition(Baz::class)->isAbstract());
        $this->assertTrue($container->getDefinition(Foo::class)->isAbstract());
        $this->assertTrue($container->getDefinition(AnotherSub::class)->isAbstract());

        $this->assertFalse($container->getDefinition(Bar::class)->hasTag('container.excluded'));
        $this->assertFalse($container->getDefinition(Baz::class)->hasTag('container.excluded'));
        $this->assertTrue($container->getDefinition(Foo::class)->hasTag('container.excluded'));
        $this->assertTrue($container->getDefinition(AnotherSub::class)->hasTag('container.excluded'));

        $this->assertEquals([BarInterface::class], array_keys($container->getAliases()));

        $loader->registerClasses(
            new Definition(),
            'Symfony\Component\DependencyInjection\Tests\Fixtures\Prototype\\',
            'Prototype/*',
            'Prototype/NotExistingDir'
        );
    }

    /**
     * @testWith [true]
     *           [false]
     */
    public function testRegisterClassesWithExcludeAttribute(bool $autoconfigure)
    {
        $container = new ContainerBuilder();
        $loader = new TestFileLoader($container, new FileLocator(self::$fixturesPath.'/Fixtures'));

        $loader->registerClasses(
            (new Definition())->setAutoconfigured($autoconfigure),
            'Symfony\Component\DependencyInjection\Tests\Fixtures\Utils\\',
            'Utils/*',
        );

        $this->assertSame($autoconfigure, $container->getDefinition(NotAService::class)->hasTag('container.excluded'));
    }

    public function testRegisterClassesWithExcludeAsArray()
    {
        $container = new ContainerBuilder();
        $container->setParameter('sub_dir', 'Sub');
        $loader = new TestFileLoader($container, new FileLocator(self::$fixturesPath.'/Fixtures'));
        $loader->registerClasses(
            new Definition(),
            'Symfony\Component\DependencyInjection\Tests\Fixtures\Prototype\\',
            'Prototype/*', [
                'Prototype/%sub_dir%',
                'Prototype/OtherDir/AnotherSub/DeeperBaz.php',
            ]
        );

        $this->assertTrue($container->has(Foo::class));
        $this->assertTrue($container->has(Baz::class));
        $this->assertFalse($container->has(Bar::class));
        $this->assertTrue($container->has(DeeperBaz::class));
        $this->assertTrue($container->getDefinition(DeeperBaz::class)->hasTag('container.excluded'));
    }

    public function testNestedRegisterClasses()
    {
        $container = new ContainerBuilder();
        $loader = new TestFileLoader($container, new FileLocator(self::$fixturesPath.'/Fixtures'));

        $prototype = (new Definition())->setAutoconfigured(true);
        $loader->registerClasses($prototype, 'Symfony\Component\DependencyInjection\Tests\Fixtures\Prototype\\', 'Prototype/*', 'Prototype/{StaticConstructor}');

        $this->assertTrue($container->has(Bar::class));
        $this->assertTrue($container->has(Baz::class));
        $this->assertTrue($container->has(Foo::class));

        $this->assertEquals([FooInterface::class], array_keys($container->getAliases()));

        $alias = $container->getAlias(FooInterface::class);
        $this->assertSame(Foo::class, (string) $alias);
        $this->assertFalse($alias->isPublic());
        $this->assertTrue($alias->isPrivate());

        $this->assertEquals([FooInterface::class => (new ChildDefinition(''))->addTag('foo')], $container->getAutoconfiguredInstanceof());
    }

    public function testMissingParentClass()
    {
        $container = new ContainerBuilder();
        $container->setParameter('bad_classes_dir', 'BadClasses');
        $loader = new TestFileLoader($container, new FileLocator(self::$fixturesPath.'/Fixtures'), 'test');

        $loader->registerClasses(
            (new Definition())->setAutoconfigured(true),
            'Symfony\Component\DependencyInjection\Tests\Fixtures\Prototype\BadClasses\\',
            'Prototype/%bad_classes_dir%/*'
        );

        $this->assertTrue($container->has(MissingParent::class));

        $this->assertMatchesRegularExpression(
            '{Class "?Symfony\\\\Component\\\\DependencyInjection\\\\Tests\\\\Fixtures\\\\Prototype\\\\BadClasses\\\\MissingClass"? not found}',
            $container->getDefinition(MissingParent::class)->getErrors()[0]
        );
    }

    public function testRegisterClassesWithBadPrefix()
    {
        $this->expectException(InvalidArgumentException::class);
        $this->expectExceptionMessageMatches('/Expected to find class "Symfony\\\Component\\\DependencyInjection\\\Tests\\\Fixtures\\\Prototype\\\Bar" in file ".+" while importing services from resource "Prototype\/Sub\/\*", but it was not found\! Check the namespace prefix used with the resource/');
        $container = new ContainerBuilder();
        $loader = new TestFileLoader($container, new FileLocator(self::$fixturesPath.'/Fixtures'));

        // the Sub is missing from namespace prefix
        $loader->registerClasses(new Definition(), 'Symfony\Component\DependencyInjection\Tests\Fixtures\Prototype\\', 'Prototype/Sub/*');
    }

    public function testRegisterClassesWithIncompatibleExclude()
    {
        $this->expectException(InvalidArgumentException::class);
        $this->expectExceptionMessage('Invalid "exclude" pattern when importing classes for "Symfony\Component\DependencyInjection\Tests\Fixtures\Prototype\": make sure your "exclude" pattern (yaml/*) is a subset of the "resource" pattern (Prototype/*)');
        $container = new ContainerBuilder();
        $loader = new TestFileLoader($container, new FileLocator(self::$fixturesPath.'/Fixtures'));

        $loader->registerClasses(
            new Definition(),
            'Symfony\Component\DependencyInjection\Tests\Fixtures\Prototype\\',
            'Prototype/*',
            'yaml/*'
        );
    }

    /**
     * @dataProvider excludeTrailingSlashConsistencyProvider
     */
    public function testExcludeTrailingSlashConsistency(string $exclude, string $excludedId)
    {
        $container = new ContainerBuilder();
        $loader = new TestFileLoader($container, new FileLocator(self::$fixturesPath.'/Fixtures'));
        $loader->registerClasses(
            new Definition(),
            'Symfony\Component\DependencyInjection\Tests\Fixtures\Prototype\\',
            'Prototype/*',
            $exclude
        );

        $this->assertTrue($container->has(Foo::class));
        $this->assertTrue($container->has($excludedId));
        $this->assertTrue($container->getDefinition($excludedId)->hasTag('container.excluded'));
    }

    public static function excludeTrailingSlashConsistencyProvider(): iterable
    {
        yield ['Prototype/OtherDir/AnotherSub/', AnotherSub::class];
        yield ['Prototype/OtherDir/AnotherSub', AnotherSub::class];
        yield ['Prototype/OtherDir/AnotherSub/*', DeeperBaz::class];
        yield ['Prototype/*/AnotherSub', AnotherSub::class];
        yield ['Prototype/*/AnotherSub/', AnotherSub::class];
        yield ['Prototype/*/AnotherSub/*', DeeperBaz::class];
        yield ['Prototype/OtherDir/AnotherSub/DeeperBaz.php', DeeperBaz::class];
    }

    /**
     * @testWith ["prod", false]
     *           ["dev", false]
     *           ["bar", true]
     *           [null, false]
     */
    public function testRegisterClassesWithWhenEnv(?string $env, bool $expected)
    {
        $container = new ContainerBuilder();
        $loader = new TestFileLoader($container, new FileLocator(self::$fixturesPath.'/Fixtures'), $env);
        $loader->registerClasses(
            (new Definition())->setAutoconfigured(true),
            'Symfony\Component\DependencyInjection\Tests\Fixtures\Prototype\\',
            'Prototype/{Foo.php}'
        );

        $this->assertSame($expected, $container->getDefinition(Foo::class)->hasTag('container.excluded'));
    }

    /**
     * @dataProvider provideResourcesWithAsAliasAttributes
     */
    public function testRegisterClassesWithAsAlias(string $resource, array $expectedAliases)
    {
        $container = new ContainerBuilder();
        $loader = new TestFileLoader($container, new FileLocator(self::$fixturesPath.'/Fixtures'));
        $loader->registerClasses(
            (new Definition())->setAutoconfigured(true),
            'Symfony\Component\DependencyInjection\Tests\Fixtures\PrototypeAsAlias\\',
            $resource
        );

        $this->assertEquals($expectedAliases, $container->getAliases());
    }

    public static function provideResourcesWithAsAliasAttributes(): iterable
    {
        yield 'Private' => ['PrototypeAsAlias/{WithAsAlias,AliasFooInterface}.php', [AliasFooInterface::class => new Alias(WithAsAlias::class)]];
        yield 'Interface' => ['PrototypeAsAlias/{WithAsAliasInterface,AliasFooInterface}.php', [AliasFooInterface::class => new Alias(WithAsAliasInterface::class)]];
        yield 'Multiple' => ['PrototypeAsAlias/{WithAsAliasMultiple,AliasFooInterface}.php', [
            AliasFooInterface::class => new Alias(WithAsAliasMultiple::class, true),
            'some-alias' => new Alias(WithAsAliasMultiple::class),
        ]];
        yield 'Multiple with id' => ['PrototypeAsAlias/{WithAsAliasIdMultipleInterface,AliasBarInterface,AliasFooInterface}.php', [
            AliasBarInterface::class => new Alias(WithAsAliasIdMultipleInterface::class),
            AliasFooInterface::class => new Alias(WithAsAliasIdMultipleInterface::class),
        ]];
    }

    /**
     * @dataProvider provideResourcesWithDuplicatedAsAliasAttributes
     */
    public function testRegisterClassesWithDuplicatedAsAlias(string $resource, string $expectedExceptionMessage)
    {
        $this->expectException(LogicException::class);
        $this->expectExceptionMessage($expectedExceptionMessage);

        $container = new ContainerBuilder();
        $loader = new TestFileLoader($container, new FileLocator(self::$fixturesPath.'/Fixtures'));
        $loader->registerClasses(
            (new Definition())->setAutoconfigured(true),
            'Symfony\Component\DependencyInjection\Tests\Fixtures\PrototypeAsAlias\\',
            $resource
        );
    }

    public static function provideResourcesWithDuplicatedAsAliasAttributes(): iterable
    {
        yield 'Duplicated' => ['PrototypeAsAlias/{WithAsAlias,WithAsAliasDuplicate,AliasFooInterface}.php', 'The "Symfony\Component\DependencyInjection\Tests\Fixtures\PrototypeAsAlias\AliasFooInterface" alias has already been defined with the #[AsAlias] attribute in "Symfony\Component\DependencyInjection\Tests\Fixtures\PrototypeAsAlias\WithAsAlias".'];
        yield 'Interface duplicated' => ['PrototypeAsAlias/{WithAsAliasInterface,WithAsAlias,AliasFooInterface}.php', 'The "Symfony\Component\DependencyInjection\Tests\Fixtures\PrototypeAsAlias\AliasFooInterface" alias has already been defined with the #[AsAlias] attribute in "Symfony\Component\DependencyInjection\Tests\Fixtures\PrototypeAsAlias\WithAsAlias".'];
    }

    public function testRegisterClassesWithAsAliasAndImplementingMultipleInterfaces()
    {
        $this->expectException(LogicException::class);
        $this->expectExceptionMessage('Alias cannot be automatically determined for class "Symfony\Component\DependencyInjection\Tests\Fixtures\PrototypeAsAlias\WithAsAliasMultipleInterface". If you have used the #[AsAlias] attribute with a class implementing multiple interfaces, add the interface you want to alias to the first parameter of #[AsAlias].');

        $container = new ContainerBuilder();
        $loader = new TestFileLoader($container, new FileLocator(self::$fixturesPath.'/Fixtures'));
        $loader->registerClasses(
            (new Definition())->setAutoconfigured(true),
            'Symfony\Component\DependencyInjection\Tests\Fixtures\PrototypeAsAlias\\',
            'PrototypeAsAlias/{WithAsAliasMultipleInterface,AliasBarInterface,AliasFooInterface}.php'
        );
    }
}

class TestFileLoader extends FileLoader
{
    public function noAutoRegisterAliasesForSinglyImplementedInterfaces()
    {
        $this->autoRegisterAliasesForSinglyImplementedInterfaces = false;
    }

<<<<<<< HEAD
    public function load(mixed $resource, string $type = null): mixed
=======
    public function load(mixed $resource, ?string $type = null): mixed
>>>>>>> a44829e2
    {
        return $resource;
    }

<<<<<<< HEAD
    public function supports(mixed $resource, string $type = null): bool
=======
    public function supports(mixed $resource, ?string $type = null): bool
>>>>>>> a44829e2
    {
        return false;
    }
}<|MERGE_RESOLUTION|>--- conflicted
+++ resolved
@@ -377,20 +377,12 @@
         $this->autoRegisterAliasesForSinglyImplementedInterfaces = false;
     }
 
-<<<<<<< HEAD
-    public function load(mixed $resource, string $type = null): mixed
-=======
     public function load(mixed $resource, ?string $type = null): mixed
->>>>>>> a44829e2
     {
         return $resource;
     }
 
-<<<<<<< HEAD
-    public function supports(mixed $resource, string $type = null): bool
-=======
     public function supports(mixed $resource, ?string $type = null): bool
->>>>>>> a44829e2
     {
         return false;
     }
