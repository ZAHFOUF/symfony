<?php

/*
 * This file is part of the Symfony package.
 *
 * (c) Fabien Potencier <fabien@symfony.com>
 *
 * For the full copyright and license information, please view the LICENSE
 * file that was distributed with this source code.
 */

namespace Symfony\Component\Yaml\Command;

use Symfony\Component\Console\Attribute\AsCommand;
use Symfony\Component\Console\CI\GithubActionReporter;
use Symfony\Component\Console\Command\Command;
use Symfony\Component\Console\Completion\CompletionInput;
use Symfony\Component\Console\Completion\CompletionSuggestions;
use Symfony\Component\Console\Exception\InvalidArgumentException;
use Symfony\Component\Console\Exception\RuntimeException;
use Symfony\Component\Console\Input\InputArgument;
use Symfony\Component\Console\Input\InputInterface;
use Symfony\Component\Console\Input\InputOption;
use Symfony\Component\Console\Output\OutputInterface;
use Symfony\Component\Console\Style\SymfonyStyle;
use Symfony\Component\Yaml\Exception\ParseException;
use Symfony\Component\Yaml\Parser;
use Symfony\Component\Yaml\Yaml;

/**
 * Validates YAML files syntax and outputs encountered errors.
 *
 * @author Grégoire Pineau <lyrixx@lyrixx.info>
 * @author Robin Chalas <robin.chalas@gmail.com>
 */
#[AsCommand(name: 'lint:yaml', description: 'Lint a YAML file and outputs encountered errors')]
class LintCommand extends Command
{
    private Parser $parser;
    private ?string $format = null;
    private bool $displayCorrectFiles;
    private ?\Closure $directoryIteratorProvider;
    private ?\Closure $isReadableProvider;

    public function __construct(?string $name = null, ?callable $directoryIteratorProvider = null, ?callable $isReadableProvider = null)
    {
        parent::__construct($name);

        $this->directoryIteratorProvider = null === $directoryIteratorProvider ? null : $directoryIteratorProvider(...);
        $this->isReadableProvider = null === $isReadableProvider ? null : $isReadableProvider(...);
    }

    /**
     * @return void
     */
    protected function configure()
    {
        $this
            ->addArgument('filename', InputArgument::IS_ARRAY, 'A file, a directory or "-" for reading from STDIN')
            ->addOption('format', null, InputOption::VALUE_REQUIRED, sprintf('The output format ("%s")', implode('", "', $this->getAvailableFormatOptions())))
            ->addOption('exclude', null, InputOption::VALUE_REQUIRED | InputOption::VALUE_IS_ARRAY, 'Path(s) to exclude')
            ->addOption('parse-tags', null, InputOption::VALUE_NEGATABLE, 'Parse custom tags', null)
            ->setHelp(<<<EOF
The <info>%command.name%</info> command lints a YAML file and outputs to STDOUT
the first encountered syntax error.

You can validates YAML contents passed from STDIN:

  <info>cat filename | php %command.full_name% -</info>

You can also validate the syntax of a file:

  <info>php %command.full_name% filename</info>

Or of a whole directory:

  <info>php %command.full_name% dirname</info>
  <info>php %command.full_name% dirname --format=json</info>

You can also exclude one or more specific files:

  <info>php %command.full_name% dirname --exclude="dirname/foo.yaml" --exclude="dirname/bar.yaml"</info>

EOF
            )
        ;
    }

    protected function execute(InputInterface $input, OutputInterface $output): int
    {
        $io = new SymfonyStyle($input, $output);
        $filenames = (array) $input->getArgument('filename');
        $excludes = $input->getOption('exclude');
        $this->format = $input->getOption('format');
        $flags = $input->getOption('parse-tags');

        if (null === $this->format) {
            // Autodetect format according to CI environment
            $this->format = class_exists(GithubActionReporter::class) && GithubActionReporter::isGithubActionEnvironment() ? 'github' : 'txt';
        }

        $flags = $flags ? Yaml::PARSE_CUSTOM_TAGS : 0;

        $this->displayCorrectFiles = $output->isVerbose();

        if (['-'] === $filenames) {
            return $this->display($io, [$this->validate(file_get_contents('php://stdin'), $flags)]);
        }

        if (!$filenames) {
            throw new RuntimeException('Please provide a filename or pipe file content to STDIN.');
        }

        $filesInfo = [];
        foreach ($filenames as $filename) {
            if (!$this->isReadable($filename)) {
                throw new RuntimeException(sprintf('File or directory "%s" is not readable.', $filename));
            }

            foreach ($this->getFiles($filename) as $file) {
                if (!\in_array($file->getPathname(), $excludes, true)) {
                    $filesInfo[] = $this->validate(file_get_contents($file), $flags, $file);
                }
            }
        }

        return $this->display($io, $filesInfo);
    }

<<<<<<< HEAD
    private function validate(string $content, int $flags, string $file = null): array
=======
    private function validate(string $content, int $flags, ?string $file = null)
>>>>>>> 2a31f2dd
    {
        $prevErrorHandler = set_error_handler(function ($level, $message, $file, $line) use (&$prevErrorHandler) {
            if (\E_USER_DEPRECATED === $level) {
                throw new ParseException($message, $this->getParser()->getRealCurrentLineNb() + 1);
            }

            return $prevErrorHandler ? $prevErrorHandler($level, $message, $file, $line) : false;
        });

        try {
            $this->getParser()->parse($content, Yaml::PARSE_CONSTANT | $flags);
        } catch (ParseException $e) {
            return ['file' => $file, 'line' => $e->getParsedLine(), 'valid' => false, 'message' => $e->getMessage()];
        } finally {
            restore_error_handler();
        }

        return ['file' => $file, 'valid' => true];
    }

    private function display(SymfonyStyle $io, array $files): int
    {
        return match ($this->format) {
            'txt' => $this->displayTxt($io, $files),
            'json' => $this->displayJson($io, $files),
            'github' => $this->displayTxt($io, $files, true),
            default => throw new InvalidArgumentException(sprintf('Supported formats are "%s".', implode('", "', $this->getAvailableFormatOptions()))),
        };
    }

    private function displayTxt(SymfonyStyle $io, array $filesInfo, bool $errorAsGithubAnnotations = false): int
    {
        $countFiles = \count($filesInfo);
        $erroredFiles = 0;
        $suggestTagOption = false;

        if ($errorAsGithubAnnotations) {
            $githubReporter = new GithubActionReporter($io);
        }

        foreach ($filesInfo as $info) {
            if ($info['valid'] && $this->displayCorrectFiles) {
                $io->comment('<info>OK</info>'.($info['file'] ? sprintf(' in %s', $info['file']) : ''));
            } elseif (!$info['valid']) {
                ++$erroredFiles;
                $io->text('<error> ERROR </error>'.($info['file'] ? sprintf(' in %s', $info['file']) : ''));
                $io->text(sprintf('<error> >> %s</error>', $info['message']));

                if (str_contains($info['message'], 'PARSE_CUSTOM_TAGS')) {
                    $suggestTagOption = true;
                }

                if ($errorAsGithubAnnotations) {
                    $githubReporter->error($info['message'], $info['file'] ?? 'php://stdin', $info['line']);
                }
            }
        }

        if (0 === $erroredFiles) {
            $io->success(sprintf('All %d YAML files contain valid syntax.', $countFiles));
        } else {
            $io->warning(sprintf('%d YAML files have valid syntax and %d contain errors.%s', $countFiles - $erroredFiles, $erroredFiles, $suggestTagOption ? ' Use the --parse-tags option if you want parse custom tags.' : ''));
        }

        return min($erroredFiles, 1);
    }

    private function displayJson(SymfonyStyle $io, array $filesInfo): int
    {
        $errors = 0;

        array_walk($filesInfo, function (&$v) use (&$errors) {
            $v['file'] = (string) $v['file'];
            if (!$v['valid']) {
                ++$errors;
            }

            if (isset($v['message']) && str_contains($v['message'], 'PARSE_CUSTOM_TAGS')) {
                $v['message'] .= ' Use the --parse-tags option if you want parse custom tags.';
            }
        });

        $io->writeln(json_encode($filesInfo, \JSON_PRETTY_PRINT | \JSON_UNESCAPED_SLASHES));

        return min($errors, 1);
    }

    private function getFiles(string $fileOrDirectory): iterable
    {
        if (is_file($fileOrDirectory)) {
            yield new \SplFileInfo($fileOrDirectory);

            return;
        }

        foreach ($this->getDirectoryIterator($fileOrDirectory) as $file) {
            if (!\in_array($file->getExtension(), ['yml', 'yaml'])) {
                continue;
            }

            yield $file;
        }
    }

    private function getParser(): Parser
    {
        return $this->parser ??= new Parser();
    }

    private function getDirectoryIterator(string $directory): iterable
    {
        $default = fn ($directory) => new \RecursiveIteratorIterator(
            new \RecursiveDirectoryIterator($directory, \FilesystemIterator::SKIP_DOTS | \FilesystemIterator::FOLLOW_SYMLINKS),
            \RecursiveIteratorIterator::LEAVES_ONLY
        );

        if (null !== $this->directoryIteratorProvider) {
            return ($this->directoryIteratorProvider)($directory, $default);
        }

        return $default($directory);
    }

    private function isReadable(string $fileOrDirectory): bool
    {
        $default = is_readable(...);

        if (null !== $this->isReadableProvider) {
            return ($this->isReadableProvider)($fileOrDirectory, $default);
        }

        return $default($fileOrDirectory);
    }

    public function complete(CompletionInput $input, CompletionSuggestions $suggestions): void
    {
        if ($input->mustSuggestOptionValuesFor('format')) {
            $suggestions->suggestValues($this->getAvailableFormatOptions());
        }
    }

    private function getAvailableFormatOptions(): array
    {
        return ['txt', 'json', 'github'];
    }
}<|MERGE_RESOLUTION|>--- conflicted
+++ resolved
@@ -127,11 +127,7 @@
         return $this->display($io, $filesInfo);
     }
 
-<<<<<<< HEAD
-    private function validate(string $content, int $flags, string $file = null): array
-=======
-    private function validate(string $content, int $flags, ?string $file = null)
->>>>>>> 2a31f2dd
+    private function validate(string $content, int $flags, ?string $file = null): array
     {
         $prevErrorHandler = set_error_handler(function ($level, $message, $file, $line) use (&$prevErrorHandler) {
             if (\E_USER_DEPRECATED === $level) {
