--- conflicted
+++ resolved
@@ -318,11 +318,7 @@
                 if (Parser::preg_match('/[ \t]+#/', $output, $match, PREG_OFFSET_CAPTURE)) {
                     $output = substr($output, 0, $match[0][1]);
                 }
-<<<<<<< HEAD
-            } elseif (preg_match('/^(.'.($legacyOmittedKeySupport ? '+' : '*').'?)('.implode('|', $delimiters).')/', substr($scalar, $i), $match)) {
-=======
-            } elseif (Parser::preg_match('/^(.+?)('.implode('|', $delimiters).')/', substr($scalar, $i), $match)) {
->>>>>>> ab08fd69
+            } elseif (Parser::preg_match('/^(.'.($legacyOmittedKeySupport ? '+' : '*').'?)('.implode('|', $delimiters).')/', substr($scalar, $i), $match)) {
                 $output = $match[1];
                 $i += strlen($output);
             } else {
@@ -648,7 +644,6 @@
                         return;
                     case 0 === strpos($scalar, '!!float '):
                         return (float) substr($scalar, 8);
-<<<<<<< HEAD
                     case 0 === strpos($scalar, '!!binary '):
                         return self::evaluateBinaryScalar(substr($scalar, 9));
                     default:
@@ -658,10 +653,7 @@
             // Optimize for returning strings.
             case $scalar[0] === '+' || $scalar[0] === '-' || $scalar[0] === '.' || is_numeric($scalar[0]):
                 switch (true) {
-                    case preg_match('{^[+-]?[0-9][0-9_]*$}', $scalar):
-=======
                     case Parser::preg_match('{^[+-]?[0-9][0-9_]*$}', $scalar):
->>>>>>> ab08fd69
                         $scalar = str_replace('_', '', (string) $scalar);
                         // omitting the break / return as integers are handled in the next case
                     case ctype_digit($scalar):
@@ -684,15 +676,8 @@
                         return -log(0);
                     case '-.inf' === $scalarLower:
                         return log(0);
-<<<<<<< HEAD
-                    case preg_match('/^(-|\+)?[0-9][0-9,]*(\.[0-9_]+)?$/', $scalar):
-                    case preg_match('/^(-|\+)?[0-9][0-9_]*(\.[0-9_]+)?$/', $scalar):
-=======
-                    case 0 === strpos($scalar, '!!binary '):
-                        return self::evaluateBinaryScalar(substr($scalar, 9));
                     case Parser::preg_match('/^(-|\+)?[0-9][0-9,]*(\.[0-9_]+)?$/', $scalar):
                     case Parser::preg_match('/^(-|\+)?[0-9][0-9_]*(\.[0-9_]+)?$/', $scalar):
->>>>>>> ab08fd69
                         if (false !== strpos($scalar, ',')) {
                             @trigger_error('Using the comma as a group separator for floats is deprecated since version 3.2 and will be removed in 4.0.', E_USER_DEPRECATED);
                         }
