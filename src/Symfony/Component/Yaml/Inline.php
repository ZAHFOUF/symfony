<?php

/*
 * This file is part of the Symfony package.
 *
 * (c) Fabien Potencier <fabien@symfony.com>
 *
 * For the full copyright and license information, please view the LICENSE
 * file that was distributed with this source code.
 */

namespace Symfony\Component\Yaml;

use Symfony\Component\Yaml\Exception\DumpException;
use Symfony\Component\Yaml\Exception\ParseException;
use Symfony\Component\Yaml\Tag\TaggedValue;

/**
 * Inline implements a YAML parser/dumper for the YAML inline syntax.
 *
 * @author Fabien Potencier <fabien@symfony.com>
 *
 * @internal
 */
class Inline
{
    public const REGEX_QUOTED_STRING = '(?:"([^"\\\\]*+(?:\\\\.[^"\\\\]*+)*+)"|\'([^\']*+(?:\'\'[^\']*+)*+)\')';

    public static int $parsedLineNumber = -1;
    public static ?string $parsedFilename = null;

    private static bool $exceptionOnInvalidType = false;
    private static bool $objectSupport = false;
    private static bool $objectForMap = false;
    private static bool $constantSupport = false;

    public static function initialize(int $flags, int $parsedLineNumber = null, string $parsedFilename = null)
    {
        self::$exceptionOnInvalidType = (bool) (Yaml::PARSE_EXCEPTION_ON_INVALID_TYPE & $flags);
        self::$objectSupport = (bool) (Yaml::PARSE_OBJECT & $flags);
        self::$objectForMap = (bool) (Yaml::PARSE_OBJECT_FOR_MAP & $flags);
        self::$constantSupport = (bool) (Yaml::PARSE_CONSTANT & $flags);
        self::$parsedFilename = $parsedFilename;

        if (null !== $parsedLineNumber) {
            self::$parsedLineNumber = $parsedLineNumber;
        }
    }

    /**
     * Converts a YAML string to a PHP value.
     *
     * @param int   $flags      A bit field of PARSE_* constants to customize the YAML parser behavior
     * @param array $references Mapping of variable names to values
     *
     * @throws ParseException
     */
    public static function parse(string $value = null, int $flags = 0, array &$references = []): mixed
    {
        self::initialize($flags);

        $value = trim($value);

        if ('' === $value) {
            return '';
        }

        $i = 0;
        $tag = self::parseTag($value, $i, $flags);
        switch ($value[$i]) {
            case '[':
                $result = self::parseSequence($value, $flags, $i, $references);
                ++$i;
                break;
            case '{':
                $result = self::parseMapping($value, $flags, $i, $references);
                ++$i;
                break;
            default:
                $result = self::parseScalar($value, $flags, null, $i, null === $tag, $references);
        }

        // some comments are allowed at the end
        if (preg_replace('/\s*#.*$/A', '', substr($value, $i))) {
            throw new ParseException(sprintf('Unexpected characters near "%s".', substr($value, $i)), self::$parsedLineNumber + 1, $value, self::$parsedFilename);
        }

        if (null !== $tag && '' !== $tag) {
            return new TaggedValue($tag, $result);
        }

        return $result;
    }

    /**
     * Dumps a given PHP variable to a YAML string.
     *
     * @param mixed $value The PHP variable to convert
     * @param int   $flags A bit field of Yaml::DUMP_* constants to customize the dumped YAML string
     *
     * @throws DumpException When trying to dump PHP resource
     */
    public static function dump(mixed $value, int $flags = 0): string
    {
        switch (true) {
            case \is_resource($value):
                if (Yaml::DUMP_EXCEPTION_ON_INVALID_TYPE & $flags) {
                    throw new DumpException(sprintf('Unable to dump PHP resources in a YAML file ("%s").', get_resource_type($value)));
                }

                return self::dumpNull($flags);
            case $value instanceof \DateTimeInterface:
                return $value->format('c');
            case $value instanceof \UnitEnum:
                return sprintf('!php/const %s::%s', \get_class($value), $value->name);
            case \is_object($value):
                if ($value instanceof TaggedValue) {
                    return '!'.$value->getTag().' '.self::dump($value->getValue(), $flags);
                }

                if (Yaml::DUMP_OBJECT & $flags) {
                    return '!php/object '.self::dump(serialize($value));
                }

                if (Yaml::DUMP_OBJECT_AS_MAP & $flags && ($value instanceof \stdClass || $value instanceof \ArrayObject)) {
                    $output = [];

                    foreach ($value as $key => $val) {
                        $output[] = sprintf('%s: %s', self::dump($key, $flags), self::dump($val, $flags));
                    }

                    return sprintf('{ %s }', implode(', ', $output));
                }

                if (Yaml::DUMP_EXCEPTION_ON_INVALID_TYPE & $flags) {
                    throw new DumpException('Object support when dumping a YAML file has been disabled.');
                }

                return self::dumpNull($flags);
            case \is_array($value):
                return self::dumpArray($value, $flags);
            case null === $value:
                return self::dumpNull($flags);
            case true === $value:
                return 'true';
            case false === $value:
                return 'false';
            case \is_int($value):
                return $value;
            case is_numeric($value) && false === strpbrk($value, "\f\n\r\t\v"):
                $locale = setlocale(\LC_NUMERIC, 0);
                if (false !== $locale) {
                    setlocale(\LC_NUMERIC, 'C');
                }
                if (\is_float($value)) {
                    $repr = (string) $value;
                    if (is_infinite($value)) {
                        $repr = str_ireplace('INF', '.Inf', $repr);
                    } elseif (floor($value) == $value && $repr == $value) {
                        // Preserve float data type since storing a whole number will result in integer value.
                        if (false === strpos($repr, 'E')) {
                            $repr = $repr.'.0';
                        }
                    }
                } else {
                    $repr = \is_string($value) ? "'$value'" : (string) $value;
                }
                if (false !== $locale) {
                    setlocale(\LC_NUMERIC, $locale);
                }

                return $repr;
            case '' == $value:
                return "''";
            case self::isBinaryString($value):
                return '!!binary '.base64_encode($value);
            case Escaper::requiresDoubleQuoting($value):
                return Escaper::escapeWithDoubleQuotes($value);
            case Escaper::requiresSingleQuoting($value):
            case Parser::preg_match('{^[0-9]+[_0-9]*$}', $value):
            case Parser::preg_match(self::getHexRegex(), $value):
            case Parser::preg_match(self::getTimestampRegex(), $value):
                return Escaper::escapeWithSingleQuotes($value);
            default:
                return $value;
        }
    }

    /**
     * Check if given array is hash or just normal indexed array.
     */
    public static function isHash(array|\ArrayObject|\stdClass $value): bool
    {
        if ($value instanceof \stdClass || $value instanceof \ArrayObject) {
            return true;
        }

        $expectedKey = 0;

        foreach ($value as $key => $val) {
            if ($key !== $expectedKey++) {
                return true;
            }
        }

        return false;
    }

    /**
     * Dumps a PHP array to a YAML string.
     *
     * @param array $value The PHP array to dump
     * @param int   $flags A bit field of Yaml::DUMP_* constants to customize the dumped YAML string
     */
    private static function dumpArray(array $value, int $flags): string
    {
        // array
        if (($value || Yaml::DUMP_EMPTY_ARRAY_AS_SEQUENCE & $flags) && !self::isHash($value)) {
            $output = [];
            foreach ($value as $val) {
                $output[] = self::dump($val, $flags);
            }

            return sprintf('[%s]', implode(', ', $output));
        }

        // hash
        $output = [];
        foreach ($value as $key => $val) {
            $output[] = sprintf('%s: %s', self::dump($key, $flags), self::dump($val, $flags));
        }

        return sprintf('{ %s }', implode(', ', $output));
    }

    private static function dumpNull(int $flags): string
    {
        if (Yaml::DUMP_NULL_AS_TILDE & $flags) {
            return '~';
        }

        return 'null';
    }

    /**
     * Parses a YAML scalar.
     *
     * @throws ParseException When malformed inline YAML string is parsed
     */
<<<<<<< HEAD
    public static function parseScalar(string $scalar, int $flags = 0, array $delimiters = null, int &$i = 0, bool $evaluate = true, array &$references = []): mixed
=======
    public static function parseScalar(string $scalar, int $flags = 0, array $delimiters = null, int &$i = 0, bool $evaluate = true, array &$references = [], bool &$isQuoted = null)
>>>>>>> b4195383
    {
        if (\in_array($scalar[$i], ['"', "'"], true)) {
            // quoted scalar
            $isQuoted = true;
            $output = self::parseQuotedScalar($scalar, $i);

            if (null !== $delimiters) {
                $tmp = ltrim(substr($scalar, $i), " \n");
                if ('' === $tmp) {
                    throw new ParseException(sprintf('Unexpected end of line, expected one of "%s".', implode('', $delimiters)), self::$parsedLineNumber + 1, $scalar, self::$parsedFilename);
                }
                if (!\in_array($tmp[0], $delimiters)) {
                    throw new ParseException(sprintf('Unexpected characters (%s).', substr($scalar, $i)), self::$parsedLineNumber + 1, $scalar, self::$parsedFilename);
                }
            }
        } else {
            // "normal" string
            $isQuoted = false;

            if (!$delimiters) {
                $output = substr($scalar, $i);
                $i += \strlen($output);

                // remove comments
                if (Parser::preg_match('/[ \t]+#/', $output, $match, \PREG_OFFSET_CAPTURE)) {
                    $output = substr($output, 0, $match[0][1]);
                }
            } elseif (Parser::preg_match('/^(.*?)('.implode('|', $delimiters).')/', substr($scalar, $i), $match)) {
                $output = $match[1];
                $i += \strlen($output);
                $output = trim($output);
            } else {
                throw new ParseException(sprintf('Malformed inline YAML string: "%s".', $scalar), self::$parsedLineNumber + 1, null, self::$parsedFilename);
            }

            // a non-quoted string cannot start with @ or ` (reserved) nor with a scalar indicator (| or >)
            if ($output && ('@' === $output[0] || '`' === $output[0] || '|' === $output[0] || '>' === $output[0] || '%' === $output[0])) {
                throw new ParseException(sprintf('The reserved indicator "%s" cannot start a plain scalar; you need to quote the scalar.', $output[0]), self::$parsedLineNumber + 1, $output, self::$parsedFilename);
            }

            if ($evaluate) {
                $output = self::evaluateScalar($output, $flags, $references, $isQuoted);
            }
        }

        return $output;
    }

    /**
     * Parses a YAML quoted scalar.
     *
     * @throws ParseException When malformed inline YAML string is parsed
     */
    private static function parseQuotedScalar(string $scalar, int &$i = 0): string
    {
        if (!Parser::preg_match('/'.self::REGEX_QUOTED_STRING.'/Au', substr($scalar, $i), $match)) {
            throw new ParseException(sprintf('Malformed inline YAML string: "%s".', substr($scalar, $i)), self::$parsedLineNumber + 1, $scalar, self::$parsedFilename);
        }

        $output = substr($match[0], 1, -1);

        $unescaper = new Unescaper();
        if ('"' == $scalar[$i]) {
            $output = $unescaper->unescapeDoubleQuotedString($output);
        } else {
            $output = $unescaper->unescapeSingleQuotedString($output);
        }

        $i += \strlen($match[0]);

        return $output;
    }

    /**
     * Parses a YAML sequence.
     *
     * @throws ParseException When malformed inline YAML string is parsed
     */
    private static function parseSequence(string $sequence, int $flags, int &$i = 0, array &$references = []): array
    {
        $output = [];
        $len = \strlen($sequence);
        ++$i;

        // [foo, bar, ...]
        while ($i < $len) {
            if (']' === $sequence[$i]) {
                return $output;
            }
            if (',' === $sequence[$i] || ' ' === $sequence[$i]) {
                ++$i;

                continue;
            }

            $tag = self::parseTag($sequence, $i, $flags);
            switch ($sequence[$i]) {
                case '[':
                    // nested sequence
                    $value = self::parseSequence($sequence, $flags, $i, $references);
                    break;
                case '{':
                    // nested mapping
                    $value = self::parseMapping($sequence, $flags, $i, $references);
                    break;
                default:
                    $value = self::parseScalar($sequence, $flags, [',', ']'], $i, null === $tag, $references, $isQuoted);

                    // the value can be an array if a reference has been resolved to an array var
                    if (\is_string($value) && !$isQuoted && false !== strpos($value, ': ')) {
                        // embedded mapping?
                        try {
                            $pos = 0;
                            $value = self::parseMapping('{'.$value.'}', $flags, $pos, $references);
                        } catch (\InvalidArgumentException $e) {
                            // no, it's not
                        }
                    }

                    if (!$isQuoted && \is_string($value) && '' !== $value && '&' === $value[0] && Parser::preg_match(Parser::REFERENCE_PATTERN, $value, $matches)) {
                        $references[$matches['ref']] = $matches['value'];
                        $value = $matches['value'];
                    }

                    --$i;
            }

            if (null !== $tag && '' !== $tag) {
                $value = new TaggedValue($tag, $value);
            }

            $output[] = $value;

            ++$i;
        }

        throw new ParseException(sprintf('Malformed inline YAML string: "%s".', $sequence), self::$parsedLineNumber + 1, null, self::$parsedFilename);
    }

    /**
     * Parses a YAML mapping.
     *
     * @throws ParseException When malformed inline YAML string is parsed
     */
    private static function parseMapping(string $mapping, int $flags, int &$i = 0, array &$references = []): array|\stdClass
    {
        $output = [];
        $len = \strlen($mapping);
        ++$i;
        $allowOverwrite = false;

        // {foo: bar, bar:foo, ...}
        while ($i < $len) {
            switch ($mapping[$i]) {
                case ' ':
                case ',':
                case "\n":
                    ++$i;
                    continue 2;
                case '}':
                    if (self::$objectForMap) {
                        return (object) $output;
                    }

                    return $output;
            }

            // key
            $offsetBeforeKeyParsing = $i;
            $isKeyQuoted = \in_array($mapping[$i], ['"', "'"], true);
            $key = self::parseScalar($mapping, $flags, [':', ' '], $i, false);

            if ($offsetBeforeKeyParsing === $i) {
                throw new ParseException('Missing mapping key.', self::$parsedLineNumber + 1, $mapping);
            }

            if ('!php/const' === $key) {
                $key .= ' '.self::parseScalar($mapping, $flags, [':'], $i, false);
                $key = self::evaluateScalar($key, $flags);
            }

            if (false === $i = strpos($mapping, ':', $i)) {
                break;
            }

            if (!$isKeyQuoted) {
                $evaluatedKey = self::evaluateScalar($key, $flags, $references);

                if ('' !== $key && $evaluatedKey !== $key && !\is_string($evaluatedKey) && !\is_int($evaluatedKey)) {
                    throw new ParseException('Implicit casting of incompatible mapping keys to strings is not supported. Quote your evaluable mapping keys instead.', self::$parsedLineNumber + 1, $mapping);
                }
            }

            if (!$isKeyQuoted && (!isset($mapping[$i + 1]) || !\in_array($mapping[$i + 1], [' ', ',', '[', ']', '{', '}', "\n"], true))) {
                throw new ParseException('Colons must be followed by a space or an indication character (i.e. " ", ",", "[", "]", "{", "}").', self::$parsedLineNumber + 1, $mapping);
            }

            if ('<<' === $key) {
                $allowOverwrite = true;
            }

            while ($i < $len) {
                if (':' === $mapping[$i] || ' ' === $mapping[$i] || "\n" === $mapping[$i]) {
                    ++$i;

                    continue;
                }

                $tag = self::parseTag($mapping, $i, $flags);
                switch ($mapping[$i]) {
                    case '[':
                        // nested sequence
                        $value = self::parseSequence($mapping, $flags, $i, $references);
                        // Spec: Keys MUST be unique; first one wins.
                        // Parser cannot abort this mapping earlier, since lines
                        // are processed sequentially.
                        // But overwriting is allowed when a merge node is used in current block.
                        if ('<<' === $key) {
                            foreach ($value as $parsedValue) {
                                $output += $parsedValue;
                            }
                        } elseif ($allowOverwrite || !isset($output[$key])) {
                            if (null !== $tag) {
                                $output[$key] = new TaggedValue($tag, $value);
                            } else {
                                $output[$key] = $value;
                            }
                        } elseif (isset($output[$key])) {
                            throw new ParseException(sprintf('Duplicate key "%s" detected.', $key), self::$parsedLineNumber + 1, $mapping);
                        }
                        break;
                    case '{':
                        // nested mapping
                        $value = self::parseMapping($mapping, $flags, $i, $references);
                        // Spec: Keys MUST be unique; first one wins.
                        // Parser cannot abort this mapping earlier, since lines
                        // are processed sequentially.
                        // But overwriting is allowed when a merge node is used in current block.
                        if ('<<' === $key) {
                            $output += $value;
                        } elseif ($allowOverwrite || !isset($output[$key])) {
                            if (null !== $tag) {
                                $output[$key] = new TaggedValue($tag, $value);
                            } else {
                                $output[$key] = $value;
                            }
                        } elseif (isset($output[$key])) {
                            throw new ParseException(sprintf('Duplicate key "%s" detected.', $key), self::$parsedLineNumber + 1, $mapping);
                        }
                        break;
                    default:
                        $value = self::parseScalar($mapping, $flags, [',', '}', "\n"], $i, null === $tag, $references, $isValueQuoted);
                        // Spec: Keys MUST be unique; first one wins.
                        // Parser cannot abort this mapping earlier, since lines
                        // are processed sequentially.
                        // But overwriting is allowed when a merge node is used in current block.
                        if ('<<' === $key) {
                            $output += $value;
                        } elseif ($allowOverwrite || !isset($output[$key])) {
                            if (!$isValueQuoted && \is_string($value) && '' !== $value && '&' === $value[0] && Parser::preg_match(Parser::REFERENCE_PATTERN, $value, $matches)) {
                                $references[$matches['ref']] = $matches['value'];
                                $value = $matches['value'];
                            }

                            if (null !== $tag) {
                                $output[$key] = new TaggedValue($tag, $value);
                            } else {
                                $output[$key] = $value;
                            }
                        } elseif (isset($output[$key])) {
                            throw new ParseException(sprintf('Duplicate key "%s" detected.', $key), self::$parsedLineNumber + 1, $mapping);
                        }
                        --$i;
                }
                ++$i;

                continue 2;
            }
        }

        throw new ParseException(sprintf('Malformed inline YAML string: "%s".', $mapping), self::$parsedLineNumber + 1, null, self::$parsedFilename);
    }

    /**
     * Evaluates scalars and replaces magic values.
     *
     * @throws ParseException when object parsing support was disabled and the parser detected a PHP object or when a reference could not be resolved
     */
<<<<<<< HEAD
    private static function evaluateScalar(string $scalar, int $flags, array &$references = []): mixed
=======
    private static function evaluateScalar(string $scalar, int $flags, array &$references = [], bool &$isQuotedString = null)
>>>>>>> b4195383
    {
        $isQuotedString = false;
        $scalar = trim($scalar);

        if (0 === strpos($scalar, '*')) {
            if (false !== $pos = strpos($scalar, '#')) {
                $value = substr($scalar, 1, $pos - 2);
            } else {
                $value = substr($scalar, 1);
            }

            // an unquoted *
            if (false === $value || '' === $value) {
                throw new ParseException('A reference must contain at least one character.', self::$parsedLineNumber + 1, $value, self::$parsedFilename);
            }

            if (!\array_key_exists($value, $references)) {
                throw new ParseException(sprintf('Reference "%s" does not exist.', $value), self::$parsedLineNumber + 1, $value, self::$parsedFilename);
            }

            return $references[$value];
        }

        $scalarLower = strtolower($scalar);

        switch (true) {
            case 'null' === $scalarLower:
            case '' === $scalar:
            case '~' === $scalar:
                return null;
            case 'true' === $scalarLower:
                return true;
            case 'false' === $scalarLower:
                return false;
            case '!' === $scalar[0]:
                switch (true) {
                    case 0 === strpos($scalar, '!!str '):
                        $s = (string) substr($scalar, 6);

                        if (\in_array($s[0] ?? '', ['"', "'"], true)) {
                            $isQuotedString = true;
                            $s = self::parseQuotedScalar($s);
                        }

                        return $s;
                    case 0 === strpos($scalar, '! '):
                        return substr($scalar, 2);
                    case 0 === strpos($scalar, '!php/object'):
                        if (self::$objectSupport) {
                            if (!isset($scalar[12])) {
                                throw new ParseException('Missing value for tag "!php/object".', self::$parsedLineNumber + 1, $scalar, self::$parsedFilename);
                            }

                            return unserialize(self::parseScalar(substr($scalar, 12)));
                        }

                        if (self::$exceptionOnInvalidType) {
                            throw new ParseException('Object support when parsing a YAML file has been disabled.', self::$parsedLineNumber + 1, $scalar, self::$parsedFilename);
                        }

                        return null;
                    case 0 === strpos($scalar, '!php/const'):
                        if (self::$constantSupport) {
                            if (!isset($scalar[11])) {
                                throw new ParseException('Missing value for tag "!php/const".', self::$parsedLineNumber + 1, $scalar, self::$parsedFilename);
                            }

                            $i = 0;
                            if (\defined($const = self::parseScalar(substr($scalar, 11), 0, null, $i, false))) {
                                return \constant($const);
                            }

                            throw new ParseException(sprintf('The constant "%s" is not defined.', $const), self::$parsedLineNumber + 1, $scalar, self::$parsedFilename);
                        }
                        if (self::$exceptionOnInvalidType) {
                            throw new ParseException(sprintf('The string "%s" could not be parsed as a constant. Did you forget to pass the "Yaml::PARSE_CONSTANT" flag to the parser?', $scalar), self::$parsedLineNumber + 1, $scalar, self::$parsedFilename);
                        }

                        return null;
                    case 0 === strpos($scalar, '!!float '):
                        return (float) substr($scalar, 8);
                    case 0 === strpos($scalar, '!!binary '):
                        return self::evaluateBinaryScalar(substr($scalar, 9));
                    default:
                        throw new ParseException(sprintf('The string "%s" could not be parsed as it uses an unsupported built-in tag.', $scalar), self::$parsedLineNumber, $scalar, self::$parsedFilename);
                }
                // no break
            case preg_match('/^(?:\+|-)?0o(?P<value>[0-7_]++)$/', $scalar, $matches):
                $value = str_replace('_', '', $matches['value']);

                if ('-' === $scalar[0]) {
                    return -octdec($value);
                } else {
                    return octdec($value);
                }

            // Optimize for returning strings.
            // no break
            case \in_array($scalar[0], ['+', '-', '.'], true) || is_numeric($scalar[0]):
                if (Parser::preg_match('{^[+-]?[0-9][0-9_]*$}', $scalar)) {
                    $scalar = str_replace('_', '', (string) $scalar);
                }

                switch (true) {
                    case ctype_digit($scalar):
                    case '-' === $scalar[0] && ctype_digit(substr($scalar, 1)):
                        $cast = (int) $scalar;

                        return ($scalar === (string) $cast) ? $cast : $scalar;
                    case is_numeric($scalar):
                    case Parser::preg_match(self::getHexRegex(), $scalar):
                        $scalar = str_replace('_', '', $scalar);

                        return '0x' === $scalar[0].$scalar[1] ? hexdec($scalar) : (float) $scalar;
                    case '.inf' === $scalarLower:
                    case '.nan' === $scalarLower:
                        return -log(0);
                    case '-.inf' === $scalarLower:
                        return log(0);
                    case Parser::preg_match('/^(-|\+)?[0-9][0-9_]*(\.[0-9_]+)?$/', $scalar):
                        return (float) str_replace('_', '', $scalar);
                    case Parser::preg_match(self::getTimestampRegex(), $scalar):
                        // When no timezone is provided in the parsed date, YAML spec says we must assume UTC.
                        $time = new \DateTime($scalar, new \DateTimeZone('UTC'));

                        if (Yaml::PARSE_DATETIME & $flags) {
                            return $time;
                        }

                        try {
                            if (false !== $scalar = $time->getTimestamp()) {
                                return $scalar;
                            }
                        } catch (\ValueError $e) {
                            // no-op
                        }

                        return $time->format('U');
                }
        }

        return (string) $scalar;
    }

    private static function parseTag(string $value, int &$i, int $flags): ?string
    {
        if ('!' !== $value[$i]) {
            return null;
        }

        $tagLength = strcspn($value, " \t\n[]{},", $i + 1);
        $tag = substr($value, $i + 1, $tagLength);

        $nextOffset = $i + $tagLength + 1;
        $nextOffset += strspn($value, ' ', $nextOffset);

        if ('' === $tag && (!isset($value[$nextOffset]) || \in_array($value[$nextOffset], [']', '}', ','], true))) {
            throw new ParseException('Using the unquoted scalar value "!" is not supported. You must quote it.', self::$parsedLineNumber + 1, $value, self::$parsedFilename);
        }

        // Is followed by a scalar and is a built-in tag
        if ('' !== $tag && (!isset($value[$nextOffset]) || !\in_array($value[$nextOffset], ['[', '{'], true)) && ('!' === $tag[0] || 'str' === $tag || 'php/const' === $tag || 'php/object' === $tag)) {
            // Manage in {@link self::evaluateScalar()}
            return null;
        }

        $i = $nextOffset;

        // Built-in tags
        if ('' !== $tag && '!' === $tag[0]) {
            throw new ParseException(sprintf('The built-in tag "!%s" is not implemented.', $tag), self::$parsedLineNumber + 1, $value, self::$parsedFilename);
        }

        if ('' !== $tag && !isset($value[$i])) {
            throw new ParseException(sprintf('Missing value for tag "%s".', $tag), self::$parsedLineNumber + 1, $value, self::$parsedFilename);
        }

        if ('' === $tag || Yaml::PARSE_CUSTOM_TAGS & $flags) {
            return $tag;
        }

        throw new ParseException(sprintf('Tags support is not enabled. Enable the "Yaml::PARSE_CUSTOM_TAGS" flag to use "!%s".', $tag), self::$parsedLineNumber + 1, $value, self::$parsedFilename);
    }

    public static function evaluateBinaryScalar(string $scalar): string
    {
        $parsedBinaryData = self::parseScalar(preg_replace('/\s/', '', $scalar));

        if (0 !== (\strlen($parsedBinaryData) % 4)) {
            throw new ParseException(sprintf('The normalized base64 encoded data (data without whitespace characters) length must be a multiple of four (%d bytes given).', \strlen($parsedBinaryData)), self::$parsedLineNumber + 1, $scalar, self::$parsedFilename);
        }

        if (!Parser::preg_match('#^[A-Z0-9+/]+={0,2}$#i', $parsedBinaryData)) {
            throw new ParseException(sprintf('The base64 encoded data (%s) contains invalid characters.', $parsedBinaryData), self::$parsedLineNumber + 1, $scalar, self::$parsedFilename);
        }

        return base64_decode($parsedBinaryData, true);
    }

    private static function isBinaryString(string $value): bool
    {
        return !preg_match('//u', $value) || preg_match('/[^\x00\x07-\x0d\x1B\x20-\xff]/', $value);
    }

    /**
     * Gets a regex that matches a YAML date.
     *
     * @see http://www.yaml.org/spec/1.2/spec.html#id2761573
     */
    private static function getTimestampRegex(): string
    {
        return <<<EOF
        ~^
        (?P<year>[0-9][0-9][0-9][0-9])
        -(?P<month>[0-9][0-9]?)
        -(?P<day>[0-9][0-9]?)
        (?:(?:[Tt]|[ \t]+)
        (?P<hour>[0-9][0-9]?)
        :(?P<minute>[0-9][0-9])
        :(?P<second>[0-9][0-9])
        (?:\.(?P<fraction>[0-9]*))?
        (?:[ \t]*(?P<tz>Z|(?P<tz_sign>[-+])(?P<tz_hour>[0-9][0-9]?)
        (?::(?P<tz_minute>[0-9][0-9]))?))?)?
        $~x
EOF;
    }

    /**
     * Gets a regex that matches a YAML number in hexadecimal notation.
     */
    private static function getHexRegex(): string
    {
        return '~^0x[0-9a-f_]++$~i';
    }
}<|MERGE_RESOLUTION|>--- conflicted
+++ resolved
@@ -247,11 +247,7 @@
      *
      * @throws ParseException When malformed inline YAML string is parsed
      */
-<<<<<<< HEAD
-    public static function parseScalar(string $scalar, int $flags = 0, array $delimiters = null, int &$i = 0, bool $evaluate = true, array &$references = []): mixed
-=======
-    public static function parseScalar(string $scalar, int $flags = 0, array $delimiters = null, int &$i = 0, bool $evaluate = true, array &$references = [], bool &$isQuoted = null)
->>>>>>> b4195383
+    public static function parseScalar(string $scalar, int $flags = 0, array $delimiters = null, int &$i = 0, bool $evaluate = true, array &$references = [], bool &$isQuoted = null): mixed
     {
         if (\in_array($scalar[$i], ['"', "'"], true)) {
             // quoted scalar
@@ -540,11 +536,7 @@
      *
      * @throws ParseException when object parsing support was disabled and the parser detected a PHP object or when a reference could not be resolved
      */
-<<<<<<< HEAD
-    private static function evaluateScalar(string $scalar, int $flags, array &$references = []): mixed
-=======
-    private static function evaluateScalar(string $scalar, int $flags, array &$references = [], bool &$isQuotedString = null)
->>>>>>> b4195383
+    private static function evaluateScalar(string $scalar, int $flags, array &$references = [], bool &$isQuotedString = null): mixed
     {
         $isQuotedString = false;
         $scalar = trim($scalar);
