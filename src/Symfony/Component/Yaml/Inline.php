<?php

/*
 * This file is part of the Symfony package.
 *
 * (c) Fabien Potencier <fabien@symfony.com>
 *
 * For the full copyright and license information, please view the LICENSE
 * file that was distributed with this source code.
 */

namespace Symfony\Component\Yaml;

use Symfony\Component\Yaml\Exception\DumpException;
use Symfony\Component\Yaml\Exception\ParseException;
use Symfony\Component\Yaml\Tag\TaggedValue;

/**
 * Inline implements a YAML parser/dumper for the YAML inline syntax.
 *
 * @author Fabien Potencier <fabien@symfony.com>
 *
 * @internal
 */
class Inline
{
    public const REGEX_QUOTED_STRING = '(?:"([^"\\\\]*+(?:\\\\.[^"\\\\]*+)*+)"|\'([^\']*+(?:\'\'[^\']*+)*+)\')';

    public static int $parsedLineNumber = -1;
    public static ?string $parsedFilename = null;

    private static bool $exceptionOnInvalidType = false;
    private static bool $objectSupport = false;
    private static bool $objectForMap = false;
    private static bool $constantSupport = false;

    public static function initialize(int $flags, int $parsedLineNumber = null, string $parsedFilename = null)
    {
        self::$exceptionOnInvalidType = (bool) (Yaml::PARSE_EXCEPTION_ON_INVALID_TYPE & $flags);
        self::$objectSupport = (bool) (Yaml::PARSE_OBJECT & $flags);
        self::$objectForMap = (bool) (Yaml::PARSE_OBJECT_FOR_MAP & $flags);
        self::$constantSupport = (bool) (Yaml::PARSE_CONSTANT & $flags);
        self::$parsedFilename = $parsedFilename;

        if (null !== $parsedLineNumber) {
            self::$parsedLineNumber = $parsedLineNumber;
        }
    }

    /**
     * Converts a YAML string to a PHP value.
     *
<<<<<<< HEAD
     * @param int   $flags      A bit field of PARSE_* constants to customize the YAML parser behavior
     * @param array $references Mapping of variable names to values
=======
     * @param string $value      A YAML string
     * @param int    $flags      A bit field of Yaml::PARSE_* constants to customize the YAML parser behavior
     * @param array  $references Mapping of variable names to values
     *
     * @return mixed
>>>>>>> a3387366
     *
     * @throws ParseException
     */
    public static function parse(string $value = null, int $flags = 0, array &$references = []): mixed
    {
        self::initialize($flags);

        $value = trim($value);

        if ('' === $value) {
            return '';
        }

        $i = 0;
        $tag = self::parseTag($value, $i, $flags);
        switch ($value[$i]) {
            case '[':
                $result = self::parseSequence($value, $flags, $i, $references);
                ++$i;
                break;
            case '{':
                $result = self::parseMapping($value, $flags, $i, $references);
                ++$i;
                break;
            default:
                $result = self::parseScalar($value, $flags, null, $i, true, $references);
        }

        // some comments are allowed at the end
        if (preg_replace('/\s*#.*$/A', '', substr($value, $i))) {
            throw new ParseException(sprintf('Unexpected characters near "%s".', substr($value, $i)), self::$parsedLineNumber + 1, $value, self::$parsedFilename);
        }

        if (null !== $tag && '' !== $tag) {
            return new TaggedValue($tag, $result);
        }

        return $result;
    }

    /**
     * Dumps a given PHP variable to a YAML string.
     *
     * @param mixed $value The PHP variable to convert
     * @param int   $flags A bit field of Yaml::DUMP_* constants to customize the dumped YAML string
     *
     * @throws DumpException When trying to dump PHP resource
     */
    public static function dump(mixed $value, int $flags = 0): string
    {
        switch (true) {
            case \is_resource($value):
                if (Yaml::DUMP_EXCEPTION_ON_INVALID_TYPE & $flags) {
                    throw new DumpException(sprintf('Unable to dump PHP resources in a YAML file ("%s").', get_resource_type($value)));
                }

                return self::dumpNull($flags);
            case $value instanceof \DateTimeInterface:
                return $value->format('c');
            case $value instanceof \UnitEnum:
                return sprintf('!php/const %s::%s', \get_class($value), $value->name);
            case \is_object($value):
                if ($value instanceof TaggedValue) {
                    return '!'.$value->getTag().' '.self::dump($value->getValue(), $flags);
                }

                if (Yaml::DUMP_OBJECT & $flags) {
                    return '!php/object '.self::dump(serialize($value));
                }

                if (Yaml::DUMP_OBJECT_AS_MAP & $flags && ($value instanceof \stdClass || $value instanceof \ArrayObject)) {
                    $output = [];

                    foreach ($value as $key => $val) {
                        $output[] = sprintf('%s: %s', self::dump($key, $flags), self::dump($val, $flags));
                    }

                    return sprintf('{ %s }', implode(', ', $output));
                }

                if (Yaml::DUMP_EXCEPTION_ON_INVALID_TYPE & $flags) {
                    throw new DumpException('Object support when dumping a YAML file has been disabled.');
                }

                return self::dumpNull($flags);
            case \is_array($value):
                return self::dumpArray($value, $flags);
            case null === $value:
                return self::dumpNull($flags);
            case true === $value:
                return 'true';
            case false === $value:
                return 'false';
            case \is_int($value):
                return $value;
            case is_numeric($value) && false === strpbrk($value, "\f\n\r\t\v"):
                $locale = setlocale(\LC_NUMERIC, 0);
                if (false !== $locale) {
                    setlocale(\LC_NUMERIC, 'C');
                }
                if (\is_float($value)) {
                    $repr = (string) $value;
                    if (is_infinite($value)) {
                        $repr = str_ireplace('INF', '.Inf', $repr);
                    } elseif (floor($value) == $value && $repr == $value) {
                        // Preserve float data type since storing a whole number will result in integer value.
                        if (false === strpos($repr, 'E')) {
                            $repr = $repr.'.0';
                        }
                    }
                } else {
                    $repr = \is_string($value) ? "'$value'" : (string) $value;
                }
                if (false !== $locale) {
                    setlocale(\LC_NUMERIC, $locale);
                }

                return $repr;
            case '' == $value:
                return "''";
            case self::isBinaryString($value):
                return '!!binary '.base64_encode($value);
            case Escaper::requiresDoubleQuoting($value):
                return Escaper::escapeWithDoubleQuotes($value);
            case Escaper::requiresSingleQuoting($value):
            case Parser::preg_match('{^[0-9]+[_0-9]*$}', $value):
            case Parser::preg_match(self::getHexRegex(), $value):
            case Parser::preg_match(self::getTimestampRegex(), $value):
                return Escaper::escapeWithSingleQuotes($value);
            default:
                return $value;
        }
    }

    /**
     * Check if given array is hash or just normal indexed array.
     */
    public static function isHash(array|\ArrayObject|\stdClass $value): bool
    {
        if ($value instanceof \stdClass || $value instanceof \ArrayObject) {
            return true;
        }

        $expectedKey = 0;

        foreach ($value as $key => $val) {
            if ($key !== $expectedKey++) {
                return true;
            }
        }

        return false;
    }

    /**
     * Dumps a PHP array to a YAML string.
     *
     * @param array $value The PHP array to dump
     * @param int   $flags A bit field of Yaml::DUMP_* constants to customize the dumped YAML string
     */
    private static function dumpArray(array $value, int $flags): string
    {
        // array
        if (($value || Yaml::DUMP_EMPTY_ARRAY_AS_SEQUENCE & $flags) && !self::isHash($value)) {
            $output = [];
            foreach ($value as $val) {
                $output[] = self::dump($val, $flags);
            }

            return sprintf('[%s]', implode(', ', $output));
        }

        // hash
        $output = [];
        foreach ($value as $key => $val) {
            $output[] = sprintf('%s: %s', self::dump($key, $flags), self::dump($val, $flags));
        }

        return sprintf('{ %s }', implode(', ', $output));
    }

    private static function dumpNull(int $flags): string
    {
        if (Yaml::DUMP_NULL_AS_TILDE & $flags) {
            return '~';
        }

        return 'null';
    }

    /**
     * Parses a YAML scalar.
     *
     * @throws ParseException When malformed inline YAML string is parsed
     */
    public static function parseScalar(string $scalar, int $flags = 0, array $delimiters = null, int &$i = 0, bool $evaluate = true, array &$references = [], bool &$isQuoted = null): mixed
    {
        if (\in_array($scalar[$i], ['"', "'"], true)) {
            // quoted scalar
            $isQuoted = true;
            $output = self::parseQuotedScalar($scalar, $i);

            if (null !== $delimiters) {
                $tmp = ltrim(substr($scalar, $i), " \n");
                if ('' === $tmp) {
                    throw new ParseException(sprintf('Unexpected end of line, expected one of "%s".', implode('', $delimiters)), self::$parsedLineNumber + 1, $scalar, self::$parsedFilename);
                }
                if (!\in_array($tmp[0], $delimiters)) {
                    throw new ParseException(sprintf('Unexpected characters (%s).', substr($scalar, $i)), self::$parsedLineNumber + 1, $scalar, self::$parsedFilename);
                }
            }
        } else {
            // "normal" string
            $isQuoted = false;

            if (!$delimiters) {
                $output = substr($scalar, $i);
                $i += \strlen($output);

                // remove comments
                if (Parser::preg_match('/[ \t]+#/', $output, $match, \PREG_OFFSET_CAPTURE)) {
                    $output = substr($output, 0, $match[0][1]);
                }
            } elseif (Parser::preg_match('/^(.*?)('.implode('|', $delimiters).')/', substr($scalar, $i), $match)) {
                $output = $match[1];
                $i += \strlen($output);
                $output = trim($output);
            } else {
                throw new ParseException(sprintf('Malformed inline YAML string: "%s".', $scalar), self::$parsedLineNumber + 1, null, self::$parsedFilename);
            }

            // a non-quoted string cannot start with @ or ` (reserved) nor with a scalar indicator (| or >)
            if ($output && ('@' === $output[0] || '`' === $output[0] || '|' === $output[0] || '>' === $output[0] || '%' === $output[0])) {
                throw new ParseException(sprintf('The reserved indicator "%s" cannot start a plain scalar; you need to quote the scalar.', $output[0]), self::$parsedLineNumber + 1, $output, self::$parsedFilename);
            }

            if ($evaluate) {
                $output = self::evaluateScalar($output, $flags, $references, $isQuoted);
            }
        }

        return $output;
    }

    /**
     * Parses a YAML quoted scalar.
     *
     * @throws ParseException When malformed inline YAML string is parsed
     */
    private static function parseQuotedScalar(string $scalar, int &$i = 0): string
    {
        if (!Parser::preg_match('/'.self::REGEX_QUOTED_STRING.'/Au', substr($scalar, $i), $match)) {
            throw new ParseException(sprintf('Malformed inline YAML string: "%s".', substr($scalar, $i)), self::$parsedLineNumber + 1, $scalar, self::$parsedFilename);
        }

        $output = substr($match[0], 1, -1);

        $unescaper = new Unescaper();
        if ('"' == $scalar[$i]) {
            $output = $unescaper->unescapeDoubleQuotedString($output);
        } else {
            $output = $unescaper->unescapeSingleQuotedString($output);
        }

        $i += \strlen($match[0]);

        return $output;
    }

    /**
     * Parses a YAML sequence.
     *
     * @throws ParseException When malformed inline YAML string is parsed
     */
    private static function parseSequence(string $sequence, int $flags, int &$i = 0, array &$references = []): array
    {
        $output = [];
        $len = \strlen($sequence);
        ++$i;

        // [foo, bar, ...]
        while ($i < $len) {
            if (']' === $sequence[$i]) {
                return $output;
            }
            if (',' === $sequence[$i] || ' ' === $sequence[$i]) {
                ++$i;

                continue;
            }

            $tag = self::parseTag($sequence, $i, $flags);
            switch ($sequence[$i]) {
                case '[':
                    // nested sequence
                    $value = self::parseSequence($sequence, $flags, $i, $references);
                    break;
                case '{':
                    // nested mapping
                    $value = self::parseMapping($sequence, $flags, $i, $references);
                    break;
                default:
                    $value = self::parseScalar($sequence, $flags, [',', ']'], $i, null === $tag, $references, $isQuoted);

                    // the value can be an array if a reference has been resolved to an array var
                    if (\is_string($value) && !$isQuoted && false !== strpos($value, ': ')) {
                        // embedded mapping?
                        try {
                            $pos = 0;
                            $value = self::parseMapping('{'.$value.'}', $flags, $pos, $references);
                        } catch (\InvalidArgumentException $e) {
                            // no, it's not
                        }
                    }

                    if (!$isQuoted && \is_string($value) && '' !== $value && '&' === $value[0] && Parser::preg_match(Parser::REFERENCE_PATTERN, $value, $matches)) {
                        $references[$matches['ref']] = $matches['value'];
                        $value = $matches['value'];
                    }

                    --$i;
            }

            if (null !== $tag && '' !== $tag) {
                $value = new TaggedValue($tag, $value);
            }

            $output[] = $value;

            ++$i;
        }

        throw new ParseException(sprintf('Malformed inline YAML string: "%s".', $sequence), self::$parsedLineNumber + 1, null, self::$parsedFilename);
    }

    /**
     * Parses a YAML mapping.
     *
     * @throws ParseException When malformed inline YAML string is parsed
     */
    private static function parseMapping(string $mapping, int $flags, int &$i = 0, array &$references = []): array|\stdClass
    {
        $output = [];
        $len = \strlen($mapping);
        ++$i;
        $allowOverwrite = false;

        // {foo: bar, bar:foo, ...}
        while ($i < $len) {
            switch ($mapping[$i]) {
                case ' ':
                case ',':
                case "\n":
                    ++$i;
                    continue 2;
                case '}':
                    if (self::$objectForMap) {
                        return (object) $output;
                    }

                    return $output;
            }

            // key
            $offsetBeforeKeyParsing = $i;
            $isKeyQuoted = \in_array($mapping[$i], ['"', "'"], true);
            $key = self::parseScalar($mapping, $flags, [':', ' '], $i, false);

            if ($offsetBeforeKeyParsing === $i) {
                throw new ParseException('Missing mapping key.', self::$parsedLineNumber + 1, $mapping);
            }

            if ('!php/const' === $key) {
                $key .= ' '.self::parseScalar($mapping, $flags, [':'], $i, false);
                $key = self::evaluateScalar($key, $flags);
            }

            if (false === $i = strpos($mapping, ':', $i)) {
                break;
            }

            if (!$isKeyQuoted) {
                $evaluatedKey = self::evaluateScalar($key, $flags, $references);

                if ('' !== $key && $evaluatedKey !== $key && !\is_string($evaluatedKey) && !\is_int($evaluatedKey)) {
                    throw new ParseException('Implicit casting of incompatible mapping keys to strings is not supported. Quote your evaluable mapping keys instead.', self::$parsedLineNumber + 1, $mapping);
                }
            }

            if (!$isKeyQuoted && (!isset($mapping[$i + 1]) || !\in_array($mapping[$i + 1], [' ', ',', '[', ']', '{', '}', "\n"], true))) {
                throw new ParseException('Colons must be followed by a space or an indication character (i.e. " ", ",", "[", "]", "{", "}").', self::$parsedLineNumber + 1, $mapping);
            }

            if ('<<' === $key) {
                $allowOverwrite = true;
            }

            while ($i < $len) {
                if (':' === $mapping[$i] || ' ' === $mapping[$i] || "\n" === $mapping[$i]) {
                    ++$i;

                    continue;
                }

                $tag = self::parseTag($mapping, $i, $flags);
                switch ($mapping[$i]) {
                    case '[':
                        // nested sequence
                        $value = self::parseSequence($mapping, $flags, $i, $references);
                        // Spec: Keys MUST be unique; first one wins.
                        // Parser cannot abort this mapping earlier, since lines
                        // are processed sequentially.
                        // But overwriting is allowed when a merge node is used in current block.
                        if ('<<' === $key) {
                            foreach ($value as $parsedValue) {
                                $output += $parsedValue;
                            }
                        } elseif ($allowOverwrite || !isset($output[$key])) {
                            if (null !== $tag) {
                                $output[$key] = new TaggedValue($tag, $value);
                            } else {
                                $output[$key] = $value;
                            }
                        } elseif (isset($output[$key])) {
                            throw new ParseException(sprintf('Duplicate key "%s" detected.', $key), self::$parsedLineNumber + 1, $mapping);
                        }
                        break;
                    case '{':
                        // nested mapping
                        $value = self::parseMapping($mapping, $flags, $i, $references);
                        // Spec: Keys MUST be unique; first one wins.
                        // Parser cannot abort this mapping earlier, since lines
                        // are processed sequentially.
                        // But overwriting is allowed when a merge node is used in current block.
                        if ('<<' === $key) {
                            $output += $value;
                        } elseif ($allowOverwrite || !isset($output[$key])) {
                            if (null !== $tag) {
                                $output[$key] = new TaggedValue($tag, $value);
                            } else {
                                $output[$key] = $value;
                            }
                        } elseif (isset($output[$key])) {
                            throw new ParseException(sprintf('Duplicate key "%s" detected.', $key), self::$parsedLineNumber + 1, $mapping);
                        }
                        break;
                    default:
                        $value = self::parseScalar($mapping, $flags, [',', '}', "\n"], $i, null === $tag, $references, $isValueQuoted);
                        // Spec: Keys MUST be unique; first one wins.
                        // Parser cannot abort this mapping earlier, since lines
                        // are processed sequentially.
                        // But overwriting is allowed when a merge node is used in current block.
                        if ('<<' === $key) {
                            $output += $value;
                        } elseif ($allowOverwrite || !isset($output[$key])) {
                            if (!$isValueQuoted && \is_string($value) && '' !== $value && '&' === $value[0] && Parser::preg_match(Parser::REFERENCE_PATTERN, $value, $matches)) {
                                $references[$matches['ref']] = $matches['value'];
                                $value = $matches['value'];
                            }

                            if (null !== $tag) {
                                $output[$key] = new TaggedValue($tag, $value);
                            } else {
                                $output[$key] = $value;
                            }
                        } elseif (isset($output[$key])) {
                            throw new ParseException(sprintf('Duplicate key "%s" detected.', $key), self::$parsedLineNumber + 1, $mapping);
                        }
                        --$i;
                }
                ++$i;

                continue 2;
            }
        }

        throw new ParseException(sprintf('Malformed inline YAML string: "%s".', $mapping), self::$parsedLineNumber + 1, null, self::$parsedFilename);
    }

    /**
     * Evaluates scalars and replaces magic values.
     *
     * @throws ParseException when object parsing support was disabled and the parser detected a PHP object or when a reference could not be resolved
     */
    private static function evaluateScalar(string $scalar, int $flags, array &$references = [], bool &$isQuotedString = null): mixed
    {
        $isQuotedString = false;
        $scalar = trim($scalar);

        if (0 === strpos($scalar, '*')) {
            if (false !== $pos = strpos($scalar, '#')) {
                $value = substr($scalar, 1, $pos - 2);
            } else {
                $value = substr($scalar, 1);
            }

            // an unquoted *
            if (false === $value || '' === $value) {
                throw new ParseException('A reference must contain at least one character.', self::$parsedLineNumber + 1, $value, self::$parsedFilename);
            }

            if (!\array_key_exists($value, $references)) {
                throw new ParseException(sprintf('Reference "%s" does not exist.', $value), self::$parsedLineNumber + 1, $value, self::$parsedFilename);
            }

            return $references[$value];
        }

        $scalarLower = strtolower($scalar);

        switch (true) {
            case 'null' === $scalarLower:
            case '' === $scalar:
            case '~' === $scalar:
                return null;
            case 'true' === $scalarLower:
                return true;
            case 'false' === $scalarLower:
                return false;
            case '!' === $scalar[0]:
                switch (true) {
                    case 0 === strpos($scalar, '!!str '):
                        $s = (string) substr($scalar, 6);

                        if (\in_array($s[0] ?? '', ['"', "'"], true)) {
                            $isQuotedString = true;
                            $s = self::parseQuotedScalar($s);
                        }

                        return $s;
                    case 0 === strpos($scalar, '! '):
                        return substr($scalar, 2);
                    case 0 === strpos($scalar, '!php/object'):
                        if (self::$objectSupport) {
                            if (!isset($scalar[12])) {
                                throw new ParseException('Missing value for tag "!php/object".', self::$parsedLineNumber + 1, $scalar, self::$parsedFilename);
                            }

                            return unserialize(self::parseScalar(substr($scalar, 12)));
                        }

                        if (self::$exceptionOnInvalidType) {
                            throw new ParseException('Object support when parsing a YAML file has been disabled.', self::$parsedLineNumber + 1, $scalar, self::$parsedFilename);
                        }

                        return null;
                    case 0 === strpos($scalar, '!php/const'):
                        if (self::$constantSupport) {
                            if (!isset($scalar[11])) {
                                throw new ParseException('Missing value for tag "!php/const".', self::$parsedLineNumber + 1, $scalar, self::$parsedFilename);
                            }

                            $i = 0;
                            if (\defined($const = self::parseScalar(substr($scalar, 11), 0, null, $i, false))) {
                                return \constant($const);
                            }

                            throw new ParseException(sprintf('The constant "%s" is not defined.', $const), self::$parsedLineNumber + 1, $scalar, self::$parsedFilename);
                        }
                        if (self::$exceptionOnInvalidType) {
                            throw new ParseException(sprintf('The string "%s" could not be parsed as a constant. Did you forget to pass the "Yaml::PARSE_CONSTANT" flag to the parser?', $scalar), self::$parsedLineNumber + 1, $scalar, self::$parsedFilename);
                        }

                        return null;
                    case 0 === strpos($scalar, '!!float '):
                        return (float) substr($scalar, 8);
                    case 0 === strpos($scalar, '!!binary '):
                        return self::evaluateBinaryScalar(substr($scalar, 9));
                }

                throw new ParseException(sprintf('The string "%s" could not be parsed as it uses an unsupported built-in tag.', $scalar), self::$parsedLineNumber, $scalar, self::$parsedFilename);
            case preg_match('/^(?:\+|-)?0o(?P<value>[0-7_]++)$/', $scalar, $matches):
                $value = str_replace('_', '', $matches['value']);

                if ('-' === $scalar[0]) {
                    return -octdec($value);
                }

                return octdec($value);
            case \in_array($scalar[0], ['+', '-', '.'], true) || is_numeric($scalar[0]):
                if (Parser::preg_match('{^[+-]?[0-9][0-9_]*$}', $scalar)) {
                    $scalar = str_replace('_', '', $scalar);
                }

                switch (true) {
                    case ctype_digit($scalar):
                    case '-' === $scalar[0] && ctype_digit(substr($scalar, 1)):
                        $cast = (int) $scalar;

                        return ($scalar === (string) $cast) ? $cast : $scalar;
                    case is_numeric($scalar):
                    case Parser::preg_match(self::getHexRegex(), $scalar):
                        $scalar = str_replace('_', '', $scalar);

                        return '0x' === $scalar[0].$scalar[1] ? hexdec($scalar) : (float) $scalar;
                    case '.inf' === $scalarLower:
                    case '.nan' === $scalarLower:
                        return -log(0);
                    case '-.inf' === $scalarLower:
                        return log(0);
                    case Parser::preg_match('/^(-|\+)?[0-9][0-9_]*(\.[0-9_]+)?$/', $scalar):
                        return (float) str_replace('_', '', $scalar);
                    case Parser::preg_match(self::getTimestampRegex(), $scalar):
                        // When no timezone is provided in the parsed date, YAML spec says we must assume UTC.
                        $time = new \DateTime($scalar, new \DateTimeZone('UTC'));

                        if (Yaml::PARSE_DATETIME & $flags) {
                            return $time;
                        }

                        try {
                            if (false !== $scalar = $time->getTimestamp()) {
                                return $scalar;
                            }
                        } catch (\ValueError $e) {
                            // no-op
                        }

                        return $time->format('U');
                }
        }

        return (string) $scalar;
    }

    private static function parseTag(string $value, int &$i, int $flags): ?string
    {
        if ('!' !== $value[$i]) {
            return null;
        }

        $tagLength = strcspn($value, " \t\n[]{},", $i + 1);
        $tag = substr($value, $i + 1, $tagLength);

        $nextOffset = $i + $tagLength + 1;
        $nextOffset += strspn($value, ' ', $nextOffset);

        if ('' === $tag && (!isset($value[$nextOffset]) || \in_array($value[$nextOffset], [']', '}', ','], true))) {
            throw new ParseException('Using the unquoted scalar value "!" is not supported. You must quote it.', self::$parsedLineNumber + 1, $value, self::$parsedFilename);
        }

        // Is followed by a scalar and is a built-in tag
        if ('' !== $tag && (!isset($value[$nextOffset]) || !\in_array($value[$nextOffset], ['[', '{'], true)) && ('!' === $tag[0] || 'str' === $tag || 'php/const' === $tag || 'php/object' === $tag)) {
            // Manage in {@link self::evaluateScalar()}
            return null;
        }

        $i = $nextOffset;

        // Built-in tags
        if ('' !== $tag && '!' === $tag[0]) {
            throw new ParseException(sprintf('The built-in tag "!%s" is not implemented.', $tag), self::$parsedLineNumber + 1, $value, self::$parsedFilename);
        }

        if ('' !== $tag && !isset($value[$i])) {
            throw new ParseException(sprintf('Missing value for tag "%s".', $tag), self::$parsedLineNumber + 1, $value, self::$parsedFilename);
        }

        if ('' === $tag || Yaml::PARSE_CUSTOM_TAGS & $flags) {
            return $tag;
        }

        throw new ParseException(sprintf('Tags support is not enabled. Enable the "Yaml::PARSE_CUSTOM_TAGS" flag to use "!%s".', $tag), self::$parsedLineNumber + 1, $value, self::$parsedFilename);
    }

    public static function evaluateBinaryScalar(string $scalar): string
    {
        $parsedBinaryData = self::parseScalar(preg_replace('/\s/', '', $scalar));

        if (0 !== (\strlen($parsedBinaryData) % 4)) {
            throw new ParseException(sprintf('The normalized base64 encoded data (data without whitespace characters) length must be a multiple of four (%d bytes given).', \strlen($parsedBinaryData)), self::$parsedLineNumber + 1, $scalar, self::$parsedFilename);
        }

        if (!Parser::preg_match('#^[A-Z0-9+/]+={0,2}$#i', $parsedBinaryData)) {
            throw new ParseException(sprintf('The base64 encoded data (%s) contains invalid characters.', $parsedBinaryData), self::$parsedLineNumber + 1, $scalar, self::$parsedFilename);
        }

        return base64_decode($parsedBinaryData, true);
    }

    private static function isBinaryString(string $value): bool
    {
        return !preg_match('//u', $value) || preg_match('/[^\x00\x07-\x0d\x1B\x20-\xff]/', $value);
    }

    /**
     * Gets a regex that matches a YAML date.
     *
     * @see http://www.yaml.org/spec/1.2/spec.html#id2761573
     */
    private static function getTimestampRegex(): string
    {
        return <<<EOF
        ~^
        (?P<year>[0-9][0-9][0-9][0-9])
        -(?P<month>[0-9][0-9]?)
        -(?P<day>[0-9][0-9]?)
        (?:(?:[Tt]|[ \t]+)
        (?P<hour>[0-9][0-9]?)
        :(?P<minute>[0-9][0-9])
        :(?P<second>[0-9][0-9])
        (?:\.(?P<fraction>[0-9]*))?
        (?:[ \t]*(?P<tz>Z|(?P<tz_sign>[-+])(?P<tz_hour>[0-9][0-9]?)
        (?::(?P<tz_minute>[0-9][0-9]))?))?)?
        $~x
EOF;
    }

    /**
     * Gets a regex that matches a YAML number in hexadecimal notation.
     */
    private static function getHexRegex(): string
    {
        return '~^0x[0-9a-f_]++$~i';
    }
}<|MERGE_RESOLUTION|>--- conflicted
+++ resolved
@@ -50,16 +50,8 @@
     /**
      * Converts a YAML string to a PHP value.
      *
-<<<<<<< HEAD
-     * @param int   $flags      A bit field of PARSE_* constants to customize the YAML parser behavior
+     * @param int   $flags      A bit field of Yaml::PARSE_* constants to customize the YAML parser behavior
      * @param array $references Mapping of variable names to values
-=======
-     * @param string $value      A YAML string
-     * @param int    $flags      A bit field of Yaml::PARSE_* constants to customize the YAML parser behavior
-     * @param array  $references Mapping of variable names to values
-     *
-     * @return mixed
->>>>>>> a3387366
      *
      * @throws ParseException
      */
