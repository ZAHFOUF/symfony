<?php

/*
 * This file is part of the Symfony package.
 *
 * (c) Fabien Potencier <fabien@symfony.com>
 *
 * For the full copyright and license information, please view the LICENSE
 * file that was distributed with this source code.
 */

namespace Symfony\Component\Yaml;

use Symfony\Component\Yaml\Exception\DumpException;
use Symfony\Component\Yaml\Exception\ParseException;
use Symfony\Component\Yaml\Tag\TaggedValue;

/**
 * Inline implements a YAML parser/dumper for the YAML inline syntax.
 *
 * @author Fabien Potencier <fabien@symfony.com>
 *
 * @internal
 */
class Inline
{
    public const REGEX_QUOTED_STRING = '(?:"([^"\\\\]*+(?:\\\\.[^"\\\\]*+)*+)"|\'([^\']*+(?:\'\'[^\']*+)*+)\')';

    public static int $parsedLineNumber = -1;
    public static ?string $parsedFilename = null;

    private static bool $exceptionOnInvalidType = false;
    private static bool $objectSupport = false;
    private static bool $objectForMap = false;
    private static bool $constantSupport = false;

<<<<<<< HEAD
    public static function initialize(int $flags, int $parsedLineNumber = null, string $parsedFilename = null): void
=======
    public static function initialize(int $flags, ?int $parsedLineNumber = null, ?string $parsedFilename = null): void
>>>>>>> a44829e2
    {
        self::$exceptionOnInvalidType = (bool) (Yaml::PARSE_EXCEPTION_ON_INVALID_TYPE & $flags);
        self::$objectSupport = (bool) (Yaml::PARSE_OBJECT & $flags);
        self::$objectForMap = (bool) (Yaml::PARSE_OBJECT_FOR_MAP & $flags);
        self::$constantSupport = (bool) (Yaml::PARSE_CONSTANT & $flags);
        self::$parsedFilename = $parsedFilename;

        if (null !== $parsedLineNumber) {
            self::$parsedLineNumber = $parsedLineNumber;
        }
    }

    /**
     * Converts a YAML string to a PHP value.
     *
     * @param int   $flags      A bit field of Yaml::PARSE_* constants to customize the YAML parser behavior
     * @param array $references Mapping of variable names to values
     *
     * @throws ParseException
     */
<<<<<<< HEAD
    public static function parse(string $value, int $flags = 0, array &$references = []): mixed
=======
    public static function parse(?string $value = null, int $flags = 0, array &$references = []): mixed
>>>>>>> a44829e2
    {
        self::initialize($flags);

        $value = trim($value);

        if ('' === $value) {
            return '';
        }

        $i = 0;
        $tag = self::parseTag($value, $i, $flags);
        switch ($value[$i]) {
            case '[':
                $result = self::parseSequence($value, $flags, $i, $references);
                ++$i;
                break;
            case '{':
                $result = self::parseMapping($value, $flags, $i, $references);
                ++$i;
                break;
            default:
                $result = self::parseScalar($value, $flags, null, $i, true, $references);
        }

        // some comments are allowed at the end
        if (preg_replace('/\s*#.*$/A', '', substr($value, $i))) {
            throw new ParseException(sprintf('Unexpected characters near "%s".', substr($value, $i)), self::$parsedLineNumber + 1, $value, self::$parsedFilename);
        }

        if (null !== $tag && '' !== $tag) {
            return new TaggedValue($tag, $result);
        }

        return $result;
    }

    /**
     * Dumps a given PHP variable to a YAML string.
     *
     * @param mixed $value The PHP variable to convert
     * @param int   $flags A bit field of Yaml::DUMP_* constants to customize the dumped YAML string
     *
     * @throws DumpException When trying to dump PHP resource
     */
    public static function dump(mixed $value, int $flags = 0): string
    {
        switch (true) {
            case \is_resource($value):
                if (Yaml::DUMP_EXCEPTION_ON_INVALID_TYPE & $flags) {
                    throw new DumpException(sprintf('Unable to dump PHP resources in a YAML file ("%s").', get_resource_type($value)));
                }

                return self::dumpNull($flags);
            case $value instanceof \DateTimeInterface:
                return $value->format(match (true) {
                    !$length = \strlen(rtrim($value->format('u'), '0')) => 'c',
                    $length < 4 => 'Y-m-d\TH:i:s.vP',
                    default => 'Y-m-d\TH:i:s.uP',
                });
            case $value instanceof \UnitEnum:
                return sprintf('!php/const %s::%s', $value::class, $value->name);
            case \is_object($value):
                if ($value instanceof TaggedValue) {
                    return '!'.$value->getTag().' '.self::dump($value->getValue(), $flags);
                }

                if (Yaml::DUMP_OBJECT & $flags) {
                    return '!php/object '.self::dump(serialize($value));
                }

                if (Yaml::DUMP_OBJECT_AS_MAP & $flags && ($value instanceof \stdClass || $value instanceof \ArrayObject)) {
                    return self::dumpHashArray($value, $flags);
                }

                if (Yaml::DUMP_EXCEPTION_ON_INVALID_TYPE & $flags) {
                    throw new DumpException('Object support when dumping a YAML file has been disabled.');
                }

                return self::dumpNull($flags);
            case \is_array($value):
                return self::dumpArray($value, $flags);
            case null === $value:
                return self::dumpNull($flags);
            case true === $value:
                return 'true';
            case false === $value:
                return 'false';
            case \is_int($value):
                return $value;
            case is_numeric($value) && false === strpbrk($value, "\f\n\r\t\v"):
                $locale = setlocale(\LC_NUMERIC, 0);
                if (false !== $locale) {
                    setlocale(\LC_NUMERIC, 'C');
                }
                if (\is_float($value)) {
                    $repr = (string) $value;
                    if (is_infinite($value)) {
                        $repr = str_ireplace('INF', '.Inf', $repr);
                    } elseif (floor($value) == $value && $repr == $value) {
                        // Preserve float data type since storing a whole number will result in integer value.
                        if (!str_contains($repr, 'E')) {
<<<<<<< HEAD
                            $repr .= '.0';
=======
                            $repr = $repr.'.0';
>>>>>>> a44829e2
                        }
                    }
                } else {
                    $repr = \is_string($value) ? "'$value'" : (string) $value;
                }
                if (false !== $locale) {
                    setlocale(\LC_NUMERIC, $locale);
                }

                return $repr;
            case '' == $value:
                return "''";
            case self::isBinaryString($value):
                return '!!binary '.base64_encode($value);
            case Escaper::requiresDoubleQuoting($value):
                return Escaper::escapeWithDoubleQuotes($value);
            case Escaper::requiresSingleQuoting($value):
                $singleQuoted = Escaper::escapeWithSingleQuotes($value);
                if (!str_contains($value, "'")) {
                    return $singleQuoted;
                }
                // Attempt double-quoting the string instead to see if it's more efficient.
                $doubleQuoted = Escaper::escapeWithDoubleQuotes($value);

                return \strlen($doubleQuoted) < \strlen($singleQuoted) ? $doubleQuoted : $singleQuoted;
            case Parser::preg_match('{^[0-9]+[_0-9]*$}', $value):
            case Parser::preg_match(self::getHexRegex(), $value):
            case Parser::preg_match(self::getTimestampRegex(), $value):
                return Escaper::escapeWithSingleQuotes($value);
            default:
                return $value;
        }
    }

    /**
     * Check if given array is hash or just normal indexed array.
     */
    public static function isHash(array|\ArrayObject|\stdClass $value): bool
    {
        if ($value instanceof \stdClass || $value instanceof \ArrayObject) {
            return true;
        }

        $expectedKey = 0;

        foreach ($value as $key => $val) {
            if ($key !== $expectedKey++) {
                return true;
            }
        }

        return false;
    }

    /**
     * Dumps a PHP array to a YAML string.
     *
     * @param array $value The PHP array to dump
     * @param int   $flags A bit field of Yaml::DUMP_* constants to customize the dumped YAML string
     */
    private static function dumpArray(array $value, int $flags): string
    {
        // array
        if (($value || Yaml::DUMP_EMPTY_ARRAY_AS_SEQUENCE & $flags) && !self::isHash($value)) {
            $output = [];
            foreach ($value as $val) {
                $output[] = self::dump($val, $flags);
            }

            return sprintf('[%s]', implode(', ', $output));
        }

        return self::dumpHashArray($value, $flags);
    }

    /**
     * Dumps hash array to a YAML string.
     *
     * @param array|\ArrayObject|\stdClass $value The hash array to dump
     * @param int                          $flags A bit field of Yaml::DUMP_* constants to customize the dumped YAML string
     */
    private static function dumpHashArray(array|\ArrayObject|\stdClass $value, int $flags): string
    {
        $output = [];
        foreach ($value as $key => $val) {
            if (\is_int($key) && Yaml::DUMP_NUMERIC_KEY_AS_STRING & $flags) {
                $key = (string) $key;
            }

            $output[] = sprintf('%s: %s', self::dump($key, $flags), self::dump($val, $flags));
        }

        return sprintf('{ %s }', implode(', ', $output));
    }

    private static function dumpNull(int $flags): string
    {
        if (Yaml::DUMP_NULL_AS_TILDE & $flags) {
            return '~';
        }

        return 'null';
    }

    /**
     * Parses a YAML scalar.
     *
     * @throws ParseException When malformed inline YAML string is parsed
     */
<<<<<<< HEAD
    public static function parseScalar(string $scalar, int $flags = 0, array $delimiters = null, int &$i = 0, bool $evaluate = true, array &$references = [], bool &$isQuoted = null): mixed
=======
    public static function parseScalar(string $scalar, int $flags = 0, ?array $delimiters = null, int &$i = 0, bool $evaluate = true, array &$references = [], ?bool &$isQuoted = null): mixed
>>>>>>> a44829e2
    {
        if (\in_array($scalar[$i], ['"', "'"], true)) {
            // quoted scalar
            $isQuoted = true;
            $output = self::parseQuotedScalar($scalar, $i);

            if (null !== $delimiters) {
                $tmp = ltrim(substr($scalar, $i), " \n");
                if ('' === $tmp) {
                    throw new ParseException(sprintf('Unexpected end of line, expected one of "%s".', implode('', $delimiters)), self::$parsedLineNumber + 1, $scalar, self::$parsedFilename);
                }
                if (!\in_array($tmp[0], $delimiters)) {
                    throw new ParseException(sprintf('Unexpected characters (%s).', substr($scalar, $i)), self::$parsedLineNumber + 1, $scalar, self::$parsedFilename);
                }
            }
        } else {
            // "normal" string
            $isQuoted = false;

            if (!$delimiters) {
                $output = substr($scalar, $i);
                $i += \strlen($output);

                // remove comments
                if (Parser::preg_match('/[ \t]+#/', $output, $match, \PREG_OFFSET_CAPTURE)) {
                    $output = substr($output, 0, $match[0][1]);
                }
            } elseif (Parser::preg_match('/^(.*?)('.implode('|', $delimiters).')/', substr($scalar, $i), $match)) {
                $output = $match[1];
                $i += \strlen($output);
                $output = trim($output);
            } else {
                throw new ParseException(sprintf('Malformed inline YAML string: "%s".', $scalar), self::$parsedLineNumber + 1, null, self::$parsedFilename);
            }

            // a non-quoted string cannot start with @ or ` (reserved) nor with a scalar indicator (| or >)
            if ($output && ('@' === $output[0] || '`' === $output[0] || '|' === $output[0] || '>' === $output[0] || '%' === $output[0])) {
                throw new ParseException(sprintf('The reserved indicator "%s" cannot start a plain scalar; you need to quote the scalar.', $output[0]), self::$parsedLineNumber + 1, $output, self::$parsedFilename);
            }

            if ($evaluate) {
                $output = self::evaluateScalar($output, $flags, $references, $isQuoted);
            }
        }

        return $output;
    }

    /**
     * Parses a YAML quoted scalar.
     *
     * @throws ParseException When malformed inline YAML string is parsed
     */
    private static function parseQuotedScalar(string $scalar, int &$i = 0): string
    {
        if (!Parser::preg_match('/'.self::REGEX_QUOTED_STRING.'/Au', substr($scalar, $i), $match)) {
            throw new ParseException(sprintf('Malformed inline YAML string: "%s".', substr($scalar, $i)), self::$parsedLineNumber + 1, $scalar, self::$parsedFilename);
        }

        $output = substr($match[0], 1, -1);

        $unescaper = new Unescaper();
        if ('"' == $scalar[$i]) {
            $output = $unescaper->unescapeDoubleQuotedString($output);
        } else {
            $output = $unescaper->unescapeSingleQuotedString($output);
        }

        $i += \strlen($match[0]);

        return $output;
    }

    /**
     * Parses a YAML sequence.
     *
     * @throws ParseException When malformed inline YAML string is parsed
     */
    private static function parseSequence(string $sequence, int $flags, int &$i = 0, array &$references = []): array
    {
        $output = [];
        $len = \strlen($sequence);
        ++$i;

        // [foo, bar, ...]
        while ($i < $len) {
            if (']' === $sequence[$i]) {
                return $output;
            }
            if (',' === $sequence[$i] || ' ' === $sequence[$i]) {
                ++$i;

                continue;
            }

            $tag = self::parseTag($sequence, $i, $flags);
            switch ($sequence[$i]) {
                case '[':
                    // nested sequence
                    $value = self::parseSequence($sequence, $flags, $i, $references);
                    break;
                case '{':
                    // nested mapping
                    $value = self::parseMapping($sequence, $flags, $i, $references);
                    break;
                default:
                    $value = self::parseScalar($sequence, $flags, [',', ']'], $i, null === $tag, $references, $isQuoted);

                    // the value can be an array if a reference has been resolved to an array var
                    if (\is_string($value) && !$isQuoted && str_contains($value, ': ')) {
                        // embedded mapping?
                        try {
                            $pos = 0;
                            $value = self::parseMapping('{'.$value.'}', $flags, $pos, $references);
                        } catch (\InvalidArgumentException) {
                            // no, it's not
                        }
                    }

                    if (!$isQuoted && \is_string($value) && '' !== $value && '&' === $value[0] && Parser::preg_match(Parser::REFERENCE_PATTERN, $value, $matches)) {
                        $references[$matches['ref']] = $matches['value'];
                        $value = $matches['value'];
                    }

                    --$i;
            }

            if (null !== $tag && '' !== $tag) {
                $value = new TaggedValue($tag, $value);
            }

            $output[] = $value;

            ++$i;
        }

        throw new ParseException(sprintf('Malformed inline YAML string: "%s".', $sequence), self::$parsedLineNumber + 1, null, self::$parsedFilename);
    }

    /**
     * Parses a YAML mapping.
     *
     * @throws ParseException When malformed inline YAML string is parsed
     */
    private static function parseMapping(string $mapping, int $flags, int &$i = 0, array &$references = []): array|\stdClass
    {
        $output = [];
        $len = \strlen($mapping);
        ++$i;
        $allowOverwrite = false;

        // {foo: bar, bar:foo, ...}
        while ($i < $len) {
            switch ($mapping[$i]) {
                case ' ':
                case ',':
                case "\n":
                    ++$i;
                    continue 2;
                case '}':
                    if (self::$objectForMap) {
                        return (object) $output;
                    }

                    return $output;
            }

            // key
            $offsetBeforeKeyParsing = $i;
            $isKeyQuoted = \in_array($mapping[$i], ['"', "'"], true);
            $key = self::parseScalar($mapping, $flags, [':', ' '], $i, false);

            if ($offsetBeforeKeyParsing === $i) {
                throw new ParseException('Missing mapping key.', self::$parsedLineNumber + 1, $mapping);
            }

            if ('!php/const' === $key || '!php/enum' === $key) {
                $key .= ' '.self::parseScalar($mapping, $flags, [':'], $i, false);
                $key = self::evaluateScalar($key, $flags);
            }

            if (false === $i = strpos($mapping, ':', $i)) {
                break;
            }

            if (!$isKeyQuoted) {
                $evaluatedKey = self::evaluateScalar($key, $flags, $references);

                if ('' !== $key && $evaluatedKey !== $key && !\is_string($evaluatedKey) && !\is_int($evaluatedKey)) {
                    throw new ParseException('Implicit casting of incompatible mapping keys to strings is not supported. Quote your evaluable mapping keys instead.', self::$parsedLineNumber + 1, $mapping);
                }
            }

            if (!$isKeyQuoted && (!isset($mapping[$i + 1]) || !\in_array($mapping[$i + 1], [' ', ',', '[', ']', '{', '}', "\n"], true))) {
                throw new ParseException('Colons must be followed by a space or an indication character (i.e. " ", ",", "[", "]", "{", "}").', self::$parsedLineNumber + 1, $mapping);
            }

            if ('<<' === $key) {
                $allowOverwrite = true;
            }

            while ($i < $len) {
                if (':' === $mapping[$i] || ' ' === $mapping[$i] || "\n" === $mapping[$i]) {
                    ++$i;

                    continue;
                }

                $tag = self::parseTag($mapping, $i, $flags);
                switch ($mapping[$i]) {
                    case '[':
                        // nested sequence
                        $value = self::parseSequence($mapping, $flags, $i, $references);
                        // Spec: Keys MUST be unique; first one wins.
                        // Parser cannot abort this mapping earlier, since lines
                        // are processed sequentially.
                        // But overwriting is allowed when a merge node is used in current block.
                        if ('<<' === $key) {
                            foreach ($value as $parsedValue) {
                                $output += $parsedValue;
                            }
                        } elseif ($allowOverwrite || !isset($output[$key])) {
                            if (null !== $tag) {
                                $output[$key] = new TaggedValue($tag, $value);
                            } else {
                                $output[$key] = $value;
                            }
                        } elseif (isset($output[$key])) {
                            throw new ParseException(sprintf('Duplicate key "%s" detected.', $key), self::$parsedLineNumber + 1, $mapping);
                        }
                        break;
                    case '{':
                        // nested mapping
                        $value = self::parseMapping($mapping, $flags, $i, $references);
                        // Spec: Keys MUST be unique; first one wins.
                        // Parser cannot abort this mapping earlier, since lines
                        // are processed sequentially.
                        // But overwriting is allowed when a merge node is used in current block.
                        if ('<<' === $key) {
                            $output += $value;
                        } elseif ($allowOverwrite || !isset($output[$key])) {
                            if (null !== $tag) {
                                $output[$key] = new TaggedValue($tag, $value);
                            } else {
                                $output[$key] = $value;
                            }
                        } elseif (isset($output[$key])) {
                            throw new ParseException(sprintf('Duplicate key "%s" detected.', $key), self::$parsedLineNumber + 1, $mapping);
                        }
                        break;
                    default:
                        $value = self::parseScalar($mapping, $flags, [',', '}', "\n"], $i, null === $tag, $references, $isValueQuoted);
                        // Spec: Keys MUST be unique; first one wins.
                        // Parser cannot abort this mapping earlier, since lines
                        // are processed sequentially.
                        // But overwriting is allowed when a merge node is used in current block.
                        if ('<<' === $key) {
                            $output += $value;
                        } elseif ($allowOverwrite || !isset($output[$key])) {
                            if (!$isValueQuoted && \is_string($value) && '' !== $value && '&' === $value[0] && !self::isBinaryString($value) && Parser::preg_match(Parser::REFERENCE_PATTERN, $value, $matches)) {
                                $references[$matches['ref']] = $matches['value'];
                                $value = $matches['value'];
                            }

                            if (null !== $tag) {
                                $output[$key] = new TaggedValue($tag, $value);
                            } else {
                                $output[$key] = $value;
                            }
                        } elseif (isset($output[$key])) {
                            throw new ParseException(sprintf('Duplicate key "%s" detected.', $key), self::$parsedLineNumber + 1, $mapping);
                        }
                        --$i;
                }
                ++$i;

                continue 2;
            }
        }

        throw new ParseException(sprintf('Malformed inline YAML string: "%s".', $mapping), self::$parsedLineNumber + 1, null, self::$parsedFilename);
    }

    /**
     * Evaluates scalars and replaces magic values.
     *
     * @throws ParseException when object parsing support was disabled and the parser detected a PHP object or when a reference could not be resolved
     */
<<<<<<< HEAD
    private static function evaluateScalar(string $scalar, int $flags, array &$references = [], bool &$isQuotedString = null): mixed
=======
    private static function evaluateScalar(string $scalar, int $flags, array &$references = [], ?bool &$isQuotedString = null): mixed
>>>>>>> a44829e2
    {
        $isQuotedString = false;
        $scalar = trim($scalar);

        if (str_starts_with($scalar, '*')) {
            if (false !== $pos = strpos($scalar, '#')) {
                $value = substr($scalar, 1, $pos - 2);
            } else {
                $value = substr($scalar, 1);
            }

            // an unquoted *
            if (false === $value || '' === $value) {
                throw new ParseException('A reference must contain at least one character.', self::$parsedLineNumber + 1, $value, self::$parsedFilename);
            }

            if (!\array_key_exists($value, $references)) {
                throw new ParseException(sprintf('Reference "%s" does not exist.', $value), self::$parsedLineNumber + 1, $value, self::$parsedFilename);
            }

            return $references[$value];
        }

        $scalarLower = strtolower($scalar);

        switch (true) {
            case 'null' === $scalarLower:
            case '' === $scalar:
            case '~' === $scalar:
                return null;
            case 'true' === $scalarLower:
                return true;
            case 'false' === $scalarLower:
                return false;
            case '!' === $scalar[0]:
                switch (true) {
                    case str_starts_with($scalar, '!!str '):
                        $s = (string) substr($scalar, 6);

                        if (\in_array($s[0] ?? '', ['"', "'"], true)) {
                            $isQuotedString = true;
                            $s = self::parseQuotedScalar($s);
                        }

                        return $s;
                    case str_starts_with($scalar, '! '):
                        return substr($scalar, 2);
                    case str_starts_with($scalar, '!php/object'):
                        if (self::$objectSupport) {
                            if (!isset($scalar[12])) {
                                throw new ParseException('Missing value for tag "!php/object".', self::$parsedLineNumber + 1, $scalar, self::$parsedFilename);
                            }

                            return unserialize(self::parseScalar(substr($scalar, 12)));
                        }

                        if (self::$exceptionOnInvalidType) {
                            throw new ParseException('Object support when parsing a YAML file has been disabled.', self::$parsedLineNumber + 1, $scalar, self::$parsedFilename);
                        }

                        return null;
                    case str_starts_with($scalar, '!php/const'):
                        if (self::$constantSupport) {
                            if (!isset($scalar[11])) {
                                throw new ParseException('Missing value for tag "!php/const".', self::$parsedLineNumber + 1, $scalar, self::$parsedFilename);
                            }

                            $i = 0;
                            if (\defined($const = self::parseScalar(substr($scalar, 11), 0, null, $i, false))) {
                                return \constant($const);
                            }

                            throw new ParseException(sprintf('The constant "%s" is not defined.', $const), self::$parsedLineNumber + 1, $scalar, self::$parsedFilename);
                        }
                        if (self::$exceptionOnInvalidType) {
                            throw new ParseException(sprintf('The string "%s" could not be parsed as a constant. Did you forget to pass the "Yaml::PARSE_CONSTANT" flag to the parser?', $scalar), self::$parsedLineNumber + 1, $scalar, self::$parsedFilename);
                        }

                        return null;
                    case str_starts_with($scalar, '!php/enum'):
                        if (self::$constantSupport) {
                            if (!isset($scalar[11])) {
                                throw new ParseException('Missing value for tag "!php/enum".', self::$parsedLineNumber + 1, $scalar, self::$parsedFilename);
                            }

                            $i = 0;
                            $enum = self::parseScalar(substr($scalar, 10), 0, null, $i, false);
                            if ($useValue = str_ends_with($enum, '->value')) {
                                $enum = substr($enum, 0, -7);
                            }
                            if (!\defined($enum)) {
                                throw new ParseException(sprintf('The enum "%s" is not defined.', $enum), self::$parsedLineNumber + 1, $scalar, self::$parsedFilename);
                            }

                            $value = \constant($enum);

                            if (!$value instanceof \UnitEnum) {
                                throw new ParseException(sprintf('The string "%s" is not the name of a valid enum.', $enum), self::$parsedLineNumber + 1, $scalar, self::$parsedFilename);
                            }
                            if (!$useValue) {
                                return $value;
                            }
                            if (!$value instanceof \BackedEnum) {
                                throw new ParseException(sprintf('The enum "%s" defines no value next to its name.', $enum), self::$parsedLineNumber + 1, $scalar, self::$parsedFilename);
                            }

                            return $value->value;
                        }
                        if (self::$exceptionOnInvalidType) {
                            throw new ParseException(sprintf('The string "%s" could not be parsed as an enum. Did you forget to pass the "Yaml::PARSE_CONSTANT" flag to the parser?', $scalar), self::$parsedLineNumber + 1, $scalar, self::$parsedFilename);
                        }

                        return null;
                    case str_starts_with($scalar, '!!float '):
                        return (float) substr($scalar, 8);
                    case str_starts_with($scalar, '!!binary '):
                        return self::evaluateBinaryScalar(substr($scalar, 9));
                }

                throw new ParseException(sprintf('The string "%s" could not be parsed as it uses an unsupported built-in tag.', $scalar), self::$parsedLineNumber, $scalar, self::$parsedFilename);
            case preg_match('/^(?:\+|-)?0o(?P<value>[0-7_]++)$/', $scalar, $matches):
                $value = str_replace('_', '', $matches['value']);

                if ('-' === $scalar[0]) {
                    return -octdec($value);
                }

                return octdec($value);
            case \in_array($scalar[0], ['+', '-', '.'], true) || is_numeric($scalar[0]):
                if (Parser::preg_match('{^[+-]?[0-9][0-9_]*$}', $scalar)) {
                    $scalar = str_replace('_', '', $scalar);
                }

                switch (true) {
                    case ctype_digit($scalar):
                    case '-' === $scalar[0] && ctype_digit(substr($scalar, 1)):
                        $cast = (int) $scalar;

                        return ($scalar === (string) $cast) ? $cast : $scalar;
                    case is_numeric($scalar):
                    case Parser::preg_match(self::getHexRegex(), $scalar):
                        $scalar = str_replace('_', '', $scalar);

                        return '0x' === $scalar[0].$scalar[1] ? hexdec($scalar) : (float) $scalar;
                    case '.inf' === $scalarLower:
                    case '.nan' === $scalarLower:
                        return -log(0);
                    case '-.inf' === $scalarLower:
                        return log(0);
                    case Parser::preg_match('/^(-|\+)?[0-9][0-9_]*(\.[0-9_]+)?$/', $scalar):
                        return (float) str_replace('_', '', $scalar);
                    case Parser::preg_match(self::getTimestampRegex(), $scalar):
                        // When no timezone is provided in the parsed date, YAML spec says we must assume UTC.
                        $time = new \DateTimeImmutable($scalar, new \DateTimeZone('UTC'));

                        if (Yaml::PARSE_DATETIME & $flags) {
                            return $time;
                        }

                        if ('' !== rtrim($time->format('u'), '0')) {
                            return (float) $time->format('U.u');
                        }

                        try {
                            if (false !== $scalar = $time->getTimestamp()) {
                                return $scalar;
                            }
                        } catch (\ValueError) {
                            // no-op
                        }

                        return $time->format('U');
                }
        }

        return (string) $scalar;
    }

    private static function parseTag(string $value, int &$i, int $flags): ?string
    {
        if ('!' !== $value[$i]) {
            return null;
        }

        $tagLength = strcspn($value, " \t\n[]{},", $i + 1);
        $tag = substr($value, $i + 1, $tagLength);

        $nextOffset = $i + $tagLength + 1;
        $nextOffset += strspn($value, ' ', $nextOffset);

        if ('' === $tag && (!isset($value[$nextOffset]) || \in_array($value[$nextOffset], [']', '}', ','], true))) {
            throw new ParseException('Using the unquoted scalar value "!" is not supported. You must quote it.', self::$parsedLineNumber + 1, $value, self::$parsedFilename);
        }

        // Is followed by a scalar and is a built-in tag
        if ('' !== $tag && (!isset($value[$nextOffset]) || !\in_array($value[$nextOffset], ['[', '{'], true)) && ('!' === $tag[0] || \in_array($tag, ['str', 'php/const', 'php/enum', 'php/object'], true))) {
            // Manage in {@link self::evaluateScalar()}
            return null;
        }

        $i = $nextOffset;

        // Built-in tags
        if ('' !== $tag && '!' === $tag[0]) {
            throw new ParseException(sprintf('The built-in tag "!%s" is not implemented.', $tag), self::$parsedLineNumber + 1, $value, self::$parsedFilename);
        }

        if ('' !== $tag && !isset($value[$i])) {
            throw new ParseException(sprintf('Missing value for tag "%s".', $tag), self::$parsedLineNumber + 1, $value, self::$parsedFilename);
        }

        if ('' === $tag || Yaml::PARSE_CUSTOM_TAGS & $flags) {
            return $tag;
        }

        throw new ParseException(sprintf('Tags support is not enabled. Enable the "Yaml::PARSE_CUSTOM_TAGS" flag to use "!%s".', $tag), self::$parsedLineNumber + 1, $value, self::$parsedFilename);
    }

    public static function evaluateBinaryScalar(string $scalar): string
    {
        $parsedBinaryData = self::parseScalar(preg_replace('/\s/', '', $scalar));

        if (0 !== (\strlen($parsedBinaryData) % 4)) {
            throw new ParseException(sprintf('The normalized base64 encoded data (data without whitespace characters) length must be a multiple of four (%d bytes given).', \strlen($parsedBinaryData)), self::$parsedLineNumber + 1, $scalar, self::$parsedFilename);
        }

        if (!Parser::preg_match('#^[A-Z0-9+/]+={0,2}$#i', $parsedBinaryData)) {
            throw new ParseException(sprintf('The base64 encoded data (%s) contains invalid characters.', $parsedBinaryData), self::$parsedLineNumber + 1, $scalar, self::$parsedFilename);
        }

        return base64_decode($parsedBinaryData, true);
    }

    private static function isBinaryString(string $value): bool
    {
        return !preg_match('//u', $value) || preg_match('/[^\x00\x07-\x0d\x1B\x20-\xff]/', $value);
    }

    /**
     * Gets a regex that matches a YAML date.
     *
     * @see http://www.yaml.org/spec/1.2/spec.html#id2761573
     */
    private static function getTimestampRegex(): string
    {
        return <<<EOF
        ~^
        (?P<year>[0-9][0-9][0-9][0-9])
        -(?P<month>[0-9][0-9]?)
        -(?P<day>[0-9][0-9]?)
        (?:(?:[Tt]|[ \t]+)
        (?P<hour>[0-9][0-9]?)
        :(?P<minute>[0-9][0-9])
        :(?P<second>[0-9][0-9])
        (?:\.(?P<fraction>[0-9]*))?
        (?:[ \t]*(?P<tz>Z|(?P<tz_sign>[-+])(?P<tz_hour>[0-9][0-9]?)
        (?::(?P<tz_minute>[0-9][0-9]))?))?)?
        $~x
EOF;
    }

    /**
     * Gets a regex that matches a YAML number in hexadecimal notation.
     */
    private static function getHexRegex(): string
    {
        return '~^0x[0-9a-f_]++$~i';
    }
}<|MERGE_RESOLUTION|>--- conflicted
+++ resolved
@@ -34,11 +34,7 @@
     private static bool $objectForMap = false;
     private static bool $constantSupport = false;
 
-<<<<<<< HEAD
-    public static function initialize(int $flags, int $parsedLineNumber = null, string $parsedFilename = null): void
-=======
     public static function initialize(int $flags, ?int $parsedLineNumber = null, ?string $parsedFilename = null): void
->>>>>>> a44829e2
     {
         self::$exceptionOnInvalidType = (bool) (Yaml::PARSE_EXCEPTION_ON_INVALID_TYPE & $flags);
         self::$objectSupport = (bool) (Yaml::PARSE_OBJECT & $flags);
@@ -59,11 +55,7 @@
      *
      * @throws ParseException
      */
-<<<<<<< HEAD
     public static function parse(string $value, int $flags = 0, array &$references = []): mixed
-=======
-    public static function parse(?string $value = null, int $flags = 0, array &$references = []): mixed
->>>>>>> a44829e2
     {
         self::initialize($flags);
 
@@ -165,11 +157,7 @@
                     } elseif (floor($value) == $value && $repr == $value) {
                         // Preserve float data type since storing a whole number will result in integer value.
                         if (!str_contains($repr, 'E')) {
-<<<<<<< HEAD
                             $repr .= '.0';
-=======
-                            $repr = $repr.'.0';
->>>>>>> a44829e2
                         }
                     }
                 } else {
@@ -279,11 +267,7 @@
      *
      * @throws ParseException When malformed inline YAML string is parsed
      */
-<<<<<<< HEAD
-    public static function parseScalar(string $scalar, int $flags = 0, array $delimiters = null, int &$i = 0, bool $evaluate = true, array &$references = [], bool &$isQuoted = null): mixed
-=======
     public static function parseScalar(string $scalar, int $flags = 0, ?array $delimiters = null, int &$i = 0, bool $evaluate = true, array &$references = [], ?bool &$isQuoted = null): mixed
->>>>>>> a44829e2
     {
         if (\in_array($scalar[$i], ['"', "'"], true)) {
             // quoted scalar
@@ -572,11 +556,7 @@
      *
      * @throws ParseException when object parsing support was disabled and the parser detected a PHP object or when a reference could not be resolved
      */
-<<<<<<< HEAD
-    private static function evaluateScalar(string $scalar, int $flags, array &$references = [], bool &$isQuotedString = null): mixed
-=======
     private static function evaluateScalar(string $scalar, int $flags, array &$references = [], ?bool &$isQuotedString = null): mixed
->>>>>>> a44829e2
     {
         $isQuotedString = false;
         $scalar = trim($scalar);
