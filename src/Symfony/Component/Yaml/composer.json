--- conflicted
+++ resolved
@@ -16,15 +16,9 @@
         }
     ],
     "require": {
-<<<<<<< HEAD
         "php": ">=7.2.5",
         "symfony/deprecation-contracts": "^2.1",
-        "symfony/polyfill-ctype": "~1.8",
-        "symfony/polyfill-php80": "^1.16"
-=======
-        "php": ">=7.1.3",
         "symfony/polyfill-ctype": "~1.8"
->>>>>>> 192e360e
     },
     "require-dev": {
         "symfony/console": "^4.4|^5.0"
