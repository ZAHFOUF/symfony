<?php

/*
 * This file is part of the Symfony package.
 *
 * (c) Fabien Potencier <fabien@symfony.com>
 *
 * For the full copyright and license information, please view the LICENSE
 * file that was distributed with this source code.
 */

namespace Symfony\Component\Yaml;

use Symfony\Component\Yaml\Exception\ParseException;
use Symfony\Component\Yaml\Tag\TaggedValue;

/**
 * Parser parses YAML strings to convert them to PHP arrays.
 *
 * @author Fabien Potencier <fabien@symfony.com>
 *
 * @final
 */
class Parser
{
    const TAG_PATTERN = '(?P<tag>![\w!.\/:-]+)';
    const BLOCK_SCALAR_HEADER_PATTERN = '(?P<separator>\||>)(?P<modifiers>\+|\-|\d+|\+\d+|\-\d+|\d+\+|\d+\-)?(?P<comments> +#.*)?';

    private $filename;
    private $offset = 0;
    private $numberOfParsedLines = 0;
    private $totalNumberOfLines;
    private $lines = [];
    private $currentLineNb = -1;
    private $currentLine = '';
    private $refs = [];
    private $skippedLineNumbers = [];
    private $locallySkippedLineNumbers = [];
    private $refsBeingParsed = [];

    /**
     * Parses a YAML file into a PHP value.
     *
     * @param string $filename The path to the YAML file to be parsed
     * @param int    $flags    A bit field of PARSE_* constants to customize the YAML parser behavior
     *
     * @return mixed The YAML converted to a PHP value
     *
     * @throws ParseException If the file could not be read or the YAML is not valid
     */
    public function parseFile(string $filename, int $flags = 0)
    {
        if (!is_file($filename)) {
            throw new ParseException(sprintf('File "%s" does not exist.', $filename));
        }

        if (!is_readable($filename)) {
            throw new ParseException(sprintf('File "%s" cannot be read.', $filename));
        }

        $this->filename = $filename;

        try {
            return $this->parse(file_get_contents($filename), $flags);
        } finally {
            $this->filename = null;
        }
    }

    /**
     * Parses a YAML string to a PHP value.
     *
     * @param string $value A YAML string
     * @param int    $flags A bit field of PARSE_* constants to customize the YAML parser behavior
     *
     * @return mixed A PHP value
     *
     * @throws ParseException If the YAML is not valid
     */
    public function parse(string $value, int $flags = 0)
    {
        if (false === preg_match('//u', $value)) {
            throw new ParseException('The YAML value does not appear to be valid UTF-8.', -1, null, $this->filename);
        }

        $this->refs = [];

        $mbEncoding = null;

        if (2 /* MB_OVERLOAD_STRING */ & (int) ini_get('mbstring.func_overload')) {
            $mbEncoding = mb_internal_encoding();
            mb_internal_encoding('UTF-8');
        }

        try {
            $data = $this->doParse($value, $flags);
        } finally {
            if (null !== $mbEncoding) {
                mb_internal_encoding($mbEncoding);
            }
            $this->lines = [];
            $this->currentLine = '';
            $this->numberOfParsedLines = 0;
            $this->refs = [];
            $this->skippedLineNumbers = [];
            $this->locallySkippedLineNumbers = [];
            $this->totalNumberOfLines = null;
        }

        return $data;
    }

    private function doParse(string $value, int $flags)
    {
        $this->currentLineNb = -1;
        $this->currentLine = '';
        $value = $this->cleanup($value);
        $this->lines = explode("\n", $value);
        $this->numberOfParsedLines = \count($this->lines);
        $this->locallySkippedLineNumbers = [];

        if (null === $this->totalNumberOfLines) {
            $this->totalNumberOfLines = $this->numberOfParsedLines;
        }

        if (!$this->moveToNextLine()) {
            return null;
        }

        $data = [];
        $context = null;
        $allowOverwrite = false;

        while ($this->isCurrentLineEmpty()) {
            if (!$this->moveToNextLine()) {
                return null;
            }
        }

        // Resolves the tag and returns if end of the document
        if (null !== ($tag = $this->getLineTag($this->currentLine, $flags, false)) && !$this->moveToNextLine()) {
            return new TaggedValue($tag, '');
        }

        do {
            if ($this->isCurrentLineEmpty()) {
                continue;
            }

            // tab?
            if ("\t" === $this->currentLine[0]) {
                throw new ParseException('A YAML file cannot contain tabs as indentation.', $this->getRealCurrentLineNb() + 1, $this->currentLine, $this->filename);
            }

            Inline::initialize($flags, $this->getRealCurrentLineNb(), $this->filename);

            $isRef = $mergeNode = false;
            if ('-' === $this->currentLine[0] && self::preg_match('#^\-((?P<leadspaces>\s+)(?P<value>.+))?$#u', rtrim($this->currentLine), $values)) {
                if ($context && 'mapping' == $context) {
                    throw new ParseException('You cannot define a sequence item when in a mapping.', $this->getRealCurrentLineNb() + 1, $this->currentLine, $this->filename);
                }
                $context = 'sequence';

                if (isset($values['value']) && '&' === $values['value'][0] && self::preg_match('#^&(?P<ref>[^ ]+) *(?P<value>.*)#u', $values['value'], $matches)) {
                    $isRef = $matches['ref'];
                    $this->refsBeingParsed[] = $isRef;
                    $values['value'] = $matches['value'];
                }

                if (isset($values['value'][1]) && '?' === $values['value'][0] && ' ' === $values['value'][1]) {
                    throw new ParseException('Complex mappings are not supported.', $this->getRealCurrentLineNb() + 1, $this->currentLine);
                }

                // array
                if (!isset($values['value']) || '' == trim($values['value'], ' ') || 0 === strpos(ltrim($values['value'], ' '), '#')) {
                    $data[] = $this->parseBlock($this->getRealCurrentLineNb() + 1, $this->getNextEmbedBlock(null, true) ?? '', $flags);
                } elseif (null !== $subTag = $this->getLineTag(ltrim($values['value'], ' '), $flags)) {
                    $data[] = new TaggedValue(
                        $subTag,
                        $this->parseBlock($this->getRealCurrentLineNb() + 1, $this->getNextEmbedBlock(null, true), $flags)
                    );
                } else {
                    if (
                        isset($values['leadspaces'])
                        && (
                            '!' === $values['value'][0]
                            || self::preg_match('#^(?P<key>'.Inline::REGEX_QUOTED_STRING.'|[^ \'"\{\[].*?) *\:(\s+(?P<value>.+?))?\s*$#u', $this->trimTag($values['value']), $matches)
                        )
                    ) {
                        // this is a compact notation element, add to next block and parse
                        $block = $values['value'];
                        if ($this->isNextLineIndented()) {
                            $block .= "\n".$this->getNextEmbedBlock($this->getCurrentLineIndentation() + \strlen($values['leadspaces']) + 1);
                        }

                        $data[] = $this->parseBlock($this->getRealCurrentLineNb(), $block, $flags);
                    } else {
                        $data[] = $this->parseValue($values['value'], $flags, $context);
                    }
                }
                if ($isRef) {
                    $this->refs[$isRef] = end($data);
                    array_pop($this->refsBeingParsed);
                }
            } elseif (
                self::preg_match('#^(?P<key>(?:![^\s]++\s++)?(?:'.Inline::REGEX_QUOTED_STRING.'|(?:!?!php/const:)?[^ \'"\[\{!].*?)) *\:(\s++(?P<value>.+))?$#u', rtrim($this->currentLine), $values)
                && (false === strpos($values['key'], ' #') || \in_array($values['key'][0], ['"', "'"]))
            ) {
                if ($context && 'sequence' == $context) {
                    throw new ParseException('You cannot define a mapping item when in a sequence.', $this->currentLineNb + 1, $this->currentLine, $this->filename);
                }
                $context = 'mapping';

                try {
                    $key = Inline::parseScalar($values['key']);
                } catch (ParseException $e) {
                    $e->setParsedLine($this->getRealCurrentLineNb() + 1);
                    $e->setSnippet($this->currentLine);

                    throw $e;
                }

                if (!\is_string($key) && !\is_int($key)) {
                    throw new ParseException(sprintf('%s keys are not supported. Quote your evaluable mapping keys instead.', is_numeric($key) ? 'Numeric' : 'Non-string'), $this->getRealCurrentLineNb() + 1, $this->currentLine);
                }

                // Convert float keys to strings, to avoid being converted to integers by PHP
                if (\is_float($key)) {
                    $key = (string) $key;
                }

                if ('<<' === $key && (!isset($values['value']) || '&' !== $values['value'][0] || !self::preg_match('#^&(?P<ref>[^ ]+)#u', $values['value'], $refMatches))) {
                    $mergeNode = true;
                    $allowOverwrite = true;
                    if (isset($values['value'][0]) && '*' === $values['value'][0]) {
                        $refName = substr(rtrim($values['value']), 1);
                        if (!\array_key_exists($refName, $this->refs)) {
                            if (false !== $pos = array_search($refName, $this->refsBeingParsed, true)) {
                                throw new ParseException(sprintf('Circular reference [%s, %s] detected for reference "%s".', implode(', ', \array_slice($this->refsBeingParsed, $pos)), $refName, $refName), $this->currentLineNb + 1, $this->currentLine, $this->filename);
                            }

                            throw new ParseException(sprintf('Reference "%s" does not exist.', $refName), $this->getRealCurrentLineNb() + 1, $this->currentLine, $this->filename);
                        }

                        $refValue = $this->refs[$refName];

                        if (Yaml::PARSE_OBJECT_FOR_MAP & $flags && $refValue instanceof \stdClass) {
                            $refValue = (array) $refValue;
                        }

                        if (!\is_array($refValue)) {
                            throw new ParseException('YAML merge keys used with a scalar value instead of an array.', $this->getRealCurrentLineNb() + 1, $this->currentLine, $this->filename);
                        }

                        $data += $refValue; // array union
                    } else {
                        if (isset($values['value']) && '' !== $values['value']) {
                            $value = $values['value'];
                        } else {
                            $value = $this->getNextEmbedBlock();
                        }
                        $parsed = $this->parseBlock($this->getRealCurrentLineNb() + 1, $value, $flags);

                        if (Yaml::PARSE_OBJECT_FOR_MAP & $flags && $parsed instanceof \stdClass) {
                            $parsed = (array) $parsed;
                        }

                        if (!\is_array($parsed)) {
                            throw new ParseException('YAML merge keys used with a scalar value instead of an array.', $this->getRealCurrentLineNb() + 1, $this->currentLine, $this->filename);
                        }

                        if (isset($parsed[0])) {
                            // If the value associated with the merge key is a sequence, then this sequence is expected to contain mapping nodes
                            // and each of these nodes is merged in turn according to its order in the sequence. Keys in mapping nodes earlier
                            // in the sequence override keys specified in later mapping nodes.
                            foreach ($parsed as $parsedItem) {
                                if (Yaml::PARSE_OBJECT_FOR_MAP & $flags && $parsedItem instanceof \stdClass) {
                                    $parsedItem = (array) $parsedItem;
                                }

                                if (!\is_array($parsedItem)) {
                                    throw new ParseException('Merge items must be arrays.', $this->getRealCurrentLineNb() + 1, $parsedItem, $this->filename);
                                }

                                $data += $parsedItem; // array union
                            }
                        } else {
                            // If the value associated with the key is a single mapping node, each of its key/value pairs is inserted into the
                            // current mapping, unless the key already exists in it.
                            $data += $parsed; // array union
                        }
                    }
                } elseif ('<<' !== $key && isset($values['value']) && '&' === $values['value'][0] && self::preg_match('#^&(?P<ref>[^ ]++) *+(?P<value>.*)#u', $values['value'], $matches)) {
                    $isRef = $matches['ref'];
                    $this->refsBeingParsed[] = $isRef;
                    $values['value'] = $matches['value'];
                }

                $subTag = null;
                if ($mergeNode) {
                    // Merge keys
                } elseif (!isset($values['value']) || '' === $values['value'] || '#' === ($values['value'][0] ?? '') || (null !== $subTag = $this->getLineTag($values['value'], $flags)) || '<<' === $key) {
                    // hash
                    // if next line is less indented or equal, then it means that the current value is null
                    if (!$this->isNextLineIndented() && !$this->isNextLineUnIndentedCollection()) {
                        // Spec: Keys MUST be unique; first one wins.
                        // But overwriting is allowed when a merge node is used in current block.
                        if ($allowOverwrite || !isset($data[$key])) {
                            if (null !== $subTag) {
                                $data[$key] = new TaggedValue($subTag, '');
                            } else {
                                $data[$key] = null;
                            }
                        } else {
                            throw new ParseException(sprintf('Duplicate key "%s" detected.', $key), $this->getRealCurrentLineNb() + 1, $this->currentLine);
                        }
                    } else {
                        // remember the parsed line number here in case we need it to provide some contexts in error messages below
                        $realCurrentLineNbKey = $this->getRealCurrentLineNb();
                        $value = $this->parseBlock($this->getRealCurrentLineNb() + 1, $this->getNextEmbedBlock(), $flags);
                        if ('<<' === $key) {
                            $this->refs[$refMatches['ref']] = $value;

                            if (Yaml::PARSE_OBJECT_FOR_MAP & $flags && $value instanceof \stdClass) {
                                $value = (array) $value;
                            }

                            $data += $value;
                        } elseif ($allowOverwrite || !isset($data[$key])) {
                            // Spec: Keys MUST be unique; first one wins.
                            // But overwriting is allowed when a merge node is used in current block.
                            if (null !== $subTag) {
                                $data[$key] = new TaggedValue($subTag, $value);
                            } else {
                                $data[$key] = $value;
                            }
                        } else {
                            throw new ParseException(sprintf('Duplicate key "%s" detected.', $key), $realCurrentLineNbKey + 1, $this->currentLine);
                        }
                    }
                } else {
                    $value = $this->parseValue(rtrim($values['value']), $flags, $context);
                    // Spec: Keys MUST be unique; first one wins.
                    // But overwriting is allowed when a merge node is used in current block.
                    if ($allowOverwrite || !isset($data[$key])) {
                        $data[$key] = $value;
                    } else {
                        throw new ParseException(sprintf('Duplicate key "%s" detected.', $key), $this->getRealCurrentLineNb() + 1, $this->currentLine);
                    }
                }
                if ($isRef) {
                    $this->refs[$isRef] = $data[$key];
                    array_pop($this->refsBeingParsed);
                }
            } elseif ('"' === $this->currentLine[0] || "'" === $this->currentLine[0]) {
                if (null !== $context) {
                    throw new ParseException('Unable to parse.', $this->getRealCurrentLineNb() + 1, $this->currentLine, $this->filename);
                }

                try {
                    return Inline::parse($this->lexInlineQuotedString(), $flags, $this->refs);
                } catch (ParseException $e) {
                    $e->setParsedLine($this->getRealCurrentLineNb() + 1);
                    $e->setSnippet($this->currentLine);

                    throw $e;
                }
            } elseif ('{' === $this->currentLine[0]) {
                if (null !== $context) {
                    throw new ParseException('Unable to parse.', $this->getRealCurrentLineNb() + 1, $this->currentLine, $this->filename);
                }

                try {
                    $parsedMapping = Inline::parse($this->lexInlineMapping(), $flags, $this->refs);

                    while ($this->moveToNextLine()) {
                        if (!$this->isCurrentLineEmpty()) {
                            throw new ParseException('Unable to parse.', $this->getRealCurrentLineNb() + 1, $this->currentLine, $this->filename);
                        }
                    }

                    return $parsedMapping;
                } catch (ParseException $e) {
                    $e->setParsedLine($this->getRealCurrentLineNb() + 1);
                    $e->setSnippet($this->currentLine);

                    throw $e;
                }
            } elseif ('[' === $this->currentLine[0]) {
                if (null !== $context) {
                    throw new ParseException('Unable to parse.', $this->getRealCurrentLineNb() + 1, $this->currentLine, $this->filename);
                }

                try {
                    $parsedSequence = Inline::parse($this->lexInlineSequence(), $flags, $this->refs);

                    while ($this->moveToNextLine()) {
                        if (!$this->isCurrentLineEmpty()) {
                            throw new ParseException('Unable to parse.', $this->getRealCurrentLineNb() + 1, $this->currentLine, $this->filename);
                        }
                    }

                    return $parsedSequence;
                } catch (ParseException $e) {
                    $e->setParsedLine($this->getRealCurrentLineNb() + 1);
                    $e->setSnippet($this->currentLine);

                    throw $e;
                }
            } else {
                // multiple documents are not supported
                if ('---' === $this->currentLine) {
                    throw new ParseException('Multiple documents are not supported.', $this->currentLineNb + 1, $this->currentLine, $this->filename);
                }

                if ($deprecatedUsage = (isset($this->currentLine[1]) && '?' === $this->currentLine[0] && ' ' === $this->currentLine[1])) {
                    throw new ParseException('Complex mappings are not supported.', $this->getRealCurrentLineNb() + 1, $this->currentLine);
                }

                // 1-liner optionally followed by newline(s)
                if (\is_string($value) && $this->lines[0] === trim($value)) {
                    try {
                        $value = Inline::parse($this->lines[0], $flags, $this->refs);
                    } catch (ParseException $e) {
                        $e->setParsedLine($this->getRealCurrentLineNb() + 1);
                        $e->setSnippet($this->currentLine);

                        throw $e;
                    }

                    return $value;
                }

                // try to parse the value as a multi-line string as a last resort
                if (0 === $this->currentLineNb) {
                    $previousLineWasNewline = false;
                    $previousLineWasTerminatedWithBackslash = false;
                    $value = '';

                    foreach ($this->lines as $line) {
                        $trimmedLine = trim($line);
                        if ('#' === ($trimmedLine[0] ?? '')) {
                            continue;
                        }
                        // If the indentation is not consistent at offset 0, it is to be considered as a ParseError
                        if (0 === $this->offset && !$deprecatedUsage && isset($line[0]) && ' ' === $line[0]) {
                            throw new ParseException('Unable to parse.', $this->getRealCurrentLineNb() + 1, $this->currentLine, $this->filename);
                        }

                        if (false !== strpos($line, ': ')) {
                            throw new ParseException('Mapping values are not allowed in multi-line blocks.', $this->getRealCurrentLineNb() + 1, $this->currentLine, $this->filename);
                        }

                        if ('' === $trimmedLine) {
                            $value .= "\n";
                        } elseif (!$previousLineWasNewline && !$previousLineWasTerminatedWithBackslash) {
                            $value .= ' ';
                        }

                        if ('' !== $trimmedLine && '\\' === $line[-1]) {
                            $value .= ltrim(substr($line, 0, -1));
                        } elseif ('' !== $trimmedLine) {
                            $value .= $trimmedLine;
                        }

                        if ('' === $trimmedLine) {
                            $previousLineWasNewline = true;
                            $previousLineWasTerminatedWithBackslash = false;
                        } elseif ('\\' === $line[-1]) {
                            $previousLineWasNewline = false;
                            $previousLineWasTerminatedWithBackslash = true;
                        } else {
                            $previousLineWasNewline = false;
                            $previousLineWasTerminatedWithBackslash = false;
                        }
                    }

                    try {
                        return Inline::parse(trim($value));
                    } catch (ParseException $e) {
                        // fall-through to the ParseException thrown below
                    }
                }

                throw new ParseException('Unable to parse.', $this->getRealCurrentLineNb() + 1, $this->currentLine, $this->filename);
            }
        } while ($this->moveToNextLine());

        if (null !== $tag) {
            $data = new TaggedValue($tag, $data);
        }

        if (Yaml::PARSE_OBJECT_FOR_MAP & $flags && 'mapping' === $context && !\is_object($data)) {
            $object = new \stdClass();

            foreach ($data as $key => $value) {
                $object->$key = $value;
            }

            $data = $object;
        }

        return empty($data) ? null : $data;
    }

    private function parseBlock(int $offset, string $yaml, int $flags)
    {
        $skippedLineNumbers = $this->skippedLineNumbers;

        foreach ($this->locallySkippedLineNumbers as $lineNumber) {
            if ($lineNumber < $offset) {
                continue;
            }

            $skippedLineNumbers[] = $lineNumber;
        }

        $parser = new self();
        $parser->offset = $offset;
        $parser->totalNumberOfLines = $this->totalNumberOfLines;
        $parser->skippedLineNumbers = $skippedLineNumbers;
        $parser->refs = &$this->refs;
        $parser->refsBeingParsed = $this->refsBeingParsed;

        return $parser->doParse($yaml, $flags);
    }

    /**
     * Returns the current line number (takes the offset into account).
     *
     * @internal
     *
     * @return int The current line number
     */
    public function getRealCurrentLineNb(): int
    {
        $realCurrentLineNumber = $this->currentLineNb + $this->offset;

        foreach ($this->skippedLineNumbers as $skippedLineNumber) {
            if ($skippedLineNumber > $realCurrentLineNumber) {
                break;
            }

            ++$realCurrentLineNumber;
        }

        return $realCurrentLineNumber;
    }

    /**
     * Returns the current line indentation.
     *
     * @return int The current line indentation
     */
    private function getCurrentLineIndentation(): int
    {
        if (' ' !== ($this->currentLine[0] ?? '')) {
            return 0;
        }

        return \strlen($this->currentLine) - \strlen(ltrim($this->currentLine, ' '));
    }

    /**
     * Returns the next embed block of YAML.
     *
     * @param int|null $indentation The indent level at which the block is to be read, or null for default
     * @param bool     $inSequence  True if the enclosing data structure is a sequence
     *
     * @return string A YAML string
     *
     * @throws ParseException When indentation problem are detected
     */
    private function getNextEmbedBlock(int $indentation = null, bool $inSequence = false): string
    {
        $oldLineIndentation = $this->getCurrentLineIndentation();

        if (!$this->moveToNextLine()) {
            return '';
        }

        if (null === $indentation) {
            $newIndent = null;
            $movements = 0;

            do {
                $EOF = false;

                // empty and comment-like lines do not influence the indentation depth
                if ($this->isCurrentLineEmpty() || $this->isCurrentLineComment()) {
                    $EOF = !$this->moveToNextLine();

                    if (!$EOF) {
                        ++$movements;
                    }
                } else {
                    $newIndent = $this->getCurrentLineIndentation();
                }
            } while (!$EOF && null === $newIndent);

            for ($i = 0; $i < $movements; ++$i) {
                $this->moveToPreviousLine();
            }

            $unindentedEmbedBlock = $this->isStringUnIndentedCollectionItem();

            if (!$this->isCurrentLineEmpty() && 0 === $newIndent && !$unindentedEmbedBlock) {
                throw new ParseException('Indentation problem.', $this->getRealCurrentLineNb() + 1, $this->currentLine, $this->filename);
            }
        } else {
            $newIndent = $indentation;
        }

        $data = [];
        if ($this->getCurrentLineIndentation() >= $newIndent) {
            $data[] = substr($this->currentLine, $newIndent);
        } elseif ($this->isCurrentLineEmpty() || $this->isCurrentLineComment()) {
            $data[] = $this->currentLine;
        } else {
            $this->moveToPreviousLine();

            return '';
        }

        if ($inSequence && $oldLineIndentation === $newIndent && isset($data[0][0]) && '-' === $data[0][0]) {
            // the previous line contained a dash but no item content, this line is a sequence item with the same indentation
            // and therefore no nested list or mapping
            $this->moveToPreviousLine();

            return '';
        }

        $isItUnindentedCollection = $this->isStringUnIndentedCollectionItem();
        $isItComment = $this->isCurrentLineComment();

        while ($this->moveToNextLine()) {
            if ($isItComment && !$isItUnindentedCollection) {
                $isItUnindentedCollection = $this->isStringUnIndentedCollectionItem();
                $isItComment = $this->isCurrentLineComment();
            }

            $indent = $this->getCurrentLineIndentation();

            if ($isItUnindentedCollection && !$this->isCurrentLineEmpty() && !$this->isStringUnIndentedCollectionItem() && $newIndent === $indent) {
                $this->moveToPreviousLine();
                break;
            }

            if ($this->isCurrentLineBlank()) {
                $data[] = substr($this->currentLine, $newIndent);
                continue;
            }

            if ($indent >= $newIndent) {
                $data[] = substr($this->currentLine, $newIndent);
            } elseif ($this->isCurrentLineComment()) {
                $data[] = $this->currentLine;
            } elseif (0 == $indent) {
                $this->moveToPreviousLine();

                break;
            } else {
                throw new ParseException('Indentation problem.', $this->getRealCurrentLineNb() + 1, $this->currentLine, $this->filename);
            }
        }

        return implode("\n", $data);
    }

    private function hasMoreLines(): bool
    {
        return (\count($this->lines) - 1) > $this->currentLineNb;
    }

    /**
     * Moves the parser to the next line.
     */
    private function moveToNextLine(): bool
    {
        if ($this->currentLineNb >= $this->numberOfParsedLines - 1) {
            return false;
        }

        $this->currentLine = $this->lines[++$this->currentLineNb];

        return true;
    }

    /**
     * Moves the parser to the previous line.
     */
    private function moveToPreviousLine(): bool
    {
        if ($this->currentLineNb < 1) {
            return false;
        }

        $this->currentLine = $this->lines[--$this->currentLineNb];

        return true;
    }

    /**
     * Parses a YAML value.
     *
     * @param string $value   A YAML value
     * @param int    $flags   A bit field of PARSE_* constants to customize the YAML parser behavior
     * @param string $context The parser context (either sequence or mapping)
     *
     * @return mixed A PHP value
     *
     * @throws ParseException When reference does not exist
     */
    private function parseValue(string $value, int $flags, string $context)
    {
        if ('*' === ($value[0] ?? '')) {
            if (false !== $pos = strpos($value, '#')) {
                $value = substr($value, 1, $pos - 2);
            } else {
                $value = substr($value, 1);
            }

            if (!\array_key_exists($value, $this->refs)) {
                if (false !== $pos = array_search($value, $this->refsBeingParsed, true)) {
                    throw new ParseException(sprintf('Circular reference [%s, %s] detected for reference "%s".', implode(', ', \array_slice($this->refsBeingParsed, $pos)), $value, $value), $this->currentLineNb + 1, $this->currentLine, $this->filename);
                }

                throw new ParseException(sprintf('Reference "%s" does not exist.', $value), $this->currentLineNb + 1, $this->currentLine, $this->filename);
            }

            return $this->refs[$value];
        }

        if (\in_array($value[0], ['!', '|', '>'], true) && self::preg_match('/^(?:'.self::TAG_PATTERN.' +)?'.self::BLOCK_SCALAR_HEADER_PATTERN.'$/', $value, $matches)) {
            $modifiers = isset($matches['modifiers']) ? $matches['modifiers'] : '';

            $data = $this->parseBlockScalar($matches['separator'], preg_replace('#\d+#', '', $modifiers), abs((int) $modifiers));

            if ('' !== $matches['tag'] && '!' !== $matches['tag']) {
                if ('!!binary' === $matches['tag']) {
                    return Inline::evaluateBinaryScalar($data);
                }

                return new TaggedValue(substr($matches['tag'], 1), $data);
            }

            return $data;
        }

        try {
            if ('' !== $value && '{' === $value[0]) {
                $cursor = \strlen($this->currentLine) - \strlen($value);

                return Inline::parse($this->lexInlineMapping($cursor), $flags, $this->refs);
            } elseif ('' !== $value && '[' === $value[0]) {
                $cursor = \strlen($this->currentLine) - \strlen($value);

                return Inline::parse($this->lexInlineSequence($cursor), $flags, $this->refs);
            }

            $quotation = '' !== $value && ('"' === $value[0] || "'" === $value[0]) ? $value[0] : null;

            // do not take following lines into account when the current line is a quoted single line value
            if (null !== $quotation && self::preg_match('/^'.$quotation.'.*'.$quotation.'(\s*#.*)?$/', $value)) {
                return Inline::parse($value, $flags, $this->refs);
            }

            $lines = [];

            while ($this->moveToNextLine()) {
                // unquoted strings end before the first unindented line
                if (null === $quotation && 0 === $this->getCurrentLineIndentation()) {
                    $this->moveToPreviousLine();

                    break;
                }

                $lines[] = trim($this->currentLine);

                // quoted string values end with a line that is terminated with the quotation character
                $escapedLine = str_replace(['\\\\', '\\"'], '', $this->currentLine);
                if ('' !== $escapedLine && $escapedLine[-1] === $quotation) {
                    break;
                }
            }

            for ($i = 0, $linesCount = \count($lines), $previousLineBlank = false; $i < $linesCount; ++$i) {
                if ('' === $lines[$i]) {
                    $value .= "\n";
                    $previousLineBlank = true;
                } elseif ($previousLineBlank) {
                    $value .= $lines[$i];
                    $previousLineBlank = false;
                } else {
                    $value .= ' '.$lines[$i];
                    $previousLineBlank = false;
                }
            }

            Inline::$parsedLineNumber = $this->getRealCurrentLineNb();

            $parsedValue = Inline::parse($value, $flags, $this->refs);

            if ('mapping' === $context && \is_string($parsedValue) && '"' !== $value[0] && "'" !== $value[0] && '[' !== $value[0] && '{' !== $value[0] && '!' !== $value[0] && false !== strpos($parsedValue, ': ')) {
                throw new ParseException('A colon cannot be used in an unquoted mapping value.', $this->getRealCurrentLineNb() + 1, $value, $this->filename);
            }

            return $parsedValue;
        } catch (ParseException $e) {
            $e->setParsedLine($this->getRealCurrentLineNb() + 1);
            $e->setSnippet($this->currentLine);

            throw $e;
        }
    }

    /**
     * Parses a block scalar.
     *
     * @param string $style       The style indicator that was used to begin this block scalar (| or >)
     * @param string $chomping    The chomping indicator that was used to begin this block scalar (+ or -)
     * @param int    $indentation The indentation indicator that was used to begin this block scalar
     */
    private function parseBlockScalar(string $style, string $chomping = '', int $indentation = 0): string
    {
        $notEOF = $this->moveToNextLine();
        if (!$notEOF) {
            return '';
        }

        $isCurrentLineBlank = $this->isCurrentLineBlank();
        $blockLines = [];

        // leading blank lines are consumed before determining indentation
        while ($notEOF && $isCurrentLineBlank) {
            // newline only if not EOF
            if ($notEOF = $this->moveToNextLine()) {
                $blockLines[] = '';
                $isCurrentLineBlank = $this->isCurrentLineBlank();
            }
        }

        // determine indentation if not specified
        if (0 === $indentation) {
            $currentLineLength = \strlen($this->currentLine);

            for ($i = 0; $i < $currentLineLength && ' ' === $this->currentLine[$i]; ++$i) {
                ++$indentation;
            }
        }

        if ($indentation > 0) {
            $pattern = sprintf('/^ {%d}(.*)$/', $indentation);

            while (
                $notEOF && (
                    $isCurrentLineBlank ||
                    self::preg_match($pattern, $this->currentLine, $matches)
                )
            ) {
                if ($isCurrentLineBlank && \strlen($this->currentLine) > $indentation) {
                    $blockLines[] = substr($this->currentLine, $indentation);
                } elseif ($isCurrentLineBlank) {
                    $blockLines[] = '';
                } else {
                    $blockLines[] = $matches[1];
                }

                // newline only if not EOF
                if ($notEOF = $this->moveToNextLine()) {
                    $isCurrentLineBlank = $this->isCurrentLineBlank();
                }
            }
        } elseif ($notEOF) {
            $blockLines[] = '';
        }

        if ($notEOF) {
            $blockLines[] = '';
            $this->moveToPreviousLine();
        } elseif (!$notEOF && !$this->isCurrentLineLastLineInDocument()) {
            $blockLines[] = '';
        }

        // folded style
        if ('>' === $style) {
            $text = '';
            $previousLineIndented = false;
            $previousLineBlank = false;

            for ($i = 0, $blockLinesCount = \count($blockLines); $i < $blockLinesCount; ++$i) {
                if ('' === $blockLines[$i]) {
                    $text .= "\n";
                    $previousLineIndented = false;
                    $previousLineBlank = true;
                } elseif (' ' === $blockLines[$i][0]) {
                    $text .= "\n".$blockLines[$i];
                    $previousLineIndented = true;
                    $previousLineBlank = false;
                } elseif ($previousLineIndented) {
                    $text .= "\n".$blockLines[$i];
                    $previousLineIndented = false;
                    $previousLineBlank = false;
                } elseif ($previousLineBlank || 0 === $i) {
                    $text .= $blockLines[$i];
                    $previousLineIndented = false;
                    $previousLineBlank = false;
                } else {
                    $text .= ' '.$blockLines[$i];
                    $previousLineIndented = false;
                    $previousLineBlank = false;
                }
            }
        } else {
            $text = implode("\n", $blockLines);
        }

        // deal with trailing newlines
        if ('' === $chomping) {
            $text = preg_replace('/\n+$/', "\n", $text);
        } elseif ('-' === $chomping) {
            $text = preg_replace('/\n+$/', '', $text);
        }

        return $text;
    }

    /**
     * Returns true if the next line is indented.
     *
     * @return bool Returns true if the next line is indented, false otherwise
     */
    private function isNextLineIndented(): bool
    {
        $currentIndentation = $this->getCurrentLineIndentation();
        $movements = 0;

        do {
            $EOF = !$this->moveToNextLine();

            if (!$EOF) {
                ++$movements;
            }
        } while (!$EOF && ($this->isCurrentLineEmpty() || $this->isCurrentLineComment()));

        if ($EOF) {
            return false;
        }

        $ret = $this->getCurrentLineIndentation() > $currentIndentation;

        for ($i = 0; $i < $movements; ++$i) {
            $this->moveToPreviousLine();
        }

        return $ret;
    }

    /**
     * Returns true if the current line is blank or if it is a comment line.
     *
     * @return bool Returns true if the current line is empty or if it is a comment line, false otherwise
     */
    private function isCurrentLineEmpty(): bool
    {
        return $this->isCurrentLineBlank() || $this->isCurrentLineComment();
    }

    /**
     * Returns true if the current line is blank.
     *
     * @return bool Returns true if the current line is blank, false otherwise
     */
    private function isCurrentLineBlank(): bool
    {
        return '' === $this->currentLine || '' === trim($this->currentLine, ' ');
    }

    /**
     * Returns true if the current line is a comment line.
     *
     * @return bool Returns true if the current line is a comment line, false otherwise
     */
    private function isCurrentLineComment(): bool
    {
        //checking explicitly the first char of the trim is faster than loops or strpos
        $ltrimmedLine = '' !== $this->currentLine && ' ' === $this->currentLine[0] ? ltrim($this->currentLine, ' ') : $this->currentLine;

        return '' !== $ltrimmedLine && '#' === $ltrimmedLine[0];
    }

    private function isCurrentLineLastLineInDocument(): bool
    {
        return ($this->offset + $this->currentLineNb) >= ($this->totalNumberOfLines - 1);
    }

    /**
     * Cleanups a YAML string to be parsed.
     *
     * @param string $value The input YAML string
     *
     * @return string A cleaned up YAML string
     */
    private function cleanup(string $value): string
    {
        $value = str_replace(["\r\n", "\r"], "\n", $value);

        // strip YAML header
        $count = 0;
        $value = preg_replace('#^\%YAML[: ][\d\.]+.*\n#u', '', $value, -1, $count);
        $this->offset += $count;

        // remove leading comments
        $trimmedValue = preg_replace('#^(\#.*?\n)+#s', '', $value, -1, $count);
        if (1 === $count) {
            // items have been removed, update the offset
            $this->offset += substr_count($value, "\n") - substr_count($trimmedValue, "\n");
            $value = $trimmedValue;
        }

        // remove start of the document marker (---)
        $trimmedValue = preg_replace('#^\-\-\-.*?\n#s', '', $value, -1, $count);
        if (1 === $count) {
            // items have been removed, update the offset
            $this->offset += substr_count($value, "\n") - substr_count($trimmedValue, "\n");
            $value = $trimmedValue;

            // remove end of the document marker (...)
            $value = preg_replace('#\.\.\.\s*$#', '', $value);
        }

        return $value;
    }

    /**
     * Returns true if the next line starts unindented collection.
     *
     * @return bool Returns true if the next line starts unindented collection, false otherwise
     */
    private function isNextLineUnIndentedCollection(): bool
    {
        $currentIndentation = $this->getCurrentLineIndentation();
        $movements = 0;

        do {
            $EOF = !$this->moveToNextLine();

            if (!$EOF) {
                ++$movements;
            }
        } while (!$EOF && ($this->isCurrentLineEmpty() || $this->isCurrentLineComment()));

        if ($EOF) {
            return false;
        }

        $ret = $this->getCurrentLineIndentation() === $currentIndentation && $this->isStringUnIndentedCollectionItem();

        for ($i = 0; $i < $movements; ++$i) {
            $this->moveToPreviousLine();
        }

        return $ret;
    }

    /**
     * Returns true if the string is un-indented collection item.
     *
     * @return bool Returns true if the string is un-indented collection item, false otherwise
     */
    private function isStringUnIndentedCollectionItem(): bool
    {
        return 0 === strncmp($this->currentLine, '- ', 2) || '-' === rtrim($this->currentLine);
    }

    /**
     * A local wrapper for "preg_match" which will throw a ParseException if there
     * is an internal error in the PCRE engine.
     *
     * This avoids us needing to check for "false" every time PCRE is used
     * in the YAML engine
     *
     * @throws ParseException on a PCRE internal error
     *
     * @see preg_last_error()
     *
     * @internal
     */
    public static function preg_match(string $pattern, string $subject, array &$matches = null, int $flags = 0, int $offset = 0): int
    {
        if (false === $ret = preg_match($pattern, $subject, $matches, $flags, $offset)) {
            switch (preg_last_error()) {
                case \PREG_INTERNAL_ERROR:
                    $error = 'Internal PCRE error.';
                    break;
                case \PREG_BACKTRACK_LIMIT_ERROR:
                    $error = 'pcre.backtrack_limit reached.';
                    break;
                case \PREG_RECURSION_LIMIT_ERROR:
                    $error = 'pcre.recursion_limit reached.';
                    break;
                case \PREG_BAD_UTF8_ERROR:
                    $error = 'Malformed UTF-8 data.';
                    break;
                case \PREG_BAD_UTF8_OFFSET_ERROR:
                    $error = 'Offset doesn\'t correspond to the begin of a valid UTF-8 code point.';
                    break;
                default:
                    $error = 'Error.';
            }

            throw new ParseException($error);
        }

        return $ret;
    }

    /**
     * Trim the tag on top of the value.
     *
     * Prevent values such as "!foo {quz: bar}" to be considered as
     * a mapping block.
     */
    private function trimTag(string $value): string
    {
        if ('!' === $value[0]) {
            return ltrim(substr($value, 1, strcspn($value, " \r\n", 1)), ' ');
        }

        return $value;
    }

    private function getLineTag(string $value, int $flags, bool $nextLineCheck = true): ?string
    {
        if ('' === $value || '!' !== $value[0] || 1 !== self::preg_match('/^'.self::TAG_PATTERN.' *( +#.*)?$/', $value, $matches)) {
            return null;
        }

        if ($nextLineCheck && !$this->isNextLineIndented()) {
            return null;
        }

        $tag = substr($matches['tag'], 1);

        // Built-in tags
        if ($tag && '!' === $tag[0]) {
            throw new ParseException(sprintf('The built-in tag "!%s" is not implemented.', $tag), $this->getRealCurrentLineNb() + 1, $value, $this->filename);
        }

        if (Yaml::PARSE_CUSTOM_TAGS & $flags) {
            return $tag;
        }

        throw new ParseException(sprintf('Tags support is not enabled. You must use the flag "Yaml::PARSE_CUSTOM_TAGS" to use "%s".', $matches['tag']), $this->getRealCurrentLineNb() + 1, $value, $this->filename);
    }

    private function lexInlineQuotedString(int &$cursor = 0): string
    {
        $quotation = $this->currentLine[$cursor];
        $value = $quotation;
        ++$cursor;

        $previousLineWasNewline = true;
        $previousLineWasTerminatedWithBackslash = false;

<<<<<<< HEAD
            if (!$this->isCurrentLineEmpty() && $yaml[0] === $this->currentLine[-1]) {
                break;
            }
        }

        $value = '';

        for ($i = 0, $linesCount = \count($lines), $previousLineWasNewline = false, $previousLineWasTerminatedWithBackslash = false; $i < $linesCount; ++$i) {
            $trimmedLine = trim($lines[$i]);
            if ('' === $trimmedLine) {
=======
        do {
            if ($this->isCurrentLineBlank()) {
>>>>>>> b60bb6e2
                $value .= "\n";
            } elseif (!$previousLineWasNewline && !$previousLineWasTerminatedWithBackslash) {
                $value .= ' ';
            }

<<<<<<< HEAD
            if ('' !== $trimmedLine && '\\' === $lines[$i][-1]) {
                $value .= ltrim(substr($lines[$i], 0, -1));
            } elseif ('' !== $trimmedLine) {
                $value .= $trimmedLine;
            }

            if ('' === $trimmedLine) {
                $previousLineWasNewline = true;
                $previousLineWasTerminatedWithBackslash = false;
            } elseif ('\\' === $lines[$i][-1]) {
=======
            for (; \strlen($this->currentLine) > $cursor; ++$cursor) {
                switch ($this->currentLine[$cursor]) {
                    case '\\':
                        if (isset($this->currentLine[++$cursor])) {
                            $value .= '\\'.$this->currentLine[$cursor];
                        }

                        break;
                    case $quotation:
                        ++$cursor;

                        if ("'" === $quotation && isset($this->currentLine[$cursor]) && "'" === $this->currentLine[$cursor]) {
                            $value .= "''";
                            break;
                        }

                        return $value.$quotation;
                    default:
                        $value .= $this->currentLine[$cursor];
                }
            }

            if ($this->isCurrentLineBlank()) {
                $previousLineWasNewline = true;
                $previousLineWasTerminatedWithBackslash = false;
            } elseif ('\\' === $this->currentLine[-1]) {
>>>>>>> b60bb6e2
                $previousLineWasNewline = false;
                $previousLineWasTerminatedWithBackslash = true;
            } else {
                $previousLineWasNewline = false;
                $previousLineWasTerminatedWithBackslash = false;
            }

            if ($this->hasMoreLines()) {
                $cursor = 0;
            }
        } while ($this->moveToNextLine());

        throw new ParseException('Malformed inline YAML string');
    }

    private function lexUnquotedString(int &$cursor): string
    {
        $offset = $cursor;
        $cursor += strcspn($this->currentLine, '[]{},: ', $cursor);

        return substr($this->currentLine, $offset, $cursor - $offset);
    }

    private function lexInlineMapping(int &$cursor = 0): string
    {
        return $this->lexInlineStructure($cursor, '}');
    }

    private function lexInlineSequence(int &$cursor = 0): string
    {
        return $this->lexInlineStructure($cursor, ']');
    }

    private function lexInlineStructure(int &$cursor, string $closingTag): string
    {
        $value = $this->currentLine[$cursor];
        ++$cursor;

        do {
            $this->consumeWhitespaces($cursor);

            while (isset($this->currentLine[$cursor])) {
                switch ($this->currentLine[$cursor]) {
                    case '"':
                    case "'":
                        $value .= $this->lexInlineQuotedString($cursor);
                        break;
                    case ':':
                    case ',':
                        $value .= $this->currentLine[$cursor];
                        ++$cursor;
                        break;
                    case '{':
                        $value .= $this->lexInlineMapping($cursor);
                        break;
                    case '[':
                        $value .= $this->lexInlineSequence($cursor);
                        break;
                    case $closingTag:
                        $value .= $this->currentLine[$cursor];
                        ++$cursor;

                        return $value;
                    case '#':
                        break 2;
                    default:
                        $value .= $this->lexUnquotedString($cursor);
                }

                if ($this->consumeWhitespaces($cursor)) {
                    $value .= ' ';
                }
            }

            if ($this->hasMoreLines()) {
                $cursor = 0;
            }
        } while ($this->moveToNextLine());

        throw new ParseException('Malformed inline YAML string');
    }

    private function consumeWhitespaces(int &$cursor): bool
    {
        $whitespacesConsumed = 0;

        do {
            $whitespaceOnlyTokenLength = strspn($this->currentLine, ' ', $cursor);
            $whitespacesConsumed += $whitespaceOnlyTokenLength;
            $cursor += $whitespaceOnlyTokenLength;

            if (isset($this->currentLine[$cursor])) {
                return 0 < $whitespacesConsumed;
            }

            if ($this->hasMoreLines()) {
                $cursor = 0;
            }
        } while ($this->moveToNextLine());

        return 0 < $whitespacesConsumed;
    }
}<|MERGE_RESOLUTION|>--- conflicted
+++ resolved
@@ -1163,38 +1163,13 @@
         $previousLineWasNewline = true;
         $previousLineWasTerminatedWithBackslash = false;
 
-<<<<<<< HEAD
-            if (!$this->isCurrentLineEmpty() && $yaml[0] === $this->currentLine[-1]) {
-                break;
-            }
-        }
-
-        $value = '';
-
-        for ($i = 0, $linesCount = \count($lines), $previousLineWasNewline = false, $previousLineWasTerminatedWithBackslash = false; $i < $linesCount; ++$i) {
-            $trimmedLine = trim($lines[$i]);
-            if ('' === $trimmedLine) {
-=======
         do {
             if ($this->isCurrentLineBlank()) {
->>>>>>> b60bb6e2
                 $value .= "\n";
             } elseif (!$previousLineWasNewline && !$previousLineWasTerminatedWithBackslash) {
                 $value .= ' ';
             }
 
-<<<<<<< HEAD
-            if ('' !== $trimmedLine && '\\' === $lines[$i][-1]) {
-                $value .= ltrim(substr($lines[$i], 0, -1));
-            } elseif ('' !== $trimmedLine) {
-                $value .= $trimmedLine;
-            }
-
-            if ('' === $trimmedLine) {
-                $previousLineWasNewline = true;
-                $previousLineWasTerminatedWithBackslash = false;
-            } elseif ('\\' === $lines[$i][-1]) {
-=======
             for (; \strlen($this->currentLine) > $cursor; ++$cursor) {
                 switch ($this->currentLine[$cursor]) {
                     case '\\':
@@ -1221,7 +1196,6 @@
                 $previousLineWasNewline = true;
                 $previousLineWasTerminatedWithBackslash = false;
             } elseif ('\\' === $this->currentLine[-1]) {
->>>>>>> b60bb6e2
                 $previousLineWasNewline = false;
                 $previousLineWasTerminatedWithBackslash = true;
             } else {
