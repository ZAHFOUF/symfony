--- conflicted
+++ resolved
@@ -18,27 +18,14 @@
  */
 class RawMessage
 {
-<<<<<<< HEAD
-    private bool $isGeneratorClosed;
-
-    /**
-     * @param iterable|string|resource $message
-     */
-    public function __construct(
-        private $message,
-    ) {
-=======
-    /** @var iterable<string>|string|resource */
-    private $message;
     private bool $isGeneratorClosed;
 
     /**
      * @param iterable<string>|string|resource $message
      */
-    public function __construct(mixed $message)
-    {
-        $this->message = $message;
->>>>>>> f18d5bbd
+    public function __construct(
+        private mixed $message,
+    ) {
     }
 
     public function __destruct()
