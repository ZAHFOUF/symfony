<?php

/*
 * This file is part of the Symfony package.
 *
 * (c) Fabien Potencier <fabien@symfony.com>
 *
 * For the full copyright and license information, please view the LICENSE
 * file that was distributed with this source code.
 */

namespace Symfony\Component\Mime;

use Symfony\Component\Mime\Exception\LogicException;

/**
 * @author Fabien Potencier <fabien@symfony.com>
 */
class RawMessage
{
<<<<<<< HEAD
    private iterable|string|null $message = null;
    private bool $isGeneratorClosed;
=======
    /**
     * @var iterable|string
     */
    private $message;
>>>>>>> 78f82b9d

    public function __construct(iterable|string $message)
    {
        $this->message = $message;
    }

    public function toString(): string
    {
        if (\is_string($this->message)) {
            return $this->message;
        }

        $message = '';
        foreach ($this->message as $chunk) {
            $message .= $chunk;
        }

        return $this->message = $message;
    }

    public function toIterable(): iterable
    {
        if ($this->isGeneratorClosed ?? false) {
            trigger_deprecation('symfony/mime', '6.4', 'Sending an email with a closed generator is deprecated and will throw in 7.0.');
            // throw new LogicException('Unable to send the email as its generator is already closed.');
        }

        if (\is_string($this->message)) {
            yield $this->message;

            return;
        }

        if ($this->message instanceof \Generator) {
            $message = '';
            foreach ($this->message as $chunk) {
                $message .= $chunk;
                yield $chunk;
            }
            $this->isGeneratorClosed = !$this->message->valid();
            $this->message = $message;

            return;
        }

        foreach ($this->message as $chunk) {
            yield $chunk;
        }
    }

    /**
     * @return void
     *
     * @throws LogicException if the message is not valid
     */
    public function ensureValidity()
    {
    }

    public function __serialize(): array
    {
        return [$this->toString()];
    }

    public function __unserialize(array $data): void
    {
        [$this->message] = $data;
    }
}<|MERGE_RESOLUTION|>--- conflicted
+++ resolved
@@ -18,15 +18,8 @@
  */
 class RawMessage
 {
-<<<<<<< HEAD
-    private iterable|string|null $message = null;
+    private iterable|string $message;
     private bool $isGeneratorClosed;
-=======
-    /**
-     * @var iterable|string
-     */
-    private $message;
->>>>>>> 78f82b9d
 
     public function __construct(iterable|string $message)
     {
