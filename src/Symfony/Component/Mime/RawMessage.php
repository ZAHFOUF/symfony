<?php

/*
 * This file is part of the Symfony package.
 *
 * (c) Fabien Potencier <fabien@symfony.com>
 *
 * For the full copyright and license information, please view the LICENSE
 * file that was distributed with this source code.
 */

namespace Symfony\Component\Mime;

use Symfony\Component\Mime\Exception\LogicException;

/**
 * @author Fabien Potencier <fabien@symfony.com>
 */
class RawMessage
{
<<<<<<< HEAD
=======
    /** @var iterable|string|resource */
    private $message;
>>>>>>> 70686014
    private bool $isGeneratorClosed;

    public function __construct(
        private iterable|string $message,
    ) {
    }

    public function __destruct()
    {
        if (\is_resource($this->message)) {
            fclose($this->message);
        }
    }

    public function toString(): string
    {
        if (\is_string($this->message)) {
            return $this->message;
        }

        if (\is_resource($this->message)) {
            return stream_get_contents($this->message, -1, 0);
        }

        $message = '';
        foreach ($this->message as $chunk) {
            $message .= $chunk;
        }

        return $this->message = $message;
    }

    public function toIterable(): iterable
    {
        if ($this->isGeneratorClosed ?? false) {
            throw new LogicException('Unable to send the email as its generator is already closed.');
        }

        if (\is_string($this->message)) {
            yield $this->message;

            return;
        }

        if (\is_resource($this->message)) {
            rewind($this->message);
            while ($line = fgets($this->message)) {
                yield $line;
            }

            return;
        }

        if ($this->message instanceof \Generator) {
            $message = fopen('php://temp', 'w+');
            foreach ($this->message as $chunk) {
                fwrite($message, $chunk);
                yield $chunk;
            }
            $this->isGeneratorClosed = !$this->message->valid();
            $this->message = $message;

            return;
        }

        foreach ($this->message as $chunk) {
            yield $chunk;
        }
    }

    /**
     * @throws LogicException if the message is not valid
     */
    public function ensureValidity(): void
    {
    }

    public function __serialize(): array
    {
        return [$this->toString()];
    }

    public function __unserialize(array $data): void
    {
        [$this->message] = $data;
    }
}<|MERGE_RESOLUTION|>--- conflicted
+++ resolved
@@ -18,15 +18,13 @@
  */
 class RawMessage
 {
-<<<<<<< HEAD
-=======
-    /** @var iterable|string|resource */
-    private $message;
->>>>>>> 70686014
     private bool $isGeneratorClosed;
 
+    /**
+     * @param iterable|string|resource $message
+     */
     public function __construct(
-        private iterable|string $message,
+        private $message,
     ) {
     }
 
