--- conflicted
+++ resolved
@@ -24,24 +24,17 @@
         "egulias/email-validator": "^2.1.10|^3.1|^4",
         "league/html-to-markdown": "^5.0",
         "phpdocumentor/reflection-docblock": "^3.0|^4.0|^5.0",
-<<<<<<< HEAD
         "symfony/dependency-injection": "^5.4|^6.0|^7.0",
         "symfony/property-access": "^5.4|^6.0|^7.0",
         "symfony/property-info": "^5.4|^6.0|^7.0",
-        "symfony/serializer": "^6.2|^7.0"
-=======
-        "symfony/dependency-injection": "^5.4|^6.0",
-        "symfony/property-access": "^5.4|^6.0",
-        "symfony/property-info": "^5.4|^6.0",
-        "symfony/serializer": "~6.2.13|^6.3.2"
->>>>>>> c93674f0
+        "symfony/serializer": "^6.3.2|^7.0"
     },
     "conflict": {
         "egulias/email-validator": "~3.0.0",
         "phpdocumentor/reflection-docblock": "<3.2.2",
         "phpdocumentor/type-resolver": "<1.4.0",
         "symfony/mailer": "<5.4",
-        "symfony/serializer": "<6.2.13|>=6.3,<6.3.2"
+        "symfony/serializer": "<6.3.2"
     },
     "autoload": {
         "psr-4": { "Symfony\\Component\\Mime\\": "" },
