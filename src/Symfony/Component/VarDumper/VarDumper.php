--- conflicted
+++ resolved
@@ -37,7 +37,7 @@
      */
     private static $handler;
 
-    public static function dump(mixed $var, string $label = null): mixed
+    public static function dump(mixed $var, ?string $label = null): mixed
     {
         if (null === self::$handler) {
             self::register();
@@ -46,11 +46,7 @@
         return (self::$handler)($var, $label);
     }
 
-<<<<<<< HEAD
     public static function setHandler(?callable $callable): ?callable
-=======
-    public static function setHandler(?callable $callable = null): ?callable
->>>>>>> 115fb5be
     {
         $prevHandler = self::$handler;
 
