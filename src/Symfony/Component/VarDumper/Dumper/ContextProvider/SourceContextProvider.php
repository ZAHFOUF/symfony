--- conflicted
+++ resolved
@@ -30,11 +30,7 @@
     private ?string $projectDir;
     private ?FileLinkFormatter $fileLinkFormatter;
 
-<<<<<<< HEAD
-    public function __construct(string $charset = null, string $projectDir = null, FileLinkFormatter $fileLinkFormatter = null, int $limit = 9)
-=======
-    public function __construct(?string $charset = null, ?string $projectDir = null, FileLinkFormatter|LegacyFileLinkFormatter|null $fileLinkFormatter = null, int $limit = 9)
->>>>>>> 115fb5be
+    public function __construct(?string $charset = null, ?string $projectDir = null, ?FileLinkFormatter $fileLinkFormatter = null, int $limit = 9)
     {
         $this->charset = $charset;
         $this->projectDir = $projectDir;
