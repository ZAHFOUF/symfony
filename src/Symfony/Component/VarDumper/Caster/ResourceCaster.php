--- conflicted
+++ resolved
@@ -22,14 +22,7 @@
  */
 class ResourceCaster
 {
-<<<<<<< HEAD
-    public static function castCurl(\CurlHandle $h, array $a, Stub $stub, bool $isNested)
-=======
-    /**
-     * @param \CurlHandle|resource $h
-     */
-    public static function castCurl($h, array $a, Stub $stub, bool $isNested): array
->>>>>>> fc479531
+    public static function castCurl(\CurlHandle $h, array $a, Stub $stub, bool $isNested): array
     {
         return curl_getinfo($h);
     }
