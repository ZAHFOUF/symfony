--- conflicted
+++ resolved
@@ -221,12 +221,9 @@
             $a = Caster::castObject($c, $c::class, method_exists($c, '__debugInfo'), $stub->class);
             $c->setFlags($flags);
         }
-<<<<<<< HEAD
-=======
 
         unset($a["\0ArrayObject\0storage"], $a["\0ArrayIterator\0storage"]);
 
->>>>>>> 6eff7f04
         $a += [
             $prefix.'storage' => $c->getArrayCopy(),
             $prefix.'flag::STD_PROP_LIST' => (bool) ($flags & \ArrayObject::STD_PROP_LIST),
