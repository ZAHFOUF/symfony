--- conflicted
+++ resolved
@@ -122,11 +122,7 @@
     public function getIterator()
     {
         if (!\is_array($value = $this->getValue())) {
-<<<<<<< HEAD
-            throw new \LogicException(sprintf('%s object holds non-iterable type "%s".', self::class, get_debug_type($value)));
-=======
-            throw new \LogicException(sprintf('"%s" object holds non-iterable type "%s".', self::class, \gettype($value)));
->>>>>>> 000ffb29
+            throw new \LogicException(sprintf('"%s" object holds non-iterable type "%s".', self::class, get_debug_type($value)));
         }
 
         yield from $value;
