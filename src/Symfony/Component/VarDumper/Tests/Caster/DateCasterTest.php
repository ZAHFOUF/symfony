--- conflicted
+++ resolved
@@ -164,30 +164,24 @@
 
     public function provideIntervals()
     {
-<<<<<<< HEAD
-=======
-        $i = new \DateInterval('PT0S');
-        $ms = \PHP_VERSION_ID >= 70100 && isset($i->f) ? '.0' : '';
-
->>>>>>> 736f0d0d
         return array(
             array('PT0S', 0, '0s', '0s'),
-            array('PT1S', 0, '+ 00:00:01.000000', '1s'),
-            array('PT2M', 0, '+ 00:02:00.000000', '120s'),
-            array('PT3H', 0, '+ 03:00:00.000000', '10 800s'),
+            array('PT1S', 0, '+ 00:00:01.0', '1s'),
+            array('PT2M', 0, '+ 00:02:00.0', '120s'),
+            array('PT3H', 0, '+ 03:00:00.0', '10 800s'),
             array('P4D', 0, '+ 4d', '345 600s'),
             array('P5M', 0, '+ 5m', null),
             array('P6Y', 0, '+ 6y', null),
-            array('P1Y2M3DT4H5M6S', 0, '+ 1y 2m 3d 04:05:06.000000', null),
+            array('P1Y2M3DT4H5M6S', 0, '+ 1y 2m 3d 04:05:06.0', null),
 
             array('PT0S', 1, '0s', '0s'),
-            array('PT1S', 1, '- 00:00:01.000000', '-1s'),
-            array('PT2M', 1, '- 00:02:00.000000', '-120s'),
-            array('PT3H', 1, '- 03:00:00.000000', '-10 800s'),
+            array('PT1S', 1, '- 00:00:01.0', '-1s'),
+            array('PT2M', 1, '- 00:02:00.0', '-120s'),
+            array('PT3H', 1, '- 03:00:00.0', '-10 800s'),
             array('P4D', 1, '- 4d', '-345 600s'),
             array('P5M', 1, '- 5m', null),
             array('P6Y', 1, '- 6y', null),
-            array('P1Y2M3DT4H5M6S', 1, '- 1y 2m 3d 04:05:06.000000', null),
+            array('P1Y2M3DT4H5M6S', 1, '- 1y 2m 3d 04:05:06.0', null),
         );
     }
 
