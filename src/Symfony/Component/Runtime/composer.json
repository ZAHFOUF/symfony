{
    "name": "symfony/runtime",
    "type": "composer-plugin",
    "description": "Enables decoupling PHP applications from global state",
    "homepage": "https://symfony.com",
    "license" : "MIT",
    "authors": [
        {
            "name": "Nicolas Grekas",
            "email": "p@tchwork.com"
        },
        {
            "name": "Symfony Community",
            "homepage": "https://symfony.com/contributors"
        }
    ],
    "require": {
        "php": ">=7.2.5",
        "composer-plugin-api": "^1.0|^2.0",
        "symfony/polyfill-php80": "^1.15"
    },
    "require-dev": {
        "composer/composer": "^1.0.2|^2.0",
<<<<<<< HEAD
        "symfony/console": "^5.4|^6.0",
        "symfony/dotenv": "^5.1|^6.0",
        "symfony/http-foundation": "^4.4|^5.0|^6.0",
        "symfony/http-kernel": "^4.4|^5.0|^6.0"
=======
        "symfony/console": "^4.4.30|^5.3.7",
        "symfony/dotenv": "^5.1",
        "symfony/http-foundation": "^4.4.30|^5.3.7",
        "symfony/http-kernel": "^4.4.30|^5.3.7"
>>>>>>> 0e56bf22
    },
    "conflict": {
        "symfony/dotenv": "<5.1"
    },
    "autoload": {
        "psr-4": {
            "Symfony\\Component\\Runtime\\": "",
            "Symfony\\Runtime\\Symfony\\Component\\": "Internal/"
        },
        "exclude-from-classmap": [
            "/Tests/"
        ]
    },
    "minimum-stability": "dev",
    "extra": {
        "class": "Symfony\\Component\\Runtime\\Internal\\ComposerPlugin"
    }
}<|MERGE_RESOLUTION|>--- conflicted
+++ resolved
@@ -21,17 +21,10 @@
     },
     "require-dev": {
         "composer/composer": "^1.0.2|^2.0",
-<<<<<<< HEAD
-        "symfony/console": "^5.4|^6.0",
+        "symfony/console": "^4.4.30|^5.3.7|^6.0",
         "symfony/dotenv": "^5.1|^6.0",
-        "symfony/http-foundation": "^4.4|^5.0|^6.0",
-        "symfony/http-kernel": "^4.4|^5.0|^6.0"
-=======
-        "symfony/console": "^4.4.30|^5.3.7",
-        "symfony/dotenv": "^5.1",
-        "symfony/http-foundation": "^4.4.30|^5.3.7",
-        "symfony/http-kernel": "^4.4.30|^5.3.7"
->>>>>>> 0e56bf22
+        "symfony/http-foundation": "^4.4.30|^5.3.7|^6.0",
+        "symfony/http-kernel": "^4.4.30|^5.3.7|^6.0"
     },
     "conflict": {
         "symfony/dotenv": "<5.1"
