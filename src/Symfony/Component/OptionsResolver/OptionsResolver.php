<?php

/*
 * This file is part of the Symfony package.
 *
 * (c) Fabien Potencier <fabien@symfony.com>
 *
 * For the full copyright and license information, please view the LICENSE
 * file that was distributed with this source code.
 */

namespace Symfony\Component\OptionsResolver;

use Symfony\Component\OptionsResolver\Exception\AccessException;
use Symfony\Component\OptionsResolver\Exception\InvalidArgumentException;
use Symfony\Component\OptionsResolver\Exception\InvalidOptionsException;
use Symfony\Component\OptionsResolver\Exception\MissingOptionsException;
use Symfony\Component\OptionsResolver\Exception\NoSuchOptionException;
use Symfony\Component\OptionsResolver\Exception\OptionDefinitionException;
use Symfony\Component\OptionsResolver\Exception\UndefinedOptionsException;

/**
 * Validates options and merges them with default values.
 *
 * @author Bernhard Schussek <bschussek@gmail.com>
 * @author Tobias Schultze <http://tobion.de>
 */
class OptionsResolver implements Options
{
    /**
     * The names of all defined options.
     */
    private $defined = [];

    /**
     * The default option values.
     */
    private $defaults = [];

    /**
     * A list of closure for nested options.
     *
     * @var \Closure[][]
     */
    private $nested = [];

    /**
     * The names of required options.
     */
    private $required = [];

    /**
     * The resolved option values.
     */
    private $resolved = [];

    /**
     * A list of normalizer closures.
     *
     * @var \Closure[]
     */
    private $normalizers = [];

    /**
     * A list of accepted values for each option.
     */
    private $allowedValues = [];

    /**
     * A list of accepted types for each option.
     */
    private $allowedTypes = [];

    /**
     * A list of closures for evaluating lazy options.
     */
    private $lazy = [];

    /**
     * A list of lazy options whose closure is currently being called.
     *
     * This list helps detecting circular dependencies between lazy options.
     */
    private $calling = [];

    /**
     * A list of deprecated options.
     */
    private $deprecated = [];

    /**
     * The list of options provided by the user.
     */
    private $given = [];

    /**
     * Whether the instance is locked for reading.
     *
     * Once locked, the options cannot be changed anymore. This is
     * necessary in order to avoid inconsistencies during the resolving
     * process. If any option is changed after being read, all evaluated
     * lazy options that depend on this option would become invalid.
     */
    private $locked = false;

    private static $typeAliases = [
        'boolean' => 'bool',
        'integer' => 'int',
        'double' => 'float',
    ];

    /**
     * Sets the default value of a given option.
     *
     * If the default value should be set based on other options, you can pass
     * a closure with the following signature:
     *
     *     function (Options $options) {
     *         // ...
     *     }
     *
     * The closure will be evaluated when {@link resolve()} is called. The
     * closure has access to the resolved values of other options through the
     * passed {@link Options} instance:
     *
     *     function (Options $options) {
     *         if (isset($options['port'])) {
     *             // ...
     *         }
     *     }
     *
     * If you want to access the previously set default value, add a second
     * argument to the closure's signature:
     *
     *     $options->setDefault('name', 'Default Name');
     *
     *     $options->setDefault('name', function (Options $options, $previousValue) {
     *         // 'Default Name' === $previousValue
     *     });
     *
     * This is mostly useful if the configuration of the {@link Options} object
     * is spread across different locations of your code, such as base and
     * sub-classes.
     *
     * If you want to define nested options, you can pass a closure with the
     * following signature:
     *
     *     $options->setDefault('database', function (OptionsResolver $resolver) {
     *         $resolver->setDefined(['dbname', 'host', 'port', 'user', 'pass']);
     *     }
     *
     * To get access to the parent options, add a second argument to the closure's
     * signature:
     *
     *     function (OptionsResolver $resolver, Options $parent) {
     *         // 'default' === $parent['connection']
     *     }
     *
     * @param string $option The name of the option
     * @param mixed  $value  The default value of the option
     *
     * @return $this
     *
     * @throws AccessException If called from a lazy option or normalizer
     */
    public function setDefault($option, $value)
    {
        // Setting is not possible once resolving starts, because then lazy
        // options could manipulate the state of the object, leading to
        // inconsistent results.
        if ($this->locked) {
            throw new AccessException('Default values cannot be set from a lazy option or normalizer.');
        }

        // If an option is a closure that should be evaluated lazily, store it
        // in the "lazy" property.
        if ($value instanceof \Closure) {
            $reflClosure = new \ReflectionFunction($value);
            $params = $reflClosure->getParameters();

            if (isset($params[0]) && null !== ($class = $params[0]->getClass()) && Options::class === $class->name) {
                // Initialize the option if no previous value exists
                if (!isset($this->defaults[$option])) {
                    $this->defaults[$option] = null;
                }

                // Ignore previous lazy options if the closure has no second parameter
                if (!isset($this->lazy[$option]) || !isset($params[1])) {
                    $this->lazy[$option] = [];
                }

                // Store closure for later evaluation
                $this->lazy[$option][] = $value;
                $this->defined[$option] = true;

                // Make sure the option is processed and is not nested anymore
                unset($this->resolved[$option], $this->nested[$option]);

                return $this;
            }

            if (isset($params[0]) && null !== ($class = $params[0]->getClass()) && self::class === $class->name && (!isset($params[1]) || (null !== ($class = $params[1]->getClass()) && Options::class === $class->name))) {
                // Store closure for later evaluation
                $this->nested[$option][] = $value;
                $this->defaults[$option] = [];
                $this->defined[$option] = true;

                // Make sure the option is processed and is not lazy anymore
                unset($this->resolved[$option], $this->lazy[$option]);

                return $this;
            }
        }

        // This option is not lazy nor nested anymore
        unset($this->lazy[$option], $this->nested[$option]);

        // Yet undefined options can be marked as resolved, because we only need
        // to resolve options with lazy closures, normalizers or validation
        // rules, none of which can exist for undefined options
        // If the option was resolved before, update the resolved value
        if (!isset($this->defined[$option]) || \array_key_exists($option, $this->resolved)) {
            $this->resolved[$option] = $value;
        }

        $this->defaults[$option] = $value;
        $this->defined[$option] = true;

        return $this;
    }

    /**
     * Sets a list of default values.
     *
     * @param array $defaults The default values to set
     *
     * @return $this
     *
     * @throws AccessException If called from a lazy option or normalizer
     */
    public function setDefaults(array $defaults)
    {
        foreach ($defaults as $option => $value) {
            $this->setDefault($option, $value);
        }

        return $this;
    }

    /**
     * Returns whether a default value is set for an option.
     *
     * Returns true if {@link setDefault()} was called for this option.
     * An option is also considered set if it was set to null.
     *
     * @param string $option The option name
     *
     * @return bool Whether a default value is set
     */
    public function hasDefault($option)
    {
        return \array_key_exists($option, $this->defaults);
    }

    /**
     * Marks one or more options as required.
     *
     * @param string|string[] $optionNames One or more option names
     *
     * @return $this
     *
     * @throws AccessException If called from a lazy option or normalizer
     */
    public function setRequired($optionNames)
    {
        if ($this->locked) {
            throw new AccessException('Options cannot be made required from a lazy option or normalizer.');
        }

        foreach ((array) $optionNames as $option) {
            $this->defined[$option] = true;
            $this->required[$option] = true;
        }

        return $this;
    }

    /**
     * Returns whether an option is required.
     *
     * An option is required if it was passed to {@link setRequired()}.
     *
     * @param string $option The name of the option
     *
     * @return bool Whether the option is required
     */
    public function isRequired($option)
    {
        return isset($this->required[$option]);
    }

    /**
     * Returns the names of all required options.
     *
     * @return string[] The names of the required options
     *
     * @see isRequired()
     */
    public function getRequiredOptions()
    {
        return array_keys($this->required);
    }

    /**
     * Returns whether an option is missing a default value.
     *
     * An option is missing if it was passed to {@link setRequired()}, but not
     * to {@link setDefault()}. This option must be passed explicitly to
     * {@link resolve()}, otherwise an exception will be thrown.
     *
     * @param string $option The name of the option
     *
     * @return bool Whether the option is missing
     */
    public function isMissing($option)
    {
        return isset($this->required[$option]) && !\array_key_exists($option, $this->defaults);
    }

    /**
     * Returns the names of all options missing a default value.
     *
     * @return string[] The names of the missing options
     *
     * @see isMissing()
     */
    public function getMissingOptions()
    {
        return array_keys(array_diff_key($this->required, $this->defaults));
    }

    /**
     * Defines a valid option name.
     *
     * Defines an option name without setting a default value. The option will
     * be accepted when passed to {@link resolve()}. When not passed, the
     * option will not be included in the resolved options.
     *
     * @param string|string[] $optionNames One or more option names
     *
     * @return $this
     *
     * @throws AccessException If called from a lazy option or normalizer
     */
    public function setDefined($optionNames)
    {
        if ($this->locked) {
            throw new AccessException('Options cannot be defined from a lazy option or normalizer.');
        }

        foreach ((array) $optionNames as $option) {
            $this->defined[$option] = true;
        }

        return $this;
    }

    /**
     * Returns whether an option is defined.
     *
     * Returns true for any option passed to {@link setDefault()},
     * {@link setRequired()} or {@link setDefined()}.
     *
     * @param string $option The option name
     *
     * @return bool Whether the option is defined
     */
    public function isDefined($option)
    {
        return isset($this->defined[$option]);
    }

    /**
     * Returns the names of all defined options.
     *
     * @return string[] The names of the defined options
     *
     * @see isDefined()
     */
    public function getDefinedOptions()
    {
        return array_keys($this->defined);
    }

    public function isNested(string $option): bool
    {
        return isset($this->nested[$option]);
    }

    /**
     * Deprecates an option, allowed types or values.
     *
     * Instead of passing the message, you may also pass a closure with the
     * following signature:
     *
     *     function (Options $options, $value): string {
     *         // ...
     *     }
     *
     * The closure receives the value as argument and should return a string.
     * Return an empty string to ignore the option deprecation.
     *
     * The closure is invoked when {@link resolve()} is called. The parameter
     * passed to the closure is the value of the option after validating it
     * and before normalizing it.
     *
     * @param string|\Closure $deprecationMessage
     */
    public function setDeprecated(string $option, $deprecationMessage = 'The option "%name%" is deprecated.'): self
    {
        if ($this->locked) {
            throw new AccessException('Options cannot be deprecated from a lazy option or normalizer.');
        }

        if (!isset($this->defined[$option])) {
            throw new UndefinedOptionsException(sprintf('The option "%s" does not exist, defined options are: "%s".', $option, implode('", "', array_keys($this->defined))));
        }

        if (!\is_string($deprecationMessage) && !$deprecationMessage instanceof \Closure) {
            throw new InvalidArgumentException(sprintf('Invalid type for deprecation message argument, expected string or \Closure, but got "%s".', \gettype($deprecationMessage)));
        }

        // ignore if empty string
        if ('' === $deprecationMessage) {
            return $this;
        }

        $this->deprecated[$option] = $deprecationMessage;

        // Make sure the option is processed
        unset($this->resolved[$option]);

        return $this;
    }

    public function isDeprecated(string $option): bool
    {
        return isset($this->deprecated[$option]);
    }

    /**
     * Sets the normalizer for an option.
     *
     * The normalizer should be a closure with the following signature:
     *
     *     function (Options $options, $value) {
     *         // ...
     *     }
     *
     * The closure is invoked when {@link resolve()} is called. The closure
     * has access to the resolved values of other options through the passed
     * {@link Options} instance.
     *
     * The second parameter passed to the closure is the value of
     * the option.
     *
     * The resolved option value is set to the return value of the closure.
     *
     * @param string   $option     The option name
     * @param \Closure $normalizer The normalizer
     *
     * @return $this
     *
     * @throws UndefinedOptionsException If the option is undefined
     * @throws AccessException           If called from a lazy option or normalizer
     */
    public function setNormalizer($option, \Closure $normalizer)
    {
        if ($this->locked) {
            throw new AccessException('Normalizers cannot be set from a lazy option or normalizer.');
        }

        if (!isset($this->defined[$option])) {
            throw new UndefinedOptionsException(sprintf('The option "%s" does not exist. Defined options are: "%s".', $option, implode('", "', array_keys($this->defined))));
        }

        $this->normalizers[$option] = $normalizer;

        // Make sure the option is processed
        unset($this->resolved[$option]);

        return $this;
    }

    /**
     * Sets allowed values for an option.
     *
     * Instead of passing values, you may also pass a closures with the
     * following signature:
     *
     *     function ($value) {
     *         // return true or false
     *     }
     *
     * The closure receives the value as argument and should return true to
     * accept the value and false to reject the value.
     *
     * @param string $option        The option name
     * @param mixed  $allowedValues One or more acceptable values/closures
     *
     * @return $this
     *
     * @throws UndefinedOptionsException If the option is undefined
     * @throws AccessException           If called from a lazy option or normalizer
     */
    public function setAllowedValues($option, $allowedValues)
    {
        if ($this->locked) {
            throw new AccessException('Allowed values cannot be set from a lazy option or normalizer.');
        }

        if (!isset($this->defined[$option])) {
            throw new UndefinedOptionsException(sprintf('The option "%s" does not exist. Defined options are: "%s".', $option, implode('", "', array_keys($this->defined))));
        }

        $this->allowedValues[$option] = \is_array($allowedValues) ? $allowedValues : [$allowedValues];

        // Make sure the option is processed
        unset($this->resolved[$option]);

        return $this;
    }

    /**
     * Adds allowed values for an option.
     *
     * The values are merged with the allowed values defined previously.
     *
     * Instead of passing values, you may also pass a closures with the
     * following signature:
     *
     *     function ($value) {
     *         // return true or false
     *     }
     *
     * The closure receives the value as argument and should return true to
     * accept the value and false to reject the value.
     *
     * @param string $option        The option name
     * @param mixed  $allowedValues One or more acceptable values/closures
     *
     * @return $this
     *
     * @throws UndefinedOptionsException If the option is undefined
     * @throws AccessException           If called from a lazy option or normalizer
     */
    public function addAllowedValues($option, $allowedValues)
    {
        if ($this->locked) {
            throw new AccessException('Allowed values cannot be added from a lazy option or normalizer.');
        }

        if (!isset($this->defined[$option])) {
            throw new UndefinedOptionsException(sprintf('The option "%s" does not exist. Defined options are: "%s".', $option, implode('", "', array_keys($this->defined))));
        }

        if (!\is_array($allowedValues)) {
            $allowedValues = [$allowedValues];
        }

        if (!isset($this->allowedValues[$option])) {
            $this->allowedValues[$option] = $allowedValues;
        } else {
            $this->allowedValues[$option] = array_merge($this->allowedValues[$option], $allowedValues);
        }

        // Make sure the option is processed
        unset($this->resolved[$option]);

        return $this;
    }

    /**
     * Sets allowed types for an option.
     *
     * Any type for which a corresponding is_<type>() function exists is
     * acceptable. Additionally, fully-qualified class or interface names may
     * be passed.
     *
     * @param string          $option       The option name
     * @param string|string[] $allowedTypes One or more accepted types
     *
     * @return $this
     *
     * @throws UndefinedOptionsException If the option is undefined
     * @throws AccessException           If called from a lazy option or normalizer
     */
    public function setAllowedTypes($option, $allowedTypes)
    {
        if ($this->locked) {
            throw new AccessException('Allowed types cannot be set from a lazy option or normalizer.');
        }

        if (!isset($this->defined[$option])) {
            throw new UndefinedOptionsException(sprintf('The option "%s" does not exist. Defined options are: "%s".', $option, implode('", "', array_keys($this->defined))));
        }

        $this->allowedTypes[$option] = (array) $allowedTypes;

        // Make sure the option is processed
        unset($this->resolved[$option]);

        return $this;
    }

    /**
     * Adds allowed types for an option.
     *
     * The types are merged with the allowed types defined previously.
     *
     * Any type for which a corresponding is_<type>() function exists is
     * acceptable. Additionally, fully-qualified class or interface names may
     * be passed.
     *
     * @param string          $option       The option name
     * @param string|string[] $allowedTypes One or more accepted types
     *
     * @return $this
     *
     * @throws UndefinedOptionsException If the option is undefined
     * @throws AccessException           If called from a lazy option or normalizer
     */
    public function addAllowedTypes($option, $allowedTypes)
    {
        if ($this->locked) {
            throw new AccessException('Allowed types cannot be added from a lazy option or normalizer.');
        }

        if (!isset($this->defined[$option])) {
            throw new UndefinedOptionsException(sprintf('The option "%s" does not exist. Defined options are: "%s".', $option, implode('", "', array_keys($this->defined))));
        }

        if (!isset($this->allowedTypes[$option])) {
            $this->allowedTypes[$option] = (array) $allowedTypes;
        } else {
            $this->allowedTypes[$option] = array_merge($this->allowedTypes[$option], (array) $allowedTypes);
        }

        // Make sure the option is processed
        unset($this->resolved[$option]);

        return $this;
    }

    /**
     * Removes the option with the given name.
     *
     * Undefined options are ignored.
     *
     * @param string|string[] $optionNames One or more option names
     *
     * @return $this
     *
     * @throws AccessException If called from a lazy option or normalizer
     */
    public function remove($optionNames)
    {
        if ($this->locked) {
            throw new AccessException('Options cannot be removed from a lazy option or normalizer.');
        }

        foreach ((array) $optionNames as $option) {
            unset($this->defined[$option], $this->defaults[$option], $this->required[$option], $this->resolved[$option]);
            unset($this->lazy[$option], $this->normalizers[$option], $this->allowedTypes[$option], $this->allowedValues[$option]);
        }

        return $this;
    }

    /**
     * Removes all options.
     *
     * @return $this
     *
     * @throws AccessException If called from a lazy option or normalizer
     */
    public function clear()
    {
        if ($this->locked) {
            throw new AccessException('Options cannot be cleared from a lazy option or normalizer.');
        }

        $this->defined = [];
        $this->defaults = [];
        $this->nested = [];
        $this->required = [];
        $this->resolved = [];
        $this->lazy = [];
        $this->normalizers = [];
        $this->allowedTypes = [];
        $this->allowedValues = [];
        $this->deprecated = [];

        return $this;
    }

    /**
     * Merges options with the default values stored in the container and
     * validates them.
     *
     * Exceptions are thrown if:
     *
     *  - Undefined options are passed;
     *  - Required options are missing;
     *  - Options have invalid types;
     *  - Options have invalid values.
     *
     * @param array $options A map of option names to values
     *
     * @return array The merged and validated options
     *
     * @throws UndefinedOptionsException If an option name is undefined
     * @throws InvalidOptionsException   If an option doesn't fulfill the
     *                                   specified validation rules
     * @throws MissingOptionsException   If a required option is missing
     * @throws OptionDefinitionException If there is a cyclic dependency between
     *                                   lazy options and/or normalizers
     * @throws NoSuchOptionException     If a lazy option reads an unavailable option
     * @throws AccessException           If called from a lazy option or normalizer
     */
    public function resolve(array $options = [])
    {
        if ($this->locked) {
            throw new AccessException('Options cannot be resolved from a lazy option or normalizer.');
        }

        // Allow this method to be called multiple times
        $clone = clone $this;

        // Make sure that no unknown options are passed
        $diff = array_diff_key($options, $clone->defined);

        if (\count($diff) > 0) {
            ksort($clone->defined);
            ksort($diff);

            throw new UndefinedOptionsException(sprintf((\count($diff) > 1 ? 'The options "%s" do not exist.' : 'The option "%s" does not exist.').' Defined options are: "%s".', implode('", "', array_keys($diff)), implode('", "', array_keys($clone->defined))));
        }

        // Override options set by the user
        foreach ($options as $option => $value) {
            $clone->given[$option] = true;
            $clone->defaults[$option] = $value;
            unset($clone->resolved[$option], $clone->lazy[$option]);
        }

        // Check whether any required option is missing
        $diff = array_diff_key($clone->required, $clone->defaults);

        if (\count($diff) > 0) {
            ksort($diff);

            throw new MissingOptionsException(sprintf(\count($diff) > 1 ? 'The required options "%s" are missing.' : 'The required option "%s" is missing.', implode('", "', array_keys($diff))));
        }

        // Lock the container
        $clone->locked = true;

        // Now process the individual options. Use offsetGet(), which resolves
        // the option itself and any options that the option depends on
        foreach ($clone->defaults as $option => $_) {
            $clone->offsetGet($option);
        }

        return $clone->resolved;
    }

    /**
     * Returns the resolved value of an option.
     *
     * @param string $option             The option name
     * @param bool   $triggerDeprecation Whether to trigger the deprecation or not (true by default)
     *
     * @return mixed The option value
     *
     * @throws AccessException           If accessing this method outside of
     *                                   {@link resolve()}
     * @throws NoSuchOptionException     If the option is not set
     * @throws InvalidOptionsException   If the option doesn't fulfill the
     *                                   specified validation rules
     * @throws OptionDefinitionException If there is a cyclic dependency between
     *                                   lazy options and/or normalizers
     */
    public function offsetGet($option/*, bool $triggerDeprecation = true*/)
    {
        if (!$this->locked) {
            throw new AccessException('Array access is only supported within closures of lazy options and normalizers.');
        }

        $triggerDeprecation = 1 === \func_num_args() || \func_get_arg(1);

        // Shortcut for resolved options
<<<<<<< HEAD
        if (isset($this->resolved[$option]) || array_key_exists($option, $this->resolved)) {
            if ($triggerDeprecation && isset($this->deprecated[$option]) && (isset($this->given[$option]) || $this->calling) && \is_string($this->deprecated[$option])) {
                @trigger_error(strtr($this->deprecated[$option], ['%name%' => $option]), E_USER_DEPRECATED);
            }

=======
        if (\array_key_exists($option, $this->resolved)) {
>>>>>>> b0a32085
            return $this->resolved[$option];
        }

        // Check whether the option is set at all
<<<<<<< HEAD
        if (!isset($this->defaults[$option]) && !array_key_exists($option, $this->defaults)) {
=======
        if (!\array_key_exists($option, $this->defaults)) {
>>>>>>> b0a32085
            if (!isset($this->defined[$option])) {
                throw new NoSuchOptionException(sprintf('The option "%s" does not exist. Defined options are: "%s".', $option, implode('", "', array_keys($this->defined))));
            }

            throw new NoSuchOptionException(sprintf('The optional option "%s" has no value set. You should make sure it is set with "isset" before reading it.', $option));
        }

        $value = $this->defaults[$option];

        // Resolve the option if it is a nested definition
        if (isset($this->nested[$option])) {
            // If the closure is already being called, we have a cyclic dependency
            if (isset($this->calling[$option])) {
                throw new OptionDefinitionException(sprintf('The options "%s" have a cyclic dependency.', implode('", "', array_keys($this->calling))));
            }

            if (!\is_array($value)) {
                throw new InvalidOptionsException(sprintf('The nested option "%s" with value %s is expected to be of type array, but is of type "%s".', $option, $this->formatValue($value), $this->formatTypeOf($value)));
            }

            // The following section must be protected from cyclic calls.
            $this->calling[$option] = true;
            try {
                $resolver = new self();
                foreach ($this->nested[$option] as $closure) {
                    $closure($resolver, $this);
                }
                $value = $resolver->resolve($value);
            } finally {
                unset($this->calling[$option]);
            }
        }

        // Resolve the option if the default value is lazily evaluated
        if (isset($this->lazy[$option])) {
            // If the closure is already being called, we have a cyclic
            // dependency
            if (isset($this->calling[$option])) {
                throw new OptionDefinitionException(sprintf('The options "%s" have a cyclic dependency.', implode('", "', array_keys($this->calling))));
            }

            // The following section must be protected from cyclic
            // calls. Set $calling for the current $option to detect a cyclic
            // dependency
            // BEGIN
            $this->calling[$option] = true;
            try {
                foreach ($this->lazy[$option] as $closure) {
                    $value = $closure($this, $value);
                }
            } finally {
                unset($this->calling[$option]);
            }
            // END
        }

        // Validate the type of the resolved option
        if (isset($this->allowedTypes[$option])) {
            $valid = false;
            $invalidTypes = [];

            foreach ($this->allowedTypes[$option] as $type) {
                $type = self::$typeAliases[$type] ?? $type;

                if ($valid = $this->verifyTypes($type, $value, $invalidTypes)) {
                    break;
                }
            }

            if (!$valid) {
                $keys = array_keys($invalidTypes);

                if (1 === \count($keys) && '[]' === substr($keys[0], -2)) {
                    throw new InvalidOptionsException(sprintf('The option "%s" with value %s is expected to be of type "%s", but one of the elements is of type "%s".', $option, $this->formatValue($value), implode('" or "', $this->allowedTypes[$option]), $keys[0]));
                }

                throw new InvalidOptionsException(sprintf('The option "%s" with value %s is expected to be of type "%s", but is of type "%s".', $option, $this->formatValue($value), implode('" or "', $this->allowedTypes[$option]), implode('|', array_keys($invalidTypes))));
            }
        }

        // Validate the value of the resolved option
        if (isset($this->allowedValues[$option])) {
            $success = false;
            $printableAllowedValues = [];

            foreach ($this->allowedValues[$option] as $allowedValue) {
                if ($allowedValue instanceof \Closure) {
                    if ($allowedValue($value)) {
                        $success = true;
                        break;
                    }

                    // Don't include closures in the exception message
                    continue;
                }

                if ($value === $allowedValue) {
                    $success = true;
                    break;
                }

                $printableAllowedValues[] = $allowedValue;
            }

            if (!$success) {
                $message = sprintf(
                    'The option "%s" with value %s is invalid.',
                    $option,
                    $this->formatValue($value)
                );

                if (\count($printableAllowedValues) > 0) {
                    $message .= sprintf(
                        ' Accepted values are: %s.',
                        $this->formatValues($printableAllowedValues)
                    );
                }

                throw new InvalidOptionsException($message);
            }
        }

        // Check whether the option is deprecated
        // and it is provided by the user or is being called from a lazy evaluation
        if ($triggerDeprecation && isset($this->deprecated[$option]) && (isset($this->given[$option]) || ($this->calling && \is_string($this->deprecated[$option])))) {
            $deprecationMessage = $this->deprecated[$option];

            if ($deprecationMessage instanceof \Closure) {
                // If the closure is already being called, we have a cyclic dependency
                if (isset($this->calling[$option])) {
                    throw new OptionDefinitionException(sprintf('The options "%s" have a cyclic dependency.', implode('", "', array_keys($this->calling))));
                }

                $this->calling[$option] = true;
                try {
                    if (!\is_string($deprecationMessage = $deprecationMessage($this, $value))) {
                        throw new InvalidOptionsException(sprintf('Invalid type for deprecation message, expected string but got "%s", return an empty string to ignore.', \gettype($deprecationMessage)));
                    }
                } finally {
                    unset($this->calling[$option]);
                }
            }

            if ('' !== $deprecationMessage) {
                @trigger_error(strtr($deprecationMessage, ['%name%' => $option]), E_USER_DEPRECATED);
            }
        }

        // Normalize the validated option
        if (isset($this->normalizers[$option])) {
            // If the closure is already being called, we have a cyclic
            // dependency
            if (isset($this->calling[$option])) {
                throw new OptionDefinitionException(sprintf('The options "%s" have a cyclic dependency.', implode('", "', array_keys($this->calling))));
            }

            $normalizer = $this->normalizers[$option];

            // The following section must be protected from cyclic
            // calls. Set $calling for the current $option to detect a cyclic
            // dependency
            // BEGIN
            $this->calling[$option] = true;
            try {
                $value = $normalizer($this, $value);
            } finally {
                unset($this->calling[$option]);
            }
            // END
        }

        // Mark as resolved
        $this->resolved[$option] = $value;

        return $value;
    }

    private function verifyTypes(string $type, $value, array &$invalidTypes, int $level = 0): bool
    {
        if (\is_array($value) && '[]' === substr($type, -2)) {
            $type = substr($type, 0, -2);

            foreach ($value as $val) {
                if (!$this->verifyTypes($type, $val, $invalidTypes, $level + 1)) {
                    return false;
                }
            }

            return true;
        }

        if (('null' === $type && null === $value) || (\function_exists($func = 'is_'.$type) && $func($value)) || $value instanceof $type) {
            return true;
        }

        if (!$invalidTypes) {
            $suffix = '';
            while (\strlen($suffix) < $level * 2) {
                $suffix .= '[]';
            }
            $invalidTypes[$this->formatTypeOf($value).$suffix] = true;
        }

        return false;
    }

    /**
     * Returns whether a resolved option with the given name exists.
     *
     * @param string $option The option name
     *
     * @return bool Whether the option is set
     *
     * @throws AccessException If accessing this method outside of {@link resolve()}
     *
     * @see \ArrayAccess::offsetExists()
     */
    public function offsetExists($option)
    {
        if (!$this->locked) {
            throw new AccessException('Array access is only supported within closures of lazy options and normalizers.');
        }

        return \array_key_exists($option, $this->defaults);
    }

    /**
     * Not supported.
     *
     * @throws AccessException
     */
    public function offsetSet($option, $value)
    {
        throw new AccessException('Setting options via array access is not supported. Use setDefault() instead.');
    }

    /**
     * Not supported.
     *
     * @throws AccessException
     */
    public function offsetUnset($option)
    {
        throw new AccessException('Removing options via array access is not supported. Use remove() instead.');
    }

    /**
     * Returns the number of set options.
     *
     * This may be only a subset of the defined options.
     *
     * @return int Number of options
     *
     * @throws AccessException If accessing this method outside of {@link resolve()}
     *
     * @see \Countable::count()
     */
    public function count()
    {
        if (!$this->locked) {
            throw new AccessException('Counting is only supported within closures of lazy options and normalizers.');
        }

        return \count($this->defaults);
    }

    /**
     * Returns a string representation of the type of the value.
     *
     * @param mixed $value The value to return the type of
     *
     * @return string The type of the value
     */
    private function formatTypeOf($value): string
    {
        return \is_object($value) ? \get_class($value) : \gettype($value);
    }

    /**
     * Returns a string representation of the value.
     *
     * This method returns the equivalent PHP tokens for most scalar types
     * (i.e. "false" for false, "1" for 1 etc.). Strings are always wrapped
     * in double quotes (").
     *
     * @param mixed $value The value to format as string
     */
    private function formatValue($value): string
    {
        if (\is_object($value)) {
            return \get_class($value);
        }

        if (\is_array($value)) {
            return 'array';
        }

        if (\is_string($value)) {
            return '"'.$value.'"';
        }

        if (\is_resource($value)) {
            return 'resource';
        }

        if (null === $value) {
            return 'null';
        }

        if (false === $value) {
            return 'false';
        }

        if (true === $value) {
            return 'true';
        }

        return (string) $value;
    }

    /**
     * Returns a string representation of a list of values.
     *
     * Each of the values is converted to a string using
     * {@link formatValue()}. The values are then concatenated with commas.
     *
     * @see formatValue()
     */
    private function formatValues(array $values): string
    {
        foreach ($values as $key => $value) {
            $values[$key] = $this->formatValue($value);
        }

        return implode(', ', $values);
    }
}<|MERGE_RESOLUTION|>--- conflicted
+++ resolved
@@ -800,24 +800,16 @@
         $triggerDeprecation = 1 === \func_num_args() || \func_get_arg(1);
 
         // Shortcut for resolved options
-<<<<<<< HEAD
-        if (isset($this->resolved[$option]) || array_key_exists($option, $this->resolved)) {
+        if (isset($this->resolved[$option]) || \array_key_exists($option, $this->resolved)) {
             if ($triggerDeprecation && isset($this->deprecated[$option]) && (isset($this->given[$option]) || $this->calling) && \is_string($this->deprecated[$option])) {
                 @trigger_error(strtr($this->deprecated[$option], ['%name%' => $option]), E_USER_DEPRECATED);
             }
 
-=======
-        if (\array_key_exists($option, $this->resolved)) {
->>>>>>> b0a32085
             return $this->resolved[$option];
         }
 
         // Check whether the option is set at all
-<<<<<<< HEAD
-        if (!isset($this->defaults[$option]) && !array_key_exists($option, $this->defaults)) {
-=======
-        if (!\array_key_exists($option, $this->defaults)) {
->>>>>>> b0a32085
+        if (!isset($this->defaults[$option]) && !\array_key_exists($option, $this->defaults)) {
             if (!isset($this->defined[$option])) {
                 throw new NoSuchOptionException(sprintf('The option "%s" does not exist. Defined options are: "%s".', $option, implode('", "', array_keys($this->defined))));
             }
