<?php

/*
 * This file is part of the Symfony package.
 *
 * (c) Fabien Potencier <fabien@symfony.com>
 *
 * For the full copyright and license information, please view the LICENSE
 * file that was distributed with this source code.
 */

namespace Symfony\Component\Filesystem\Tests;

/**
 * Test class for Filesystem.
 */
class FilesystemTest extends FilesystemTestCase
{
    public function testCopyCreatesNewFile()
    {
        $sourceFilePath = $this->workspace.\DIRECTORY_SEPARATOR.'copy_source_file';
        $targetFilePath = $this->workspace.\DIRECTORY_SEPARATOR.'copy_target_file';

        file_put_contents($sourceFilePath, 'SOURCE FILE');

        $this->filesystem->copy($sourceFilePath, $targetFilePath);

        $this->assertFileExists($targetFilePath);
        $this->assertStringEqualsFile($targetFilePath, 'SOURCE FILE');
    }

    /**
     * @expectedException \Symfony\Component\Filesystem\Exception\IOException
     */
    public function testCopyFails()
    {
        $sourceFilePath = $this->workspace.\DIRECTORY_SEPARATOR.'copy_source_file';
        $targetFilePath = $this->workspace.\DIRECTORY_SEPARATOR.'copy_target_file';

        $this->filesystem->copy($sourceFilePath, $targetFilePath);
    }

    /**
     * @expectedException \Symfony\Component\Filesystem\Exception\IOException
     */
    public function testCopyUnreadableFileFails()
    {
        // skip test on Windows; PHP can't easily set file as unreadable on Windows
        if ('\\' === \DIRECTORY_SEPARATOR) {
            $this->markTestSkipped('This test cannot run on Windows.');
        }

        $sourceFilePath = $this->workspace.\DIRECTORY_SEPARATOR.'copy_source_file';
        $targetFilePath = $this->workspace.\DIRECTORY_SEPARATOR.'copy_target_file';

        file_put_contents($sourceFilePath, 'SOURCE FILE');

        // make sure target cannot be read
        $this->filesystem->chmod($sourceFilePath, 0222);

        $this->filesystem->copy($sourceFilePath, $targetFilePath);
    }

    public function testCopyOverridesExistingFileIfModified()
    {
        $sourceFilePath = $this->workspace.\DIRECTORY_SEPARATOR.'copy_source_file';
        $targetFilePath = $this->workspace.\DIRECTORY_SEPARATOR.'copy_target_file';

        file_put_contents($sourceFilePath, 'SOURCE FILE');
        file_put_contents($targetFilePath, 'TARGET FILE');
        touch($targetFilePath, time() - 1000);

        $this->filesystem->copy($sourceFilePath, $targetFilePath);

        $this->assertFileExists($targetFilePath);
        $this->assertStringEqualsFile($targetFilePath, 'SOURCE FILE');
    }

    public function testCopyDoesNotOverrideExistingFileByDefault()
    {
        $sourceFilePath = $this->workspace.\DIRECTORY_SEPARATOR.'copy_source_file';
        $targetFilePath = $this->workspace.\DIRECTORY_SEPARATOR.'copy_target_file';

        file_put_contents($sourceFilePath, 'SOURCE FILE');
        file_put_contents($targetFilePath, 'TARGET FILE');

        // make sure both files have the same modification time
        $modificationTime = time() - 1000;
        touch($sourceFilePath, $modificationTime);
        touch($targetFilePath, $modificationTime);

        $this->filesystem->copy($sourceFilePath, $targetFilePath);

        $this->assertFileExists($targetFilePath);
        $this->assertStringEqualsFile($targetFilePath, 'TARGET FILE');
    }

    public function testCopyOverridesExistingFileIfForced()
    {
        $sourceFilePath = $this->workspace.\DIRECTORY_SEPARATOR.'copy_source_file';
        $targetFilePath = $this->workspace.\DIRECTORY_SEPARATOR.'copy_target_file';

        file_put_contents($sourceFilePath, 'SOURCE FILE');
        file_put_contents($targetFilePath, 'TARGET FILE');

        // make sure both files have the same modification time
        $modificationTime = time() - 1000;
        touch($sourceFilePath, $modificationTime);
        touch($targetFilePath, $modificationTime);

        $this->filesystem->copy($sourceFilePath, $targetFilePath, true);

        $this->assertFileExists($targetFilePath);
        $this->assertStringEqualsFile($targetFilePath, 'SOURCE FILE');
    }

    /**
     * @expectedException \Symfony\Component\Filesystem\Exception\IOException
     */
    public function testCopyWithOverrideWithReadOnlyTargetFails()
    {
        // skip test on Windows; PHP can't easily set file as unwritable on Windows
        if ('\\' === \DIRECTORY_SEPARATOR) {
            $this->markTestSkipped('This test cannot run on Windows.');
        }

        $sourceFilePath = $this->workspace.\DIRECTORY_SEPARATOR.'copy_source_file';
        $targetFilePath = $this->workspace.\DIRECTORY_SEPARATOR.'copy_target_file';

        file_put_contents($sourceFilePath, 'SOURCE FILE');
        file_put_contents($targetFilePath, 'TARGET FILE');

        // make sure both files have the same modification time
        $modificationTime = time() - 1000;
        touch($sourceFilePath, $modificationTime);
        touch($targetFilePath, $modificationTime);

        // make sure target is read-only
        $this->filesystem->chmod($targetFilePath, 0444);

        $this->filesystem->copy($sourceFilePath, $targetFilePath, true);
    }

    public function testCopyCreatesTargetDirectoryIfItDoesNotExist()
    {
        $sourceFilePath = $this->workspace.\DIRECTORY_SEPARATOR.'copy_source_file';
        $targetFileDirectory = $this->workspace.\DIRECTORY_SEPARATOR.'directory';
        $targetFilePath = $targetFileDirectory.\DIRECTORY_SEPARATOR.'copy_target_file';

        file_put_contents($sourceFilePath, 'SOURCE FILE');

        $this->filesystem->copy($sourceFilePath, $targetFilePath);

        $this->assertTrue(is_dir($targetFileDirectory));
        $this->assertFileExists($targetFilePath);
        $this->assertStringEqualsFile($targetFilePath, 'SOURCE FILE');
    }

    /**
     * @group network
     */
    public function testCopyForOriginUrlsAndExistingLocalFileDefaultsToCopy()
    {
        $sourceFilePath = 'http://symfony.com/images/common/logo/logo_symfony_header.png';
        $targetFilePath = $this->workspace.\DIRECTORY_SEPARATOR.'copy_target_file';

        file_put_contents($targetFilePath, 'TARGET FILE');

        $this->filesystem->copy($sourceFilePath, $targetFilePath, false);

        $this->assertFileExists($targetFilePath);
        $this->assertEquals(file_get_contents($sourceFilePath), file_get_contents($targetFilePath));
    }

    public function testMkdirCreatesDirectoriesRecursively()
    {
        $directory = $this->workspace
            .\DIRECTORY_SEPARATOR.'directory'
            .\DIRECTORY_SEPARATOR.'sub_directory';

        $this->filesystem->mkdir($directory);

        $this->assertTrue(is_dir($directory));
    }

    public function testMkdirCreatesDirectoriesFromArray()
    {
        $basePath = $this->workspace.\DIRECTORY_SEPARATOR;
        $directories = array(
            $basePath.'1', $basePath.'2', $basePath.'3',
        );

        $this->filesystem->mkdir($directories);

        $this->assertTrue(is_dir($basePath.'1'));
        $this->assertTrue(is_dir($basePath.'2'));
        $this->assertTrue(is_dir($basePath.'3'));
    }

    public function testMkdirCreatesDirectoriesFromTraversableObject()
    {
        $basePath = $this->workspace.\DIRECTORY_SEPARATOR;
        $directories = new \ArrayObject(array(
            $basePath.'1', $basePath.'2', $basePath.'3',
        ));

        $this->filesystem->mkdir($directories);

        $this->assertTrue(is_dir($basePath.'1'));
        $this->assertTrue(is_dir($basePath.'2'));
        $this->assertTrue(is_dir($basePath.'3'));
    }

    /**
     * @expectedException \Symfony\Component\Filesystem\Exception\IOException
     */
    public function testMkdirCreatesDirectoriesFails()
    {
        $basePath = $this->workspace.\DIRECTORY_SEPARATOR;
        $dir = $basePath.'2';

        file_put_contents($dir, '');

        $this->filesystem->mkdir($dir);
    }

    public function testTouchCreatesEmptyFile()
    {
        $file = $this->workspace.\DIRECTORY_SEPARATOR.'1';

        $this->filesystem->touch($file);

        $this->assertFileExists($file);
    }

    /**
     * @expectedException \Symfony\Component\Filesystem\Exception\IOException
     */
    public function testTouchFails()
    {
        $file = $this->workspace.\DIRECTORY_SEPARATOR.'1'.\DIRECTORY_SEPARATOR.'2';

        $this->filesystem->touch($file);
    }

    public function testTouchCreatesEmptyFilesFromArray()
    {
        $basePath = $this->workspace.\DIRECTORY_SEPARATOR;
        $files = array(
            $basePath.'1', $basePath.'2', $basePath.'3',
        );

        $this->filesystem->touch($files);

        $this->assertFileExists($basePath.'1');
        $this->assertFileExists($basePath.'2');
        $this->assertFileExists($basePath.'3');
    }

    public function testTouchCreatesEmptyFilesFromTraversableObject()
    {
        $basePath = $this->workspace.\DIRECTORY_SEPARATOR;
        $files = new \ArrayObject(array(
            $basePath.'1', $basePath.'2', $basePath.'3',
        ));

        $this->filesystem->touch($files);

        $this->assertFileExists($basePath.'1');
        $this->assertFileExists($basePath.'2');
        $this->assertFileExists($basePath.'3');
    }

    public function testRemoveCleansFilesAndDirectoriesIteratively()
    {
        $basePath = $this->workspace.\DIRECTORY_SEPARATOR.'directory'.\DIRECTORY_SEPARATOR;

        mkdir($basePath);
        mkdir($basePath.'dir');
        touch($basePath.'file');

        $this->filesystem->remove($basePath);

        $this->assertFileNotExists($basePath);
    }

    public function testRemoveCleansArrayOfFilesAndDirectories()
    {
        $basePath = $this->workspace.\DIRECTORY_SEPARATOR;

        mkdir($basePath.'dir');
        touch($basePath.'file');

        $files = array(
            $basePath.'dir', $basePath.'file',
        );

        $this->filesystem->remove($files);

        $this->assertFileNotExists($basePath.'dir');
        $this->assertFileNotExists($basePath.'file');
    }

    public function testRemoveCleansTraversableObjectOfFilesAndDirectories()
    {
        $basePath = $this->workspace.\DIRECTORY_SEPARATOR;

        mkdir($basePath.'dir');
        touch($basePath.'file');

        $files = new \ArrayObject(array(
            $basePath.'dir', $basePath.'file',
        ));

        $this->filesystem->remove($files);

        $this->assertFileNotExists($basePath.'dir');
        $this->assertFileNotExists($basePath.'file');
    }

    public function testRemoveIgnoresNonExistingFiles()
    {
        $basePath = $this->workspace.\DIRECTORY_SEPARATOR;

        mkdir($basePath.'dir');

        $files = array(
            $basePath.'dir', $basePath.'file',
        );

        $this->filesystem->remove($files);

        $this->assertFileNotExists($basePath.'dir');
    }

    public function testRemoveCleansInvalidLinks()
    {
        $this->markAsSkippedIfSymlinkIsMissing();

        $basePath = $this->workspace.\DIRECTORY_SEPARATOR.'directory'.\DIRECTORY_SEPARATOR;

        mkdir($basePath);
        mkdir($basePath.'dir');
        // create symlink to nonexistent file
        @symlink($basePath.'file', $basePath.'file-link');

        // create symlink to dir using trailing forward slash
        $this->filesystem->symlink($basePath.'dir/', $basePath.'dir-link');
        $this->assertTrue(is_dir($basePath.'dir-link'));

        // create symlink to nonexistent dir
        rmdir($basePath.'dir');
        $this->assertFalse('\\' === \DIRECTORY_SEPARATOR ? @readlink($basePath.'dir-link') : is_dir($basePath.'dir-link'));

        $this->filesystem->remove($basePath);

        $this->assertFileNotExists($basePath);
    }

    public function testFilesExists()
    {
        $basePath = $this->workspace.\DIRECTORY_SEPARATOR.'directory'.\DIRECTORY_SEPARATOR;

        mkdir($basePath);
        touch($basePath.'file1');
        mkdir($basePath.'folder');

        $this->assertTrue($this->filesystem->exists($basePath.'file1'));
        $this->assertTrue($this->filesystem->exists($basePath.'folder'));
    }

    /**
     * @expectedException \Symfony\Component\Filesystem\Exception\IOException
     */
    public function testFilesExistsFails()
    {
        if ('\\' !== \DIRECTORY_SEPARATOR) {
            $this->markTestSkipped('Long file names are an issue on Windows');
        }
        $basePath = $this->workspace.'\\directory\\';
        $maxPathLength = PHP_MAXPATHLEN - 2;

        $oldPath = getcwd();
        mkdir($basePath);
        chdir($basePath);
        $file = str_repeat('T', $maxPathLength - \strlen($basePath) + 1);
        $path = $basePath.$file;
        exec('TYPE NUL >>'.$file); // equivalent of touch, we can not use the php touch() here because it suffers from the same limitation
        $this->longPathNamesWindows[] = $path; // save this so we can clean up later
        chdir($oldPath);
        $this->filesystem->exists($path);
    }

    public function testFilesExistsTraversableObjectOfFilesAndDirectories()
    {
        $basePath = $this->workspace.\DIRECTORY_SEPARATOR;

        mkdir($basePath.'dir');
        touch($basePath.'file');

        $files = new \ArrayObject(array(
            $basePath.'dir', $basePath.'file',
        ));

        $this->assertTrue($this->filesystem->exists($files));
    }

    public function testFilesNotExistsTraversableObjectOfFilesAndDirectories()
    {
        $basePath = $this->workspace.\DIRECTORY_SEPARATOR;

        mkdir($basePath.'dir');
        touch($basePath.'file');
        touch($basePath.'file2');

        $files = new \ArrayObject(array(
            $basePath.'dir', $basePath.'file', $basePath.'file2',
        ));

        unlink($basePath.'file');

        $this->assertFalse($this->filesystem->exists($files));
    }

    public function testInvalidFileNotExists()
    {
        $basePath = $this->workspace.\DIRECTORY_SEPARATOR.'directory'.\DIRECTORY_SEPARATOR;

        $this->assertFalse($this->filesystem->exists($basePath.time()));
    }

    public function testChmodChangesFileMode()
    {
        $this->markAsSkippedIfChmodIsMissing();

        $dir = $this->workspace.\DIRECTORY_SEPARATOR.'dir';
        mkdir($dir);
        $file = $dir.\DIRECTORY_SEPARATOR.'file';
        touch($file);

        $this->filesystem->chmod($file, 0400);
        $this->filesystem->chmod($dir, 0753);

        $this->assertFilePermissions(753, $dir);
        $this->assertFilePermissions(400, $file);
    }

    public function testChmodWithWrongModLeavesPreviousPermissionsUntouched()
    {
        $this->markAsSkippedIfChmodIsMissing();

<<<<<<< HEAD
        $dir = $this->workspace.DIRECTORY_SEPARATOR.'file';
=======
        if (\defined('HHVM_VERSION')) {
            $this->markTestSkipped('chmod() changes permissions even when passing invalid modes on HHVM');
        }

        $dir = $this->workspace.\DIRECTORY_SEPARATOR.'file';
>>>>>>> f569f58b
        touch($dir);

        $permissions = fileperms($dir);

        $this->filesystem->chmod($dir, 'Wrongmode');

        $this->assertSame($permissions, fileperms($dir));
    }

    public function testChmodRecursive()
    {
        $this->markAsSkippedIfChmodIsMissing();

        $dir = $this->workspace.\DIRECTORY_SEPARATOR.'dir';
        mkdir($dir);
        $file = $dir.\DIRECTORY_SEPARATOR.'file';
        touch($file);

        $this->filesystem->chmod($file, 0400, 0000, true);
        $this->filesystem->chmod($dir, 0753, 0000, true);

        $this->assertFilePermissions(753, $dir);
        $this->assertFilePermissions(753, $file);
    }

    public function testChmodAppliesUmask()
    {
        $this->markAsSkippedIfChmodIsMissing();

        $file = $this->workspace.\DIRECTORY_SEPARATOR.'file';
        touch($file);

        $this->filesystem->chmod($file, 0770, 0022);
        $this->assertFilePermissions(750, $file);
    }

    public function testChmodChangesModeOfArrayOfFiles()
    {
        $this->markAsSkippedIfChmodIsMissing();

        $directory = $this->workspace.\DIRECTORY_SEPARATOR.'directory';
        $file = $this->workspace.\DIRECTORY_SEPARATOR.'file';
        $files = array($directory, $file);

        mkdir($directory);
        touch($file);

        $this->filesystem->chmod($files, 0753);

        $this->assertFilePermissions(753, $file);
        $this->assertFilePermissions(753, $directory);
    }

    public function testChmodChangesModeOfTraversableFileObject()
    {
        $this->markAsSkippedIfChmodIsMissing();

        $directory = $this->workspace.\DIRECTORY_SEPARATOR.'directory';
        $file = $this->workspace.\DIRECTORY_SEPARATOR.'file';
        $files = new \ArrayObject(array($directory, $file));

        mkdir($directory);
        touch($file);

        $this->filesystem->chmod($files, 0753);

        $this->assertFilePermissions(753, $file);
        $this->assertFilePermissions(753, $directory);
    }

    public function testChmodChangesZeroModeOnSubdirectoriesOnRecursive()
    {
        $this->markAsSkippedIfChmodIsMissing();

        $directory = $this->workspace.\DIRECTORY_SEPARATOR.'directory';
        $subdirectory = $directory.\DIRECTORY_SEPARATOR.'subdirectory';

        mkdir($directory);
        mkdir($subdirectory);
        chmod($subdirectory, 0000);

        $this->filesystem->chmod($directory, 0753, 0000, true);

        $this->assertFilePermissions(753, $subdirectory);
    }

    public function testChown()
    {
        $this->markAsSkippedIfPosixIsMissing();

        $dir = $this->workspace.\DIRECTORY_SEPARATOR.'dir';
        mkdir($dir);

        $owner = $this->getFileOwner($dir);
        $this->filesystem->chown($dir, $owner);

        $this->assertSame($owner, $this->getFileOwner($dir));
    }

    public function testChownRecursive()
    {
        $this->markAsSkippedIfPosixIsMissing();

        $dir = $this->workspace.\DIRECTORY_SEPARATOR.'dir';
        mkdir($dir);
        $file = $dir.\DIRECTORY_SEPARATOR.'file';
        touch($file);

        $owner = $this->getFileOwner($dir);
        $this->filesystem->chown($dir, $owner, true);

        $this->assertSame($owner, $this->getFileOwner($file));
    }

    public function testChownSymlink()
    {
        $this->markAsSkippedIfSymlinkIsMissing();

        $file = $this->workspace.\DIRECTORY_SEPARATOR.'file';
        $link = $this->workspace.\DIRECTORY_SEPARATOR.'link';

        touch($file);

        $this->filesystem->symlink($file, $link);

        $owner = $this->getFileOwner($link);
        $this->filesystem->chown($link, $owner);

        $this->assertSame($owner, $this->getFileOwner($link));
    }

    public function testChownLink()
    {
        $this->markAsSkippedIfLinkIsMissing();

        $file = $this->workspace.\DIRECTORY_SEPARATOR.'file';
        $link = $this->workspace.\DIRECTORY_SEPARATOR.'link';

        touch($file);

        $this->filesystem->hardlink($file, $link);

        $owner = $this->getFileOwner($link);
        $this->filesystem->chown($link, $owner);

        $this->assertSame($owner, $this->getFileOwner($link));
    }

    /**
     * @expectedException \Symfony\Component\Filesystem\Exception\IOException
     */
    public function testChownSymlinkFails()
    {
        $this->markAsSkippedIfSymlinkIsMissing();

        $file = $this->workspace.\DIRECTORY_SEPARATOR.'file';
        $link = $this->workspace.\DIRECTORY_SEPARATOR.'link';

        touch($file);

        $this->filesystem->symlink($file, $link);

        $this->filesystem->chown($link, 'user'.time().mt_rand(1000, 9999));
    }

    /**
     * @expectedException \Symfony\Component\Filesystem\Exception\IOException
     */
    public function testChownLinkFails()
    {
        $this->markAsSkippedIfLinkIsMissing();

        $file = $this->workspace.\DIRECTORY_SEPARATOR.'file';
        $link = $this->workspace.\DIRECTORY_SEPARATOR.'link';

        touch($file);

        $this->filesystem->hardlink($file, $link);

        $this->filesystem->chown($link, 'user'.time().mt_rand(1000, 9999));
    }

    /**
     * @expectedException \Symfony\Component\Filesystem\Exception\IOException
     */
    public function testChownFail()
    {
        $this->markAsSkippedIfPosixIsMissing();

        $dir = $this->workspace.\DIRECTORY_SEPARATOR.'dir';
        mkdir($dir);

        $this->filesystem->chown($dir, 'user'.time().mt_rand(1000, 9999));
    }

    public function testChgrp()
    {
        $this->markAsSkippedIfPosixIsMissing();

        $dir = $this->workspace.\DIRECTORY_SEPARATOR.'dir';
        mkdir($dir);

        $group = $this->getFileGroup($dir);
        $this->filesystem->chgrp($dir, $group);

        $this->assertSame($group, $this->getFileGroup($dir));
    }

    public function testChgrpRecursive()
    {
        $this->markAsSkippedIfPosixIsMissing();

        $dir = $this->workspace.\DIRECTORY_SEPARATOR.'dir';
        mkdir($dir);
        $file = $dir.\DIRECTORY_SEPARATOR.'file';
        touch($file);

        $group = $this->getFileGroup($dir);
        $this->filesystem->chgrp($dir, $group, true);

        $this->assertSame($group, $this->getFileGroup($file));
    }

    public function testChgrpSymlink()
    {
        $this->markAsSkippedIfSymlinkIsMissing();

        $file = $this->workspace.\DIRECTORY_SEPARATOR.'file';
        $link = $this->workspace.\DIRECTORY_SEPARATOR.'link';

        touch($file);

        $this->filesystem->symlink($file, $link);

        $group = $this->getFileGroup($link);
        $this->filesystem->chgrp($link, $group);

        $this->assertSame($group, $this->getFileGroup($link));
    }

    public function testChgrpLink()
    {
        $this->markAsSkippedIfLinkIsMissing();

        $file = $this->workspace.\DIRECTORY_SEPARATOR.'file';
        $link = $this->workspace.\DIRECTORY_SEPARATOR.'link';

        touch($file);

        $this->filesystem->hardlink($file, $link);

        $group = $this->getFileGroup($link);
        $this->filesystem->chgrp($link, $group);

        $this->assertSame($group, $this->getFileGroup($link));
    }

    /**
     * @expectedException \Symfony\Component\Filesystem\Exception\IOException
     */
    public function testChgrpSymlinkFails()
    {
        $this->markAsSkippedIfSymlinkIsMissing();

        $file = $this->workspace.\DIRECTORY_SEPARATOR.'file';
        $link = $this->workspace.\DIRECTORY_SEPARATOR.'link';

        touch($file);

        $this->filesystem->symlink($file, $link);

        $this->filesystem->chgrp($link, 'user'.time().mt_rand(1000, 9999));
    }

    /**
     * @expectedException \Symfony\Component\Filesystem\Exception\IOException
     */
    public function testChgrpLinkFails()
    {
        $this->markAsSkippedIfLinkIsMissing();

        $file = $this->workspace.\DIRECTORY_SEPARATOR.'file';
        $link = $this->workspace.\DIRECTORY_SEPARATOR.'link';

        touch($file);

        $this->filesystem->hardlink($file, $link);

        $this->filesystem->chgrp($link, 'user'.time().mt_rand(1000, 9999));
    }

    /**
     * @expectedException \Symfony\Component\Filesystem\Exception\IOException
     */
    public function testChgrpFail()
    {
        $this->markAsSkippedIfPosixIsMissing();

        $dir = $this->workspace.\DIRECTORY_SEPARATOR.'dir';
        mkdir($dir);

        $this->filesystem->chgrp($dir, 'user'.time().mt_rand(1000, 9999));
    }

    public function testRename()
    {
        $file = $this->workspace.\DIRECTORY_SEPARATOR.'file';
        $newPath = $this->workspace.\DIRECTORY_SEPARATOR.'new_file';
        touch($file);

        $this->filesystem->rename($file, $newPath);

        $this->assertFileNotExists($file);
        $this->assertFileExists($newPath);
    }

    /**
     * @expectedException \Symfony\Component\Filesystem\Exception\IOException
     */
    public function testRenameThrowsExceptionIfTargetAlreadyExists()
    {
        $file = $this->workspace.\DIRECTORY_SEPARATOR.'file';
        $newPath = $this->workspace.\DIRECTORY_SEPARATOR.'new_file';

        touch($file);
        touch($newPath);

        $this->filesystem->rename($file, $newPath);
    }

    public function testRenameOverwritesTheTargetIfItAlreadyExists()
    {
        $file = $this->workspace.\DIRECTORY_SEPARATOR.'file';
        $newPath = $this->workspace.\DIRECTORY_SEPARATOR.'new_file';

        touch($file);
        touch($newPath);

        $this->filesystem->rename($file, $newPath, true);

        $this->assertFileNotExists($file);
        $this->assertFileExists($newPath);
    }

    /**
     * @expectedException \Symfony\Component\Filesystem\Exception\IOException
     */
    public function testRenameThrowsExceptionOnError()
    {
        $file = $this->workspace.\DIRECTORY_SEPARATOR.uniqid('fs_test_', true);
        $newPath = $this->workspace.\DIRECTORY_SEPARATOR.'new_file';

        $this->filesystem->rename($file, $newPath);
    }

    public function testSymlink()
    {
        if ('\\' === \DIRECTORY_SEPARATOR) {
            $this->markTestSkipped('Windows does not support creating "broken" symlinks');
        }

        $file = $this->workspace.\DIRECTORY_SEPARATOR.'file';
        $link = $this->workspace.\DIRECTORY_SEPARATOR.'link';

        // $file does not exists right now: creating "broken" links is a wanted feature
        $this->filesystem->symlink($file, $link);

        $this->assertTrue(is_link($link));

        // Create the linked file AFTER creating the link
        touch($file);

        $this->assertEquals($file, readlink($link));
    }

    /**
     * @depends testSymlink
     */
    public function testRemoveSymlink()
    {
        $this->markAsSkippedIfSymlinkIsMissing();

        $link = $this->workspace.\DIRECTORY_SEPARATOR.'link';

        $this->filesystem->remove($link);

        $this->assertFalse(is_link($link));
        $this->assertFalse(is_file($link));
        $this->assertFalse(is_dir($link));
    }

    public function testSymlinkIsOverwrittenIfPointsToDifferentTarget()
    {
        $this->markAsSkippedIfSymlinkIsMissing();

        $file = $this->workspace.\DIRECTORY_SEPARATOR.'file';
        $link = $this->workspace.\DIRECTORY_SEPARATOR.'link';

        touch($file);
        symlink($this->workspace, $link);

        $this->filesystem->symlink($file, $link);

        $this->assertTrue(is_link($link));
        $this->assertEquals($file, readlink($link));
    }

    public function testSymlinkIsNotOverwrittenIfAlreadyCreated()
    {
        $this->markAsSkippedIfSymlinkIsMissing();

        $file = $this->workspace.\DIRECTORY_SEPARATOR.'file';
        $link = $this->workspace.\DIRECTORY_SEPARATOR.'link';

        touch($file);
        symlink($file, $link);

        $this->filesystem->symlink($file, $link);

        $this->assertTrue(is_link($link));
        $this->assertEquals($file, readlink($link));
    }

    public function testSymlinkCreatesTargetDirectoryIfItDoesNotExist()
    {
        $this->markAsSkippedIfSymlinkIsMissing();

        $file = $this->workspace.\DIRECTORY_SEPARATOR.'file';
        $link1 = $this->workspace.\DIRECTORY_SEPARATOR.'dir'.\DIRECTORY_SEPARATOR.'link';
        $link2 = $this->workspace.\DIRECTORY_SEPARATOR.'dir'.\DIRECTORY_SEPARATOR.'subdir'.\DIRECTORY_SEPARATOR.'link';

        touch($file);

        $this->filesystem->symlink($file, $link1);
        $this->filesystem->symlink($file, $link2);

        $this->assertTrue(is_link($link1));
        $this->assertEquals($file, readlink($link1));
        $this->assertTrue(is_link($link2));
        $this->assertEquals($file, readlink($link2));
    }

    public function testLink()
    {
        $this->markAsSkippedIfLinkIsMissing();

        $file = $this->workspace.\DIRECTORY_SEPARATOR.'file';
        $link = $this->workspace.\DIRECTORY_SEPARATOR.'link';

        touch($file);
        $this->filesystem->hardlink($file, $link);

        $this->assertTrue(is_file($link));
        $this->assertEquals(fileinode($file), fileinode($link));
    }

    /**
     * @depends testLink
     */
    public function testRemoveLink()
    {
        $this->markAsSkippedIfLinkIsMissing();

        $link = $this->workspace.\DIRECTORY_SEPARATOR.'link';

        $this->filesystem->remove($link);

        $this->assertTrue(!is_file($link));
    }

    public function testLinkIsOverwrittenIfPointsToDifferentTarget()
    {
        $this->markAsSkippedIfLinkIsMissing();

        $file = $this->workspace.\DIRECTORY_SEPARATOR.'file';
        $file2 = $this->workspace.\DIRECTORY_SEPARATOR.'file2';
        $link = $this->workspace.\DIRECTORY_SEPARATOR.'link';

        touch($file);
        touch($file2);
        link($file2, $link);

        $this->filesystem->hardlink($file, $link);

        $this->assertTrue(is_file($link));
        $this->assertEquals(fileinode($file), fileinode($link));
    }

    public function testLinkIsNotOverwrittenIfAlreadyCreated()
    {
        $this->markAsSkippedIfLinkIsMissing();

        $file = $this->workspace.\DIRECTORY_SEPARATOR.'file';
        $link = $this->workspace.\DIRECTORY_SEPARATOR.'link';

        touch($file);
        link($file, $link);

        $this->filesystem->hardlink($file, $link);

        $this->assertTrue(is_file($link));
        $this->assertEquals(fileinode($file), fileinode($link));
    }

    public function testLinkWithSeveralTargets()
    {
        $this->markAsSkippedIfLinkIsMissing();

        $file = $this->workspace.\DIRECTORY_SEPARATOR.'file';
        $link1 = $this->workspace.\DIRECTORY_SEPARATOR.'link';
        $link2 = $this->workspace.\DIRECTORY_SEPARATOR.'link2';

        touch($file);

        $this->filesystem->hardlink($file, array($link1, $link2));

        $this->assertTrue(is_file($link1));
        $this->assertEquals(fileinode($file), fileinode($link1));
        $this->assertTrue(is_file($link2));
        $this->assertEquals(fileinode($file), fileinode($link2));
    }

    public function testLinkWithSameTarget()
    {
        $this->markAsSkippedIfLinkIsMissing();

        $file = $this->workspace.\DIRECTORY_SEPARATOR.'file';
        $link = $this->workspace.\DIRECTORY_SEPARATOR.'link';

        touch($file);

        // practically same as testLinkIsNotOverwrittenIfAlreadyCreated
        $this->filesystem->hardlink($file, array($link, $link));

        $this->assertTrue(is_file($link));
        $this->assertEquals(fileinode($file), fileinode($link));
    }

    public function testReadRelativeLink()
    {
        $this->markAsSkippedIfSymlinkIsMissing();

        if ('\\' === \DIRECTORY_SEPARATOR) {
            $this->markTestSkipped('Relative symbolic links are not supported on Windows');
        }

        $file = $this->workspace.'/file';
        $link1 = $this->workspace.'/dir/link';
        $link2 = $this->workspace.'/dir/link2';
        touch($file);

        $this->filesystem->symlink('../file', $link1);
        $this->filesystem->symlink('link', $link2);

        $this->assertEquals($this->normalize('../file'), $this->filesystem->readlink($link1));
        $this->assertEquals('link', $this->filesystem->readlink($link2));
        $this->assertEquals($file, $this->filesystem->readlink($link1, true));
        $this->assertEquals($file, $this->filesystem->readlink($link2, true));
        $this->assertEquals($file, $this->filesystem->readlink($file, true));
    }

    public function testReadAbsoluteLink()
    {
        $this->markAsSkippedIfSymlinkIsMissing();

        $file = $this->normalize($this->workspace.'/file');
        $link1 = $this->normalize($this->workspace.'/dir/link');
        $link2 = $this->normalize($this->workspace.'/dir/link2');
        touch($file);

        $this->filesystem->symlink($file, $link1);
        $this->filesystem->symlink($link1, $link2);

        $this->assertEquals($file, $this->filesystem->readlink($link1));
        $this->assertEquals($link1, $this->filesystem->readlink($link2));
        $this->assertEquals($file, $this->filesystem->readlink($link1, true));
        $this->assertEquals($file, $this->filesystem->readlink($link2, true));
        $this->assertEquals($file, $this->filesystem->readlink($file, true));
    }

    public function testReadBrokenLink()
    {
        $this->markAsSkippedIfSymlinkIsMissing();

        if ('\\' === \DIRECTORY_SEPARATOR) {
            $this->markTestSkipped('Windows does not support creating "broken" symlinks');
        }

        $file = $this->workspace.'/file';
        $link = $this->workspace.'/link';

        $this->filesystem->symlink($file, $link);

        $this->assertEquals($file, $this->filesystem->readlink($link));
        $this->assertNull($this->filesystem->readlink($link, true));

        touch($file);
        $this->assertEquals($file, $this->filesystem->readlink($link, true));
    }

    public function testReadLinkDefaultPathDoesNotExist()
    {
        $this->assertNull($this->filesystem->readlink($this->normalize($this->workspace.'/invalid')));
    }

    public function testReadLinkDefaultPathNotLink()
    {
        $file = $this->normalize($this->workspace.'/file');
        touch($file);

        $this->assertNull($this->filesystem->readlink($file));
    }

    public function testReadLinkCanonicalizePath()
    {
        $this->markAsSkippedIfSymlinkIsMissing();

        $file = $this->normalize($this->workspace.'/file');
        mkdir($this->normalize($this->workspace.'/dir'));
        touch($file);

        $this->assertEquals($file, $this->filesystem->readlink($this->normalize($this->workspace.'/dir/../file'), true));
    }

    public function testReadLinkCanonicalizedPathDoesNotExist()
    {
        $this->assertNull($this->filesystem->readlink($this->normalize($this->workspace.'invalid'), true));
    }

    /**
     * @dataProvider providePathsForMakePathRelative
     */
    public function testMakePathRelative($endPath, $startPath, $expectedPath)
    {
        $path = $this->filesystem->makePathRelative($endPath, $startPath);

        $this->assertEquals($expectedPath, $path);
    }

    public function providePathsForMakePathRelative()
    {
        $paths = array(
            array('/var/lib/symfony/src/Symfony/', '/var/lib/symfony/src/Symfony/Component', '../'),
            array('/var/lib/symfony/src/Symfony/', '/var/lib/symfony/src/Symfony/Component/', '../'),
            array('/var/lib/symfony/src/Symfony', '/var/lib/symfony/src/Symfony/Component', '../'),
            array('/var/lib/symfony/src/Symfony', '/var/lib/symfony/src/Symfony/Component/', '../'),
            array('/usr/lib/symfony/', '/var/lib/symfony/src/Symfony/Component', '../../../../../../usr/lib/symfony/'),
            array('/var/lib/symfony/src/Symfony/', '/var/lib/symfony/', 'src/Symfony/'),
            array('/aa/bb', '/aa/bb', './'),
            array('/aa/bb', '/aa/bb/', './'),
            array('/aa/bb/', '/aa/bb', './'),
            array('/aa/bb/', '/aa/bb/', './'),
            array('/aa/bb/cc', '/aa/bb/cc/dd', '../'),
            array('/aa/bb/cc', '/aa/bb/cc/dd/', '../'),
            array('/aa/bb/cc/', '/aa/bb/cc/dd', '../'),
            array('/aa/bb/cc/', '/aa/bb/cc/dd/', '../'),
            array('/aa/bb/cc', '/aa', 'bb/cc/'),
            array('/aa/bb/cc', '/aa/', 'bb/cc/'),
            array('/aa/bb/cc/', '/aa', 'bb/cc/'),
            array('/aa/bb/cc/', '/aa/', 'bb/cc/'),
            array('/a/aab/bb', '/a/aa', '../aab/bb/'),
            array('/a/aab/bb', '/a/aa/', '../aab/bb/'),
            array('/a/aab/bb/', '/a/aa', '../aab/bb/'),
            array('/a/aab/bb/', '/a/aa/', '../aab/bb/'),
            array('/a/aab/bb/', '/', 'a/aab/bb/'),
            array('/a/aab/bb/', '/b/aab', '../../a/aab/bb/'),
            array('/aab/bb', '/aa', '../aab/bb/'),
            array('/aab', '/aa', '../aab/'),
            array('/aa/bb/cc', '/aa/dd/..', 'bb/cc/'),
            array('/aa/../bb/cc', '/aa/dd/..', '../bb/cc/'),
            array('/aa/bb/../../cc', '/aa/../dd/..', 'cc/'),
            array('/../aa/bb/cc', '/aa/dd/..', 'bb/cc/'),
            array('/../../aa/../bb/cc', '/aa/dd/..', '../bb/cc/'),
            array('C:/aa/bb/cc', 'C:/aa/dd/..', 'bb/cc/'),
            array('c:/aa/../bb/cc', 'c:/aa/dd/..', '../bb/cc/'),
            array('C:/aa/bb/../../cc', 'C:/aa/../dd/..', 'cc/'),
            array('C:/../aa/bb/cc', 'C:/aa/dd/..', 'bb/cc/'),
            array('C:/../../aa/../bb/cc', 'C:/aa/dd/..', '../bb/cc/'),
        );

        if ('\\' === \DIRECTORY_SEPARATOR) {
            $paths[] = array('c:\var\lib/symfony/src/Symfony/', 'c:/var/lib/symfony/', 'src/Symfony/');
        }

        return $paths;
    }

    /**
     * @expectedException \Symfony\Component\Filesystem\Exception\InvalidArgumentException
     * @expectedExceptionMessage The start path "var/lib/symfony/src/Symfony/Component" is not absolute.
     */
    public function testMakePathRelativeWithRelativeStartPath()
    {
        $this->assertSame('../../../', $this->filesystem->makePathRelative('/var/lib/symfony/', 'var/lib/symfony/src/Symfony/Component'));
    }

    /**
     * @expectedException \Symfony\Component\Filesystem\Exception\InvalidArgumentException
     * @expectedExceptionMessage The end path "var/lib/symfony/" is not absolute.
     */
    public function testMakePathRelativeWithRelativeEndPath()
    {
        $this->assertSame('../../../', $this->filesystem->makePathRelative('var/lib/symfony/', '/var/lib/symfony/src/Symfony/Component'));
    }

    public function testMirrorCopiesFilesAndDirectoriesRecursively()
    {
        $sourcePath = $this->workspace.\DIRECTORY_SEPARATOR.'source'.\DIRECTORY_SEPARATOR;
        $directory = $sourcePath.'directory'.\DIRECTORY_SEPARATOR;
        $file1 = $directory.'file1';
        $file2 = $sourcePath.'file2';

        mkdir($sourcePath);
        mkdir($directory);
        file_put_contents($file1, 'FILE1');
        file_put_contents($file2, 'FILE2');

        $targetPath = $this->workspace.\DIRECTORY_SEPARATOR.'target'.\DIRECTORY_SEPARATOR;

        $this->filesystem->mirror($sourcePath, $targetPath);

        $this->assertTrue(is_dir($targetPath));
        $this->assertTrue(is_dir($targetPath.'directory'));
        $this->assertFileEquals($file1, $targetPath.'directory'.\DIRECTORY_SEPARATOR.'file1');
        $this->assertFileEquals($file2, $targetPath.'file2');

        $this->filesystem->remove($file1);

        $this->filesystem->mirror($sourcePath, $targetPath, null, array('delete' => false));
        $this->assertTrue($this->filesystem->exists($targetPath.'directory'.\DIRECTORY_SEPARATOR.'file1'));

        $this->filesystem->mirror($sourcePath, $targetPath, null, array('delete' => true));
        $this->assertFalse($this->filesystem->exists($targetPath.'directory'.\DIRECTORY_SEPARATOR.'file1'));

        file_put_contents($file1, 'FILE1');

        $this->filesystem->mirror($sourcePath, $targetPath, null, array('delete' => true));
        $this->assertTrue($this->filesystem->exists($targetPath.'directory'.\DIRECTORY_SEPARATOR.'file1'));

        $this->filesystem->remove($directory);
        $this->filesystem->mirror($sourcePath, $targetPath, null, array('delete' => true));
        $this->assertFalse($this->filesystem->exists($targetPath.'directory'));
        $this->assertFalse($this->filesystem->exists($targetPath.'directory'.\DIRECTORY_SEPARATOR.'file1'));
    }

    public function testMirrorCreatesEmptyDirectory()
    {
        $sourcePath = $this->workspace.\DIRECTORY_SEPARATOR.'source'.\DIRECTORY_SEPARATOR;

        mkdir($sourcePath);

        $targetPath = $this->workspace.\DIRECTORY_SEPARATOR.'target'.\DIRECTORY_SEPARATOR;

        $this->filesystem->mirror($sourcePath, $targetPath);

        $this->assertTrue(is_dir($targetPath));

        $this->filesystem->remove($sourcePath);
    }

    public function testMirrorCopiesLinks()
    {
        $this->markAsSkippedIfSymlinkIsMissing();

        $sourcePath = $this->workspace.\DIRECTORY_SEPARATOR.'source'.\DIRECTORY_SEPARATOR;

        mkdir($sourcePath);
        file_put_contents($sourcePath.'file1', 'FILE1');
        symlink($sourcePath.'file1', $sourcePath.'link1');

        $targetPath = $this->workspace.\DIRECTORY_SEPARATOR.'target'.\DIRECTORY_SEPARATOR;

        $this->filesystem->mirror($sourcePath, $targetPath);

        $this->assertTrue(is_dir($targetPath));
        $this->assertFileEquals($sourcePath.'file1', $targetPath.'link1');
        $this->assertTrue(is_link($targetPath.\DIRECTORY_SEPARATOR.'link1'));
    }

    public function testMirrorCopiesLinkedDirectoryContents()
    {
        $this->markAsSkippedIfSymlinkIsMissing(true);

        $sourcePath = $this->workspace.\DIRECTORY_SEPARATOR.'source'.\DIRECTORY_SEPARATOR;

        mkdir($sourcePath.'nested/', 0777, true);
        file_put_contents($sourcePath.'/nested/file1.txt', 'FILE1');
        // Note: We symlink directory, not file
        symlink($sourcePath.'nested', $sourcePath.'link1');

        $targetPath = $this->workspace.\DIRECTORY_SEPARATOR.'target'.\DIRECTORY_SEPARATOR;

        $this->filesystem->mirror($sourcePath, $targetPath);

        $this->assertTrue(is_dir($targetPath));
        $this->assertFileEquals($sourcePath.'/nested/file1.txt', $targetPath.'link1/file1.txt');
        $this->assertTrue(is_link($targetPath.\DIRECTORY_SEPARATOR.'link1'));
    }

    public function testMirrorCopiesRelativeLinkedContents()
    {
        $this->markAsSkippedIfSymlinkIsMissing(true);

        $sourcePath = $this->workspace.\DIRECTORY_SEPARATOR.'source'.\DIRECTORY_SEPARATOR;
        $oldPath = getcwd();

        mkdir($sourcePath.'nested/', 0777, true);
        file_put_contents($sourcePath.'/nested/file1.txt', 'FILE1');
        // Note: Create relative symlink
        chdir($sourcePath);
        symlink('nested', 'link1');

        chdir($oldPath);

        $targetPath = $this->workspace.\DIRECTORY_SEPARATOR.'target'.\DIRECTORY_SEPARATOR;

        $this->filesystem->mirror($sourcePath, $targetPath);

        $this->assertTrue(is_dir($targetPath));
        $this->assertFileEquals($sourcePath.'/nested/file1.txt', $targetPath.'link1/file1.txt');
        $this->assertTrue(is_link($targetPath.\DIRECTORY_SEPARATOR.'link1'));
        $this->assertEquals('\\' === \DIRECTORY_SEPARATOR ? realpath($sourcePath.'\nested') : 'nested', readlink($targetPath.\DIRECTORY_SEPARATOR.'link1'));
    }

    public function testMirrorContentsWithSameNameAsSourceOrTargetWithoutDeleteOption()
    {
        $sourcePath = $this->workspace.\DIRECTORY_SEPARATOR.'source'.\DIRECTORY_SEPARATOR;

        mkdir($sourcePath);
        touch($sourcePath.'source');
        touch($sourcePath.'target');

        $targetPath = $this->workspace.\DIRECTORY_SEPARATOR.'target'.\DIRECTORY_SEPARATOR;

        $oldPath = getcwd();
        chdir($this->workspace);

        $this->filesystem->mirror('source', $targetPath);

        chdir($oldPath);

        $this->assertTrue(is_dir($targetPath));
        $this->assertFileExists($targetPath.'source');
        $this->assertFileExists($targetPath.'target');
    }

    public function testMirrorContentsWithSameNameAsSourceOrTargetWithDeleteOption()
    {
        $sourcePath = $this->workspace.\DIRECTORY_SEPARATOR.'source'.\DIRECTORY_SEPARATOR;

        mkdir($sourcePath);
        touch($sourcePath.'source');

        $targetPath = $this->workspace.\DIRECTORY_SEPARATOR.'target'.\DIRECTORY_SEPARATOR;

        mkdir($targetPath);
        touch($targetPath.'source');
        touch($targetPath.'target');

        $oldPath = getcwd();
        chdir($this->workspace);

        $this->filesystem->mirror('source', 'target', null, array('delete' => true));

        chdir($oldPath);

        $this->assertTrue(is_dir($targetPath));
        $this->assertFileExists($targetPath.'source');
        $this->assertFileNotExists($targetPath.'target');
    }

    /**
     * @dataProvider providePathsForIsAbsolutePath
     */
    public function testIsAbsolutePath($path, $expectedResult)
    {
        $result = $this->filesystem->isAbsolutePath($path);

        $this->assertEquals($expectedResult, $result);
    }

    public function providePathsForIsAbsolutePath()
    {
        return array(
            array('/var/lib', true),
            array('c:\\\\var\\lib', true),
            array('\\var\\lib', true),
            array('var/lib', false),
            array('../var/lib', false),
            array('', false),
            array(null, false),
        );
    }

    public function testTempnam()
    {
        $dirname = $this->workspace;

        $filename = $this->filesystem->tempnam($dirname, 'foo');

        $this->assertFileExists($filename);
    }

    public function testTempnamWithFileScheme()
    {
        $scheme = 'file://';
        $dirname = $scheme.$this->workspace;

        $filename = $this->filesystem->tempnam($dirname, 'foo');

        $this->assertStringStartsWith($scheme, $filename);
        $this->assertFileExists($filename);
    }

    public function testTempnamWithMockScheme()
    {
        stream_wrapper_register('mock', 'Symfony\Component\Filesystem\Tests\Fixtures\MockStream\MockStream');

        $scheme = 'mock://';
        $dirname = $scheme.$this->workspace;

        $filename = $this->filesystem->tempnam($dirname, 'foo');

        $this->assertStringStartsWith($scheme, $filename);
        $this->assertFileExists($filename);
    }

    /**
     * @expectedException \Symfony\Component\Filesystem\Exception\IOException
     */
    public function testTempnamWithZlibSchemeFails()
    {
        $scheme = 'compress.zlib://';
        $dirname = $scheme.$this->workspace;

        // The compress.zlib:// stream does not support mode x: creates the file, errors "failed to open stream: operation failed" and returns false
        $this->filesystem->tempnam($dirname, 'bar');
    }

    public function testTempnamWithPHPTempSchemeFails()
    {
        $scheme = 'php://temp';
        $dirname = $scheme;

        $filename = $this->filesystem->tempnam($dirname, 'bar');

        $this->assertStringStartsWith($scheme, $filename);

        // The php://temp stream deletes the file after close
        $this->assertFileNotExists($filename);
    }

    /**
     * @expectedException \Symfony\Component\Filesystem\Exception\IOException
     */
    public function testTempnamWithPharSchemeFails()
    {
        // Skip test if Phar disabled phar.readonly must be 0 in php.ini
        if (!\Phar::canWrite()) {
            $this->markTestSkipped('This test cannot run when phar.readonly is 1.');
        }

        $scheme = 'phar://';
        $dirname = $scheme.$this->workspace;
        $pharname = 'foo.phar';

        new \Phar($this->workspace.'/'.$pharname, 0, $pharname);
        // The phar:// stream does not support mode x: fails to create file, errors "failed to open stream: phar error: "$filename" is not a file in phar "$pharname"" and returns false
        $this->filesystem->tempnam($dirname, $pharname.'/bar');
    }

    /**
     * @expectedException \Symfony\Component\Filesystem\Exception\IOException
     */
    public function testTempnamWithHTTPSchemeFails()
    {
        $scheme = 'http://';
        $dirname = $scheme.$this->workspace;

        // The http:// scheme is read-only
        $this->filesystem->tempnam($dirname, 'bar');
    }

    public function testTempnamOnUnwritableFallsBackToSysTmp()
    {
        $scheme = 'file://';
        $dirname = $scheme.$this->workspace.\DIRECTORY_SEPARATOR.'does_not_exist';

        $filename = $this->filesystem->tempnam($dirname, 'bar');
        $realTempDir = realpath(sys_get_temp_dir());
        $this->assertStringStartsWith(rtrim($scheme.$realTempDir, \DIRECTORY_SEPARATOR), $filename);
        $this->assertFileExists($filename);

        // Tear down
        @unlink($filename);
    }

    public function testDumpFile()
    {
        $filename = $this->workspace.\DIRECTORY_SEPARATOR.'foo'.\DIRECTORY_SEPARATOR.'baz.txt';

        // skip mode check on Windows
        if ('\\' !== \DIRECTORY_SEPARATOR) {
            $oldMask = umask(0002);
        }

        $this->filesystem->dumpFile($filename, 'bar');
        $this->assertFileExists($filename);
        $this->assertStringEqualsFile($filename, 'bar');

        // skip mode check on Windows
        if ('\\' !== \DIRECTORY_SEPARATOR) {
            $this->assertFilePermissions(664, $filename);
            umask($oldMask);
        }
    }

    public function testDumpFileOverwritesAnExistingFile()
    {
        $filename = $this->workspace.\DIRECTORY_SEPARATOR.'foo.txt';
        file_put_contents($filename, 'FOO BAR');

        $this->filesystem->dumpFile($filename, 'bar');

        $this->assertFileExists($filename);
        $this->assertStringEqualsFile($filename, 'bar');
    }

    public function testDumpFileWithFileScheme()
    {
        $scheme = 'file://';
        $filename = $scheme.$this->workspace.\DIRECTORY_SEPARATOR.'foo'.\DIRECTORY_SEPARATOR.'baz.txt';

        $this->filesystem->dumpFile($filename, 'bar');

        $this->assertFileExists($filename);
        $this->assertStringEqualsFile($filename, 'bar');
    }

    public function testDumpFileWithZlibScheme()
    {
        $scheme = 'compress.zlib://';
        $filename = $this->workspace.\DIRECTORY_SEPARATOR.'foo'.\DIRECTORY_SEPARATOR.'baz.txt';

        $this->filesystem->dumpFile($filename, 'bar');

        // Zlib stat uses file:// wrapper so remove scheme
        $this->assertFileExists(str_replace($scheme, '', $filename));
        $this->assertStringEqualsFile($filename, 'bar');
    }

    public function testAppendToFile()
    {
        $filename = $this->workspace.\DIRECTORY_SEPARATOR.'foo'.\DIRECTORY_SEPARATOR.'bar.txt';

        // skip mode check on Windows
        if ('\\' !== \DIRECTORY_SEPARATOR) {
            $oldMask = umask(0002);
        }

        $this->filesystem->dumpFile($filename, 'foo');

        $this->filesystem->appendToFile($filename, 'bar');

        $this->assertFileExists($filename);
        $this->assertStringEqualsFile($filename, 'foobar');

        // skip mode check on Windows
        if ('\\' !== \DIRECTORY_SEPARATOR) {
            $this->assertFilePermissions(664, $filename);
            umask($oldMask);
        }
    }

    public function testAppendToFileWithScheme()
    {
        $scheme = 'file://';
        $filename = $scheme.$this->workspace.\DIRECTORY_SEPARATOR.'foo'.\DIRECTORY_SEPARATOR.'baz.txt';
        $this->filesystem->dumpFile($filename, 'foo');

        $this->filesystem->appendToFile($filename, 'bar');

        $this->assertFileExists($filename);
        $this->assertStringEqualsFile($filename, 'foobar');
    }

    public function testAppendToFileWithZlibScheme()
    {
        $scheme = 'compress.zlib://';
        $filename = $this->workspace.\DIRECTORY_SEPARATOR.'foo'.\DIRECTORY_SEPARATOR.'baz.txt';
        $this->filesystem->dumpFile($filename, 'foo');

        // Zlib stat uses file:// wrapper so remove it
        $this->assertStringEqualsFile(str_replace($scheme, '', $filename), 'foo');

        $this->filesystem->appendToFile($filename, 'bar');

        $this->assertFileExists($filename);
        $this->assertStringEqualsFile($filename, 'foobar');
    }

    public function testAppendToFileCreateTheFileIfNotExists()
    {
        $filename = $this->workspace.\DIRECTORY_SEPARATOR.'foo'.\DIRECTORY_SEPARATOR.'bar.txt';

        // skip mode check on Windows
        if ('\\' !== \DIRECTORY_SEPARATOR) {
            $oldMask = umask(0002);
        }

        $this->filesystem->appendToFile($filename, 'bar');

        // skip mode check on Windows
        if ('\\' !== \DIRECTORY_SEPARATOR) {
            $this->assertFilePermissions(664, $filename);
            umask($oldMask);
        }

        $this->assertFileExists($filename);
        $this->assertStringEqualsFile($filename, 'bar');
    }

    public function testDumpKeepsExistingPermissionsWhenOverwritingAnExistingFile()
    {
        $this->markAsSkippedIfChmodIsMissing();

        $filename = $this->workspace.\DIRECTORY_SEPARATOR.'foo.txt';
        file_put_contents($filename, 'FOO BAR');
        chmod($filename, 0745);

        $this->filesystem->dumpFile($filename, 'bar', null);

        $this->assertFilePermissions(745, $filename);
    }

    public function testCopyShouldKeepExecutionPermission()
    {
        $this->markAsSkippedIfChmodIsMissing();

        $sourceFilePath = $this->workspace.\DIRECTORY_SEPARATOR.'copy_source_file';
        $targetFilePath = $this->workspace.\DIRECTORY_SEPARATOR.'copy_target_file';

        file_put_contents($sourceFilePath, 'SOURCE FILE');
        chmod($sourceFilePath, 0745);

        $this->filesystem->copy($sourceFilePath, $targetFilePath);

        $this->assertFilePermissions(767, $targetFilePath);
    }

    /**
     * Normalize the given path (transform each blackslash into a real directory separator).
     */
    private function normalize(string $path): string
    {
        return str_replace('/', \DIRECTORY_SEPARATOR, $path);
    }
}<|MERGE_RESOLUTION|>--- conflicted
+++ resolved
@@ -449,15 +449,7 @@
     {
         $this->markAsSkippedIfChmodIsMissing();
 
-<<<<<<< HEAD
-        $dir = $this->workspace.DIRECTORY_SEPARATOR.'file';
-=======
-        if (\defined('HHVM_VERSION')) {
-            $this->markTestSkipped('chmod() changes permissions even when passing invalid modes on HHVM');
-        }
-
         $dir = $this->workspace.\DIRECTORY_SEPARATOR.'file';
->>>>>>> f569f58b
         touch($dir);
 
         $permissions = fileperms($dir);
