--- conflicted
+++ resolved
@@ -19,14 +19,10 @@
         "php": ">=5.3.9"
     },
     "autoload": {
-<<<<<<< HEAD
-        "psr-4": { "Symfony\\Component\\Filesystem\\": "" }
-=======
-        "psr-0": { "Symfony\\Component\\Filesystem\\": "" },
+        "psr-4": { "Symfony\\Component\\Filesystem\\": "" },
         "exclude-from-classmap": [
             "/Tests/"
         ]
->>>>>>> ebd55fcb
     },
     "minimum-stability": "dev",
     "extra": {
