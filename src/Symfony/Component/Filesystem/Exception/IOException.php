--- conflicted
+++ resolved
@@ -20,21 +20,12 @@
  */
 class IOException extends \RuntimeException implements IOExceptionInterface
 {
-<<<<<<< HEAD
     public function __construct(
         string $message,
         int $code = 0,
-        \Throwable $previous = null,
+        ?\Throwable $previous = null,
         private ?string $path = null,
     ) {
-=======
-    private ?string $path;
-
-    public function __construct(string $message, int $code = 0, ?\Throwable $previous = null, ?string $path = null)
-    {
-        $this->path = $path;
-
->>>>>>> 6cd40eaa
         parent::__construct($message, $code, $previous);
     }
 
