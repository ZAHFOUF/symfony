{
    "name": "symfony/property-access",
    "type": "library",
    "description": "Provides functions to read and write from/to an object or array using a simple string notation",
    "keywords": ["property", "index", "access", "object", "array", "extraction", "injection", "reflection", "property path"],
    "homepage": "https://symfony.com",
    "license": "MIT",
    "authors": [
        {
            "name": "Fabien Potencier",
            "email": "fabien@symfony.com"
        },
        {
            "name": "Symfony Community",
            "homepage": "https://symfony.com/contributors"
        }
    ],
    "require": {
        "php": ">=8.0.2",
        "symfony/deprecation-contracts": "^2.1",
<<<<<<< HEAD
        "symfony/property-info": "^5.2"
=======
        "symfony/polyfill-php80": "^1.15",
        "symfony/property-info": "^5.2|^6.0"
>>>>>>> 8ca07289
    },
    "require-dev": {
        "symfony/cache": "^4.4|^5.0|^6.0"
    },
    "suggest": {
        "psr/cache-implementation": "To cache access methods."
    },
    "autoload": {
        "psr-4": { "Symfony\\Component\\PropertyAccess\\": "" },
        "exclude-from-classmap": [
            "/Tests/"
        ]
    },
    "minimum-stability": "dev"
}<|MERGE_RESOLUTION|>--- conflicted
+++ resolved
@@ -18,12 +18,7 @@
     "require": {
         "php": ">=8.0.2",
         "symfony/deprecation-contracts": "^2.1",
-<<<<<<< HEAD
-        "symfony/property-info": "^5.2"
-=======
-        "symfony/polyfill-php80": "^1.15",
         "symfony/property-info": "^5.2|^6.0"
->>>>>>> 8ca07289
     },
     "require-dev": {
         "symfony/cache": "^4.4|^5.0|^6.0"
