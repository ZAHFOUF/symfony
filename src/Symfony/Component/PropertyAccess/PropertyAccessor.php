--- conflicted
+++ resolved
@@ -427,13 +427,8 @@
                 }
             } catch (\Error $e) {
                 // handle uninitialized properties in PHP >= 7.4
-<<<<<<< HEAD
-                if (preg_match('/^Typed property ('.preg_quote(get_debug_type($object), '/').')::\$(\w+) must not be accessed before initialization$/', $e->getMessage(), $matches)) {
-                    $r = new \ReflectionProperty($class, $matches[2]);
-=======
-                if (\PHP_VERSION_ID >= 70400 && preg_match('/^Typed property ([\w\\\\@]+)::\$(\w+) must not be accessed before initialization$/', $e->getMessage(), $matches)) {
+                if (preg_match('/^Typed property ([\w\\\\@]+)::\$(\w+) must not be accessed before initialization$/', $e->getMessage(), $matches)) {
                     $r = new \ReflectionProperty(str_contains($matches[1], '@anonymous') ? $class : $matches[1], $matches[2]);
->>>>>>> 43350564
                     $type = ($type = $r->getType()) instanceof \ReflectionNamedType ? $type->getName() : (string) $type;
 
                     throw new UninitializedPropertyException(sprintf('The property "%s::$%s" is not readable because it is typed "%s". You should initialize it or declare a default value instead.', $matches[1], $r->getName(), $type), 0, $e);
