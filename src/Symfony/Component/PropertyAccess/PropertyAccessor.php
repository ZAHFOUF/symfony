--- conflicted
+++ resolved
@@ -94,11 +94,7 @@
      * @param PropertyReadInfoExtractorInterface  $readInfoExtractor
      * @param PropertyWriteInfoExtractorInterface $writeInfoExtractor
      */
-<<<<<<< HEAD
-    public function __construct(/*int */$magicMethods = self::MAGIC_GET | self::MAGIC_SET, /*int */$throw = self::THROW_ON_INVALID_PROPERTY_PATH, CacheItemPoolInterface $cacheItemPool = null, /*PropertyReadInfoExtractorInterface */$readInfoExtractor = null, /*PropertyWriteInfoExtractorInterface */$writeInfoExtractor = null)
-=======
-    public function __construct($magicMethods = self::MAGIC_GET | self::MAGIC_SET, bool $throwExceptionOnInvalidIndex = false, CacheItemPoolInterface $cacheItemPool = null, bool $throwExceptionOnInvalidPropertyPath = true, PropertyReadInfoExtractorInterface $readInfoExtractor = null, PropertyWriteInfoExtractorInterface $writeInfoExtractor = null)
->>>>>>> f52c2ffc
+    public function __construct($magicMethods = self::MAGIC_GET | self::MAGIC_SET, $throw = self::THROW_ON_INVALID_PROPERTY_PATH, CacheItemPoolInterface $cacheItemPool = null, $readInfoExtractor = null, $writeInfoExtractor = null)
     {
         if (\is_bool($magicMethods)) {
             trigger_deprecation('symfony/property-access', '5.2', 'Passing a boolean as the first argument to "%s()" is deprecated. Pass a combination of bitwise flags instead (i.e an integer).', __METHOD__);
