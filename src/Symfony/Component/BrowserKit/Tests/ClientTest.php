<?php

/*
 * This file is part of the Symfony package.
 *
 * (c) Fabien Potencier <fabien@symfony.com>
 *
 * For the full copyright and license information, please view the LICENSE
 * file that was distributed with this source code.
 */

namespace Symfony\Component\BrowserKit\Tests;

use Symfony\Component\BrowserKit\Client;
use Symfony\Component\BrowserKit\History;
use Symfony\Component\BrowserKit\CookieJar;
use Symfony\Component\BrowserKit\Response;

class SpecialResponse extends Response
{
}

class TestClient extends Client
{
    protected $nextResponse = null;
    protected $nextScript = null;

    public function setNextResponse(Response $response)
    {
        $this->nextResponse = $response;
    }

    public function setNextScript($script)
    {
        $this->nextScript = $script;
    }

    protected function doRequest($request)
    {
        if (null === $this->nextResponse) {
            return new Response();
        }

        $response = $this->nextResponse;
        $this->nextResponse = null;

        return $response;
    }

    protected function filterResponse($response)
    {
        if ($response instanceof SpecialResponse) {
            return new Response($response->getContent(), $response->getStatus(), $response->getHeaders());
        }

        return $response;
    }

    protected function getScript($request)
    {
        $r = new \ReflectionClass('Symfony\Component\BrowserKit\Response');
        $path = $r->getFileName();

        return <<<EOF
<?php

require_once('$path');

echo serialize($this->nextScript);
EOF;
    }
}

class ClientTest extends \PHPUnit_Framework_TestCase
{
    public function testGetHistory()
    {
        $client = new TestClient(array(), $history = new History());
        $this->assertSame($history, $client->getHistory(), '->getHistory() returns the History');
    }

    public function testGetCookieJar()
    {
        $client = new TestClient(array(), null, $cookieJar = new CookieJar());
        $this->assertSame($cookieJar, $client->getCookieJar(), '->getCookieJar() returns the CookieJar');
    }

    public function testGetRequest()
    {
        $client = new TestClient();
        $client->request('GET', 'http://example.com/');

        $this->assertEquals('http://example.com/', $client->getRequest()->getUri(), '->getCrawler() returns the Request of the last request');
    }

    public function testGetRequestWithIpAsHttpHost()
    {
        $client = new TestClient();
        $client->request('GET', 'https://example.com/foo', array(), array(), array('HTTP_HOST' => '127.0.0.1'));

        $this->assertEquals('https://example.com/foo', $client->getRequest()->getUri());
        $headers = $client->getRequest()->getServer();
        $this->assertEquals('127.0.0.1', $headers['HTTP_HOST']);
    }

    public function testGetResponse()
    {
        $client = new TestClient();
        $client->setNextResponse(new Response('foo'));
        $client->request('GET', 'http://example.com/');

        $this->assertEquals('foo', $client->getResponse()->getContent(), '->getCrawler() returns the Response of the last request');
        $this->assertInstanceOf('Symfony\Component\BrowserKit\Response', $client->getResponse(), '->getCrawler() returns the Response of the last request');
    }

    public function testGetInternalResponse()
    {
        $client = new TestClient();
        $client->setNextResponse(new SpecialResponse('foo'));
        $client->request('GET', 'http://example.com/');

        $this->assertInstanceOf('Symfony\Component\BrowserKit\Response', $client->getInternalResponse());
        $this->assertNotInstanceOf('Symfony\Component\BrowserKit\Tests\SpecialResponse', $client->getInternalResponse());
        $this->assertInstanceOf('Symfony\Component\BrowserKit\Tests\SpecialResponse', $client->getResponse());
    }

    public function testGetContent()
    {
        $json = '{"jsonrpc":"2.0","method":"echo","id":7,"params":["Hello World"]}';

        $client = new TestClient();
        $client->request('POST', 'http://example.com/jsonrpc', array(), array(), array(), $json);
        $this->assertEquals($json, $client->getRequest()->getContent());
    }

    public function testGetCrawler()
    {
        $client = new TestClient();
        $client->setNextResponse(new Response('foo'));
        $crawler = $client->request('GET', 'http://example.com/');

        $this->assertSame($crawler, $client->getCrawler(), '->getCrawler() returns the Crawler of the last request');
    }

    public function testRequestHttpHeaders()
    {
        $client = new TestClient();
        $client->request('GET', '/');
        $headers = $client->getRequest()->getServer();
        $this->assertEquals('localhost', $headers['HTTP_HOST'], '->request() sets the HTTP_HOST header');

        $client = new TestClient();
        $client->request('GET', 'http://www.example.com');
        $headers = $client->getRequest()->getServer();
        $this->assertEquals('www.example.com', $headers['HTTP_HOST'], '->request() sets the HTTP_HOST header');

        $client->request('GET', 'https://www.example.com');
        $headers = $client->getRequest()->getServer();
        $this->assertTrue($headers['HTTPS'], '->request() sets the HTTPS header');

        $client = new TestClient();
        $client->request('GET', 'http://www.example.com:8080');
        $headers = $client->getRequest()->getServer();
        $this->assertEquals('www.example.com:8080', $headers['HTTP_HOST'], '->request() sets the HTTP_HOST header with port');
    }

    public function testRequestURIConversion()
    {
        $client = new TestClient();
        $client->request('GET', '/foo');
        $this->assertEquals('http://localhost/foo', $client->getRequest()->getUri(), '->request() converts the URI to an absolute one');

        $client = new TestClient();
        $client->request('GET', 'http://www.example.com');
        $this->assertEquals('http://www.example.com', $client->getRequest()->getUri(), '->request() does not change absolute URIs');

        $client = new TestClient();
        $client->request('GET', 'http://www.example.com/');
        $client->request('GET', '/foo');
        $this->assertEquals('http://www.example.com/foo', $client->getRequest()->getUri(), '->request() uses the previous request for relative URLs');

        $client = new TestClient();
        $client->request('GET', 'http://www.example.com/foo');
        $client->request('GET', '#');
        $this->assertEquals('http://www.example.com/foo#', $client->getRequest()->getUri(), '->request() uses the previous request for #');
        $client->request('GET', '#');
        $this->assertEquals('http://www.example.com/foo#', $client->getRequest()->getUri(), '->request() uses the previous request for #');
        $client->request('GET', '#foo');
        $this->assertEquals('http://www.example.com/foo#foo', $client->getRequest()->getUri(), '->request() uses the previous request for #');

        $client = new TestClient();
        $client->request('GET', 'http://www.example.com/foo/');
        $client->request('GET', 'bar');
        $this->assertEquals('http://www.example.com/foo/bar', $client->getRequest()->getUri(), '->request() uses the previous request for relative URLs');

        $client = new TestClient();
        $client->request('GET', 'http://www.example.com/foo/foobar');
        $client->request('GET', 'bar');
        $this->assertEquals('http://www.example.com/foo/bar', $client->getRequest()->getUri(), '->request() uses the previous request for relative URLs');

        $client = new TestClient();
        $client->request('GET', 'http://www.example.com/foo/');
        $client->request('GET', 'http');
        $this->assertEquals('http://www.example.com/foo/http', $client->getRequest()->getUri(), '->request() uses the previous request for relative URLs');

        $client = new TestClient();
        $client->request('GET', 'http://www.example.com/foo');
        $client->request('GET', 'http/bar');
        $this->assertEquals('http://www.example.com/http/bar', $client->getRequest()->getUri(), '->request() uses the previous request for relative URLs');

        $client = new TestClient();
        $client->request('GET', 'http://www.example.com/');
        $client->request('GET', 'http');
        $this->assertEquals('http://www.example.com/http', $client->getRequest()->getUri(), '->request() uses the previous request for relative URLs');

        $client = new TestClient();
        $client->request('GET', 'http://www.example.com/foo');
        $client->request('GET', '?');
        $this->assertEquals('http://www.example.com/foo?', $client->getRequest()->getUri(), '->request() uses the previous request for ?');
        $client->request('GET', '?');
        $this->assertEquals('http://www.example.com/foo?', $client->getRequest()->getUri(), '->request() uses the previous request for ?');
        $client->request('GET', '?foo=bar');
        $this->assertEquals('http://www.example.com/foo?foo=bar', $client->getRequest()->getUri(), '->request() uses the previous request for ?');
    }

    public function testRequestReferer()
    {
        $client = new TestClient();
        $client->request('GET', 'http://www.example.com/foo/foobar');
        $client->request('GET', 'bar');
        $server = $client->getRequest()->getServer();
        $this->assertEquals('http://www.example.com/foo/foobar', $server['HTTP_REFERER'], '->request() sets the referer');
    }

    public function testRequestHistory()
    {
        $client = new TestClient();
        $client->request('GET', 'http://www.example.com/foo/foobar');
        $client->request('GET', 'bar');

        $this->assertEquals('http://www.example.com/foo/bar', $client->getHistory()->current()->getUri(), '->request() updates the History');
        $this->assertEquals('http://www.example.com/foo/foobar', $client->getHistory()->back()->getUri(), '->request() updates the History');
    }

    public function testRequestCookies()
    {
        $client = new TestClient();
        $client->setNextResponse(new Response('<html><a href="/foo">foo</a></html>', 200, array('Set-Cookie' => 'foo=bar')));
        $client->request('GET', 'http://www.example.com/foo/foobar');
        $this->assertEquals(array('foo' => 'bar'), $client->getCookieJar()->allValues('http://www.example.com/foo/foobar'), '->request() updates the CookieJar');

        $client->request('GET', 'bar');
        $this->assertEquals(array('foo' => 'bar'), $client->getCookieJar()->allValues('http://www.example.com/foo/foobar'), '->request() updates the CookieJar');
    }

    public function testRequestSecureCookies()
    {
        $client = new TestClient();
        $client->setNextResponse(new Response('<html><a href="/foo">foo</a></html>', 200, array('Set-Cookie' => 'foo=bar; path=/; secure')));
        $client->request('GET', 'https://www.example.com/foo/foobar');

        $this->assertTrue($client->getCookieJar()->get('foo', '/', 'www.example.com')->isSecure());
    }

    public function testClick()
    {
        $client = new TestClient();
        $client->setNextResponse(new Response('<html><a href="/foo">foo</a></html>'));
        $crawler = $client->request('GET', 'http://www.example.com/foo/foobar');

        $client->click($crawler->filter('a')->link());

        $this->assertEquals('http://www.example.com/foo', $client->getRequest()->getUri(), '->click() clicks on links');
    }

    public function testClickForm()
    {
        $client = new TestClient();
        $client->setNextResponse(new Response('<html><form action="/foo"><input type="submit" /></form></html>'));
        $crawler = $client->request('GET', 'http://www.example.com/foo/foobar');

        $client->click($crawler->filter('input')->form());

        $this->assertEquals('http://www.example.com/foo', $client->getRequest()->getUri(), '->click() Form submit forms');
    }

    public function testSubmit()
    {
        $client = new TestClient();
        $client->setNextResponse(new Response('<html><form action="/foo"><input type="submit" /></form></html>'));
        $crawler = $client->request('GET', 'http://www.example.com/foo/foobar');

        $client->submit($crawler->filter('input')->form());

        $this->assertEquals('http://www.example.com/foo', $client->getRequest()->getUri(), '->submit() submit forms');
    }

    public function testSubmitPreserveAuth()
    {
        $client = new TestClient(array('PHP_AUTH_USER' => 'foo', 'PHP_AUTH_PW' => 'bar'));
        $client->setNextResponse(new Response('<html><form action="/foo"><input type="submit" /></form></html>'));
        $crawler = $client->request('GET', 'http://www.example.com/foo/foobar');

        $server = $client->getRequest()->getServer();
        $this->assertArrayHasKey('PHP_AUTH_USER', $server);
        $this->assertEquals('foo', $server['PHP_AUTH_USER']);
        $this->assertArrayHasKey('PHP_AUTH_PW', $server);
        $this->assertEquals('bar', $server['PHP_AUTH_PW']);

        $client->submit($crawler->filter('input')->form());

        $this->assertEquals('http://www.example.com/foo', $client->getRequest()->getUri(), '->submit() submit forms');

        $server = $client->getRequest()->getServer();
        $this->assertArrayHasKey('PHP_AUTH_USER', $server);
        $this->assertEquals('foo', $server['PHP_AUTH_USER']);
        $this->assertArrayHasKey('PHP_AUTH_PW', $server);
        $this->assertEquals('bar', $server['PHP_AUTH_PW']);
    }

    public function testFollowRedirect()
    {
        $client = new TestClient();
        $client->followRedirects(false);
        $client->request('GET', 'http://www.example.com/foo/foobar');

        try {
            $client->followRedirect();
            $this->fail('->followRedirect() throws a \LogicException if the request was not redirected');
        } catch (\Exception $e) {
            $this->assertInstanceOf('LogicException', $e, '->followRedirect() throws a \LogicException if the request was not redirected');
        }

        $client->setNextResponse(new Response('', 302, array('Location' => 'http://www.example.com/redirected')));
        $client->request('GET', 'http://www.example.com/foo/foobar');
        $client->followRedirect();

        $this->assertEquals('http://www.example.com/redirected', $client->getRequest()->getUri(), '->followRedirect() follows a redirect if any');

        $client = new TestClient();
        $client->setNextResponse(new Response('', 302, array('Location' => 'http://www.example.com/redirected')));
        $client->request('GET', 'http://www.example.com/foo/foobar');

        $this->assertEquals('http://www.example.com/redirected', $client->getRequest()->getUri(), '->followRedirect() automatically follows redirects if followRedirects is true');

        $client = new TestClient();
        $client->setNextResponse(new Response('', 201, array('Location' => 'http://www.example.com/redirected')));
        $client->request('GET', 'http://www.example.com/foo/foobar');

        $this->assertEquals('http://www.example.com/foo/foobar', $client->getRequest()->getUri(), '->followRedirect() does not follow redirect if HTTP Code is not 30x');

        $client = new TestClient();
        $client->setNextResponse(new Response('', 201, array('Location' => 'http://www.example.com/redirected')));
        $client->followRedirects(false);
        $client->request('GET', 'http://www.example.com/foo/foobar');

        try {
            $client->followRedirect();
            $this->fail('->followRedirect() throws a \LogicException if the request did not respond with 30x HTTP Code');
        } catch (\Exception $e) {
            $this->assertInstanceOf('LogicException', $e, '->followRedirect() throws a \LogicException if the request did not respond with 30x HTTP Code');
        }
    }

    public function testFollowRelativeRedirect()
    {
        $client = new TestClient();
        $client->setNextResponse(new Response('', 302, array('Location' => '/redirected')));
        $client->request('GET', 'http://www.example.com/foo/foobar');
        $this->assertEquals('http://www.example.com/redirected', $client->getRequest()->getUri(), '->followRedirect() follows a redirect if any');

        $client = new TestClient();
        $client->setNextResponse(new Response('', 302, array('Location' => '/redirected:1234')));
        $client->request('GET', 'http://www.example.com/foo/foobar');
        $this->assertEquals('http://www.example.com/redirected:1234', $client->getRequest()->getUri(), '->followRedirect() follows relative urls');
    }

    public function testFollowRedirectWithMaxRedirects()
    {
        $client = new TestClient();
        $client->setMaxRedirects(1);
        $client->setNextResponse(new Response('', 302, array('Location' => 'http://www.example.com/redirected')));
        $client->request('GET', 'http://www.example.com/foo/foobar');
        $this->assertEquals('http://www.example.com/redirected', $client->getRequest()->getUri(), '->followRedirect() follows a redirect if any');

        $client->setNextResponse(new Response('', 302, array('Location' => 'http://www.example.com/redirected2')));
        try {
            $client->followRedirect();
            $this->fail('->followRedirect() throws a \LogicException if the request was redirected and limit of redirections was reached');
        } catch (\Exception $e) {
            $this->assertInstanceOf('LogicException', $e, '->followRedirect() throws a \LogicException if the request was redirected and limit of redirections was reached');
        }

        $client->setNextResponse(new Response('', 302, array('Location' => 'http://www.example.com/redirected')));
        $client->request('GET', 'http://www.example.com/foo/foobar');
        $this->assertEquals('http://www.example.com/redirected', $client->getRequest()->getUri(), '->followRedirect() follows a redirect if any');

        $client->setNextResponse(new Response('', 302, array('Location' => '/redirected')));
        $client->request('GET', 'http://www.example.com/foo/foobar');

        $this->assertEquals('http://www.example.com/redirected', $client->getRequest()->getUri(), '->followRedirect() follows relative URLs');

        $client = new TestClient();
        $client->setNextResponse(new Response('', 302, array('Location' => '//www.example.org/')));
        $client->request('GET', 'https://www.example.com/');

        $this->assertEquals('https://www.example.org/', $client->getRequest()->getUri(), '->followRedirect() follows protocol-relative URLs');

        $client = new TestClient();
        $client->setNextResponse(new Response('', 302, array('Location' => 'http://www.example.com/redirected')));
        $client->request('POST', 'http://www.example.com/foo/foobar', array('name' => 'bar'));

        $this->assertEquals('GET', $client->getRequest()->getMethod(), '->followRedirect() uses a GET for 302');
        $this->assertEquals(array(), $client->getRequest()->getParameters(), '->followRedirect() does not submit parameters when changing the method');
    }

    public function testFollowRedirectWithCookies()
    {
        $client = new TestClient();
        $client->followRedirects(false);
        $client->setNextResponse(new Response('', 302, array(
            'Location' => 'http://www.example.com/redirected',
            'Set-Cookie' => 'foo=bar',
        )));
        $client->request('GET', 'http://www.example.com/');
        $this->assertEquals(array(), $client->getRequest()->getCookies());
        $client->followRedirect();
        $this->assertEquals(array('foo' => 'bar'), $client->getRequest()->getCookies());
    }

    public function testFollowRedirectWithHeaders()
    {
        $headers = array(
            'HTTP_HOST' => 'www.example.com',
            'HTTP_USER_AGENT' => 'Symfony2 BrowserKit',
            'CONTENT_TYPE' => 'application/vnd.custom+xml',
            'HTTPS' => false,
        );

        $client = new TestClient();
        $client->followRedirects(false);
        $client->setNextResponse(new Response('', 302, array(
            'Location' => 'http://www.example.com/redirected',
        )));
        $client->request('GET', 'http://www.example.com/', array(), array(), array(
            'CONTENT_TYPE' => 'application/vnd.custom+xml',
        ));

        $this->assertEquals($headers, $client->getRequest()->getServer());

        $client->followRedirect();

        $headers['HTTP_REFERER'] = 'http://www.example.com/';

        $this->assertEquals($headers, $client->getRequest()->getServer());
    }

    public function testFollowRedirectWithPort()
    {
        $headers = array(
            'HTTP_HOST' => 'www.example.com:8080',
            'HTTP_USER_AGENT' => 'Symfony2 BrowserKit',
            'HTTPS' => false,
            'HTTP_REFERER' => 'http://www.example.com:8080/',
        );

        $client = new TestClient();
        $client->setNextResponse(new Response('', 302, array(
            'Location' => 'http://www.example.com:8080/redirected',
        )));
        $client->request('GET', 'http://www.example.com:8080/');

        $this->assertEquals($headers, $client->getRequest()->getServer());
    }

<<<<<<< HEAD
    public function testIsFollowingRedirects()
    {
        $client = new TestClient();
        $this->assertTrue($client->isFollowingRedirects(), '->getFollowRedirects() returns default value');
        $client->followRedirects(false);
        $this->assertFalse($client->isFollowingRedirects(), '->getFollowRedirects() returns assigned value');
    }

    public function testGetMaxRedirects()
    {
        $client = new TestClient();
        $this->assertEquals(-1, $client->getMaxRedirects(), '->getMaxRedirects() returns default value');
        $client->setMaxRedirects(3);
        $this->assertEquals(3, $client->getMaxRedirects(), '->getMaxRedirects() returns assigned value');
=======
    public function testFollowRedirectWithPostMethod()
    {
        $parameters = array('foo' => 'bar');
        $files = array('myfile.foo' => 'baz');
        $server = array('X_TEST_FOO' => 'bazbar');
        $content = 'foobarbaz';

        $client = new TestClient();

        $client->setNextResponse(new Response('', 307, array('Location' => 'http://www.example.com/redirected')));
        $client->request('POST', 'http://www.example.com/foo/foobar', $parameters, $files, $server, $content);

        $this->assertEquals('http://www.example.com/redirected', $client->getRequest()->getUri(), '->followRedirect() follows a redirect with POST method');
        $this->assertArrayHasKey('foo', $client->getRequest()->getParameters(), '->followRedirect() keeps parameters with POST method');
        $this->assertArrayHasKey('myfile.foo', $client->getRequest()->getFiles(), '->followRedirect() keeps files with POST method');
        $this->assertArrayHasKey('X_TEST_FOO', $client->getRequest()->getServer(), '->followRedirect() keeps $_SERVER with POST method');
        $this->assertEquals($content, $client->getRequest()->getContent(), '->followRedirect() keeps content with POST method');
        $this->assertEquals('POST', $client->getRequest()->getMethod(), '->followRedirect() keeps request method');
>>>>>>> eeaa0c7f
    }

    public function testBack()
    {
        $client = new TestClient();

        $parameters = array('foo' => 'bar');
        $files = array('myfile.foo' => 'baz');
        $server = array('X_TEST_FOO' => 'bazbar');
        $content = 'foobarbaz';

        $client->request('GET', 'http://www.example.com/foo/foobar', $parameters, $files, $server, $content);
        $client->request('GET', 'http://www.example.com/foo');
        $client->back();

        $this->assertEquals('http://www.example.com/foo/foobar', $client->getRequest()->getUri(), '->back() goes back in the history');
        $this->assertArrayHasKey('foo', $client->getRequest()->getParameters(), '->back() keeps parameters');
        $this->assertArrayHasKey('myfile.foo', $client->getRequest()->getFiles(), '->back() keeps files');
        $this->assertArrayHasKey('X_TEST_FOO', $client->getRequest()->getServer(), '->back() keeps $_SERVER');
        $this->assertEquals($content, $client->getRequest()->getContent(), '->back() keeps content');
    }

    public function testForward()
    {
        $client = new TestClient();

        $parameters = array('foo' => 'bar');
        $files = array('myfile.foo' => 'baz');
        $server = array('X_TEST_FOO' => 'bazbar');
        $content = 'foobarbaz';

        $client->request('GET', 'http://www.example.com/foo/foobar');
        $client->request('GET', 'http://www.example.com/foo', $parameters, $files, $server, $content);
        $client->back();
        $client->forward();

        $this->assertEquals('http://www.example.com/foo', $client->getRequest()->getUri(), '->forward() goes forward in the history');
        $this->assertArrayHasKey('foo', $client->getRequest()->getParameters(), '->forward() keeps parameters');
        $this->assertArrayHasKey('myfile.foo', $client->getRequest()->getFiles(), '->forward() keeps files');
        $this->assertArrayHasKey('X_TEST_FOO', $client->getRequest()->getServer(), '->forward() keeps $_SERVER');
        $this->assertEquals($content, $client->getRequest()->getContent(), '->forward() keeps content');
    }

    public function testReload()
    {
        $client = new TestClient();

        $parameters = array('foo' => 'bar');
        $files = array('myfile.foo' => 'baz');
        $server = array('X_TEST_FOO' => 'bazbar');
        $content = 'foobarbaz';

        $client->request('GET', 'http://www.example.com/foo/foobar', $parameters, $files, $server, $content);
        $client->reload();

        $this->assertEquals('http://www.example.com/foo/foobar', $client->getRequest()->getUri(), '->reload() reloads the current page');
        $this->assertArrayHasKey('foo', $client->getRequest()->getParameters(), '->reload() keeps parameters');
        $this->assertArrayHasKey('myfile.foo', $client->getRequest()->getFiles(), '->reload() keeps files');
        $this->assertArrayHasKey('X_TEST_FOO', $client->getRequest()->getServer(), '->reload() keeps $_SERVER');
        $this->assertEquals($content, $client->getRequest()->getContent(), '->reload() keeps content');
    }

    public function testRestart()
    {
        $client = new TestClient();
        $client->request('GET', 'http://www.example.com/foo/foobar');
        $client->restart();

        $this->assertTrue($client->getHistory()->isEmpty(), '->restart() clears the history');
        $this->assertEquals(array(), $client->getCookieJar()->all(), '->restart() clears the cookies');
    }

    public function testInsulatedRequests()
    {
        $client = new TestClient();
        $client->insulate();
        $client->setNextScript("new Symfony\Component\BrowserKit\Response('foobar')");
        $client->request('GET', 'http://www.example.com/foo/foobar');

        $this->assertEquals('foobar', $client->getResponse()->getContent(), '->insulate() process the request in a forked process');

        $client->setNextScript("new Symfony\Component\BrowserKit\Response('foobar)");

        try {
            $client->request('GET', 'http://www.example.com/foo/foobar');
            $this->fail('->request() throws a \RuntimeException if the script has an error');
        } catch (\Exception $e) {
            $this->assertInstanceOf('RuntimeException', $e, '->request() throws a \RuntimeException if the script has an error');
        }
    }

    public function testGetServerParameter()
    {
        $client = new TestClient();
        $this->assertEquals('', $client->getServerParameter('HTTP_HOST'));
        $this->assertEquals('Symfony2 BrowserKit', $client->getServerParameter('HTTP_USER_AGENT'));
        $this->assertEquals('testvalue', $client->getServerParameter('testkey', 'testvalue'));
    }

    public function testSetServerParameter()
    {
        $client = new TestClient();

        $this->assertEquals('', $client->getServerParameter('HTTP_HOST'));
        $this->assertEquals('Symfony2 BrowserKit', $client->getServerParameter('HTTP_USER_AGENT'));

        $client->setServerParameter('HTTP_HOST', 'testhost');
        $this->assertEquals('testhost', $client->getServerParameter('HTTP_HOST'));

        $client->setServerParameter('HTTP_USER_AGENT', 'testua');
        $this->assertEquals('testua', $client->getServerParameter('HTTP_USER_AGENT'));
    }

    public function testSetServerParameterInRequest()
    {
        $client = new TestClient();

        $this->assertEquals('', $client->getServerParameter('HTTP_HOST'));
        $this->assertEquals('Symfony2 BrowserKit', $client->getServerParameter('HTTP_USER_AGENT'));

        $client->request('GET', 'https://www.example.com/https/www.example.com', array(), array(), array(
            'HTTP_HOST' => 'testhost',
            'HTTP_USER_AGENT' => 'testua',
            'HTTPS' => false,
            'NEW_SERVER_KEY' => 'new-server-key-value',
        ));

        $this->assertEquals('', $client->getServerParameter('HTTP_HOST'));
        $this->assertEquals('Symfony2 BrowserKit', $client->getServerParameter('HTTP_USER_AGENT'));

        $this->assertEquals('http://www.example.com/https/www.example.com', $client->getRequest()->getUri());

        $server = $client->getRequest()->getServer();

        $this->assertArrayHasKey('HTTP_USER_AGENT', $server);
        $this->assertEquals('testua', $server['HTTP_USER_AGENT']);

        $this->assertArrayHasKey('HTTP_HOST', $server);
        $this->assertEquals('testhost', $server['HTTP_HOST']);

        $this->assertArrayHasKey('NEW_SERVER_KEY', $server);
        $this->assertEquals('new-server-key-value', $server['NEW_SERVER_KEY']);

        $this->assertArrayHasKey('HTTPS', $server);
        $this->assertFalse($server['HTTPS']);
    }

    public function testInternalRequest()
    {
        $client = new TestClient();

        $client->request('GET', 'https://www.example.com/https/www.example.com', array(), array(), array(
            'HTTP_HOST' => 'testhost',
            'HTTP_USER_AGENT' => 'testua',
            'HTTPS' => false,
            'NEW_SERVER_KEY' => 'new-server-key-value',
        ));

        $this->assertInstanceOf('Symfony\Component\BrowserKit\Request', $client->getInternalRequest());
    }

    public function testInternalRequestNull()
    {
        $client = new TestClient();
        $this->assertNull($client->getInternalRequest());
    }
}<|MERGE_RESOLUTION|>--- conflicted
+++ resolved
@@ -473,7 +473,6 @@
         $this->assertEquals($headers, $client->getRequest()->getServer());
     }
 
-<<<<<<< HEAD
     public function testIsFollowingRedirects()
     {
         $client = new TestClient();
@@ -488,7 +487,8 @@
         $this->assertEquals(-1, $client->getMaxRedirects(), '->getMaxRedirects() returns default value');
         $client->setMaxRedirects(3);
         $this->assertEquals(3, $client->getMaxRedirects(), '->getMaxRedirects() returns assigned value');
-=======
+    }
+
     public function testFollowRedirectWithPostMethod()
     {
         $parameters = array('foo' => 'bar');
@@ -507,7 +507,6 @@
         $this->assertArrayHasKey('X_TEST_FOO', $client->getRequest()->getServer(), '->followRedirect() keeps $_SERVER with POST method');
         $this->assertEquals($content, $client->getRequest()->getContent(), '->followRedirect() keeps content with POST method');
         $this->assertEquals('POST', $client->getRequest()->getMethod(), '->followRedirect() keeps request method');
->>>>>>> eeaa0c7f
     }
 
     public function testBack()
