--- conflicted
+++ resolved
@@ -39,7 +39,7 @@
         $s = LazyString::fromCallable(fn () => []);
 
         $this->expectException(\TypeError::class);
-        $this->expectExceptionMessage('Return value of '.__NAMESPACE__.'\{closure}() passed to '.LazyString::class.'::fromCallable() must be of the type string, array returned.');
+        $this->expectExceptionMessageMatches('{^Return value of .*\{closure.*\}\(\) passed to '.preg_quote(LazyString::class).'::fromCallable\(\) must be of the type string, array returned\.$}');
 
         (string) $s;
     }
@@ -70,24 +70,6 @@
         $this->assertSame(1, $count);
     }
 
-<<<<<<< HEAD
-=======
-    /**
-     * @runInSeparateProcess
-     */
-    public function testReturnTypeError()
-    {
-        ErrorHandler::register();
-
-        $s = LazyString::fromCallable(function () { return []; });
-
-        $this->expectException(\TypeError::class);
-        $this->expectExceptionMessageMatches('{^Return value of .*\{closure.*\}\(\) passed to '.preg_quote(LazyString::class).'::fromCallable\(\) must be of the type string, array returned\.$}');
-
-        (string) $s;
-    }
-
->>>>>>> 32ac2f3c
     public function testFromStringable()
     {
         $this->assertInstanceOf(LazyString::class, LazyString::fromStringable('abc'));
