--- conflicted
+++ resolved
@@ -127,11 +127,7 @@
         } elseif ($callback instanceof \Closure) {
             $r = new \ReflectionFunction($callback);
 
-<<<<<<< HEAD
-            if (str_contains($r->name, '{closure}') || !$class = $r->getClosureScopeClass()) {
-=======
-            if (false !== strpos($r->name, '{closure}') || !$class = \PHP_VERSION_ID >= 80111 ? $r->getClosureCalledClass() : $r->getClosureScopeClass()) {
->>>>>>> 6c0e9255
+            if (str_contains($r->name, '{closure}') || !$class = \PHP_VERSION_ID >= 80111 ? $r->getClosureCalledClass() : $r->getClosureScopeClass()) {
                 return $r->name;
             }
 
