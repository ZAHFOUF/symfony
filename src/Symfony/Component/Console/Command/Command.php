--- conflicted
+++ resolved
@@ -113,14 +113,7 @@
         $this->ignoreValidationErrors = true;
     }
 
-<<<<<<< HEAD
     public function setApplication(?Application $application): void
-=======
-    /**
-     * @return void
-     */
-    public function setApplication(?Application $application = null)
->>>>>>> 115fb5be
     {
         $this->application = $application;
         if ($application) {
@@ -420,11 +413,7 @@
      *
      * @throws InvalidArgumentException When argument mode is not valid
      */
-<<<<<<< HEAD
-    public function addArgument(string $name, int $mode = null, string $description = '', mixed $default = null, array|\Closure $suggestedValues = []): static
-=======
-    public function addArgument(string $name, ?int $mode = null, string $description = '', mixed $default = null /* array|\Closure $suggestedValues = null */): static
->>>>>>> 115fb5be
+    public function addArgument(string $name, ?int $mode = null, string $description = '', mixed $default = null, array|\Closure $suggestedValues = []): static
     {
         $this->definition->addArgument(new InputArgument($name, $mode, $description, $default, $suggestedValues));
         $this->fullDefinition?->addArgument(new InputArgument($name, $mode, $description, $default, $suggestedValues));
@@ -444,11 +433,7 @@
      *
      * @throws InvalidArgumentException If option mode is invalid or incompatible
      */
-<<<<<<< HEAD
-    public function addOption(string $name, string|array $shortcut = null, int $mode = null, string $description = '', mixed $default = null, array|\Closure $suggestedValues = []): static
-=======
-    public function addOption(string $name, string|array|null $shortcut = null, ?int $mode = null, string $description = '', mixed $default = null /* array|\Closure $suggestedValues = [] */): static
->>>>>>> 115fb5be
+    public function addOption(string $name, string|array|null $shortcut = null, ?int $mode = null, string $description = '', mixed $default = null, array|\Closure $suggestedValues = []): static
     {
         $this->definition->addOption(new InputOption($name, $shortcut, $mode, $description, $default, $suggestedValues));
         $this->fullDefinition?->addOption(new InputOption($name, $shortcut, $mode, $description, $default, $suggestedValues));
