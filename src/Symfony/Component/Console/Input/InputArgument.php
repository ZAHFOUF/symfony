--- conflicted
+++ resolved
@@ -36,18 +36,11 @@
     private string $description;
 
     /**
-<<<<<<< HEAD
      * @param string                                                                        $name            The argument name
-     * @param int|null                                                                      $mode            The argument mode: self::REQUIRED or self::OPTIONAL
+     * @param int|null                                                                      $mode            The argument mode: a bit mask of self::REQUIRED, self::OPTIONAL and self::IS_ARRAY
      * @param string                                                                        $description     A description text
      * @param string|bool|int|float|array|null                                              $default         The default value (for self::OPTIONAL mode only)
      * @param array|\Closure(CompletionInput,CompletionSuggestions):list<string|Suggestion> $suggestedValues The values used for input completion
-=======
-     * @param string                           $name        The argument name
-     * @param int|null                         $mode        The argument mode: a bit mask of self::REQUIRED, self::OPTIONAL and self::IS_ARRAY
-     * @param string                           $description A description text
-     * @param string|bool|int|float|array|null $default     The default value (for self::OPTIONAL mode only)
->>>>>>> fb23a49b
      *
      * @throws InvalidArgumentException When argument mode is not valid
      */
