--- conflicted
+++ resolved
@@ -63,19 +63,14 @@
      *
      * @throws InvalidArgumentException If option mode is invalid or incompatible
      */
-<<<<<<< HEAD
     public function __construct(
         string $name,
-        string|array $shortcut = null,
-        int $mode = null,
+        string|array|null $shortcut = null,
+        ?int $mode = null,
         private string $description = '',
-        string|bool|int|float|array $default = null,
+        string|bool|int|float|array|null $default = null,
         private array|\Closure $suggestedValues = [],
     ) {
-=======
-    public function __construct(string $name, string|array|null $shortcut = null, ?int $mode = null, string $description = '', string|bool|int|float|array|null $default = null, array|\Closure $suggestedValues = [])
-    {
->>>>>>> 6cd40eaa
         if (str_starts_with($name, '--')) {
             $name = substr($name, 2);
         }
