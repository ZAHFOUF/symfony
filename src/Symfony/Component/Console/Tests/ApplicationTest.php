--- conflicted
+++ resolved
@@ -2070,24 +2070,14 @@
     }
 }
 
-<<<<<<< HEAD
 #[AsCommand(name: 'signal')]
-class SignableCommand extends Command implements SignalableCommandInterface
-=======
 class BaseSignableCommand extends Command
->>>>>>> 8752c8bf
 {
     public $signaled = false;
     public $loop = 1000;
     private $emitsSignal;
 
-<<<<<<< HEAD
-    public function getSubscribedSignals(): array
-=======
-    protected static $defaultName = 'signal';
-
     public function __construct(bool $emitsSignal = true)
->>>>>>> 8752c8bf
     {
         parent::__construct();
         $this->emitsSignal = $emitsSignal;
@@ -2110,10 +2100,9 @@
     }
 }
 
+#[AsCommand(name: 'signal')]
 class SignableCommand extends BaseSignableCommand implements SignalableCommandInterface
 {
-    protected static $defaultName = 'signal';
-
     public function getSubscribedSignals(): array
     {
         return SignalRegistry::isSupported() ? [\SIGUSR1] : [];
