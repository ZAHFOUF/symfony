
<<<<<<< HEAD

[37;41m                    [39;49m
[37;41m  [Exception]       [39;49m
[37;41m  エラーメッセージ  [39;49m
[37;41m                    [39;49m


[32mfoo[39m

=======
[37;41m                    [0m
[37;41m  [Exception]       [0m
[37;41m  エラーメッセージ  [0m
[37;41m                    [0m

[32mfoo[0m
>>>>>>> f371445e
<|MERGE_RESOLUTION|>--- conflicted
+++ resolved
@@ -1,19 +1,7 @@
-
-<<<<<<< HEAD
 
 [37;41m                    [39;49m
 [37;41m  [Exception]       [39;49m
 [37;41m  エラーメッセージ  [39;49m
 [37;41m                    [39;49m
 
-
 [32mfoo[39m
-
-=======
-[37;41m                    [0m
-[37;41m  [Exception]       [0m
-[37;41m  エラーメッセージ  [0m
-[37;41m                    [0m
-
-[32mfoo[0m
->>>>>>> f371445e
