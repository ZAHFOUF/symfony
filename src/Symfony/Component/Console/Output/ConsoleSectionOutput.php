<?php

/*
 * This file is part of the Symfony package.
 *
 * (c) Fabien Potencier <fabien@symfony.com>
 *
 * For the full copyright and license information, please view the LICENSE
 * file that was distributed with this source code.
 */

namespace Symfony\Component\Console\Output;

use Symfony\Component\Console\Formatter\OutputFormatterInterface;
use Symfony\Component\Console\Helper\Helper;
use Symfony\Component\Console\Terminal;

/**
 * @author Pierre du Plessis <pdples@gmail.com>
 * @author Gabriel Ostrolucký <gabriel.ostrolucky@gmail.com>
 */
class ConsoleSectionOutput extends StreamOutput
{
    private array $content = [];
    private int $lines = 0;
    private array $sections;
    private Terminal $terminal;
    private int $maxHeight = 0;

    /**
     * @param resource               $stream
     * @param ConsoleSectionOutput[] $sections
     */
    public function __construct($stream, array &$sections, int $verbosity, bool $decorated, OutputFormatterInterface $formatter)
    {
        parent::__construct($stream, $verbosity, $decorated, $formatter);
        array_unshift($sections, $this);
        $this->sections = &$sections;
        $this->terminal = new Terminal();
    }

    /**
     * Defines a maximum number of lines for this section.
     *
     * When more lines are added, the section will automatically scroll to the
     * end (i.e. remove the first lines to comply with the max height).
     */
    public function setMaxHeight(int $maxHeight): void
    {
        // when changing max height, clear output of current section and redraw again with the new height
        $previousMaxHeight = $this->maxHeight;
        $this->maxHeight = $maxHeight;
        $existingContent = $this->popStreamContentUntilCurrentSection($previousMaxHeight ? min($previousMaxHeight, $this->lines) : $this->lines);

        parent::doWrite($this->getVisibleContent(), false);
        parent::doWrite($existingContent, false);
    }

    /**
     * Clears previous output for this section.
     *
     * @param int $lines Number of lines to clear. If null, then the entire output of this section is cleared
     */
<<<<<<< HEAD
    public function clear(int $lines = null): void
=======
    public function clear(?int $lines = null)
>>>>>>> 115fb5be
    {
        if (empty($this->content) || !$this->isDecorated()) {
            return;
        }

        if ($lines) {
            array_splice($this->content, -$lines);
        } else {
            $lines = $this->lines;
            $this->content = [];
        }

        $this->lines -= $lines;

        parent::doWrite($this->popStreamContentUntilCurrentSection($this->maxHeight ? min($this->maxHeight, $lines) : $lines), false);
    }

    /**
     * Overwrites the previous output with a new message.
     */
    public function overwrite(string|iterable $message): void
    {
        $this->clear();
        $this->writeln($message);
    }

    public function getContent(): string
    {
        return implode('', $this->content);
    }

    public function getVisibleContent(): string
    {
        if (0 === $this->maxHeight) {
            return $this->getContent();
        }

        return implode('', \array_slice($this->content, -$this->maxHeight));
    }

    /**
     * @internal
     */
    public function addContent(string $input, bool $newline = true): int
    {
        $width = $this->terminal->getWidth();
        $lines = explode(\PHP_EOL, $input);
        $linesAdded = 0;
        $count = \count($lines) - 1;
        foreach ($lines as $i => $lineContent) {
            // re-add the line break (that has been removed in the above `explode()` for
            // - every line that is not the last line
            // - if $newline is required, also add it to the last line
            if ($i < $count || $newline) {
                $lineContent .= \PHP_EOL;
            }

            // skip line if there is no text (or newline for that matter)
            if ('' === $lineContent) {
                continue;
            }

            // For the first line, check if the previous line (last entry of `$this->content`)
            // needs to be continued (i.e. does not end with a line break).
            if (0 === $i
                && (false !== $lastLine = end($this->content))
                && !str_ends_with($lastLine, \PHP_EOL)
            ) {
                // deduct the line count of the previous line
                $this->lines -= (int) ceil($this->getDisplayLength($lastLine) / $width) ?: 1;
                // concatenate previous and new line
                $lineContent = $lastLine.$lineContent;
                // replace last entry of `$this->content` with the new expanded line
                array_splice($this->content, -1, 1, $lineContent);
            } else {
                // otherwise just add the new content
                $this->content[] = $lineContent;
            }

            $linesAdded += (int) ceil($this->getDisplayLength($lineContent) / $width) ?: 1;
        }

        $this->lines += $linesAdded;

        return $linesAdded;
    }

    /**
     * @internal
     */
    public function addNewLineOfInputSubmit(): void
    {
        $this->content[] = \PHP_EOL;
        ++$this->lines;
    }

    protected function doWrite(string $message, bool $newline): void
    {
        // Simulate newline behavior for consistent output formatting, avoiding extra logic
        if (!$newline && str_ends_with($message, \PHP_EOL)) {
            $message = substr($message, 0, -\strlen(\PHP_EOL));
            $newline = true;
        }

        if (!$this->isDecorated()) {
            parent::doWrite($message, $newline);

            return;
        }

        // Check if the previous line (last entry of `$this->content`) needs to be continued
        // (i.e. does not end with a line break). In which case, it needs to be erased first.
        $linesToClear = $deleteLastLine = ($lastLine = end($this->content) ?: '') && !str_ends_with($lastLine, \PHP_EOL) ? 1 : 0;

        $linesAdded = $this->addContent($message, $newline);

        if ($lineOverflow = $this->maxHeight > 0 && $this->lines > $this->maxHeight) {
            // on overflow, clear the whole section and redraw again (to remove the first lines)
            $linesToClear = $this->maxHeight;
        }

        $erasedContent = $this->popStreamContentUntilCurrentSection($linesToClear);

        if ($lineOverflow) {
            // redraw existing lines of the section
            $previousLinesOfSection = \array_slice($this->content, $this->lines - $this->maxHeight, $this->maxHeight - $linesAdded);
            parent::doWrite(implode('', $previousLinesOfSection), false);
        }

        // if the last line was removed, re-print its content together with the new content.
        // otherwise, just print the new content.
        parent::doWrite($deleteLastLine ? $lastLine.$message : $message, true);
        parent::doWrite($erasedContent, false);
    }

    /**
     * At initial stage, cursor is at the end of stream output. This method makes cursor crawl upwards until it hits
     * current section. Then it erases content it crawled through. Optionally, it erases part of current section too.
     */
    private function popStreamContentUntilCurrentSection(int $numberOfLinesToClearFromCurrentSection = 0): string
    {
        $numberOfLinesToClear = $numberOfLinesToClearFromCurrentSection;
        $erasedContent = [];

        foreach ($this->sections as $section) {
            if ($section === $this) {
                break;
            }

            $numberOfLinesToClear += $section->maxHeight ? min($section->lines, $section->maxHeight) : $section->lines;
            if ('' !== $sectionContent = $section->getVisibleContent()) {
                if (!str_ends_with($sectionContent, \PHP_EOL)) {
                    $sectionContent .= \PHP_EOL;
                }
                $erasedContent[] = $sectionContent;
            }
        }

        if ($numberOfLinesToClear > 0) {
            // move cursor up n lines
            parent::doWrite(sprintf("\x1b[%dA", $numberOfLinesToClear), false);
            // erase to end of screen
            parent::doWrite("\x1b[0J", false);
        }

        return implode('', array_reverse($erasedContent));
    }

    private function getDisplayLength(string $text): int
    {
        return Helper::width(Helper::removeDecoration($this->getFormatter(), str_replace("\t", '        ', $text)));
    }
}<|MERGE_RESOLUTION|>--- conflicted
+++ resolved
@@ -61,11 +61,7 @@
      *
      * @param int $lines Number of lines to clear. If null, then the entire output of this section is cleared
      */
-<<<<<<< HEAD
-    public function clear(int $lines = null): void
-=======
-    public function clear(?int $lines = null)
->>>>>>> 115fb5be
+    public function clear(?int $lines = null): void
     {
         if (empty($this->content) || !$this->isDecorated()) {
             return;
