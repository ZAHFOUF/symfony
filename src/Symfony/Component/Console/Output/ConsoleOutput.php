<?php

/*
 * This file is part of the Symfony package.
 *
 * (c) Fabien Potencier <fabien@symfony.com>
 *
 * For the full copyright and license information, please view the LICENSE
 * file that was distributed with this source code.
 */

namespace Symfony\Component\Console\Output;

use Symfony\Component\Console\Formatter\OutputFormatter;
use Symfony\Component\Console\Formatter\OutputFormatterInterface;
use Symfony\Component\Console\Output\ConsoleOutputInterface;

/**
 * ConsoleOutput is the default class for all CLI output. It uses STDOUT.
 *
 * This class is a convenient wrapper around `StreamOutput`.
 *
 *     $output = new ConsoleOutput();
 *
 * This is equivalent to:
 *
 *     $output = new StreamOutput(fopen('php://stdout', 'w'));
 *
 * @author Fabien Potencier <fabien@symfony.com>
 *
 * @api
 */
class ConsoleOutput extends StreamOutput implements ConsoleOutputInterface
{
    private $stderr;

    /**
     * Constructor.
     *
     * @param integer         $verbosity The verbosity level (self::VERBOSITY_QUIET, self::VERBOSITY_NORMAL,
     *                                   self::VERBOSITY_VERBOSE)
     * @param Boolean         $decorated Whether to decorate messages or not (null for auto-guessing)
     * @param OutputFormatter $formatter Output formatter instance
     *
     * @api
     */
    public function __construct($verbosity = self::VERBOSITY_NORMAL, $decorated = null, OutputFormatterInterface $formatter = null)
    {
<<<<<<< HEAD
        parent::__construct(fopen('php://stdout', 'w'), $verbosity, $decorated, $formatter);
        $this->stderr = new StreamOutput(fopen('php://stderr', 'w'), $verbosity, $decorated, $formatter);
    }

    public function setDecorated($decorated)
    {
        parent::setDecorated($decorated);
        $this->stderr->setDecorated($decorated);
    }

    public function setFormatter(OutputFormatterInterface $formatter)
    {
        parent::setFormatter($formatter);
        $this->stderr->setFormatter($formatter);
    }

    public function setVerbosity($level)
    {
        parent::setVerbosity($level);
        $this->stderr->setVerbosity($level);
    }

    /**
     * @return OutputInterface
     */
    public function getErrorOutput()
    {
        return $this->stderr;
    }

    public function setErrorOutput(OutputInterface $error)
    {
        $this->stderr = $error;
=======
        $outputStream = 'php://stdout';
        if (!$this->hasStdoutSupport()) {
            $outputStream = 'php://output';
        }

        parent::__construct(fopen($outputStream, 'w'), $verbosity, $decorated, $formatter);
    }

    /**
     * Returns true if current environment supports writing console output to
     * STDOUT.
     *
     * IBM iSeries (OS400) exhibits character-encoding issues when writing to
     * STDOUT and doesn't properly convert ASCII to EBCDIC, resulting in garbage
     * output.
     *
     * @return boolean
     */
    protected function hasStdoutSupport()
    {
        return ('OS400' != php_uname('s'));
>>>>>>> 0d697d20
    }
}<|MERGE_RESOLUTION|>--- conflicted
+++ resolved
@@ -46,8 +46,13 @@
      */
     public function __construct($verbosity = self::VERBOSITY_NORMAL, $decorated = null, OutputFormatterInterface $formatter = null)
     {
-<<<<<<< HEAD
-        parent::__construct(fopen('php://stdout', 'w'), $verbosity, $decorated, $formatter);
+        $outputStream = 'php://stdout';
+        if (!$this->hasStdoutSupport()) {
+            $outputStream = 'php://output';
+        }
+
+        parent::__construct(fopen($outputStream, 'w'), $verbosity, $decorated, $formatter);
+
         $this->stderr = new StreamOutput(fopen('php://stderr', 'w'), $verbosity, $decorated, $formatter);
     }
 
@@ -80,13 +85,6 @@
     public function setErrorOutput(OutputInterface $error)
     {
         $this->stderr = $error;
-=======
-        $outputStream = 'php://stdout';
-        if (!$this->hasStdoutSupport()) {
-            $outputStream = 'php://output';
-        }
-
-        parent::__construct(fopen($outputStream, 'w'), $verbosity, $decorated, $formatter);
     }
 
     /**
@@ -102,6 +100,5 @@
     protected function hasStdoutSupport()
     {
         return ('OS400' != php_uname('s'));
->>>>>>> 0d697d20
     }
 }