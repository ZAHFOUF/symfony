<?php

/*
 * This file is part of the Symfony package.
 *
 * (c) Fabien Potencier <fabien@symfony.com>
 *
 * For the full copyright and license information, please view the LICENSE
 * file that was distributed with this source code.
 */

namespace Symfony\Component\Console\Helper;

use Symfony\Component\Console\Exception\InvalidArgumentException;
use Symfony\Component\Console\Exception\RuntimeException;
use Symfony\Component\Console\Formatter\OutputFormatter;
use Symfony\Component\Console\Formatter\WrappableOutputFormatterInterface;
use Symfony\Component\Console\Output\ConsoleSectionOutput;
use Symfony\Component\Console\Output\OutputInterface;

/**
 * Provides helpers to display a table.
 *
 * @author Fabien Potencier <fabien@symfony.com>
 * @author Саша Стаменковић <umpirsky@gmail.com>
 * @author Abdellatif Ait boudad <a.aitboudad@gmail.com>
 * @author Max Grigorian <maxakawizard@gmail.com>
 * @author Dany Maillard <danymaillard93b@gmail.com>
 */
class Table
{
    private const SEPARATOR_TOP = 0;
    private const SEPARATOR_TOP_BOTTOM = 1;
    private const SEPARATOR_MID = 2;
    private const SEPARATOR_BOTTOM = 3;
    private const BORDER_OUTSIDE = 0;
    private const BORDER_INSIDE = 1;
    private const DISPLAY_ORIENTATION_DEFAULT = 'default';
    private const DISPLAY_ORIENTATION_HORIZONTAL = 'horizontal';
    private const DISPLAY_ORIENTATION_VERTICAL = 'vertical';

    private ?string $headerTitle = null;
    private ?string $footerTitle = null;
    private array $headers = [];
    private array $rows = [];
    private array $effectiveColumnWidths = [];
    private int $numberOfColumns;
    private OutputInterface $output;
    private TableStyle $style;
    private array $columnStyles = [];
    private array $columnWidths = [];
    private array $columnMaxWidths = [];
    private bool $rendered = false;
    private string $displayOrientation = self::DISPLAY_ORIENTATION_DEFAULT;

    private static array $styles;

    public function __construct(OutputInterface $output)
    {
        $this->output = $output;

        self::$styles ??= self::initStyles();

        $this->setStyle('default');
    }

    /**
     * Sets a style definition.
     *
     * @return void
     */
    public static function setStyleDefinition(string $name, TableStyle $style)
    {
        self::$styles ??= self::initStyles();

        self::$styles[$name] = $style;
    }

    /**
     * Gets a style definition by name.
     */
    public static function getStyleDefinition(string $name): TableStyle
    {
        self::$styles ??= self::initStyles();

        return self::$styles[$name] ?? throw new InvalidArgumentException(sprintf('Style "%s" is not defined.', $name));
    }

    /**
     * Sets table style.
     *
     * @return $this
     */
    public function setStyle(TableStyle|string $name): static
    {
        $this->style = $this->resolveStyle($name);

        return $this;
    }

    /**
     * Gets the current table style.
     */
    public function getStyle(): TableStyle
    {
        return $this->style;
    }

    /**
     * Sets table column style.
     *
     * @param TableStyle|string $name The style name or a TableStyle instance
     *
     * @return $this
     */
    public function setColumnStyle(int $columnIndex, TableStyle|string $name): static
    {
        $this->columnStyles[$columnIndex] = $this->resolveStyle($name);

        return $this;
    }

    /**
     * Gets the current style for a column.
     *
     * If style was not set, it returns the global table style.
     */
    public function getColumnStyle(int $columnIndex): TableStyle
    {
        return $this->columnStyles[$columnIndex] ?? $this->getStyle();
    }

    /**
     * Sets the minimum width of a column.
     *
     * @return $this
     */
    public function setColumnWidth(int $columnIndex, int $width): static
    {
        $this->columnWidths[$columnIndex] = $width;

        return $this;
    }

    /**
     * Sets the minimum width of all columns.
     *
     * @return $this
     */
    public function setColumnWidths(array $widths): static
    {
        $this->columnWidths = [];
        foreach ($widths as $index => $width) {
            $this->setColumnWidth($index, $width);
        }

        return $this;
    }

    /**
     * Sets the maximum width of a column.
     *
     * Any cell within this column which contents exceeds the specified width will be wrapped into multiple lines, while
     * formatted strings are preserved.
     *
     * @return $this
     */
    public function setColumnMaxWidth(int $columnIndex, int $width): static
    {
        if (!$this->output->getFormatter() instanceof WrappableOutputFormatterInterface) {
            throw new \LogicException(sprintf('Setting a maximum column width is only supported when using a "%s" formatter, got "%s".', WrappableOutputFormatterInterface::class, get_debug_type($this->output->getFormatter())));
        }

        $this->columnMaxWidths[$columnIndex] = $width;

        return $this;
    }

    /**
     * @return $this
     */
    public function setHeaders(array $headers): static
    {
        $headers = array_values($headers);
        if ($headers && !\is_array($headers[0])) {
            $headers = [$headers];
        }

        $this->headers = $headers;

        return $this;
    }

    /**
     * @return $this
     */
    public function setRows(array $rows)
    {
        $this->rows = [];

        return $this->addRows($rows);
    }

    /**
     * @return $this
     */
    public function addRows(array $rows): static
    {
        foreach ($rows as $row) {
            $this->addRow($row);
        }

        return $this;
    }

    /**
     * @return $this
     */
    public function addRow(TableSeparator|array $row): static
    {
        if ($row instanceof TableSeparator) {
            $this->rows[] = $row;

            return $this;
        }

        $this->rows[] = array_values($row);

        return $this;
    }

    /**
     * Adds a row to the table, and re-renders the table.
     *
     * @return $this
     */
    public function appendRow(TableSeparator|array $row): static
    {
        if (!$this->output instanceof ConsoleSectionOutput) {
            throw new RuntimeException(sprintf('Output should be an instance of "%s" when calling "%s".', ConsoleSectionOutput::class, __METHOD__));
        }

        if ($this->rendered) {
            $this->output->clear($this->calculateRowCount());
        }

        $this->addRow($row);
        $this->render();

        return $this;
    }

    /**
     * @return $this
     */
    public function setRow(int|string $column, array $row): static
    {
        $this->rows[$column] = $row;

        return $this;
    }

    /**
     * @return $this
     */
    public function setHeaderTitle(?string $title): static
    {
        $this->headerTitle = $title;

        return $this;
    }

    /**
     * @return $this
     */
    public function setFooterTitle(?string $title): static
    {
        $this->footerTitle = $title;

        return $this;
    }

    /**
     * @return $this
     */
    public function setHorizontal(bool $horizontal = true): static
    {
        $this->displayOrientation = $horizontal ? self::DISPLAY_ORIENTATION_HORIZONTAL : self::DISPLAY_ORIENTATION_DEFAULT;

        return $this;
    }

    /**
     * @return $this
     */
    public function setVertical(bool $vertical = true): static
    {
        $this->displayOrientation = $vertical ? self::DISPLAY_ORIENTATION_VERTICAL : self::DISPLAY_ORIENTATION_DEFAULT;

        return $this;
    }

    /**
     * Renders table to output.
     *
     * Example:
     *
     *     +---------------+-----------------------+------------------+
     *     | ISBN          | Title                 | Author           |
     *     +---------------+-----------------------+------------------+
     *     | 99921-58-10-7 | Divine Comedy         | Dante Alighieri  |
     *     | 9971-5-0210-0 | A Tale of Two Cities  | Charles Dickens  |
     *     | 960-425-059-0 | The Lord of the Rings | J. R. R. Tolkien |
     *     +---------------+-----------------------+------------------+
     *
     * @return void
     */
    public function render()
    {
        $divider = new TableSeparator();
        $isCellWithColspan = static fn ($cell) => $cell instanceof TableCell && $cell->getColspan() >= 2;

        $horizontal = self::DISPLAY_ORIENTATION_HORIZONTAL === $this->displayOrientation;
        $vertical = self::DISPLAY_ORIENTATION_VERTICAL === $this->displayOrientation;

        $rows = [];
        if ($horizontal) {
            foreach ($this->headers[0] ?? [] as $i => $header) {
                $rows[$i] = [$header];
                foreach ($this->rows as $row) {
                    if ($row instanceof TableSeparator) {
                        continue;
                    }
                    if (isset($row[$i])) {
                        $rows[$i][] = $row[$i];
                    } elseif ($isCellWithColspan($rows[$i][0])) {
                        // Noop, there is a "title"
                    } else {
                        $rows[$i][] = null;
                    }
                }
            }
        } elseif ($vertical) {
            $formatter = $this->output->getFormatter();
            $maxHeaderLength = array_reduce($this->headers[0] ?? [], static fn ($max, $header) => max($max, Helper::width(Helper::removeDecoration($formatter, $header))), 0);

            foreach ($this->rows as $row) {
                if ($row instanceof TableSeparator) {
                    continue;
                }

                if ($rows) {
                    $rows[] = [$divider];
                }

                $containsColspan = false;
                foreach ($row as $cell) {
                    if ($containsColspan = $isCellWithColspan($cell)) {
                        break;
                    }
                }

                $headers = $this->headers[0] ?? [];
                $maxRows = max(\count($headers), \count($row));
                for ($i = 0; $i < $maxRows; ++$i) {
                    $cell = (string) ($row[$i] ?? '');

                    $eol = str_contains($cell, "\r\n") ? "\r\n" : "\n";
                    $parts = explode($eol, $cell);
                    foreach ($parts as $idx => $part) {
                        if ($headers && !$containsColspan) {
                            if (0 === $idx) {
                                $rows[] = [sprintf(
                                    '<comment>%s</>: %s',
                                    str_pad($headers[$i] ?? '', $maxHeaderLength, ' ', \STR_PAD_LEFT),
                                    $part
                                )];
                            } else {
                                $rows[] = [sprintf(
                                    '%s  %s',
                                    str_pad('', $maxHeaderLength, ' ', \STR_PAD_LEFT),
                                    $part
                                )];
                            }
                        } elseif ('' !== $cell) {
                            $rows[] = [$part];
                        }
                    }
                }
            }
        } else {
            $rows = array_merge($this->headers, [$divider], $this->rows);
        }

        $this->calculateNumberOfColumns($rows);

        $rowGroups = $this->buildTableRows($rows);
        $this->calculateColumnsWidth($rowGroups);

        $isHeader = !$horizontal;
        $isFirstRow = $horizontal;
        $hasTitle = (bool) $this->headerTitle;

        foreach ($rowGroups as $rowGroup) {
            $isHeaderSeparatorRendered = false;

            foreach ($rowGroup as $row) {
                if ($divider === $row) {
                    $isHeader = false;
                    $isFirstRow = true;

                    continue;
                }

                if ($row instanceof TableSeparator) {
                    $this->renderRowSeparator();

                    continue;
                }

                if (!$row) {
                    continue;
                }

                if ($isHeader && !$isHeaderSeparatorRendered) {
                    $this->renderRowSeparator(
                        self::SEPARATOR_TOP,
                        $hasTitle ? $this->headerTitle : null,
                        $hasTitle ? $this->style->getHeaderTitleFormat() : null
                    );
                    $hasTitle = false;
                    $isHeaderSeparatorRendered = true;
                }

                if ($isFirstRow) {
                    $this->renderRowSeparator(
                        $horizontal ? self::SEPARATOR_TOP : self::SEPARATOR_TOP_BOTTOM,
                        $hasTitle ? $this->headerTitle : null,
                        $hasTitle ? $this->style->getHeaderTitleFormat() : null
                    );
                    $isFirstRow = false;
                    $hasTitle = false;
                }

                if ($vertical) {
                    $isHeader = false;
                    $isFirstRow = false;
                }

                if ($horizontal) {
                    $this->renderRow($row, $this->style->getCellRowFormat(), $this->style->getCellHeaderFormat());
                } else {
                    $this->renderRow($row, $isHeader ? $this->style->getCellHeaderFormat() : $this->style->getCellRowFormat());
                }
            }
        }
        $this->renderRowSeparator(self::SEPARATOR_BOTTOM, $this->footerTitle, $this->style->getFooterTitleFormat());

        $this->cleanup();
        $this->rendered = true;
    }

    /**
     * Renders horizontal header separator.
     *
     * Example:
     *
     *     +-----+-----------+-------+
     */
    private function renderRowSeparator(int $type = self::SEPARATOR_MID, ?string $title = null, ?string $titleFormat = null): void
    {
        if (!$count = $this->numberOfColumns) {
            return;
        }

        $borders = $this->style->getBorderChars();
        if (!$borders[0] && !$borders[2] && !$this->style->getCrossingChar()) {
            return;
        }

        $crossings = $this->style->getCrossingChars();
        if (self::SEPARATOR_MID === $type) {
            [$horizontal, $leftChar, $midChar, $rightChar] = [$borders[2], $crossings[8], $crossings[0], $crossings[4]];
        } elseif (self::SEPARATOR_TOP === $type) {
            [$horizontal, $leftChar, $midChar, $rightChar] = [$borders[0], $crossings[1], $crossings[2], $crossings[3]];
        } elseif (self::SEPARATOR_TOP_BOTTOM === $type) {
            [$horizontal, $leftChar, $midChar, $rightChar] = [$borders[0], $crossings[9], $crossings[10], $crossings[11]];
        } else {
            [$horizontal, $leftChar, $midChar, $rightChar] = [$borders[0], $crossings[7], $crossings[6], $crossings[5]];
        }

        $markup = $leftChar;
        for ($column = 0; $column < $count; ++$column) {
            $markup .= str_repeat($horizontal, $this->effectiveColumnWidths[$column]);
            $markup .= $column === $count - 1 ? $rightChar : $midChar;
        }

        if (null !== $title) {
            $titleLength = Helper::width(Helper::removeDecoration($formatter = $this->output->getFormatter(), $formattedTitle = sprintf($titleFormat, $title)));
            $markupLength = Helper::width($markup);
            if ($titleLength > $limit = $markupLength - 4) {
                $titleLength = $limit;
                $formatLength = Helper::width(Helper::removeDecoration($formatter, sprintf($titleFormat, '')));
                $formattedTitle = sprintf($titleFormat, Helper::substr($title, 0, $limit - $formatLength - 3).'...');
            }

            $titleStart = intdiv($markupLength - $titleLength, 2);
            if (false === mb_detect_encoding($markup, null, true)) {
                $markup = substr_replace($markup, $formattedTitle, $titleStart, $titleLength);
            } else {
                $markup = mb_substr($markup, 0, $titleStart).$formattedTitle.mb_substr($markup, $titleStart + $titleLength);
            }
        }

        $this->output->writeln(sprintf($this->style->getBorderFormat(), $markup));
    }

    /**
     * Renders vertical column separator.
     */
    private function renderColumnSeparator(int $type = self::BORDER_OUTSIDE): string
    {
        $borders = $this->style->getBorderChars();

        return sprintf($this->style->getBorderFormat(), self::BORDER_OUTSIDE === $type ? $borders[1] : $borders[3]);
    }

    /**
     * Renders table row.
     *
     * Example:
     *
     *     | 9971-5-0210-0 | A Tale of Two Cities  | Charles Dickens  |
     */
    private function renderRow(array $row, string $cellFormat, ?string $firstCellFormat = null): void
    {
        $rowContent = $this->renderColumnSeparator(self::BORDER_OUTSIDE);
        $columns = $this->getRowColumns($row);
        $last = \count($columns) - 1;
        foreach ($columns as $i => $column) {
            if ($firstCellFormat && 0 === $i) {
                $rowContent .= $this->renderCell($row, $column, $firstCellFormat);
            } else {
                $rowContent .= $this->renderCell($row, $column, $cellFormat);
            }
            $rowContent .= $this->renderColumnSeparator($last === $i ? self::BORDER_OUTSIDE : self::BORDER_INSIDE);
        }
        $this->output->writeln($rowContent);
    }

    /**
     * Renders table cell with padding.
     */
    private function renderCell(array $row, int $column, string $cellFormat): string
    {
        $cell = $row[$column] ?? '';
        $width = $this->effectiveColumnWidths[$column];
        if ($cell instanceof TableCell && $cell->getColspan() > 1) {
            // add the width of the following columns(numbers of colspan).
            foreach (range($column + 1, $column + $cell->getColspan() - 1) as $nextColumn) {
                $width += $this->getColumnSeparatorWidth() + $this->effectiveColumnWidths[$nextColumn];
            }
        }

        // str_pad won't work properly with multi-byte strings, we need to fix the padding
        if (false !== $encoding = mb_detect_encoding($cell, null, true)) {
            $width += \strlen($cell) - mb_strwidth($cell, $encoding);
        }

        $style = $this->getColumnStyle($column);

        if ($cell instanceof TableSeparator) {
            return sprintf($style->getBorderFormat(), str_repeat($style->getBorderChars()[2], $width));
        }

        $width += Helper::length($cell) - Helper::length(Helper::removeDecoration($this->output->getFormatter(), $cell));
        $content = sprintf($style->getCellRowContentFormat(), $cell);

        $padType = $style->getPadType();
        if ($cell instanceof TableCell && $cell->getStyle() instanceof TableCellStyle) {
            $isNotStyledByTag = !preg_match('/^<(\w+|(\w+=[\w,]+;?)*)>.+<\/(\w+|(\w+=\w+;?)*)?>$/', $cell);
            if ($isNotStyledByTag) {
                $cellFormat = $cell->getStyle()->getCellFormat();
                if (!\is_string($cellFormat)) {
                    $tag = http_build_query($cell->getStyle()->getTagOptions(), '', ';');
                    $cellFormat = '<'.$tag.'>%s</>';
                }

                if (str_contains($content, '</>')) {
                    $content = str_replace('</>', '', $content);
                    $width -= 3;
                }
                if (str_contains($content, '<fg=default;bg=default>')) {
                    $content = str_replace('<fg=default;bg=default>', '', $content);
                    $width -= \strlen('<fg=default;bg=default>');
                }
            }

            $padType = $cell->getStyle()->getPadByAlign();
        }

        return sprintf($cellFormat, str_pad($content, $width, $style->getPaddingChar(), $padType));
    }

    /**
     * Calculate number of columns for this table.
     */
    private function calculateNumberOfColumns(array $rows): void
    {
        $columns = [0];
        foreach ($rows as $row) {
            if ($row instanceof TableSeparator) {
                continue;
            }

            $columns[] = $this->getNumberOfColumns($row);
        }

        $this->numberOfColumns = max($columns);
    }

    private function buildTableRows(array $rows): TableRows
    {
        /** @var WrappableOutputFormatterInterface $formatter */
        $formatter = $this->output->getFormatter();
        $unmergedRows = [];
        for ($rowKey = 0; $rowKey < \count($rows); ++$rowKey) {
            $rows = $this->fillNextRows($rows, $rowKey);

            // Remove any new line breaks and replace it with a new line
            foreach ($rows[$rowKey] as $column => $cell) {
                $colspan = $cell instanceof TableCell ? $cell->getColspan() : 1;

                if (isset($this->columnMaxWidths[$column]) && Helper::width(Helper::removeDecoration($formatter, $cell)) > $this->columnMaxWidths[$column]) {
                    $cell = $formatter->formatAndWrap($cell, $this->columnMaxWidths[$column] * $colspan);
                }
                if (!str_contains($cell ?? '', "\n")) {
                    continue;
                }
<<<<<<< HEAD
                $escaped = implode("\n", array_map(OutputFormatter::escapeTrailingBackslash(...), explode("\n", $cell)));
=======
                $eol = str_contains($cell ?? '', "\r\n") ? "\r\n" : "\n";
                $escaped = implode($eol, array_map([OutputFormatter::class, 'escapeTrailingBackslash'], explode($eol, $cell)));
>>>>>>> 1a4748e5
                $cell = $cell instanceof TableCell ? new TableCell($escaped, ['colspan' => $cell->getColspan()]) : $escaped;
                $lines = explode($eol, str_replace($eol, '<fg=default;bg=default></>'.$eol, $cell));
                foreach ($lines as $lineKey => $line) {
                    if ($colspan > 1) {
                        $line = new TableCell($line, ['colspan' => $colspan]);
                    }
                    if (0 === $lineKey) {
                        $rows[$rowKey][$column] = $line;
                    } else {
                        if (!\array_key_exists($rowKey, $unmergedRows) || !\array_key_exists($lineKey, $unmergedRows[$rowKey])) {
                            $unmergedRows[$rowKey][$lineKey] = $this->copyRow($rows, $rowKey);
                        }
                        $unmergedRows[$rowKey][$lineKey][$column] = $line;
                    }
                }
            }
        }

        return new TableRows(function () use ($rows, $unmergedRows): \Traversable {
            foreach ($rows as $rowKey => $row) {
                $rowGroup = [$row instanceof TableSeparator ? $row : $this->fillCells($row)];

                if (isset($unmergedRows[$rowKey])) {
                    foreach ($unmergedRows[$rowKey] as $row) {
                        $rowGroup[] = $row instanceof TableSeparator ? $row : $this->fillCells($row);
                    }
                }
                yield $rowGroup;
            }
        });
    }

    private function calculateRowCount(): int
    {
        $numberOfRows = \count(iterator_to_array($this->buildTableRows(array_merge($this->headers, [new TableSeparator()], $this->rows))));

        if ($this->headers) {
            ++$numberOfRows; // Add row for header separator
        }

        if ($this->rows) {
            ++$numberOfRows; // Add row for footer separator
        }

        return $numberOfRows;
    }

    /**
     * fill rows that contains rowspan > 1.
     *
     * @throws InvalidArgumentException
     */
    private function fillNextRows(array $rows, int $line): array
    {
        $unmergedRows = [];
        foreach ($rows[$line] as $column => $cell) {
            if (null !== $cell && !$cell instanceof TableCell && !\is_scalar($cell) && !$cell instanceof \Stringable) {
                throw new InvalidArgumentException(sprintf('A cell must be a TableCell, a scalar or an object implementing "__toString()", "%s" given.', get_debug_type($cell)));
            }
            if ($cell instanceof TableCell && $cell->getRowspan() > 1) {
                $nbLines = $cell->getRowspan() - 1;
                $lines = [$cell];
<<<<<<< HEAD
                if (str_contains($cell, "\n")) {
                    $lines = explode("\n", str_replace("\n", "<fg=default;bg=default>\n</>", $cell));
                    $nbLines = \count($lines) > $nbLines ? substr_count($cell, "\n") : $nbLines;
=======
                if (strstr($cell, "\n")) {
                    $eol = str_contains($cell, "\r\n") ? "\r\n" : "\n";
                    $lines = explode($eol, str_replace($eol, '<fg=default;bg=default>'.$eol.'</>', $cell));
                    $nbLines = \count($lines) > $nbLines ? substr_count($cell, $eol) : $nbLines;
>>>>>>> 1a4748e5

                    $rows[$line][$column] = new TableCell($lines[0], ['colspan' => $cell->getColspan(), 'style' => $cell->getStyle()]);
                    unset($lines[0]);
                }

                // create a two dimensional array (rowspan x colspan)
                $unmergedRows = array_replace_recursive(array_fill($line + 1, $nbLines, []), $unmergedRows);
                foreach ($unmergedRows as $unmergedRowKey => $unmergedRow) {
                    $value = $lines[$unmergedRowKey - $line] ?? '';
                    $unmergedRows[$unmergedRowKey][$column] = new TableCell($value, ['colspan' => $cell->getColspan(), 'style' => $cell->getStyle()]);
                    if ($nbLines === $unmergedRowKey - $line) {
                        break;
                    }
                }
            }
        }

        foreach ($unmergedRows as $unmergedRowKey => $unmergedRow) {
            // we need to know if $unmergedRow will be merged or inserted into $rows
            if (isset($rows[$unmergedRowKey]) && \is_array($rows[$unmergedRowKey]) && ($this->getNumberOfColumns($rows[$unmergedRowKey]) + $this->getNumberOfColumns($unmergedRows[$unmergedRowKey]) <= $this->numberOfColumns)) {
                foreach ($unmergedRow as $cellKey => $cell) {
                    // insert cell into row at cellKey position
                    array_splice($rows[$unmergedRowKey], $cellKey, 0, [$cell]);
                }
            } else {
                $row = $this->copyRow($rows, $unmergedRowKey - 1);
                foreach ($unmergedRow as $column => $cell) {
                    if (!empty($cell)) {
                        $row[$column] = $unmergedRow[$column];
                    }
                }
                array_splice($rows, $unmergedRowKey, 0, [$row]);
            }
        }

        return $rows;
    }

    /**
     * fill cells for a row that contains colspan > 1.
     */
    private function fillCells(iterable $row): iterable
    {
        $newRow = [];

        foreach ($row as $column => $cell) {
            $newRow[] = $cell;
            if ($cell instanceof TableCell && $cell->getColspan() > 1) {
                foreach (range($column + 1, $column + $cell->getColspan() - 1) as $position) {
                    // insert empty value at column position
                    $newRow[] = '';
                }
            }
        }

        return $newRow ?: $row;
    }

    private function copyRow(array $rows, int $line): array
    {
        $row = $rows[$line];
        foreach ($row as $cellKey => $cellValue) {
            $row[$cellKey] = '';
            if ($cellValue instanceof TableCell) {
                $row[$cellKey] = new TableCell('', ['colspan' => $cellValue->getColspan()]);
            }
        }

        return $row;
    }

    /**
     * Gets number of columns by row.
     */
    private function getNumberOfColumns(array $row): int
    {
        $columns = \count($row);
        foreach ($row as $column) {
            $columns += $column instanceof TableCell ? ($column->getColspan() - 1) : 0;
        }

        return $columns;
    }

    /**
     * Gets list of columns for the given row.
     */
    private function getRowColumns(array $row): array
    {
        $columns = range(0, $this->numberOfColumns - 1);
        foreach ($row as $cellKey => $cell) {
            if ($cell instanceof TableCell && $cell->getColspan() > 1) {
                // exclude grouped columns.
                $columns = array_diff($columns, range($cellKey + 1, $cellKey + $cell->getColspan() - 1));
            }
        }

        return $columns;
    }

    /**
     * Calculates columns widths.
     */
    private function calculateColumnsWidth(iterable $groups): void
    {
        for ($column = 0; $column < $this->numberOfColumns; ++$column) {
            $lengths = [];
            foreach ($groups as $group) {
                foreach ($group as $row) {
                    if ($row instanceof TableSeparator) {
                        continue;
                    }

                    foreach ($row as $i => $cell) {
                        if ($cell instanceof TableCell) {
                            $textContent = Helper::removeDecoration($this->output->getFormatter(), $cell);
                            $textLength = Helper::width($textContent);
                            if ($textLength > 0) {
                                $contentColumns = mb_str_split($textContent, ceil($textLength / $cell->getColspan()));
                                foreach ($contentColumns as $position => $content) {
                                    $row[$i + $position] = $content;
                                }
                            }
                        }
                    }

                    $lengths[] = $this->getCellWidth($row, $column);
                }
            }

            $this->effectiveColumnWidths[$column] = max($lengths) + Helper::width($this->style->getCellRowContentFormat()) - 2;
        }
    }

    private function getColumnSeparatorWidth(): int
    {
        return Helper::width(sprintf($this->style->getBorderFormat(), $this->style->getBorderChars()[3]));
    }

    private function getCellWidth(array $row, int $column): int
    {
        $cellWidth = 0;

        if (isset($row[$column])) {
            $cell = $row[$column];
            $cellWidth = Helper::width(Helper::removeDecoration($this->output->getFormatter(), $cell));
        }

        $columnWidth = $this->columnWidths[$column] ?? 0;
        $cellWidth = max($cellWidth, $columnWidth);

        return isset($this->columnMaxWidths[$column]) ? min($this->columnMaxWidths[$column], $cellWidth) : $cellWidth;
    }

    /**
     * Called after rendering to cleanup cache data.
     */
    private function cleanup(): void
    {
        $this->effectiveColumnWidths = [];
        unset($this->numberOfColumns);
    }

    /**
     * @return array<string, TableStyle>
     */
    private static function initStyles(): array
    {
        $borderless = new TableStyle();
        $borderless
            ->setHorizontalBorderChars('=')
            ->setVerticalBorderChars(' ')
            ->setDefaultCrossingChar(' ')
        ;

        $compact = new TableStyle();
        $compact
            ->setHorizontalBorderChars('')
            ->setVerticalBorderChars('')
            ->setDefaultCrossingChar('')
            ->setCellRowContentFormat('%s ')
        ;

        $styleGuide = new TableStyle();
        $styleGuide
            ->setHorizontalBorderChars('-')
            ->setVerticalBorderChars(' ')
            ->setDefaultCrossingChar(' ')
            ->setCellHeaderFormat('%s')
        ;

        $box = (new TableStyle())
            ->setHorizontalBorderChars('─')
            ->setVerticalBorderChars('│')
            ->setCrossingChars('┼', '┌', '┬', '┐', '┤', '┘', '┴', '└', '├')
        ;

        $boxDouble = (new TableStyle())
            ->setHorizontalBorderChars('═', '─')
            ->setVerticalBorderChars('║', '│')
            ->setCrossingChars('┼', '╔', '╤', '╗', '╢', '╝', '╧', '╚', '╟', '╠', '╪', '╣')
        ;

        return [
            'default' => new TableStyle(),
            'borderless' => $borderless,
            'compact' => $compact,
            'symfony-style-guide' => $styleGuide,
            'box' => $box,
            'box-double' => $boxDouble,
        ];
    }

    private function resolveStyle(TableStyle|string $name): TableStyle
    {
        if ($name instanceof TableStyle) {
            return $name;
        }

        return self::$styles[$name] ?? throw new InvalidArgumentException(sprintf('Style "%s" is not defined.', $name));
    }
}<|MERGE_RESOLUTION|>--- conflicted
+++ resolved
@@ -637,12 +637,8 @@
                 if (!str_contains($cell ?? '', "\n")) {
                     continue;
                 }
-<<<<<<< HEAD
-                $escaped = implode("\n", array_map(OutputFormatter::escapeTrailingBackslash(...), explode("\n", $cell)));
-=======
                 $eol = str_contains($cell ?? '', "\r\n") ? "\r\n" : "\n";
-                $escaped = implode($eol, array_map([OutputFormatter::class, 'escapeTrailingBackslash'], explode($eol, $cell)));
->>>>>>> 1a4748e5
+                $escaped = implode($eol, array_map(OutputFormatter::escapeTrailingBackslash(...), explode($eol, $cell)));
                 $cell = $cell instanceof TableCell ? new TableCell($escaped, ['colspan' => $cell->getColspan()]) : $escaped;
                 $lines = explode($eol, str_replace($eol, '<fg=default;bg=default></>'.$eol, $cell));
                 foreach ($lines as $lineKey => $line) {
@@ -705,16 +701,10 @@
             if ($cell instanceof TableCell && $cell->getRowspan() > 1) {
                 $nbLines = $cell->getRowspan() - 1;
                 $lines = [$cell];
-<<<<<<< HEAD
                 if (str_contains($cell, "\n")) {
-                    $lines = explode("\n", str_replace("\n", "<fg=default;bg=default>\n</>", $cell));
-                    $nbLines = \count($lines) > $nbLines ? substr_count($cell, "\n") : $nbLines;
-=======
-                if (strstr($cell, "\n")) {
                     $eol = str_contains($cell, "\r\n") ? "\r\n" : "\n";
                     $lines = explode($eol, str_replace($eol, '<fg=default;bg=default>'.$eol.'</>', $cell));
                     $nbLines = \count($lines) > $nbLines ? substr_count($cell, $eol) : $nbLines;
->>>>>>> 1a4748e5
 
                     $rows[$line][$column] = new TableCell($lines[0], ['colspan' => $cell->getColspan(), 'style' => $cell->getStyle()]);
                     unset($lines[0]);
