--- conflicted
+++ resolved
@@ -342,27 +342,7 @@
     }
 
     /**
-<<<<<<< HEAD
-     * Sets whether to overwrite the progressbar, false for new line
-=======
-     * Sets the current progress.
-     *
-     * @deprecated since version 2.6, to be removed in 3.0. Use {@link setProgress()} instead.
-     *
-     * @param int $step The current progress
-     *
-     * @throws \LogicException
-     */
-    public function setCurrent($step)
-    {
-        @trigger_error('The '.__METHOD__.' method is deprecated since version 2.6 and will be removed in 3.0. Use the setProgress() method instead.', E_USER_DEPRECATED);
-
-        $this->setProgress($step);
-    }
-
-    /**
      * Sets whether to overwrite the progressbar, false for new line.
->>>>>>> f5fefeff
      *
      * @param bool $overwrite
      */
