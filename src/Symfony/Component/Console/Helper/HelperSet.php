<?php

/*
 * This file is part of the Symfony package.
 *
 * (c) Fabien Potencier <fabien@symfony.com>
 *
 * For the full copyright and license information, please view the LICENSE
 * file that was distributed with this source code.
 */

namespace Symfony\Component\Console\Helper;

use Symfony\Component\Console\Exception\InvalidArgumentException;

/**
 * HelperSet represents a set of helpers to be used with a command.
 *
 * @author Fabien Potencier <fabien@symfony.com>
 *
 * @implements \IteratorAggregate<string, HelperInterface>
 */
class HelperSet implements \IteratorAggregate
{
    /** @var array<string, HelperInterface> */
    private array $helpers = [];

    /**
     * @param HelperInterface[] $helpers
     */
    public function __construct(array $helpers = [])
    {
        foreach ($helpers as $alias => $helper) {
            $this->set($helper, \is_int($alias) ? null : $alias);
        }
    }

<<<<<<< HEAD
    public function set(HelperInterface $helper, string $alias = null): void
=======
    /**
     * @return void
     */
    public function set(HelperInterface $helper, ?string $alias = null)
>>>>>>> 115fb5be
    {
        $this->helpers[$helper->getName()] = $helper;
        if (null !== $alias) {
            $this->helpers[$alias] = $helper;
        }

        $helper->setHelperSet($this);
    }

    /**
     * Returns true if the helper if defined.
     */
    public function has(string $name): bool
    {
        return isset($this->helpers[$name]);
    }

    /**
     * Gets a helper value.
     *
     * @throws InvalidArgumentException if the helper is not defined
     */
    public function get(string $name): HelperInterface
    {
        if (!$this->has($name)) {
            throw new InvalidArgumentException(sprintf('The helper "%s" is not defined.', $name));
        }

        return $this->helpers[$name];
    }

    public function getIterator(): \Traversable
    {
        return new \ArrayIterator($this->helpers);
    }
}<|MERGE_RESOLUTION|>--- conflicted
+++ resolved
@@ -35,14 +35,7 @@
         }
     }
 
-<<<<<<< HEAD
-    public function set(HelperInterface $helper, string $alias = null): void
-=======
-    /**
-     * @return void
-     */
-    public function set(HelperInterface $helper, ?string $alias = null)
->>>>>>> 115fb5be
+    public function set(HelperInterface $helper, ?string $alias = null): void
     {
         $this->helpers[$helper->getName()] = $helper;
         if (null !== $alias) {
