--- conflicted
+++ resolved
@@ -32,11 +32,7 @@
      * @param callable|null $callback A PHP callback to run whenever there is some
      *                                output available on STDOUT or STDERR
      */
-<<<<<<< HEAD
-    public function run(OutputInterface $output, array|Process $cmd, string $error = null, callable $callback = null, int $verbosity = OutputInterface::VERBOSITY_VERY_VERBOSE): Process
-=======
     public function run(OutputInterface $output, array|Process $cmd, ?string $error = null, ?callable $callback = null, int $verbosity = OutputInterface::VERBOSITY_VERY_VERBOSE): Process
->>>>>>> a44829e2
     {
         if (!class_exists(Process::class)) {
             throw new \LogicException('The ProcessHelper cannot be run as the Process component is not installed. Try running "compose require symfony/process".');
@@ -98,11 +94,7 @@
      *
      * @see run()
      */
-<<<<<<< HEAD
-    public function mustRun(OutputInterface $output, array|Process $cmd, string $error = null, callable $callback = null): Process
-=======
     public function mustRun(OutputInterface $output, array|Process $cmd, ?string $error = null, ?callable $callback = null): Process
->>>>>>> a44829e2
     {
         $process = $this->run($output, $cmd, $error, $callback);
 
