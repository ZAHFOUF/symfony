--- conflicted
+++ resolved
@@ -24,17 +24,12 @@
      * @param int             $code         Exception code
      * @param \Throwable|null $previous     Previous exception used for the exception chaining
      */
-<<<<<<< HEAD
     public function __construct(
         string $message,
         private array $alternatives = [],
         int $code = 0,
-        \Throwable $previous = null,
+        ?\Throwable $previous = null,
     ) {
-=======
-    public function __construct(string $message, array $alternatives = [], int $code = 0, ?\Throwable $previous = null)
-    {
->>>>>>> 6cd40eaa
         parent::__construct($message, $code, $previous);
     }
 
