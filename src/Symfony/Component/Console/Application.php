--- conflicted
+++ resolved
@@ -142,11 +142,7 @@
      *
      * @throws \Exception When running fails. Bypass this when {@link setCatchExceptions()}.
      */
-<<<<<<< HEAD
-    public function run(InputInterface $input = null, OutputInterface $output = null): int
-=======
-    public function run(?InputInterface $input = null, ?OutputInterface $output = null)
->>>>>>> 2a31f2dd
+    public function run(?InputInterface $input = null, ?OutputInterface $output = null): int
     {
         if (\function_exists('putenv')) {
             @putenv('LINES='.$this->terminal->getHeight());
@@ -1166,11 +1162,7 @@
      *
      * This method is not part of public API and should not be used directly.
      */
-<<<<<<< HEAD
-    public function extractNamespace(string $name, int $limit = null): string
-=======
-    public function extractNamespace(string $name, ?int $limit = null)
->>>>>>> 2a31f2dd
+    public function extractNamespace(string $name, ?int $limit = null): string
     {
         $parts = explode(':', $name, -1);
 
