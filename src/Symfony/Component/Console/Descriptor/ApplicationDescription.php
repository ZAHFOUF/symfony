--- conflicted
+++ resolved
@@ -50,16 +50,11 @@
     private $aliases;
 
     /**
-<<<<<<< HEAD
      * @var bool
      */
     private $showHidden;
 
     /**
-     * Constructor.
-     *
-=======
->>>>>>> d4cbc70c
      * @param Application $application
      * @param string|null $namespace
      * @param bool        $showHidden
