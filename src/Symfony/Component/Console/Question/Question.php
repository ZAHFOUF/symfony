<?php

/*
 * This file is part of the Symfony package.
 *
 * (c) Fabien Potencier <fabien@symfony.com>
 *
 * For the full copyright and license information, please view the LICENSE
 * file that was distributed with this source code.
 */

namespace Symfony\Component\Console\Question;

use Symfony\Component\Console\Exception\InvalidArgumentException;
use Symfony\Component\Console\Exception\LogicException;

/**
 * Represents a Question.
 *
 * @author Fabien Potencier <fabien@symfony.com>
 */
class Question
{
    private string $question;
    private ?int $attempts = null;
    private bool $hidden = false;
    private bool $hiddenFallback = true;
    private ?\Closure $autocompleterCallback = null;
    private ?\Closure $validator = null;
    private string|int|bool|null|float $default;
    private ?\Closure $normalizer = null;
    private bool $trimmable = true;
    private bool $multiline = false;

    /**
     * @param string                     $question The question to ask to the user
     * @param string|bool|int|float|null $default  The default answer to return if the user enters nothing
     */
    public function __construct(string $question, string|bool|int|float|null $default = null)
    {
        $this->question = $question;
        $this->default = $default;
    }

    /**
     * Returns the question.
     */
    public function getQuestion(): string
    {
        return $this->question;
    }

    /**
     * Returns the default answer.
     */
    public function getDefault(): string|bool|int|float|null
    {
        return $this->default;
    }

    /**
     * Returns whether the user response accepts newline characters.
     */
    public function isMultiline(): bool
    {
        return $this->multiline;
    }

    /**
     * Sets whether the user response should accept newline characters.
     *
     * @return $this
     */
    public function setMultiline(bool $multiline): static
    {
        $this->multiline = $multiline;

        return $this;
    }

    /**
     * Returns whether the user response must be hidden.
     */
    public function isHidden(): bool
    {
        return $this->hidden;
    }

    /**
     * Sets whether the user response must be hidden or not.
     *
     * @return $this
     *
     * @throws LogicException In case the autocompleter is also used
     */
    public function setHidden(bool $hidden): static
    {
        if ($this->autocompleterCallback) {
            throw new LogicException('A hidden question cannot use the autocompleter.');
        }

        $this->hidden = $hidden;

        return $this;
    }

    /**
     * In case the response cannot be hidden, whether to fallback on non-hidden question or not.
     */
    public function isHiddenFallback(): bool
    {
        return $this->hiddenFallback;
    }

    /**
     * Sets whether to fallback on non-hidden question if the response cannot be hidden.
     *
     * @return $this
     */
    public function setHiddenFallback(bool $fallback): static
    {
        $this->hiddenFallback = $fallback;

        return $this;
    }

    /**
     * Gets values for the autocompleter.
     */
    public function getAutocompleterValues(): ?iterable
    {
        $callback = $this->getAutocompleterCallback();

        return $callback ? $callback('') : null;
    }

    /**
     * Sets values for the autocompleter.
     *
     * @return $this
     *
     * @throws LogicException
     */
    public function setAutocompleterValues(?iterable $values): static
    {
        if (\is_array($values)) {
            $values = $this->isAssoc($values) ? array_merge(array_keys($values), array_values($values)) : array_values($values);

            $callback = static fn () => $values;
        } elseif ($values instanceof \Traversable) {
            $callback = static function () use ($values) {
                static $valueCache;

                return $valueCache ??= iterator_to_array($values, false);
            };
        } else {
            $callback = null;
        }

        return $this->setAutocompleterCallback($callback);
    }

    /**
     * Gets the callback function used for the autocompleter.
     */
    public function getAutocompleterCallback(): ?callable
    {
        return $this->autocompleterCallback;
    }

    /**
     * Sets the callback function used for the autocompleter.
     *
     * The callback is passed the user input as argument and should return an iterable of corresponding suggestions.
     *
     * @return $this
     */
<<<<<<< HEAD
    public function setAutocompleterCallback(?callable $callback): static
=======
    public function setAutocompleterCallback(?callable $callback = null): static
>>>>>>> 115fb5be
    {
        if ($this->hidden && null !== $callback) {
            throw new LogicException('A hidden question cannot use the autocompleter.');
        }

        $this->autocompleterCallback = null === $callback ? null : $callback(...);

        return $this;
    }

    /**
     * Sets a validator for the question.
     *
     * @return $this
     */
<<<<<<< HEAD
    public function setValidator(?callable $validator): static
=======
    public function setValidator(?callable $validator = null): static
>>>>>>> 115fb5be
    {
        $this->validator = null === $validator ? null : $validator(...);

        return $this;
    }

    /**
     * Gets the validator for the question.
     */
    public function getValidator(): ?callable
    {
        return $this->validator;
    }

    /**
     * Sets the maximum number of attempts.
     *
     * Null means an unlimited number of attempts.
     *
     * @return $this
     *
     * @throws InvalidArgumentException in case the number of attempts is invalid
     */
    public function setMaxAttempts(?int $attempts): static
    {
        if (null !== $attempts && $attempts < 1) {
            throw new InvalidArgumentException('Maximum number of attempts must be a positive value.');
        }

        $this->attempts = $attempts;

        return $this;
    }

    /**
     * Gets the maximum number of attempts.
     *
     * Null means an unlimited number of attempts.
     */
    public function getMaxAttempts(): ?int
    {
        return $this->attempts;
    }

    /**
     * Sets a normalizer for the response.
     *
     * The normalizer can be a callable (a string), a closure or a class implementing __invoke.
     *
     * @return $this
     */
    public function setNormalizer(callable $normalizer): static
    {
        $this->normalizer = $normalizer(...);

        return $this;
    }

    /**
     * Gets the normalizer for the response.
     *
     * The normalizer can ba a callable (a string), a closure or a class implementing __invoke.
     */
    public function getNormalizer(): ?callable
    {
        return $this->normalizer;
    }

    protected function isAssoc(array $array): bool
    {
        return (bool) \count(array_filter(array_keys($array), 'is_string'));
    }

    public function isTrimmable(): bool
    {
        return $this->trimmable;
    }

    /**
     * @return $this
     */
    public function setTrimmable(bool $trimmable): static
    {
        $this->trimmable = $trimmable;

        return $this;
    }
}<|MERGE_RESOLUTION|>--- conflicted
+++ resolved
@@ -175,11 +175,7 @@
      *
      * @return $this
      */
-<<<<<<< HEAD
     public function setAutocompleterCallback(?callable $callback): static
-=======
-    public function setAutocompleterCallback(?callable $callback = null): static
->>>>>>> 115fb5be
     {
         if ($this->hidden && null !== $callback) {
             throw new LogicException('A hidden question cannot use the autocompleter.');
@@ -195,11 +191,7 @@
      *
      * @return $this
      */
-<<<<<<< HEAD
     public function setValidator(?callable $validator): static
-=======
-    public function setValidator(?callable $validator = null): static
->>>>>>> 115fb5be
     {
         $this->validator = null === $validator ? null : $validator(...);
 
