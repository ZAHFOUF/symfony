<?php

/*
 * This file is part of the Symfony package.
 *
 * (c) Fabien Potencier <fabien@symfony.com>
 *
 * For the full copyright and license information, please view the LICENSE
 * file that was distributed with this source code.
 */

namespace Symfony\Component\Console\Question;

use Symfony\Component\Console\Exception\InvalidArgumentException;
use Symfony\Component\Console\Exception\LogicException;

/**
 * Represents a Question.
 *
 * @author Fabien Potencier <fabien@symfony.com>
 */
class Question
{
    private $question;
    private $attempts;
    private $hidden = false;
    private $hiddenFallback = true;
    private $autocompleterValues;
    private $validator;
    private $default;
    private $normalizer;

    /**
     * @param string $question The question to ask to the user
     * @param mixed  $default  The default answer to return if the user enters nothing
     */
    public function __construct($question, $default = null)
    {
        $this->question = $question;
        $this->default = $default;
    }

    /**
     * Returns the question.
     *
     * @return string
     */
    public function getQuestion()
    {
        return $this->question;
    }

    /**
     * Returns the default answer.
     *
     * @return mixed
     */
    public function getDefault()
    {
        return $this->default;
    }

    /**
     * Returns whether the user response must be hidden.
     *
     * @return bool
     */
    public function isHidden()
    {
        return $this->hidden;
    }

    /**
     * Sets whether the user response must be hidden or not.
     *
     * @param bool $hidden
     *
     * @return $this
     *
     * @throws LogicException In case the autocompleter is also used
     */
    public function setHidden($hidden)
    {
        if ($this->autocompleterValues) {
            throw new LogicException('A hidden question cannot use the autocompleter.');
        }

        $this->hidden = (bool) $hidden;

        return $this;
    }

    /**
     * In case the response can not be hidden, whether to fallback on non-hidden question or not.
     *
     * @return bool
     */
    public function isHiddenFallback()
    {
        return $this->hiddenFallback;
    }

    /**
     * Sets whether to fallback on non-hidden question if the response can not be hidden.
     *
     * @param bool $fallback
     *
     * @return $this
     */
    public function setHiddenFallback($fallback)
    {
        $this->hiddenFallback = (bool) $fallback;

        return $this;
    }

    /**
     * Gets values for the autocompleter.
     *
     * @return null|array|\Traversable
     */
    public function getAutocompleterValues()
    {
        return $this->autocompleterValues;
    }

    /**
     * Sets values for the autocompleter.
     *
     * @param null|array|\Traversable $values
     *
     * @return $this
     *
     * @throws InvalidArgumentException
     * @throws LogicException
     */
    public function setAutocompleterValues($values)
    {
        if (is_array($values)) {
            $values = $this->isAssoc($values) ? array_merge(array_keys($values), array_values($values)) : array_values($values);
        }

<<<<<<< HEAD
        if (null !== $values && !is_array($values)) {
            if (!$values instanceof \Traversable || !$values instanceof \Countable) {
                throw new InvalidArgumentException('Autocompleter values can be either an array, `null` or an object implementing both `Countable` and `Traversable` interfaces.');
            }
=======
        if (null !== $values && !is_array($values) && !$values instanceof \Traversable) {
            throw new \InvalidArgumentException('Autocompleter values can be either an array, `null` or a `Traversable` object.');
>>>>>>> 99f8d851
        }

        if ($this->hidden) {
            throw new LogicException('A hidden question cannot use the autocompleter.');
        }

        $this->autocompleterValues = $values;

        return $this;
    }

    /**
     * Sets a validator for the question.
     *
     * @param null|callable $validator
     *
     * @return $this
     */
    public function setValidator($validator)
    {
        $this->validator = $validator;

        return $this;
    }

    /**
     * Gets the validator for the question.
     *
     * @return null|callable
     */
    public function getValidator()
    {
        return $this->validator;
    }

    /**
     * Sets the maximum number of attempts.
     *
     * Null means an unlimited number of attempts.
     *
     * @param null|int $attempts
     *
     * @return $this
     *
     * @throws InvalidArgumentException in case the number of attempts is invalid
     */
    public function setMaxAttempts($attempts)
    {
        if (null !== $attempts && $attempts < 1) {
            throw new InvalidArgumentException('Maximum number of attempts must be a positive value.');
        }

        $this->attempts = $attempts;

        return $this;
    }

    /**
     * Gets the maximum number of attempts.
     *
     * Null means an unlimited number of attempts.
     *
     * @return null|int
     */
    public function getMaxAttempts()
    {
        return $this->attempts;
    }

    /**
     * Sets a normalizer for the response.
     *
     * The normalizer can be a callable (a string), a closure or a class implementing __invoke.
     *
     * @param callable $normalizer
     *
     * @return $this
     */
    public function setNormalizer($normalizer)
    {
        $this->normalizer = $normalizer;

        return $this;
    }

    /**
     * Gets the normalizer for the response.
     *
     * The normalizer can ba a callable (a string), a closure or a class implementing __invoke.
     *
     * @return callable
     */
    public function getNormalizer()
    {
        return $this->normalizer;
    }

    protected function isAssoc($array)
    {
        return (bool) count(array_filter(array_keys($array), 'is_string'));
    }
}<|MERGE_RESOLUTION|>--- conflicted
+++ resolved
@@ -140,15 +140,8 @@
             $values = $this->isAssoc($values) ? array_merge(array_keys($values), array_values($values)) : array_values($values);
         }
 
-<<<<<<< HEAD
-        if (null !== $values && !is_array($values)) {
-            if (!$values instanceof \Traversable || !$values instanceof \Countable) {
-                throw new InvalidArgumentException('Autocompleter values can be either an array, `null` or an object implementing both `Countable` and `Traversable` interfaces.');
-            }
-=======
         if (null !== $values && !is_array($values) && !$values instanceof \Traversable) {
-            throw new \InvalidArgumentException('Autocompleter values can be either an array, `null` or a `Traversable` object.');
->>>>>>> 99f8d851
+            throw new InvalidArgumentException('Autocompleter values can be either an array, `null` or a `Traversable` object.');
         }
 
         if ($this->hidden) {
