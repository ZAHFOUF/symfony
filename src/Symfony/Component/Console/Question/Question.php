<?php

/*
 * This file is part of the Symfony package.
 *
 * (c) Fabien Potencier <fabien@symfony.com>
 *
 * For the full copyright and license information, please view the LICENSE
 * file that was distributed with this source code.
 */

namespace Symfony\Component\Console\Question;

use Symfony\Component\Console\Exception\InvalidArgumentException;
use Symfony\Component\Console\Exception\LogicException;

/**
 * Represents a Question.
 *
 * @author Fabien Potencier <fabien@symfony.com>
 */
class Question
{
    private string $question;
    private ?int $attempts = null;
    private bool $hidden = false;
    private bool $hiddenFallback = true;
    private ?\Closure $autocompleterCallback = null;
    private ?\Closure $validator = null;
    private string|int|bool|null|float $default;
    private ?\Closure $normalizer = null;
    private bool $trimmable = true;
    private bool $multiline = false;

    /**
     * @param string                     $question The question to ask to the user
     * @param string|bool|int|float|null $default  The default answer to return if the user enters nothing
     */
<<<<<<< HEAD
    public function __construct(string $question, string|bool|int|float $default = null)
=======
    public function __construct(string $question, string|bool|int|float|null $default = null)
>>>>>>> a44829e2
    {
        $this->question = $question;
        $this->default = $default;
    }

    /**
     * Returns the question.
     */
    public function getQuestion(): string
    {
        return $this->question;
    }

    /**
     * Returns the default answer.
     */
    public function getDefault(): string|bool|int|float|null
    {
        return $this->default;
    }

    /**
     * Returns whether the user response accepts newline characters.
     */
    public function isMultiline(): bool
    {
        return $this->multiline;
    }

    /**
     * Sets whether the user response should accept newline characters.
     *
     * @return $this
     */
    public function setMultiline(bool $multiline): static
    {
        $this->multiline = $multiline;

        return $this;
    }

    /**
     * Returns whether the user response must be hidden.
     */
    public function isHidden(): bool
    {
        return $this->hidden;
    }

    /**
     * Sets whether the user response must be hidden or not.
     *
     * @return $this
     *
     * @throws LogicException In case the autocompleter is also used
     */
    public function setHidden(bool $hidden): static
    {
        if ($this->autocompleterCallback) {
            throw new LogicException('A hidden question cannot use the autocompleter.');
        }

        $this->hidden = $hidden;

        return $this;
    }

    /**
     * In case the response cannot be hidden, whether to fallback on non-hidden question or not.
     */
    public function isHiddenFallback(): bool
    {
        return $this->hiddenFallback;
    }

    /**
     * Sets whether to fallback on non-hidden question if the response cannot be hidden.
     *
     * @return $this
     */
    public function setHiddenFallback(bool $fallback): static
    {
        $this->hiddenFallback = $fallback;

        return $this;
    }

    /**
     * Gets values for the autocompleter.
     */
    public function getAutocompleterValues(): ?iterable
    {
        $callback = $this->getAutocompleterCallback();

        return $callback ? $callback('') : null;
    }

    /**
     * Sets values for the autocompleter.
     *
     * @return $this
     *
     * @throws LogicException
     */
    public function setAutocompleterValues(?iterable $values): static
    {
        if (\is_array($values)) {
            $values = $this->isAssoc($values) ? array_merge(array_keys($values), array_values($values)) : array_values($values);

            $callback = static fn () => $values;
        } elseif ($values instanceof \Traversable) {
            $callback = static function () use ($values) {
                static $valueCache;

                return $valueCache ??= iterator_to_array($values, false);
            };
        } else {
            $callback = null;
        }

        return $this->setAutocompleterCallback($callback);
    }

    /**
     * Gets the callback function used for the autocompleter.
     */
    public function getAutocompleterCallback(): ?callable
    {
        return $this->autocompleterCallback;
    }

    /**
     * Sets the callback function used for the autocompleter.
     *
     * The callback is passed the user input as argument and should return an iterable of corresponding suggestions.
     *
     * @return $this
     */
<<<<<<< HEAD
    public function setAutocompleterCallback(callable $callback = null): static
=======
    public function setAutocompleterCallback(?callable $callback = null): static
>>>>>>> a44829e2
    {
        if (1 > \func_num_args()) {
            trigger_deprecation('symfony/console', '6.2', 'Calling "%s()" without any arguments is deprecated, pass null explicitly instead.', __METHOD__);
        }
        if ($this->hidden && null !== $callback) {
            throw new LogicException('A hidden question cannot use the autocompleter.');
        }

        $this->autocompleterCallback = null === $callback ? null : $callback(...);

        return $this;
    }

    /**
     * Sets a validator for the question.
     *
     * @return $this
     */
<<<<<<< HEAD
    public function setValidator(callable $validator = null): static
=======
    public function setValidator(?callable $validator = null): static
>>>>>>> a44829e2
    {
        if (1 > \func_num_args()) {
            trigger_deprecation('symfony/console', '6.2', 'Calling "%s()" without any arguments is deprecated, pass null explicitly instead.', __METHOD__);
        }
        $this->validator = null === $validator ? null : $validator(...);

        return $this;
    }

    /**
     * Gets the validator for the question.
     */
    public function getValidator(): ?callable
    {
        return $this->validator;
    }

    /**
     * Sets the maximum number of attempts.
     *
     * Null means an unlimited number of attempts.
     *
     * @return $this
     *
     * @throws InvalidArgumentException in case the number of attempts is invalid
     */
    public function setMaxAttempts(?int $attempts): static
    {
        if (null !== $attempts && $attempts < 1) {
            throw new InvalidArgumentException('Maximum number of attempts must be a positive value.');
        }

        $this->attempts = $attempts;

        return $this;
    }

    /**
     * Gets the maximum number of attempts.
     *
     * Null means an unlimited number of attempts.
     */
    public function getMaxAttempts(): ?int
    {
        return $this->attempts;
    }

    /**
     * Sets a normalizer for the response.
     *
     * The normalizer can be a callable (a string), a closure or a class implementing __invoke.
     *
     * @return $this
     */
    public function setNormalizer(callable $normalizer): static
    {
        $this->normalizer = $normalizer(...);

        return $this;
    }

    /**
     * Gets the normalizer for the response.
     *
     * The normalizer can ba a callable (a string), a closure or a class implementing __invoke.
     */
    public function getNormalizer(): ?callable
    {
        return $this->normalizer;
    }

    /**
     * @return bool
     */
    protected function isAssoc(array $array)
    {
        return (bool) \count(array_filter(array_keys($array), 'is_string'));
    }

    public function isTrimmable(): bool
    {
        return $this->trimmable;
    }

    /**
     * @return $this
     */
    public function setTrimmable(bool $trimmable): static
    {
        $this->trimmable = $trimmable;

        return $this;
    }
}<|MERGE_RESOLUTION|>--- conflicted
+++ resolved
@@ -36,11 +36,7 @@
      * @param string                     $question The question to ask to the user
      * @param string|bool|int|float|null $default  The default answer to return if the user enters nothing
      */
-<<<<<<< HEAD
-    public function __construct(string $question, string|bool|int|float $default = null)
-=======
     public function __construct(string $question, string|bool|int|float|null $default = null)
->>>>>>> a44829e2
     {
         $this->question = $question;
         $this->default = $default;
@@ -179,11 +175,7 @@
      *
      * @return $this
      */
-<<<<<<< HEAD
-    public function setAutocompleterCallback(callable $callback = null): static
-=======
     public function setAutocompleterCallback(?callable $callback = null): static
->>>>>>> a44829e2
     {
         if (1 > \func_num_args()) {
             trigger_deprecation('symfony/console', '6.2', 'Calling "%s()" without any arguments is deprecated, pass null explicitly instead.', __METHOD__);
@@ -202,11 +194,7 @@
      *
      * @return $this
      */
-<<<<<<< HEAD
-    public function setValidator(callable $validator = null): static
-=======
     public function setValidator(?callable $validator = null): static
->>>>>>> a44829e2
     {
         if (1 > \func_num_args()) {
             trigger_deprecation('symfony/console', '6.2', 'Calling "%s()" without any arguments is deprecated, pass null explicitly instead.', __METHOD__);
