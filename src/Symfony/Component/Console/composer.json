{
    "name": "symfony/console",
    "type": "library",
    "description": "Symfony Console Component",
    "keywords": [],
    "homepage": "https://symfony.com",
    "license": "MIT",
    "authors": [
        {
            "name": "Fabien Potencier",
            "email": "fabien@symfony.com"
        },
        {
            "name": "Symfony Community",
            "homepage": "https://symfony.com/contributors"
        }
    ],
    "require": {
        "php": "^7.2.9",
        "symfony/polyfill-mbstring": "~1.0",
        "symfony/polyfill-php73": "^1.8",
        "symfony/service-contracts": "^1.1"
    },
    "require-dev": {
        "symfony/config": "^4.4|^5.0",
        "symfony/event-dispatcher": "^4.4|^5.0",
        "symfony/dependency-injection": "^4.4|^5.0",
        "symfony/lock": "^4.4|^5.0",
        "symfony/process": "^4.4|^5.0",
        "symfony/var-dumper": "^4.4|^5.0",
        "psr/log": "~1.0"
    },
    "provide": {
        "psr/log-implementation": "1.0"
    },
    "suggest": {
        "symfony/event-dispatcher": "",
        "symfony/lock": "",
        "symfony/process": "",
        "psr/log": "For using the console logger"
    },
    "conflict": {
<<<<<<< HEAD
        "symfony/dependency-injection": "<4.4",
        "symfony/event-dispatcher": "<4.4",
        "symfony/process": "<4.4"
=======
        "symfony/dependency-injection": "<3.4",
        "symfony/event-dispatcher": "<4.3|>=5",
        "symfony/lock": "<4.4",
        "symfony/process": "<3.3"
>>>>>>> 2273de00
    },
    "autoload": {
        "psr-4": { "Symfony\\Component\\Console\\": "" },
        "exclude-from-classmap": [
            "/Tests/"
        ]
    },
    "minimum-stability": "dev",
    "extra": {
        "branch-alias": {
            "dev-master": "5.0-dev"
        }
    }
}<|MERGE_RESOLUTION|>--- conflicted
+++ resolved
@@ -40,16 +40,10 @@
         "psr/log": "For using the console logger"
     },
     "conflict": {
-<<<<<<< HEAD
         "symfony/dependency-injection": "<4.4",
         "symfony/event-dispatcher": "<4.4",
+        "symfony/lock": "<4.4",
         "symfony/process": "<4.4"
-=======
-        "symfony/dependency-injection": "<3.4",
-        "symfony/event-dispatcher": "<4.3|>=5",
-        "symfony/lock": "<4.4",
-        "symfony/process": "<3.3"
->>>>>>> 2273de00
     },
     "autoload": {
         "psr-4": { "Symfony\\Component\\Console\\": "" },
