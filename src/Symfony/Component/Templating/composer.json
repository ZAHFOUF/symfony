{
    "name": "symfony/templating",
    "type": "library",
    "description": "Provides all the tools needed to build any kind of template system",
    "keywords": [],
    "homepage": "https://symfony.com",
    "license": "MIT",
    "authors": [
        {
            "name": "Fabien Potencier",
            "email": "fabien@symfony.com"
        },
        {
            "name": "Symfony Community",
            "homepage": "https://symfony.com/contributors"
        }
    ],
    "require": {
<<<<<<< HEAD
        "php": ">=8.2",
=======
        "php": ">=8.1",
        "symfony/deprecation-contracts": "^2.5|^3",
>>>>>>> c2ee867d
        "symfony/polyfill-ctype": "~1.8"
    },
    "require-dev": {
        "psr/log": "^1|^2|^3"
    },
    "autoload": {
        "psr-4": { "Symfony\\Component\\Templating\\": "" },
        "exclude-from-classmap": [
            "/Tests/"
        ]
    },
    "minimum-stability": "dev"
}<|MERGE_RESOLUTION|>--- conflicted
+++ resolved
@@ -16,12 +16,8 @@
         }
     ],
     "require": {
-<<<<<<< HEAD
         "php": ">=8.2",
-=======
-        "php": ">=8.1",
         "symfony/deprecation-contracts": "^2.5|^3",
->>>>>>> c2ee867d
         "symfony/polyfill-ctype": "~1.8"
     },
     "require-dev": {
