--- conflicted
+++ resolved
@@ -1130,7 +1130,6 @@
         $this->assertSame(['string' => 'yes'], $normalized);
     }
 
-<<<<<<< HEAD
     public function testDenormalizeCollectionOfScalarTypesPropertyWithPhpDocExtractor()
     {
         $normalizer = new AbstractObjectNormalizerWithMetadataAndPropertyTypeExtractors();
@@ -1175,7 +1174,8 @@
         $expected->foo = 'bar';
 
         $this->assertEquals($expected, $normalizer->denormalize(['foo' => 'bar'], MixedPropertyDummy::class));
-=======
+    }
+
     /**
      * @dataProvider provideBooleanTypesData
      */
@@ -1194,7 +1194,6 @@
             [['foo' => true], FalsePropertyDummy::class],
             [['foo' => false], TruePropertyDummy::class],
         ];
->>>>>>> 1f1e9aa2
     }
 }
 
@@ -1625,7 +1624,6 @@
     }
 }
 
-<<<<<<< HEAD
 #[DiscriminatorMap('type', ['foo' => ScalarCollectionDocBlockDummy::class])]
 class ScalarCollectionDocBlockDummy
 {
@@ -1660,8 +1658,6 @@
     public array $values2;
 }
 
-=======
->>>>>>> 1f1e9aa2
 class AbstractObjectNormalizerWithMetadataAndPropertyTypeExtractors extends AbstractObjectNormalizer
 {
     public function __construct()
@@ -1669,14 +1665,6 @@
         parent::__construct(new ClassMetadataFactory(new AttributeLoader()), null, new PropertyInfoExtractor([], [new PhpDocExtractor(), new ReflectionExtractor()]));
     }
 
-<<<<<<< HEAD
-=======
-    public function getSupportedTypes(?string $format): array
-    {
-        return ['*' => false];
-    }
-
->>>>>>> 1f1e9aa2
     protected function extractAttributes(object $object, ?string $format = null, array $context = []): array
     {
         return [];
@@ -1687,17 +1675,12 @@
         return null;
     }
 
-<<<<<<< HEAD
     protected function setAttributeValue(object $object, string $attribute, mixed $value, ?string $format = null, array $context = []): void
-=======
-    protected function setAttributeValue(object $object, string $attribute, $value, ?string $format = null, array $context = []): void
->>>>>>> 1f1e9aa2
     {
         if (property_exists($object, $attribute)) {
             $object->$attribute = $value;
         }
     }
-<<<<<<< HEAD
 
     public function getSupportedTypes(?string $format): array
     {
@@ -1705,6 +1688,4 @@
             '*' => false,
         ];
     }
-=======
->>>>>>> 1f1e9aa2
 }