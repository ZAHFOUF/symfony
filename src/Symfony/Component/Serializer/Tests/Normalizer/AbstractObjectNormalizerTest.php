<?php

/*
 * This file is part of the Symfony package.
 *
 * (c) Fabien Potencier <fabien@symfony.com>
 *
 * For the full copyright and license information, please view the LICENSE
 * file that was distributed with this source code.
 */

namespace Symfony\Component\Serializer\Tests\Normalizer;

use PHPUnit\Framework\TestCase;
use Symfony\Component\PropertyInfo\Extractor\PhpDocExtractor;
use Symfony\Component\PropertyInfo\Extractor\ReflectionExtractor;
use Symfony\Component\PropertyInfo\PropertyInfoExtractor;
use Symfony\Component\PropertyInfo\Type;
<<<<<<< HEAD
use Symfony\Component\Serializer\Attribute\Context;
use Symfony\Component\Serializer\Attribute\DiscriminatorMap;
use Symfony\Component\Serializer\Attribute\SerializedName;
use Symfony\Component\Serializer\Attribute\SerializedPath;
=======
use Symfony\Component\Serializer\Annotation\Context;
use Symfony\Component\Serializer\Annotation\DiscriminatorMap;
use Symfony\Component\Serializer\Annotation\SerializedName;
use Symfony\Component\Serializer\Annotation\SerializedPath;
>>>>>>> a44829e2
use Symfony\Component\Serializer\Exception\ExtraAttributesException;
use Symfony\Component\Serializer\Exception\InvalidArgumentException;
use Symfony\Component\Serializer\Exception\LogicException;
use Symfony\Component\Serializer\Exception\MissingConstructorArgumentsException;
use Symfony\Component\Serializer\Exception\NotNormalizableValueException;
use Symfony\Component\Serializer\Mapping\ClassDiscriminatorFromClassMetadata;
use Symfony\Component\Serializer\Mapping\ClassDiscriminatorMapping;
use Symfony\Component\Serializer\Mapping\ClassDiscriminatorResolverInterface;
use Symfony\Component\Serializer\Mapping\ClassMetadata;
use Symfony\Component\Serializer\Mapping\ClassMetadataInterface;
use Symfony\Component\Serializer\Mapping\Factory\ClassMetadataFactory;
use Symfony\Component\Serializer\Mapping\Factory\ClassMetadataFactoryInterface;
<<<<<<< HEAD
use Symfony\Component\Serializer\Mapping\Loader\AttributeLoader;
=======
use Symfony\Component\Serializer\Mapping\Loader\AnnotationLoader;
>>>>>>> a44829e2
use Symfony\Component\Serializer\NameConverter\CamelCaseToSnakeCaseNameConverter;
use Symfony\Component\Serializer\NameConverter\MetadataAwareNameConverter;
use Symfony\Component\Serializer\Normalizer\AbstractNormalizer;
use Symfony\Component\Serializer\Normalizer\AbstractObjectNormalizer;
use Symfony\Component\Serializer\Normalizer\BackedEnumNormalizer;
use Symfony\Component\Serializer\Normalizer\CustomNormalizer;
use Symfony\Component\Serializer\Normalizer\DateTimeNormalizer;
use Symfony\Component\Serializer\Normalizer\DenormalizerInterface;
use Symfony\Component\Serializer\Normalizer\ObjectNormalizer;
use Symfony\Component\Serializer\Serializer;
use Symfony\Component\Serializer\SerializerAwareInterface;
use Symfony\Component\Serializer\SerializerInterface;
use Symfony\Component\Serializer\Tests\Fixtures\Attributes\AbstractDummy;
use Symfony\Component\Serializer\Tests\Fixtures\Attributes\AbstractDummyFirstChild;
use Symfony\Component\Serializer\Tests\Fixtures\Attributes\AbstractDummySecondChild;
use Symfony\Component\Serializer\Tests\Fixtures\DummyFirstChildQuux;
use Symfony\Component\Serializer\Tests\Fixtures\DummySecondChildQuux;
use Symfony\Component\Serializer\Tests\Fixtures\DummyString;
use Symfony\Component\Serializer\Tests\Fixtures\DummyWithNotNormalizable;
use Symfony\Component\Serializer\Tests\Fixtures\DummyWithObjectOrBool;
use Symfony\Component\Serializer\Tests\Fixtures\DummyWithObjectOrNull;
use Symfony\Component\Serializer\Tests\Fixtures\DummyWithStringObject;
use Symfony\Component\Serializer\Tests\Normalizer\Features\ObjectDummyWithContextAttribute;

class AbstractObjectNormalizerTest extends TestCase
{
    public function testDenormalize()
    {
        $normalizer = new AbstractObjectNormalizerDummy();
        $normalizedData = $normalizer->denormalize(['foo' => 'foo', 'bar' => 'bar', 'baz' => 'baz'], Dummy::class);

        $this->assertSame('foo', $normalizedData->foo);
        $this->assertNull($normalizedData->bar);
        $this->assertSame('baz', $normalizedData->baz);
    }

    public function testInstantiateObjectDenormalizer()
    {
        $data = ['foo' => 'foo', 'bar' => 'bar', 'baz' => 'baz'];
        $class = Dummy::class;
        $context = [];

        $normalizer = new AbstractObjectNormalizerDummy();

        $this->assertInstanceOf(Dummy::class, $normalizer->instantiateObject($data, $class, $context, new \ReflectionClass($class), []));
    }

    public function testDenormalizeWithExtraAttribute()
    {
        $this->expectException(ExtraAttributesException::class);
        $this->expectExceptionMessage('Extra attributes are not allowed ("fooFoo" is unknown).');
        $factory = new ClassMetadataFactory(new AttributeLoader());
        $normalizer = new AbstractObjectNormalizerDummy($factory);
        $normalizer->denormalize(
            ['fooFoo' => 'foo'],
            Dummy::class,
            'any',
            ['allow_extra_attributes' => false]
        );
    }

    public function testDenormalizeWithExtraAttributes()
    {
        $this->expectException(ExtraAttributesException::class);
        $this->expectExceptionMessage('Extra attributes are not allowed ("fooFoo", "fooBar" are unknown).');
        $factory = new ClassMetadataFactory(new AttributeLoader());
        $normalizer = new AbstractObjectNormalizerDummy($factory);
        $normalizer->denormalize(
            ['fooFoo' => 'foo', 'fooBar' => 'bar'],
            Dummy::class,
            'any',
            ['allow_extra_attributes' => false]
        );
    }

    public function testDenormalizeWithExtraAttributesAndNoGroupsWithMetadataFactory()
    {
        $this->expectException(ExtraAttributesException::class);
        $this->expectExceptionMessage('Extra attributes are not allowed ("fooFoo", "fooBar" are unknown).');
        $normalizer = new AbstractObjectNormalizerWithMetadata();
        $normalizer->denormalize(
            ['fooFoo' => 'foo', 'fooBar' => 'bar', 'bar' => 'bar'],
            Dummy::class,
            'any',
            ['allow_extra_attributes' => false]
        );
    }

    public function testDenormalizePlainObject()
    {
        $extractor = new PhpDocExtractor();
        $normalizer = new ObjectNormalizer(null, null, null, $extractor);
        $dummy = $normalizer->denormalize(['plainObject' => (object) ['foo' => 'bar']], DummyWithPlainObject::class);

        $this->assertInstanceOf(DummyWithPlainObject::class, $dummy);
        $this->assertInstanceOf(\stdClass::class, $dummy->plainObject);
        $this->assertSame('bar', $dummy->plainObject->foo);
    }

    public function testDenormalizeWithDuplicateNestedAttributes()
    {
        $this->expectException(LogicException::class);
        $this->expectExceptionMessage('Duplicate serialized path: "one,two,three" used for properties "foo" and "bar".');
        $normalizer = new AbstractObjectNormalizerWithMetadata();
        $normalizer->denormalize([], DuplicateValueNestedDummy::class, 'any');
    }

    public function testDenormalizeWithNestedAttributesWithoutMetadata()
    {
        $normalizer = new AbstractObjectNormalizerDummy();
        $data = [
            'one' => [
                'two' => [
                    'three' => 'foo',
                ],
                'four' => 'quux',
            ],
            'foo' => 'notfoo',
            'baz' => 'baz',
        ];
        $test = $normalizer->denormalize($data, NestedDummy::class, 'any');
        $this->assertSame('notfoo', $test->foo);
        $this->assertSame('baz', $test->baz);
        $this->assertNull($test->notfoo);
    }

    public function testDenormalizeWithSnakeCaseNestedAttributes()
    {
<<<<<<< HEAD
        $factory = new ClassMetadataFactory(new AttributeLoader());
=======
        $factory = new ClassMetadataFactory(new AnnotationLoader(new AnnotationReader()));
>>>>>>> a44829e2
        $normalizer = new ObjectNormalizer($factory, new CamelCaseToSnakeCaseNameConverter());
        $data = [
            'one' => [
                'two_three' => 'fooBar',
            ],
        ];
        $test = $normalizer->denormalize($data, SnakeCaseNestedDummy::class, 'any');
        $this->assertSame('fooBar', $test->fooBar);
    }

    public function testNormalizeWithSnakeCaseNestedAttributes()
    {
<<<<<<< HEAD
        $factory = new ClassMetadataFactory(new AttributeLoader());
=======
        $factory = new ClassMetadataFactory(new AnnotationLoader(new AnnotationReader()));
>>>>>>> a44829e2
        $normalizer = new ObjectNormalizer($factory, new CamelCaseToSnakeCaseNameConverter());
        $dummy = new SnakeCaseNestedDummy();
        $dummy->fooBar = 'fooBar';
        $test = $normalizer->normalize($dummy, 'any');
        $this->assertSame(['one' => ['two_three' => 'fooBar']], $test);
    }

    public function testDenormalizeWithNestedAttributes()
    {
        $normalizer = new AbstractObjectNormalizerWithMetadata();
        $data = [
            'one' => [
                'two' => [
                    'three' => 'foo',
                ],
                'four' => 'quux',
            ],
            'foo' => 'notfoo',
            'baz' => 'baz',
        ];
        $test = $normalizer->denormalize($data, NestedDummy::class, 'any');
        $this->assertSame('baz', $test->baz);
        $this->assertSame('foo', $test->foo);
        $this->assertSame('quux', $test->quux);
        $this->assertSame('notfoo', $test->notfoo);
    }

    public function testDenormalizeWithNestedAttributesDuplicateKeys()
    {
        $this->expectException(LogicException::class);
<<<<<<< HEAD
        $this->expectExceptionMessage('Duplicate values for key "quux" found. One value is set via the SerializedPath attribute: "one->four", the other one is set via the SerializedName attribute: "notquux".');
=======
        $this->expectExceptionMessage('Duplicate values for key "quux" found. One value is set via the SerializedPath annotation: "one->four", the other one is set via the SerializedName annotation: "notquux".');
>>>>>>> a44829e2
        $normalizer = new AbstractObjectNormalizerWithMetadata();
        $data = [
            'one' => [
                'four' => 'quux',
            ],
            'quux' => 'notquux',
        ];
        $normalizer->denormalize($data, DuplicateKeyNestedDummy::class, 'any');
    }

    public function testDenormalizeWithNestedAttributesInConstructor()
    {
        $normalizer = new AbstractObjectNormalizerWithMetadata();
        $data = [
            'one' => [
                'two' => [
                    'three' => 'foo',
                ],
                'four' => 'quux',
            ],
            'foo' => 'notfoo',
            'baz' => 'baz',
        ];
        $test = $normalizer->denormalize($data, NestedDummyWithConstructor::class, 'any');
        $this->assertSame('foo', $test->foo);
        $this->assertSame('quux', $test->quux);
        $this->assertSame('notfoo', $test->notfoo);
        $this->assertSame('baz', $test->baz);
    }

    public function testDenormalizeWithNestedAttributesInConstructorAndDiscriminatorMap()
    {
        $normalizer = new AbstractObjectNormalizerWithMetadata();
        $data = [
            'one' => [
                'two' => [
                    'three' => 'foo',
                ],
                'four' => 'quux',
            ],
            'foo' => 'notfoo',
            'baz' => 'baz',
        ];

        $test1 = $normalizer->denormalize($data + ['type' => 'first'], AbstractNestedDummyWithConstructorAndDiscriminator::class, 'any');
        $this->assertInstanceOf(FirstNestedDummyWithConstructorAndDiscriminator::class, $test1);
        $this->assertSame('foo', $test1->foo);
        $this->assertSame('notfoo', $test1->notfoo);
        $this->assertSame('baz', $test1->baz);

        $test2 = $normalizer->denormalize($data + ['type' => 'second'], AbstractNestedDummyWithConstructorAndDiscriminator::class, 'any');
        $this->assertInstanceOf(SecondNestedDummyWithConstructorAndDiscriminator::class, $test2);
        $this->assertSame('quux', $test2->quux);
        $this->assertSame('notfoo', $test2->notfoo);
        $this->assertSame('baz', $test2->baz);
    }

    public function testNormalizeWithNestedAttributesMixingArrayTypes()
    {
        $this->expectException(LogicException::class);
        $this->expectExceptionMessage('The element you are trying to set is already populated: "[one][two]"');
        $foobar = new AlreadyPopulatedNestedDummy();
        $foobar->foo = 'foo';
        $foobar->bar = 'bar';
<<<<<<< HEAD
        $classMetadataFactory = new ClassMetadataFactory(new AttributeLoader());
=======
        $classMetadataFactory = new ClassMetadataFactory(new AnnotationLoader(new AnnotationReader()));
>>>>>>> a44829e2
        $normalizer = new ObjectNormalizer($classMetadataFactory, new MetadataAwareNameConverter($classMetadataFactory));
        $normalizer->normalize($foobar, 'any');
    }

    public function testNormalizeWithNestedAttributesElementAlreadySet()
    {
        $this->expectException(LogicException::class);
        $this->expectExceptionMessage('The element you are trying to set is already populated: "[one][two][three]"');
        $foobar = new DuplicateValueNestedDummy();
        $foobar->foo = 'foo';
        $foobar->bar = 'bar';
<<<<<<< HEAD
        $classMetadataFactory = new ClassMetadataFactory(new AttributeLoader());
=======
        $classMetadataFactory = new ClassMetadataFactory(new AnnotationLoader(new AnnotationReader()));
>>>>>>> a44829e2
        $normalizer = new ObjectNormalizer($classMetadataFactory, new MetadataAwareNameConverter($classMetadataFactory));
        $normalizer->normalize($foobar, 'any');
    }

    public function testNormalizeWithNestedAttributes()
    {
        $foobar = new NestedDummy();
        $foobar->foo = 'foo';
        $foobar->quux = 'quux';
        $foobar->baz = 'baz';
        $foobar->notfoo = 'notfoo';
        $data = [
            'one' => [
                'two' => [
                    'three' => 'foo',
                ],
                'four' => 'quux',
            ],
            'foo' => 'notfoo',
            'baz' => 'baz',
        ];
<<<<<<< HEAD
        $classMetadataFactory = new ClassMetadataFactory(new AttributeLoader());
=======
        $classMetadataFactory = new ClassMetadataFactory(new AnnotationLoader(new AnnotationReader()));
>>>>>>> a44829e2
        $normalizer = new ObjectNormalizer($classMetadataFactory, new MetadataAwareNameConverter($classMetadataFactory));
        $test = $normalizer->normalize($foobar, 'any');
        $this->assertSame($data, $test);
    }

    public function testNormalizeWithNestedAttributesWithoutMetadata()
    {
        $foobar = new NestedDummy();
        $foobar->foo = 'foo';
        $foobar->quux = 'quux';
        $foobar->baz = 'baz';
        $foobar->notfoo = 'notfoo';
        $data = [
            'foo' => 'foo',
            'quux' => 'quux',
            'notfoo' => 'notfoo',
            'baz' => 'baz',
        ];
        $normalizer = new ObjectNormalizer();
        $test = $normalizer->normalize($foobar, 'any');
        $this->assertSame($data, $test);
    }

    public function testNormalizeWithNestedAttributesInConstructor()
    {
<<<<<<< HEAD
        $classMetadataFactory = new ClassMetadataFactory(new AttributeLoader());
=======
        $classMetadataFactory = new ClassMetadataFactory(new AnnotationLoader(new AnnotationReader()));
>>>>>>> a44829e2
        $normalizer = new ObjectNormalizer($classMetadataFactory, new MetadataAwareNameConverter($classMetadataFactory));

        $test = $normalizer->normalize(new NestedDummyWithConstructor('foo', 'quux', 'notfoo', 'baz'), 'any');
        $this->assertSame([
            'one' => [
                'two' => [
                    'three' => 'foo',
                ],
                'four' => 'quux',
            ],
            'foo' => 'notfoo',
            'baz' => 'baz',
        ], $test);
    }

    public function testNormalizeWithNestedAttributesInConstructorAndDiscriminatorMap()
    {
<<<<<<< HEAD
        $classMetadataFactory = new ClassMetadataFactory(new AttributeLoader());
=======
        $classMetadataFactory = new ClassMetadataFactory(new AnnotationLoader(new AnnotationReader()));
>>>>>>> a44829e2
        $normalizer = new ObjectNormalizer($classMetadataFactory, new MetadataAwareNameConverter($classMetadataFactory));

        $test1 = $normalizer->normalize(new FirstNestedDummyWithConstructorAndDiscriminator('foo', 'notfoo', 'baz'), 'any');
        $this->assertSame([
            'type' => 'first',
            'one' => [
                'two' => [
                    'three' => 'foo',
                ],
            ],
            'foo' => 'notfoo',
            'baz' => 'baz',
        ], $test1);

        $test2 = $normalizer->normalize(new SecondNestedDummyWithConstructorAndDiscriminator('quux', 'notfoo', 'baz'), 'any');
        $this->assertSame([
            'type' => 'second',
            'one' => [
                'four' => 'quux',
            ],
            'foo' => 'notfoo',
            'baz' => 'baz',
        ], $test2);
    }

    public function testDenormalizeCollectionDecodedFromXmlWithOneChild()
    {
        $denormalizer = $this->getDenormalizerForDummyCollection();

        $dummyCollection = $denormalizer->denormalize(
            [
                'children' => [
                    'bar' => 'first',
                ],
            ],
            DummyCollection::class,
            'xml'
        );

        $this->assertInstanceOf(DummyCollection::class, $dummyCollection);
        $this->assertIsArray($dummyCollection->children);
        $this->assertCount(1, $dummyCollection->children);
        $this->assertInstanceOf(DummyChild::class, $dummyCollection->children[0]);
    }

    public function testDenormalizeCollectionDecodedFromXmlWithTwoChildren()
    {
        $denormalizer = $this->getDenormalizerForDummyCollection();

        $dummyCollection = $denormalizer->denormalize(
            [
                'children' => [
                    ['bar' => 'first'],
                    ['bar' => 'second'],
                ],
            ],
            DummyCollection::class,
            'xml'
        );

        $this->assertInstanceOf(DummyCollection::class, $dummyCollection);
        $this->assertIsArray($dummyCollection->children);
        $this->assertCount(2, $dummyCollection->children);
        $this->assertInstanceOf(DummyChild::class, $dummyCollection->children[0]);
        $this->assertInstanceOf(DummyChild::class, $dummyCollection->children[1]);
    }

    private function getDenormalizerForDummyCollection()
    {
        $extractor = $this->createMock(PhpDocExtractor::class);
        $extractor->method('getTypes')
            ->will($this->onConsecutiveCalls(
                [new Type('array', false, null, true, new Type('int'), new Type('object', false, DummyChild::class))],
                null
            ));

        $denormalizer = new AbstractObjectNormalizerCollectionDummy(null, null, $extractor);
        $arrayDenormalizer = new ArrayDenormalizerDummy();
        $serializer = new SerializerCollectionDummy([$arrayDenormalizer, $denormalizer]);
        $arrayDenormalizer->setSerializer($serializer);
        $denormalizer->setSerializer($serializer);

        return $denormalizer;
    }

    public function testDenormalizeStringCollectionDecodedFromXmlWithOneChild()
    {
        $denormalizer = $this->getDenormalizerForStringCollection();

        // if an xml-node can have children which should be deserialized as string[]
        // and only one child exists
        $stringCollection = $denormalizer->denormalize(['children' => 'foo'], StringCollection::class, 'xml');

        $this->assertInstanceOf(StringCollection::class, $stringCollection);
        $this->assertIsArray($stringCollection->children);
        $this->assertCount(1, $stringCollection->children);
        $this->assertEquals('foo', $stringCollection->children[0]);
    }

    public function testDenormalizeStringCollectionDecodedFromXmlWithTwoChildren()
    {
        $denormalizer = $this->getDenormalizerForStringCollection();

        // if an xml-node can have children which should be deserialized as string[]
        // and only one child exists
        $stringCollection = $denormalizer->denormalize(['children' => ['foo', 'bar']], StringCollection::class, 'xml');

        $this->assertInstanceOf(StringCollection::class, $stringCollection);
        $this->assertIsArray($stringCollection->children);
        $this->assertCount(2, $stringCollection->children);
        $this->assertEquals('foo', $stringCollection->children[0]);
        $this->assertEquals('bar', $stringCollection->children[1]);
    }

    public function testDenormalizeNotSerializableObjectToPopulate()
    {
        $normalizer = new AbstractObjectNormalizerDummy();
        $normalizedData = $normalizer->denormalize(['foo' => 'foo'], Dummy::class, null, [AbstractObjectNormalizer::OBJECT_TO_POPULATE => new NotSerializable()]);

        $this->assertSame('foo', $normalizedData->foo);
    }

    private function getDenormalizerForStringCollection()
    {
        $extractor = $this->createMock(PhpDocExtractor::class);
        $extractor->method('getTypes')
            ->will($this->onConsecutiveCalls(
                [new Type('array', false, null, true, new Type('int'), new Type('string'))],
                null
            ));

        $denormalizer = new AbstractObjectNormalizerCollectionDummy(null, null, $extractor);
        $arrayDenormalizer = new ArrayDenormalizerDummy();
        $serializer = new SerializerCollectionDummy([$arrayDenormalizer, $denormalizer]);
        $arrayDenormalizer->setSerializer($serializer);
        $denormalizer->setSerializer($serializer);

        return $denormalizer;
    }

    public function testDenormalizeWithDiscriminatorMapUsesCorrectClassname()
    {
        $factory = new ClassMetadataFactory(new AttributeLoader());

        $loaderMock = new class() implements ClassMetadataFactoryInterface {
            public function getMetadataFor($value): ClassMetadataInterface
            {
                if (AbstractDummy::class === $value) {
                    return new ClassMetadata(
                        AbstractDummy::class,
                        new ClassDiscriminatorMapping('type', [
                            'first' => AbstractDummyFirstChild::class,
                            'second' => AbstractDummySecondChild::class,
                        ])
                    );
                }

                throw new InvalidArgumentException();
            }

            public function hasMetadataFor($value): bool
            {
                return AbstractDummy::class === $value;
            }
        };

        $discriminatorResolver = new ClassDiscriminatorFromClassMetadata($loaderMock);
        $normalizer = new AbstractObjectNormalizerDummy($factory, null, new PhpDocExtractor(), $discriminatorResolver);
        $serializer = new Serializer([$normalizer]);
        $normalizer->setSerializer($serializer);
        $normalizedData = $normalizer->denormalize(['foo' => 'foo', 'baz' => 'baz', 'quux' => ['value' => 'quux'], 'type' => 'second'], AbstractDummy::class);

        $this->assertInstanceOf(DummySecondChildQuux::class, $normalizedData->quux);
    }

    public function testDenormalizeWithDiscriminatorMapAndObjectToPopulateUsesCorrectClassname()
    {
        $factory = new ClassMetadataFactory(new AttributeLoader());

        $loaderMock = new class() implements ClassMetadataFactoryInterface {
            public function getMetadataFor($value): ClassMetadataInterface
            {
                if (AbstractDummy::class === $value) {
                    return new ClassMetadata(
                        AbstractDummy::class,
                        new ClassDiscriminatorMapping('type', [
                            'first' => AbstractDummyFirstChild::class,
                            'second' => AbstractDummySecondChild::class,
                        ])
                    );
                }

                throw new InvalidArgumentException();
            }

            public function hasMetadataFor($value): bool
            {
                return AbstractDummy::class === $value;
            }
        };

        $discriminatorResolver = new ClassDiscriminatorFromClassMetadata($loaderMock);
        $normalizer = new AbstractObjectNormalizerDummy($factory, null, new PhpDocExtractor(), $discriminatorResolver);
        $serializer = new Serializer([$normalizer]);
        $normalizer->setSerializer($serializer);

        $data = [
            'foo' => 'foo',
            'quux' => ['value' => 'quux'],
        ];

        $normalizedData1 = $normalizer->denormalize($data + ['bar' => 'bar'], AbstractDummy::class, 'any', [
            AbstractNormalizer::OBJECT_TO_POPULATE => new AbstractDummyFirstChild('notfoo', 'notbar'),
        ]);
        $this->assertInstanceOf(AbstractDummyFirstChild::class, $normalizedData1);
        $this->assertSame('foo', $normalizedData1->foo);
        $this->assertSame('notbar', $normalizedData1->bar);
        $this->assertInstanceOf(DummyFirstChildQuux::class, $normalizedData1->quux);
        $this->assertSame('quux', $normalizedData1->quux->getValue());

        $normalizedData2 = $normalizer->denormalize($data + ['baz' => 'baz'], AbstractDummy::class, 'any', [
            AbstractNormalizer::OBJECT_TO_POPULATE => new AbstractDummySecondChild('notfoo', 'notbaz'),
        ]);
        $this->assertInstanceOf(AbstractDummySecondChild::class, $normalizedData2);
        $this->assertSame('foo', $normalizedData2->foo);
        $this->assertSame('baz', $normalizedData2->baz);
        $this->assertInstanceOf(DummySecondChildQuux::class, $normalizedData2->quux);
        $this->assertSame('quux', $normalizedData2->quux->getValue());
    }

    public function testDenormalizeWithNestedDiscriminatorMap()
    {
        $classDiscriminatorResolver = new class() implements ClassDiscriminatorResolverInterface {
            public function getMappingForClass(string $class): ?ClassDiscriminatorMapping
            {
                return match ($class) {
                    AbstractDummy::class => new ClassDiscriminatorMapping('type', [
                        'foo' => AbstractDummyFirstChild::class,
                    ]),
                    AbstractDummyFirstChild::class => new ClassDiscriminatorMapping('nested_type', [
                        'bar' => AbstractDummySecondChild::class,
                    ]),
                    default => null,
                };
            }

            public function getMappingForMappedObject($object): ?ClassDiscriminatorMapping
            {
                return null;
            }

            public function getTypeForMappedObject($object): ?string
            {
                return null;
            }
        };

        $normalizer = new AbstractObjectNormalizerDummy(null, null, null, $classDiscriminatorResolver);

        $denormalizedData = $normalizer->denormalize(['type' => 'foo', 'nested_type' => 'bar'], AbstractDummy::class);

        $this->assertInstanceOf(AbstractDummySecondChild::class, $denormalizedData);
    }

    public function testDenormalizeBasicTypePropertiesFromXml()
    {
        $denormalizer = $this->getDenormalizerForObjectWithBasicProperties();

        // bool
        $objectWithBooleanProperties = $denormalizer->denormalize(
            [
                'boolTrue1' => 'true',
                'boolFalse1' => 'false',
                'boolTrue2' => '1',
                'boolFalse2' => '0',
                'int1' => '4711',
                'int2' => '-4711',
                'float1' => '123.456',
                'float2' => '-1.2344e56',
                'float3' => '45E-6',
                'floatNaN' => 'NaN',
                'floatInf' => 'INF',
                'floatNegInf' => '-INF',
            ],
            ObjectWithBasicProperties::class,
            'xml'
        );

        $this->assertInstanceOf(ObjectWithBasicProperties::class, $objectWithBooleanProperties);

        // Bool Properties
        $this->assertTrue($objectWithBooleanProperties->boolTrue1);
        $this->assertFalse($objectWithBooleanProperties->boolFalse1);
        $this->assertTrue($objectWithBooleanProperties->boolTrue2);
        $this->assertFalse($objectWithBooleanProperties->boolFalse2);

        // Integer Properties
        $this->assertEquals(4711, $objectWithBooleanProperties->int1);
        $this->assertEquals(-4711, $objectWithBooleanProperties->int2);

        // Float Properties
        $this->assertEqualsWithDelta(123.456, $objectWithBooleanProperties->float1, 0.01);
        $this->assertEqualsWithDelta(-1.2344e56, $objectWithBooleanProperties->float2, 1);
        $this->assertEqualsWithDelta(45E-6, $objectWithBooleanProperties->float3, 1);
        $this->assertNan($objectWithBooleanProperties->floatNaN);
        $this->assertInfinite($objectWithBooleanProperties->floatInf);
        $this->assertEquals(-\INF, $objectWithBooleanProperties->floatNegInf);
    }

    private function getDenormalizerForObjectWithBasicProperties()
    {
        $extractor = $this->createMock(PhpDocExtractor::class);
        $extractor->method('getTypes')
            ->will($this->onConsecutiveCalls(
                [new Type('bool')],
                [new Type('bool')],
                [new Type('bool')],
                [new Type('bool')],
                [new Type('int')],
                [new Type('int')],
                [new Type('float')],
                [new Type('float')],
                [new Type('float')],
                [new Type('float')],
                [new Type('float')],
                [new Type('float')]
            ));

        $denormalizer = new AbstractObjectNormalizerCollectionDummy(null, null, $extractor);
        $arrayDenormalizer = new ArrayDenormalizerDummy();
        $serializer = new SerializerCollectionDummy([$arrayDenormalizer, $denormalizer]);
        $arrayDenormalizer->setSerializer($serializer);
        $denormalizer->setSerializer($serializer);

        return $denormalizer;
    }

    /**
     * Test that additional attributes throw an exception if no metadata factory is specified.
     */
    public function testExtraAttributesException()
    {
        $this->expectException(LogicException::class);
        $this->expectExceptionMessage('A class metadata factory must be provided in the constructor when setting "allow_extra_attributes" to false.');
        $normalizer = new ObjectNormalizer();

        $normalizer->denormalize([], \stdClass::class, 'xml', [
            'allow_extra_attributes' => false,
        ]);
    }

    public function testNormalizeEmptyObject()
    {
        $normalizer = new AbstractObjectNormalizerDummy();

        // This results in objects turning into arrays in some encoders
        $normalizedData = $normalizer->normalize(new EmptyDummy());
        $this->assertEquals([], $normalizedData);

        $normalizedData = $normalizer->normalize(new EmptyDummy(), 'any', ['preserve_empty_objects' => true]);
        $this->assertEquals(new \ArrayObject(), $normalizedData);
    }

    public function testDenormalizeRecursiveWithObjectAttributeWithStringValue()
    {
        $extractor = new ReflectionExtractor();
        $normalizer = new ObjectNormalizer(null, null, null, $extractor);
        $serializer = new Serializer([$normalizer]);

        $obj = $serializer->denormalize(['inner' => 'foo'], ObjectOuter::class);

        $this->assertInstanceOf(ObjectInner::class, $obj->getInner());
    }

    public function testDenormalizeUsesContextAttributeForPropertiesInConstructorWithSeralizedName()
    {
<<<<<<< HEAD
        $classMetadataFactory = new ClassMetadataFactory(new AttributeLoader());
=======
        $classMetadataFactory = new ClassMetadataFactory(new AnnotationLoader(new AnnotationReader()));
>>>>>>> a44829e2

        $extractor = new PropertyInfoExtractor([], [new PhpDocExtractor(), new ReflectionExtractor()]);
        $normalizer = new ObjectNormalizer($classMetadataFactory, new MetadataAwareNameConverter($classMetadataFactory), null, $extractor);
        $serializer = new Serializer([new DateTimeNormalizer([DateTimeNormalizer::FORMAT_KEY => 'd-m-Y']), $normalizer]);

        /** @var ObjectDummyWithContextAttribute $obj */
        $obj = $serializer->denormalize(['property_with_serialized_name' => '01-02-2022', 'propertyWithoutSerializedName' => '01-02-2022'], ObjectDummyWithContextAttribute::class);

        $this->assertSame($obj->propertyWithSerializedName->format('Y-m-d'), $obj->propertyWithoutSerializedName->format('Y-m-d'));
    }

    public function testNormalizeUsesContextAttributeForPropertiesInConstructorWithSerializedPath()
    {
<<<<<<< HEAD
        $classMetadataFactory = new ClassMetadataFactory(new AttributeLoader());
=======
        $classMetadataFactory = new ClassMetadataFactory(new AnnotationLoader(new AnnotationReader()));
>>>>>>> a44829e2

        $extractor = new PropertyInfoExtractor([], [new PhpDocExtractor(), new ReflectionExtractor()]);
        $normalizer = new ObjectNormalizer($classMetadataFactory, new MetadataAwareNameConverter($classMetadataFactory), null, $extractor);
        $serializer = new Serializer([new DateTimeNormalizer(), $normalizer]);

        $obj = new ObjectDummyWithContextAttributeAndSerializedPath(new \DateTimeImmutable('22-02-2023'));

        $data = $serializer->normalize($obj);

        $this->assertSame(['property' => ['with_path' => '02-22-2023']], $data);
    }

    public function testNormalizeUsesContextAttributeForProperties()
    {
<<<<<<< HEAD
        $classMetadataFactory = new ClassMetadataFactory(new AttributeLoader());
=======
        $classMetadataFactory = new ClassMetadataFactory(new AnnotationLoader(new AnnotationReader()));
>>>>>>> a44829e2

        $extractor = new PropertyInfoExtractor([], [new PhpDocExtractor(), new ReflectionExtractor()]);
        $normalizer = new ObjectNormalizer($classMetadataFactory, new MetadataAwareNameConverter($classMetadataFactory), null, $extractor);
        $serializer = new Serializer([$normalizer]);

        $obj = new ObjectDummyWithContextAttributeSkipNullValues();

        $data = $serializer->normalize($obj);

        $this->assertSame(['propertyWithoutNullSkipNullValues' => 'foo'], $data);
    }

    public function testDefaultExcludeFromCacheKey()
    {
        $object = new DummyChild();
        $object->bar = 'not called';

        $normalizer = new class(null, null, null, null, null, [AbstractObjectNormalizer::EXCLUDE_FROM_CACHE_KEY => ['foo']]) extends AbstractObjectNormalizerDummy {
<<<<<<< HEAD
            public function supportsNormalization(mixed $data, string $format = null, array $context = []): bool
=======
            public function supportsNormalization(mixed $data, ?string $format = null, array $context = []): bool
>>>>>>> a44829e2
            {
                AbstractObjectNormalizerTest::assertContains('foo', $this->defaultContext[ObjectNormalizer::EXCLUDE_FROM_CACHE_KEY]);
                $data->bar = 'called';

                return true;
            }
        };

        $serializer = new Serializer([$normalizer]);
        $serializer->normalize($object);

        $this->assertSame('called', $object->bar);
    }

    public function testDenormalizeUnionOfEnums()
    {
        $serializer = new Serializer([
            new BackedEnumNormalizer(),
            new ObjectNormalizer(
<<<<<<< HEAD
                classMetadataFactory: new ClassMetadataFactory(new AttributeLoader()),
=======
                classMetadataFactory: new ClassMetadataFactory(new AnnotationLoader()),
>>>>>>> a44829e2
                propertyTypeExtractor: new PropertyInfoExtractor([], [new ReflectionExtractor()]),
            ),
        ]);

        $normalized = $serializer->normalize(new DummyWithEnumUnion(EnumA::A));
        $this->assertEquals(new DummyWithEnumUnion(EnumA::A), $serializer->denormalize($normalized, DummyWithEnumUnion::class));

        $normalized = $serializer->normalize(new DummyWithEnumUnion(EnumB::B));
        $this->assertEquals(new DummyWithEnumUnion(EnumB::B), $serializer->denormalize($normalized, DummyWithEnumUnion::class));
    }

    public function testDenormalizeWithNumberAsSerializedNameAndNoArrayReindex()
    {
        $normalizer = new AbstractObjectNormalizerWithMetadata();

        $data = [
            '1' => 'foo',
            '99' => 'baz',
        ];

        $obj = new class() {
<<<<<<< HEAD
            #[SerializedName('1')]
            public $foo;

            #[SerializedName('99')]
=======
            /**
             * @SerializedName("1")
             */
            public $foo;

            /**
             * @SerializedName("99")
             */
>>>>>>> a44829e2
            public $baz;
        };

        $test = $normalizer->denormalize($data, $obj::class);
        $this->assertSame('foo', $test->foo);
        $this->assertSame('baz', $test->baz);
    }

    public function testDenormalizeWithCorrectOrderOfAttributeAndProperty()
    {
        $normalizer = new AbstractObjectNormalizerWithMetadata();

        $data = [
            'id' => 'root-level-id',
            'data' => [
                'id' => 'nested-id',
            ],
        ];

        $obj = new class() {
<<<<<<< HEAD
            #[SerializedPath('[data][id]')]
=======
            /**
             * @SerializedPath("[data][id]")
             */
>>>>>>> a44829e2
            public $id;
        };

        $test = $normalizer->denormalize($data, $obj::class);
        $this->assertSame('nested-id', $test->id);
    }

    public function testNormalizeBasedOnAllowedAttributes()
    {
        $normalizer = new class() extends AbstractObjectNormalizer {
            protected function getAllowedAttributes($classOrObject, array $context, bool $attributesAsString = false): array
            {
                return ['foo'];
            }

            protected function extractAttributes(object $object, ?string $format = null, array $context = []): array
            {
                return [];
            }

<<<<<<< HEAD
            protected function getAttributeValue(object $object, string $attribute, string $format = null, array $context = []): mixed
=======
            protected function getAttributeValue(object $object, string $attribute, ?string $format = null, array $context = []): mixed
>>>>>>> a44829e2
            {
                return $object->$attribute;
            }

<<<<<<< HEAD
            protected function setAttributeValue(object $object, string $attribute, $value, string $format = null, array $context = []): void
=======
            protected function setAttributeValue(object $object, string $attribute, $value, ?string $format = null, array $context = []): void
>>>>>>> a44829e2
            {
            }
        };

        $object = new Dummy();
        $object->foo = 'foo';
        $object->bar = 'bar';

        $this->assertSame(['foo' => 'foo'], $normalizer->normalize($object));
    }

    public function testDenormalizeUntypedFormat()
    {
        $serializer = new Serializer([new ObjectNormalizer(null, null, null, new PropertyInfoExtractor([], [new PhpDocExtractor(), new ReflectionExtractor()]))]);
        $actual = $serializer->denormalize(['value' => ''], DummyWithObjectOrNull::class, 'xml');

        $this->assertEquals(new DummyWithObjectOrNull(null), $actual);
    }

    public function testDenormalizeUntypedFormatNotNormalizable()
    {
        $this->expectException(NotNormalizableValueException::class);
        $serializer = new Serializer([new CustomNormalizer(), new ObjectNormalizer(null, null, null, new PropertyInfoExtractor([], [new PhpDocExtractor(), new ReflectionExtractor()]))]);
        $serializer->denormalize(['value' => 'test'], DummyWithNotNormalizable::class, 'xml');
    }

    public function testDenormalizeUntypedFormatMissingArg()
    {
        $this->expectException(MissingConstructorArgumentsException::class);
        $serializer = new Serializer([new ObjectNormalizer(null, null, null, new PropertyInfoExtractor([], [new PhpDocExtractor(), new ReflectionExtractor()]))]);
        $serializer->denormalize(['value' => 'invalid'], DummyWithObjectOrNull::class, 'xml');
    }

    public function testDenormalizeUntypedFormatScalar()
    {
        $serializer = new Serializer([new ObjectNormalizer(null, null, null, new PropertyInfoExtractor([], [new PhpDocExtractor(), new ReflectionExtractor()]))]);
        $actual = $serializer->denormalize(['value' => 'false'], DummyWithObjectOrBool::class, 'xml');

        $this->assertEquals(new DummyWithObjectOrBool(false), $actual);
    }

    public function testDenormalizeUntypedStringObject()
    {
        $serializer = new Serializer([new CustomNormalizer(), new ObjectNormalizer(null, null, null, new PropertyInfoExtractor([], [new PhpDocExtractor(), new ReflectionExtractor()]))]);
        $actual = $serializer->denormalize(['value' => ''], DummyWithStringObject::class, 'xml');

        $this->assertEquals(new DummyWithStringObject(new DummyString()), $actual);
        $this->assertEquals('', $actual->value->value);
    }
}

class AbstractObjectNormalizerDummy extends AbstractObjectNormalizer
{
    public function getSupportedTypes(?string $format): array
    {
        return ['*' => false];
    }

<<<<<<< HEAD
    protected function extractAttributes(object $object, string $format = null, array $context = []): array
=======
    protected function extractAttributes(object $object, ?string $format = null, array $context = []): array
>>>>>>> a44829e2
    {
        return [];
    }

<<<<<<< HEAD
    protected function getAttributeValue(object $object, string $attribute, string $format = null, array $context = []): mixed
    {
    }

    protected function setAttributeValue(object $object, string $attribute, $value, string $format = null, array $context = []): void
=======
    protected function getAttributeValue(object $object, string $attribute, ?string $format = null, array $context = []): mixed
    {
    }

    protected function setAttributeValue(object $object, string $attribute, $value, ?string $format = null, array $context = []): void
>>>>>>> a44829e2
    {
        $object->$attribute = $value;
    }

    protected function isAllowedAttribute($classOrObject, string $attribute, ?string $format = null, array $context = []): bool
    {
        return \in_array($attribute, ['foo', 'baz', 'quux', 'value']);
    }

    public function instantiateObject(array &$data, string $class, array &$context, \ReflectionClass $reflectionClass, $allowedAttributes, ?string $format = null): object
    {
        return parent::instantiateObject($data, $class, $context, $reflectionClass, $allowedAttributes, $format);
    }
}

class Dummy
{
    public $foo;
    public $bar;
    public $baz;
}

class EmptyDummy
{
}

class AlreadyPopulatedNestedDummy
{
<<<<<<< HEAD
    #[SerializedPath('[one][two][three]')]
    public $foo;

    #[SerializedPath('[one][two]')]
=======
    /**
     * @SerializedPath("[one][two][three]")
     */
    public $foo;

    /**
     * @SerializedPath("[one][two]")
     */
>>>>>>> a44829e2
    public $bar;
}

class DuplicateValueNestedDummy
{
<<<<<<< HEAD
    #[SerializedPath('[one][two][three]')]
    public $foo;

    #[SerializedPath('[one][two][three]')]
=======
    /**
     * @SerializedPath("[one][two][three]")
     */
    public $foo;

    /**
     * @SerializedPath("[one][two][three]")
     */
>>>>>>> a44829e2
    public $bar;

    public $baz;
}

class NestedDummy
{
<<<<<<< HEAD
    #[SerializedPath('[one][two][three]')]
    public $foo;

    #[SerializedPath('[one][four]')]
    public $quux;

    #[SerializedPath('[foo]')]
=======
    /**
     * @SerializedPath("[one][two][three]")
     */
    public $foo;

    /**
     * @SerializedPath("[one][four]")
     */
    public $quux;

    /**
     * @SerializedPath("[foo]")
     */
>>>>>>> a44829e2
    public $notfoo;

    public $baz;
}

class NestedDummyWithConstructor
{
    public function __construct(
<<<<<<< HEAD
        #[SerializedPath('[one][two][three]')]
        public $foo,

        #[SerializedPath('[one][four]')]
        public $quux,

        #[SerializedPath('[foo]')]
=======
        /**
         * @SerializedPath("[one][two][three]")
         */
        public $foo,

        /**
         * @SerializedPath("[one][four]")
         */
        public $quux,

        /**
         * @SerializedPath("[foo]")
         */
>>>>>>> a44829e2
        public $notfoo,

        public $baz,
    ) {
    }
}

class SnakeCaseNestedDummy
{
<<<<<<< HEAD
    #[SerializedPath('[one][two_three]')]
    public $fooBar;
}

#[DiscriminatorMap(typeProperty: 'type', mapping: [
    'first' => FirstNestedDummyWithConstructorAndDiscriminator::class,
    'second' => SecondNestedDummyWithConstructorAndDiscriminator::class,
])]
abstract class AbstractNestedDummyWithConstructorAndDiscriminator
{
    public function __construct(
        #[SerializedPath('[foo]')]
=======
    /**
     * @SerializedPath("[one][two_three]")
     */
    public $fooBar;
}

/**
 * @DiscriminatorMap(typeProperty="type", mapping={
 *     "first" = FirstNestedDummyWithConstructorAndDiscriminator::class,
 *     "second" = SecondNestedDummyWithConstructorAndDiscriminator::class,
 * })
 */
abstract class AbstractNestedDummyWithConstructorAndDiscriminator
{
    public function __construct(
        /**
         * @SerializedPath("[foo]")
         */
>>>>>>> a44829e2
        public $notfoo,

        public $baz,
    ) {
    }
}

class FirstNestedDummyWithConstructorAndDiscriminator extends AbstractNestedDummyWithConstructorAndDiscriminator
{
    public function __construct(
<<<<<<< HEAD
        #[SerializedPath('[one][two][three]')]
=======
        /**
         * @SerializedPath("[one][two][three]")
         */
>>>>>>> a44829e2
        public $foo,

        $notfoo,
        $baz,
    ) {
        parent::__construct($notfoo, $baz);
    }
}

class SecondNestedDummyWithConstructorAndDiscriminator extends AbstractNestedDummyWithConstructorAndDiscriminator
{
    public function __construct(
<<<<<<< HEAD
        #[SerializedPath('[one][four]')]
=======
        /**
         * @SerializedPath("[one][four]")
         */
>>>>>>> a44829e2
        public $quux,

        $notfoo,
        $baz,
    ) {
        parent::__construct($notfoo, $baz);
    }
}

class DuplicateKeyNestedDummy
{
<<<<<<< HEAD
    #[SerializedPath('[one][four]')]
    public $quux;

    #[SerializedName('quux')]
=======
    /**
     * @SerializedPath("[one][four]")
     */
    public $quux;

    /**
     * @SerializedName("quux")
     */
>>>>>>> a44829e2
    public $notquux;
}

class ObjectDummyWithContextAttributeAndSerializedPath
{
    public function __construct(
        #[Context([DateTimeNormalizer::FORMAT_KEY => 'm-d-Y'])]
        #[SerializedPath('[property][with_path]')]
        public \DateTimeImmutable $propertyWithPath,
    ) {
    }
}

class ObjectDummyWithContextAttributeSkipNullValues
{
    #[Context([AbstractObjectNormalizer::SKIP_NULL_VALUES => true])]
    public ?string $propertyWithoutNullSkipNullValues = 'foo';

    #[Context([AbstractObjectNormalizer::SKIP_NULL_VALUES => true])]
    public ?string $propertyWithNullSkipNullValues = null;
}

class AbstractObjectNormalizerWithMetadata extends AbstractObjectNormalizer
{
    public function __construct()
    {
<<<<<<< HEAD
        $classMetadataFactory = new ClassMetadataFactory(new AttributeLoader());
        parent::__construct($classMetadataFactory, new MetadataAwareNameConverter($classMetadataFactory));
    }

    public function getSupportedTypes(?string $format): array
    {
        return ['*' => false];
=======
        $classMetadataFactory = new ClassMetadataFactory(new AnnotationLoader(new AnnotationReader()));
        parent::__construct($classMetadataFactory, new MetadataAwareNameConverter($classMetadataFactory));
>>>>>>> a44829e2
    }

    public function getSupportedTypes(?string $format): array
    {
        return ['*' => false];
    }

<<<<<<< HEAD
    protected function getAttributeValue(object $object, string $attribute, string $format = null, array $context = []): mixed
    {
    }

    protected function setAttributeValue(object $object, string $attribute, $value, string $format = null, array $context = []): void
    {
=======
    protected function extractAttributes(object $object, ?string $format = null, array $context = []): array
    {
    }

    protected function getAttributeValue(object $object, string $attribute, ?string $format = null, array $context = []): mixed
    {
    }

    protected function setAttributeValue(object $object, string $attribute, $value, ?string $format = null, array $context = []): void
    {
>>>>>>> a44829e2
        if (property_exists($object, $attribute)) {
            $object->$attribute = $value;
        }
    }
}

class DummyWithPlainObject
{
    /** @var object */
    public $plainObject;
}

class ObjectWithBasicProperties
{
    /** @var bool */
    public $boolTrue1;

    /** @var bool */
    public $boolFalse1;

    /** @var bool */
    public $boolTrue2;

    /** @var bool */
    public $boolFalse2;

    /** @var int */
    public $int1;

    /** @var int */
    public $int2;

    /** @var float */
    public $float1;

    /** @var float */
    public $float2;

    /** @var float */
    public $float3;

    /** @var float */
    public $floatNaN;

    /** @var float */
    public $floatInf;

    /** @var float */
    public $floatNegInf;
}

class StringCollection
{
    /** @var string[] */
    public $children;
}

class DummyCollection
{
    /** @var DummyChild[] */
    public $children;
}

class DummyChild
{
    public $bar;
}

class SerializerCollectionDummy implements SerializerInterface, DenormalizerInterface
{
    private array $normalizers;

    /**
     * @param DenormalizerInterface[] $normalizers
     */
    public function __construct(array $normalizers)
    {
        $this->normalizers = $normalizers;
    }

    public function serialize($data, string $format, array $context = []): string
    {
    }

    public function deserialize($data, string $type, string $format, array $context = []): mixed
    {
    }

<<<<<<< HEAD
    public function denormalize($data, string $type, string $format = null, array $context = []): mixed
=======
    public function denormalize($data, string $type, ?string $format = null, array $context = []): mixed
>>>>>>> a44829e2
    {
        foreach ($this->normalizers as $normalizer) {
            if ($normalizer instanceof DenormalizerInterface && $normalizer->supportsDenormalization($data, $type, $format, $context)) {
                return $normalizer->denormalize($data, $type, $format, $context);
            }
        }

        return null;
    }

    public function getSupportedTypes(?string $format): array
    {
        return ['*' => false];
    }

<<<<<<< HEAD
    public function supportsDenormalization($data, string $type, string $format = null, array $context = []): bool
=======
    public function supportsDenormalization($data, string $type, ?string $format = null, array $context = []): bool
>>>>>>> a44829e2
    {
        return true;
    }
}

class AbstractObjectNormalizerCollectionDummy extends AbstractObjectNormalizer
{
    public function getSupportedTypes(?string $format): array
    {
        return ['*' => false];
    }

<<<<<<< HEAD
    protected function extractAttributes(object $object, string $format = null, array $context = []): array
    {
    }

    protected function getAttributeValue(object $object, string $attribute, string $format = null, array $context = []): mixed
    {
    }

    protected function setAttributeValue(object $object, string $attribute, $value, string $format = null, array $context = []): void
=======
    protected function extractAttributes(object $object, ?string $format = null, array $context = []): array
    {
    }

    protected function getAttributeValue(object $object, string $attribute, ?string $format = null, array $context = []): mixed
    {
    }

    protected function setAttributeValue(object $object, string $attribute, $value, ?string $format = null, array $context = []): void
>>>>>>> a44829e2
    {
        $object->$attribute = $value;
    }

    protected function isAllowedAttribute($classOrObject, string $attribute, ?string $format = null, array $context = []): bool
    {
        return true;
    }

    public function instantiateObject(array &$data, string $class, array &$context, \ReflectionClass $reflectionClass, $allowedAttributes, ?string $format = null): object
    {
        return parent::instantiateObject($data, $class, $context, $reflectionClass, $allowedAttributes, $format);
    }

    public function serialize($data, string $format, array $context = [])
    {
    }

    public function deserialize($data, string $type, string $format, array $context = [])
    {
    }
}

class ArrayDenormalizerDummy implements DenormalizerInterface, SerializerAwareInterface
{
    private SerializerInterface&DenormalizerInterface $serializer;

    /**
     * @throws NotNormalizableValueException
     */
<<<<<<< HEAD
    public function denormalize($data, string $type, string $format = null, array $context = []): mixed
=======
    public function denormalize($data, string $type, ?string $format = null, array $context = []): mixed
>>>>>>> a44829e2
    {
        $serializer = $this->serializer;
        $type = substr($type, 0, -2);

        foreach ($data as $key => $value) {
            $data[$key] = $serializer->denormalize($value, $type, $format, $context);
        }

        return $data;
    }

    public function getSupportedTypes(?string $format): array
    {
        return $this->serializer->getSupportedTypes($format);
    }

<<<<<<< HEAD
    public function supportsDenormalization($data, string $type, string $format = null, array $context = []): bool
=======
    public function supportsDenormalization($data, string $type, ?string $format = null, array $context = []): bool
>>>>>>> a44829e2
    {
        return str_ends_with($type, '[]')
            && $this->serializer->supportsDenormalization($data, substr($type, 0, -2), $format, $context);
    }

    public function setSerializer(SerializerInterface $serializer): void
    {
        \assert($serializer instanceof DenormalizerInterface);
        $this->serializer = $serializer;
    }
}

class NotSerializable
{
    public function __sleep(): array
    {
        throw new \Error('not serializable');
    }
}

enum EnumA: string
{
    case A = 'a';
}

enum EnumB: string
{
    case B = 'b';
}

class DummyWithEnumUnion
{
    public function __construct(
        public readonly EnumA|EnumB $enum,
    ) {
    }
}<|MERGE_RESOLUTION|>--- conflicted
+++ resolved
@@ -16,17 +16,10 @@
 use Symfony\Component\PropertyInfo\Extractor\ReflectionExtractor;
 use Symfony\Component\PropertyInfo\PropertyInfoExtractor;
 use Symfony\Component\PropertyInfo\Type;
-<<<<<<< HEAD
 use Symfony\Component\Serializer\Attribute\Context;
 use Symfony\Component\Serializer\Attribute\DiscriminatorMap;
 use Symfony\Component\Serializer\Attribute\SerializedName;
 use Symfony\Component\Serializer\Attribute\SerializedPath;
-=======
-use Symfony\Component\Serializer\Annotation\Context;
-use Symfony\Component\Serializer\Annotation\DiscriminatorMap;
-use Symfony\Component\Serializer\Annotation\SerializedName;
-use Symfony\Component\Serializer\Annotation\SerializedPath;
->>>>>>> a44829e2
 use Symfony\Component\Serializer\Exception\ExtraAttributesException;
 use Symfony\Component\Serializer\Exception\InvalidArgumentException;
 use Symfony\Component\Serializer\Exception\LogicException;
@@ -39,11 +32,7 @@
 use Symfony\Component\Serializer\Mapping\ClassMetadataInterface;
 use Symfony\Component\Serializer\Mapping\Factory\ClassMetadataFactory;
 use Symfony\Component\Serializer\Mapping\Factory\ClassMetadataFactoryInterface;
-<<<<<<< HEAD
 use Symfony\Component\Serializer\Mapping\Loader\AttributeLoader;
-=======
-use Symfony\Component\Serializer\Mapping\Loader\AnnotationLoader;
->>>>>>> a44829e2
 use Symfony\Component\Serializer\NameConverter\CamelCaseToSnakeCaseNameConverter;
 use Symfony\Component\Serializer\NameConverter\MetadataAwareNameConverter;
 use Symfony\Component\Serializer\Normalizer\AbstractNormalizer;
@@ -172,11 +161,7 @@
 
     public function testDenormalizeWithSnakeCaseNestedAttributes()
     {
-<<<<<<< HEAD
         $factory = new ClassMetadataFactory(new AttributeLoader());
-=======
-        $factory = new ClassMetadataFactory(new AnnotationLoader(new AnnotationReader()));
->>>>>>> a44829e2
         $normalizer = new ObjectNormalizer($factory, new CamelCaseToSnakeCaseNameConverter());
         $data = [
             'one' => [
@@ -189,11 +174,7 @@
 
     public function testNormalizeWithSnakeCaseNestedAttributes()
     {
-<<<<<<< HEAD
         $factory = new ClassMetadataFactory(new AttributeLoader());
-=======
-        $factory = new ClassMetadataFactory(new AnnotationLoader(new AnnotationReader()));
->>>>>>> a44829e2
         $normalizer = new ObjectNormalizer($factory, new CamelCaseToSnakeCaseNameConverter());
         $dummy = new SnakeCaseNestedDummy();
         $dummy->fooBar = 'fooBar';
@@ -224,11 +205,7 @@
     public function testDenormalizeWithNestedAttributesDuplicateKeys()
     {
         $this->expectException(LogicException::class);
-<<<<<<< HEAD
         $this->expectExceptionMessage('Duplicate values for key "quux" found. One value is set via the SerializedPath attribute: "one->four", the other one is set via the SerializedName attribute: "notquux".');
-=======
-        $this->expectExceptionMessage('Duplicate values for key "quux" found. One value is set via the SerializedPath annotation: "one->four", the other one is set via the SerializedName annotation: "notquux".');
->>>>>>> a44829e2
         $normalizer = new AbstractObjectNormalizerWithMetadata();
         $data = [
             'one' => [
@@ -293,11 +270,7 @@
         $foobar = new AlreadyPopulatedNestedDummy();
         $foobar->foo = 'foo';
         $foobar->bar = 'bar';
-<<<<<<< HEAD
         $classMetadataFactory = new ClassMetadataFactory(new AttributeLoader());
-=======
-        $classMetadataFactory = new ClassMetadataFactory(new AnnotationLoader(new AnnotationReader()));
->>>>>>> a44829e2
         $normalizer = new ObjectNormalizer($classMetadataFactory, new MetadataAwareNameConverter($classMetadataFactory));
         $normalizer->normalize($foobar, 'any');
     }
@@ -309,11 +282,7 @@
         $foobar = new DuplicateValueNestedDummy();
         $foobar->foo = 'foo';
         $foobar->bar = 'bar';
-<<<<<<< HEAD
         $classMetadataFactory = new ClassMetadataFactory(new AttributeLoader());
-=======
-        $classMetadataFactory = new ClassMetadataFactory(new AnnotationLoader(new AnnotationReader()));
->>>>>>> a44829e2
         $normalizer = new ObjectNormalizer($classMetadataFactory, new MetadataAwareNameConverter($classMetadataFactory));
         $normalizer->normalize($foobar, 'any');
     }
@@ -335,11 +304,7 @@
             'foo' => 'notfoo',
             'baz' => 'baz',
         ];
-<<<<<<< HEAD
         $classMetadataFactory = new ClassMetadataFactory(new AttributeLoader());
-=======
-        $classMetadataFactory = new ClassMetadataFactory(new AnnotationLoader(new AnnotationReader()));
->>>>>>> a44829e2
         $normalizer = new ObjectNormalizer($classMetadataFactory, new MetadataAwareNameConverter($classMetadataFactory));
         $test = $normalizer->normalize($foobar, 'any');
         $this->assertSame($data, $test);
@@ -365,11 +330,7 @@
 
     public function testNormalizeWithNestedAttributesInConstructor()
     {
-<<<<<<< HEAD
         $classMetadataFactory = new ClassMetadataFactory(new AttributeLoader());
-=======
-        $classMetadataFactory = new ClassMetadataFactory(new AnnotationLoader(new AnnotationReader()));
->>>>>>> a44829e2
         $normalizer = new ObjectNormalizer($classMetadataFactory, new MetadataAwareNameConverter($classMetadataFactory));
 
         $test = $normalizer->normalize(new NestedDummyWithConstructor('foo', 'quux', 'notfoo', 'baz'), 'any');
@@ -387,11 +348,7 @@
 
     public function testNormalizeWithNestedAttributesInConstructorAndDiscriminatorMap()
     {
-<<<<<<< HEAD
         $classMetadataFactory = new ClassMetadataFactory(new AttributeLoader());
-=======
-        $classMetadataFactory = new ClassMetadataFactory(new AnnotationLoader(new AnnotationReader()));
->>>>>>> a44829e2
         $normalizer = new ObjectNormalizer($classMetadataFactory, new MetadataAwareNameConverter($classMetadataFactory));
 
         $test1 = $normalizer->normalize(new FirstNestedDummyWithConstructorAndDiscriminator('foo', 'notfoo', 'baz'), 'any');
@@ -768,11 +725,7 @@
 
     public function testDenormalizeUsesContextAttributeForPropertiesInConstructorWithSeralizedName()
     {
-<<<<<<< HEAD
         $classMetadataFactory = new ClassMetadataFactory(new AttributeLoader());
-=======
-        $classMetadataFactory = new ClassMetadataFactory(new AnnotationLoader(new AnnotationReader()));
->>>>>>> a44829e2
 
         $extractor = new PropertyInfoExtractor([], [new PhpDocExtractor(), new ReflectionExtractor()]);
         $normalizer = new ObjectNormalizer($classMetadataFactory, new MetadataAwareNameConverter($classMetadataFactory), null, $extractor);
@@ -786,11 +739,7 @@
 
     public function testNormalizeUsesContextAttributeForPropertiesInConstructorWithSerializedPath()
     {
-<<<<<<< HEAD
         $classMetadataFactory = new ClassMetadataFactory(new AttributeLoader());
-=======
-        $classMetadataFactory = new ClassMetadataFactory(new AnnotationLoader(new AnnotationReader()));
->>>>>>> a44829e2
 
         $extractor = new PropertyInfoExtractor([], [new PhpDocExtractor(), new ReflectionExtractor()]);
         $normalizer = new ObjectNormalizer($classMetadataFactory, new MetadataAwareNameConverter($classMetadataFactory), null, $extractor);
@@ -805,11 +754,7 @@
 
     public function testNormalizeUsesContextAttributeForProperties()
     {
-<<<<<<< HEAD
         $classMetadataFactory = new ClassMetadataFactory(new AttributeLoader());
-=======
-        $classMetadataFactory = new ClassMetadataFactory(new AnnotationLoader(new AnnotationReader()));
->>>>>>> a44829e2
 
         $extractor = new PropertyInfoExtractor([], [new PhpDocExtractor(), new ReflectionExtractor()]);
         $normalizer = new ObjectNormalizer($classMetadataFactory, new MetadataAwareNameConverter($classMetadataFactory), null, $extractor);
@@ -828,11 +773,7 @@
         $object->bar = 'not called';
 
         $normalizer = new class(null, null, null, null, null, [AbstractObjectNormalizer::EXCLUDE_FROM_CACHE_KEY => ['foo']]) extends AbstractObjectNormalizerDummy {
-<<<<<<< HEAD
-            public function supportsNormalization(mixed $data, string $format = null, array $context = []): bool
-=======
             public function supportsNormalization(mixed $data, ?string $format = null, array $context = []): bool
->>>>>>> a44829e2
             {
                 AbstractObjectNormalizerTest::assertContains('foo', $this->defaultContext[ObjectNormalizer::EXCLUDE_FROM_CACHE_KEY]);
                 $data->bar = 'called';
@@ -852,11 +793,7 @@
         $serializer = new Serializer([
             new BackedEnumNormalizer(),
             new ObjectNormalizer(
-<<<<<<< HEAD
                 classMetadataFactory: new ClassMetadataFactory(new AttributeLoader()),
-=======
-                classMetadataFactory: new ClassMetadataFactory(new AnnotationLoader()),
->>>>>>> a44829e2
                 propertyTypeExtractor: new PropertyInfoExtractor([], [new ReflectionExtractor()]),
             ),
         ]);
@@ -878,21 +815,10 @@
         ];
 
         $obj = new class() {
-<<<<<<< HEAD
             #[SerializedName('1')]
             public $foo;
 
             #[SerializedName('99')]
-=======
-            /**
-             * @SerializedName("1")
-             */
-            public $foo;
-
-            /**
-             * @SerializedName("99")
-             */
->>>>>>> a44829e2
             public $baz;
         };
 
@@ -913,13 +839,7 @@
         ];
 
         $obj = new class() {
-<<<<<<< HEAD
             #[SerializedPath('[data][id]')]
-=======
-            /**
-             * @SerializedPath("[data][id]")
-             */
->>>>>>> a44829e2
             public $id;
         };
 
@@ -940,20 +860,12 @@
                 return [];
             }
 
-<<<<<<< HEAD
-            protected function getAttributeValue(object $object, string $attribute, string $format = null, array $context = []): mixed
-=======
             protected function getAttributeValue(object $object, string $attribute, ?string $format = null, array $context = []): mixed
->>>>>>> a44829e2
             {
                 return $object->$attribute;
             }
 
-<<<<<<< HEAD
-            protected function setAttributeValue(object $object, string $attribute, $value, string $format = null, array $context = []): void
-=======
             protected function setAttributeValue(object $object, string $attribute, $value, ?string $format = null, array $context = []): void
->>>>>>> a44829e2
             {
             }
         };
@@ -1012,28 +924,16 @@
         return ['*' => false];
     }
 
-<<<<<<< HEAD
-    protected function extractAttributes(object $object, string $format = null, array $context = []): array
-=======
     protected function extractAttributes(object $object, ?string $format = null, array $context = []): array
->>>>>>> a44829e2
     {
         return [];
     }
 
-<<<<<<< HEAD
-    protected function getAttributeValue(object $object, string $attribute, string $format = null, array $context = []): mixed
-    {
-    }
-
-    protected function setAttributeValue(object $object, string $attribute, $value, string $format = null, array $context = []): void
-=======
     protected function getAttributeValue(object $object, string $attribute, ?string $format = null, array $context = []): mixed
     {
     }
 
     protected function setAttributeValue(object $object, string $attribute, $value, ?string $format = null, array $context = []): void
->>>>>>> a44829e2
     {
         $object->$attribute = $value;
     }
@@ -1062,41 +962,19 @@
 
 class AlreadyPopulatedNestedDummy
 {
-<<<<<<< HEAD
     #[SerializedPath('[one][two][three]')]
     public $foo;
 
     #[SerializedPath('[one][two]')]
-=======
-    /**
-     * @SerializedPath("[one][two][three]")
-     */
-    public $foo;
-
-    /**
-     * @SerializedPath("[one][two]")
-     */
->>>>>>> a44829e2
     public $bar;
 }
 
 class DuplicateValueNestedDummy
 {
-<<<<<<< HEAD
     #[SerializedPath('[one][two][three]')]
     public $foo;
 
     #[SerializedPath('[one][two][three]')]
-=======
-    /**
-     * @SerializedPath("[one][two][three]")
-     */
-    public $foo;
-
-    /**
-     * @SerializedPath("[one][two][three]")
-     */
->>>>>>> a44829e2
     public $bar;
 
     public $baz;
@@ -1104,7 +982,6 @@
 
 class NestedDummy
 {
-<<<<<<< HEAD
     #[SerializedPath('[one][two][three]')]
     public $foo;
 
@@ -1112,21 +989,6 @@
     public $quux;
 
     #[SerializedPath('[foo]')]
-=======
-    /**
-     * @SerializedPath("[one][two][three]")
-     */
-    public $foo;
-
-    /**
-     * @SerializedPath("[one][four]")
-     */
-    public $quux;
-
-    /**
-     * @SerializedPath("[foo]")
-     */
->>>>>>> a44829e2
     public $notfoo;
 
     public $baz;
@@ -1135,7 +997,6 @@
 class NestedDummyWithConstructor
 {
     public function __construct(
-<<<<<<< HEAD
         #[SerializedPath('[one][two][three]')]
         public $foo,
 
@@ -1143,21 +1004,6 @@
         public $quux,
 
         #[SerializedPath('[foo]')]
-=======
-        /**
-         * @SerializedPath("[one][two][three]")
-         */
-        public $foo,
-
-        /**
-         * @SerializedPath("[one][four]")
-         */
-        public $quux,
-
-        /**
-         * @SerializedPath("[foo]")
-         */
->>>>>>> a44829e2
         public $notfoo,
 
         public $baz,
@@ -1167,7 +1013,6 @@
 
 class SnakeCaseNestedDummy
 {
-<<<<<<< HEAD
     #[SerializedPath('[one][two_three]')]
     public $fooBar;
 }
@@ -1180,26 +1025,6 @@
 {
     public function __construct(
         #[SerializedPath('[foo]')]
-=======
-    /**
-     * @SerializedPath("[one][two_three]")
-     */
-    public $fooBar;
-}
-
-/**
- * @DiscriminatorMap(typeProperty="type", mapping={
- *     "first" = FirstNestedDummyWithConstructorAndDiscriminator::class,
- *     "second" = SecondNestedDummyWithConstructorAndDiscriminator::class,
- * })
- */
-abstract class AbstractNestedDummyWithConstructorAndDiscriminator
-{
-    public function __construct(
-        /**
-         * @SerializedPath("[foo]")
-         */
->>>>>>> a44829e2
         public $notfoo,
 
         public $baz,
@@ -1210,13 +1035,7 @@
 class FirstNestedDummyWithConstructorAndDiscriminator extends AbstractNestedDummyWithConstructorAndDiscriminator
 {
     public function __construct(
-<<<<<<< HEAD
         #[SerializedPath('[one][two][three]')]
-=======
-        /**
-         * @SerializedPath("[one][two][three]")
-         */
->>>>>>> a44829e2
         public $foo,
 
         $notfoo,
@@ -1229,13 +1048,7 @@
 class SecondNestedDummyWithConstructorAndDiscriminator extends AbstractNestedDummyWithConstructorAndDiscriminator
 {
     public function __construct(
-<<<<<<< HEAD
         #[SerializedPath('[one][four]')]
-=======
-        /**
-         * @SerializedPath("[one][four]")
-         */
->>>>>>> a44829e2
         public $quux,
 
         $notfoo,
@@ -1247,21 +1060,10 @@
 
 class DuplicateKeyNestedDummy
 {
-<<<<<<< HEAD
     #[SerializedPath('[one][four]')]
     public $quux;
 
     #[SerializedName('quux')]
-=======
-    /**
-     * @SerializedPath("[one][four]")
-     */
-    public $quux;
-
-    /**
-     * @SerializedName("quux")
-     */
->>>>>>> a44829e2
     public $notquux;
 }
 
@@ -1288,7 +1090,6 @@
 {
     public function __construct()
     {
-<<<<<<< HEAD
         $classMetadataFactory = new ClassMetadataFactory(new AttributeLoader());
         parent::__construct($classMetadataFactory, new MetadataAwareNameConverter($classMetadataFactory));
     }
@@ -1296,25 +1097,8 @@
     public function getSupportedTypes(?string $format): array
     {
         return ['*' => false];
-=======
-        $classMetadataFactory = new ClassMetadataFactory(new AnnotationLoader(new AnnotationReader()));
-        parent::__construct($classMetadataFactory, new MetadataAwareNameConverter($classMetadataFactory));
->>>>>>> a44829e2
-    }
-
-    public function getSupportedTypes(?string $format): array
-    {
-        return ['*' => false];
-    }
-
-<<<<<<< HEAD
-    protected function getAttributeValue(object $object, string $attribute, string $format = null, array $context = []): mixed
-    {
-    }
-
-    protected function setAttributeValue(object $object, string $attribute, $value, string $format = null, array $context = []): void
-    {
-=======
+    }
+
     protected function extractAttributes(object $object, ?string $format = null, array $context = []): array
     {
     }
@@ -1325,7 +1109,6 @@
 
     protected function setAttributeValue(object $object, string $attribute, $value, ?string $format = null, array $context = []): void
     {
->>>>>>> a44829e2
         if (property_exists($object, $attribute)) {
             $object->$attribute = $value;
         }
@@ -1414,11 +1197,7 @@
     {
     }
 
-<<<<<<< HEAD
-    public function denormalize($data, string $type, string $format = null, array $context = []): mixed
-=======
     public function denormalize($data, string $type, ?string $format = null, array $context = []): mixed
->>>>>>> a44829e2
     {
         foreach ($this->normalizers as $normalizer) {
             if ($normalizer instanceof DenormalizerInterface && $normalizer->supportsDenormalization($data, $type, $format, $context)) {
@@ -1434,11 +1213,7 @@
         return ['*' => false];
     }
 
-<<<<<<< HEAD
-    public function supportsDenormalization($data, string $type, string $format = null, array $context = []): bool
-=======
     public function supportsDenormalization($data, string $type, ?string $format = null, array $context = []): bool
->>>>>>> a44829e2
     {
         return true;
     }
@@ -1451,17 +1226,6 @@
         return ['*' => false];
     }
 
-<<<<<<< HEAD
-    protected function extractAttributes(object $object, string $format = null, array $context = []): array
-    {
-    }
-
-    protected function getAttributeValue(object $object, string $attribute, string $format = null, array $context = []): mixed
-    {
-    }
-
-    protected function setAttributeValue(object $object, string $attribute, $value, string $format = null, array $context = []): void
-=======
     protected function extractAttributes(object $object, ?string $format = null, array $context = []): array
     {
     }
@@ -1471,7 +1235,6 @@
     }
 
     protected function setAttributeValue(object $object, string $attribute, $value, ?string $format = null, array $context = []): void
->>>>>>> a44829e2
     {
         $object->$attribute = $value;
     }
@@ -1502,11 +1265,7 @@
     /**
      * @throws NotNormalizableValueException
      */
-<<<<<<< HEAD
-    public function denormalize($data, string $type, string $format = null, array $context = []): mixed
-=======
     public function denormalize($data, string $type, ?string $format = null, array $context = []): mixed
->>>>>>> a44829e2
     {
         $serializer = $this->serializer;
         $type = substr($type, 0, -2);
@@ -1523,11 +1282,7 @@
         return $this->serializer->getSupportedTypes($format);
     }
 
-<<<<<<< HEAD
-    public function supportsDenormalization($data, string $type, string $format = null, array $context = []): bool
-=======
     public function supportsDenormalization($data, string $type, ?string $format = null, array $context = []): bool
->>>>>>> a44829e2
     {
         return str_ends_with($type, '[]')
             && $this->serializer->supportsDenormalization($data, substr($type, 0, -2), $format, $context);
