--- conflicted
+++ resolved
@@ -905,11 +905,7 @@
 
     public function testNormalizeBasedOnAllowedAttributes()
     {
-<<<<<<< HEAD
         $normalizer = new class extends AbstractObjectNormalizer {
-=======
-        $normalizer = new class() extends AbstractObjectNormalizer {
->>>>>>> 5e38ed93
             public function getSupportedTypes(?string $format): array
             {
                 return ['*' => false];
@@ -1279,13 +1275,10 @@
 
     public function testDenormalizeTemplateType()
     {
-<<<<<<< HEAD
-=======
         if (!interface_exists(PropertyDocBlockExtractorInterface::class)) {
             $this->markTestSkipped('The PropertyInfo component before Symfony 7.1 does not support template types.');
         }
 
->>>>>>> 5e38ed93
         $normalizer = new class (
             classMetadataFactory: new ClassMetadataFactory(new AttributeLoader()),
             propertyTypeExtractor: new PropertyInfoExtractor(typeExtractors: [new PhpStanExtractor(), new ReflectionExtractor()])
