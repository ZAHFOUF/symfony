<?php

/*
 * This file is part of the Symfony package.
 *
 * (c) Fabien Potencier <fabien@symfony.com>
 *
 * For the full copyright and license information, please view the LICENSE
 * file that was distributed with this source code.
 */

namespace Symfony\Component\Serializer\Tests\Normalizer;

use PHPStan\PhpDocParser\Parser\PhpDocParser;
use PHPUnit\Framework\MockObject\MockObject;
use PHPUnit\Framework\TestCase;
use Symfony\Component\PropertyAccess\Exception\InvalidTypeException;
use Symfony\Component\PropertyInfo\Extractor\PhpDocExtractor;
use Symfony\Component\PropertyInfo\Extractor\PhpStanExtractor;
use Symfony\Component\PropertyInfo\Extractor\ReflectionExtractor;
use Symfony\Component\PropertyInfo\PropertyInfoExtractor;
use Symfony\Component\Serializer\Exception\LogicException;
use Symfony\Component\Serializer\Exception\NotNormalizableValueException;
use Symfony\Component\Serializer\Exception\RuntimeException;
use Symfony\Component\Serializer\Exception\UnexpectedValueException;
use Symfony\Component\Serializer\Mapping\Factory\ClassMetadataFactory;
use Symfony\Component\Serializer\Mapping\Factory\ClassMetadataFactoryInterface;
use Symfony\Component\Serializer\Mapping\Loader\AttributeLoader;
use Symfony\Component\Serializer\NameConverter\AdvancedNameConverterInterface;
use Symfony\Component\Serializer\NameConverter\CamelCaseToSnakeCaseNameConverter;
use Symfony\Component\Serializer\NameConverter\MetadataAwareNameConverter;
use Symfony\Component\Serializer\Normalizer\AbstractNormalizer;
use Symfony\Component\Serializer\Normalizer\ArrayDenormalizer;
use Symfony\Component\Serializer\Normalizer\DateTimeNormalizer;
use Symfony\Component\Serializer\Normalizer\NormalizerInterface;
use Symfony\Component\Serializer\Normalizer\ObjectNormalizer;
use Symfony\Component\Serializer\Serializer;
use Symfony\Component\Serializer\SerializerInterface;
use Symfony\Component\Serializer\Tests\Fixtures\Attributes\GroupDummy;
use Symfony\Component\Serializer\Tests\Fixtures\CircularReferenceDummy;
use Symfony\Component\Serializer\Tests\Fixtures\DummyPrivatePropertyWithoutGetter;
use Symfony\Component\Serializer\Tests\Fixtures\OtherSerializedNameDummy;
use Symfony\Component\Serializer\Tests\Fixtures\Php74Dummy;
use Symfony\Component\Serializer\Tests\Fixtures\Php74DummyPrivate;
use Symfony\Component\Serializer\Tests\Fixtures\Php80Dummy;
use Symfony\Component\Serializer\Tests\Fixtures\SamePropertyAsMethodDummy;
use Symfony\Component\Serializer\Tests\Fixtures\SamePropertyAsMethodWithMethodSerializedNameDummy;
use Symfony\Component\Serializer\Tests\Fixtures\SamePropertyAsMethodWithPropertySerializedNameDummy;
use Symfony\Component\Serializer\Tests\Fixtures\SiblingHolder;
use Symfony\Component\Serializer\Tests\Normalizer\Features\AttributesTestTrait;
use Symfony\Component\Serializer\Tests\Normalizer\Features\CacheableObjectAttributesTestTrait;
use Symfony\Component\Serializer\Tests\Normalizer\Features\CallbacksTestTrait;
use Symfony\Component\Serializer\Tests\Normalizer\Features\CircularReferenceTestTrait;
use Symfony\Component\Serializer\Tests\Normalizer\Features\ConstructorArgumentsTestTrait;
use Symfony\Component\Serializer\Tests\Normalizer\Features\ContextMetadataTestTrait;
use Symfony\Component\Serializer\Tests\Normalizer\Features\FilterBoolTestTrait;
use Symfony\Component\Serializer\Tests\Normalizer\Features\GroupsTestTrait;
use Symfony\Component\Serializer\Tests\Normalizer\Features\IgnoredAttributesTestTrait;
use Symfony\Component\Serializer\Tests\Normalizer\Features\MaxDepthTestTrait;
use Symfony\Component\Serializer\Tests\Normalizer\Features\ObjectDummy;
use Symfony\Component\Serializer\Tests\Normalizer\Features\ObjectToPopulateTestTrait;
use Symfony\Component\Serializer\Tests\Normalizer\Features\SkipNullValuesTestTrait;
use Symfony\Component\Serializer\Tests\Normalizer\Features\SkipUninitializedValuesTestTrait;
use Symfony\Component\Serializer\Tests\Normalizer\Features\TypedPropertiesObject;
use Symfony\Component\Serializer\Tests\Normalizer\Features\TypedPropertiesObjectWithGetters;
use Symfony\Component\Serializer\Tests\Normalizer\Features\TypeEnforcementTestTrait;

/**
 * @author Kévin Dunglas <dunglas@gmail.com>
 */
class ObjectNormalizerTest extends TestCase
{
    use AttributesTestTrait;
    use CacheableObjectAttributesTestTrait;
    use CallbacksTestTrait;
    use CircularReferenceTestTrait;
    use ConstructorArgumentsTestTrait;
    use ContextMetadataTestTrait;
    use FilterBoolTestTrait;
    use GroupsTestTrait;
    use IgnoredAttributesTestTrait;
    use MaxDepthTestTrait;
    use ObjectToPopulateTestTrait;
    use SkipNullValuesTestTrait;
    use SkipUninitializedValuesTestTrait;
    use TypeEnforcementTestTrait;

    private ObjectNormalizer $normalizer;
    private SerializerInterface&NormalizerInterface&MockObject $serializer;

    protected function setUp(): void
    {
        $this->createNormalizer();
    }

    private function createNormalizer(array $defaultContext = [], ?ClassMetadataFactoryInterface $classMetadataFactory = null): void
    {
        $this->serializer = $this->createMock(ObjectSerializerNormalizer::class);
        $this->normalizer = new ObjectNormalizer($classMetadataFactory, null, null, null, null, null, $defaultContext);
        $this->normalizer->setSerializer($this->serializer);
    }

    public function testNormalize()
    {
        $obj = new ObjectDummy();
        $object = new \stdClass();
        $obj->setFoo('foo');
        $obj->bar = 'bar';
        $obj->setBaz(true);
        $obj->setCamelCase('camelcase');
        $obj->setObject($object);
        $obj->setGo(true);

        $this->serializer
            ->expects($this->once())
            ->method('normalize')
            ->with($object, 'any')
            ->willReturn('string_object')
        ;

        $this->assertEquals(
            [
                'foo' => 'foo',
                'bar' => 'bar',
                'baz' => true,
                'fooBar' => 'foobar',
                'camelCase' => 'camelcase',
                'object' => 'string_object',
                'go' => true,
            ],
            $this->normalizer->normalize($obj, 'any')
        );
    }

    public function testNormalizeObjectWithUninitializedProperties()
    {
        $obj = new Php74Dummy();
        $this->assertEquals(
            ['initializedProperty' => 'defaultValue'],
            $this->normalizer->normalize($obj, 'any')
        );
    }

    public function testNormalizeObjectWithUnsetProperties()
    {
        $obj = new ObjectInner();
        unset($obj->foo);
        $this->assertEquals(
            ['bar' => null],
            $this->normalizer->normalize($obj, 'any')
        );
    }

    public function testNormalizeObjectWithLazyProperties()
    {
        $obj = new LazyObjectInner();
        unset($obj->foo);
        $this->assertEquals(
            ['foo' => 123, 'bar' => null],
            $this->normalizer->normalize($obj, 'any')
        );
    }

    public function testNormalizeObjectWithUninitializedPrivateProperties()
    {
        $obj = new Php74DummyPrivate();
        $this->assertEquals(
            ['initializedProperty' => 'defaultValue'],
            $this->normalizer->normalize($obj, 'any')
        );
    }

    public function testNormalizeObjectWithPrivatePropertyWithoutGetter()
    {
        $obj = new DummyPrivatePropertyWithoutGetter();
        $this->assertEquals(
            ['bar' => 'bar'],
            $this->normalizer->normalize($obj, 'any')
        );
    }

    public function testDenormalize()
    {
        $obj = $this->normalizer->denormalize(
            ['foo' => 'foo', 'bar' => 'bar', 'baz' => true, 'fooBar' => 'foobar'],
            ObjectDummy::class,
            'any'
        );
        $this->assertEquals('foo', $obj->getFoo());
        $this->assertEquals('bar', $obj->bar);
        $this->assertTrue($obj->isBaz());
    }

    public function testDenormalizeEmptyXmlArray()
    {
        $normalizer = $this->getDenormalizerForObjectToPopulate();
        $obj = $normalizer->denormalize(
            ['bar' => ''],
            ObjectDummy::class,
            'xml'
        );

        $this->assertIsArray($obj->bar);
        $this->assertEmpty($obj->bar);
    }

    public function testDenormalizeWithObject()
    {
        $data = new \stdClass();
        $data->foo = 'foo';
        $data->bar = 'bar';
        $data->fooBar = 'foobar';
        $obj = $this->normalizer->denormalize($data, ObjectDummy::class, 'any');
        $this->assertEquals('foo', $obj->getFoo());
        $this->assertEquals('bar', $obj->bar);
    }

    public function testDenormalizeNull()
    {
        $this->assertEquals(new ObjectDummy(), $this->normalizer->denormalize(null, ObjectDummy::class));
    }

    public function testConstructorDenormalize()
    {
        $obj = $this->normalizer->denormalize(
            ['foo' => 'foo', 'bar' => 'bar', 'baz' => true, 'fooBar' => 'foobar'],
            ObjectConstructorDummy::class, 'any');
        $this->assertEquals('foo', $obj->getFoo());
        $this->assertEquals('bar', $obj->bar);
        $this->assertTrue($obj->isBaz());
    }

    public function testConstructorDenormalizeWithNullArgument()
    {
        $obj = $this->normalizer->denormalize(
            ['foo' => 'foo', 'bar' => null, 'baz' => true],
            ObjectConstructorDummy::class, 'any');
        $this->assertEquals('foo', $obj->getFoo());
        $this->assertNull($obj->bar);
        $this->assertTrue($obj->isBaz());
    }

    public function testConstructorDenormalizeWithMissingOptionalArgument()
    {
        $obj = $this->normalizer->denormalize(
            ['foo' => 'test', 'baz' => [1, 2, 3]],
            ObjectConstructorOptionalArgsDummy::class, 'any');
        $this->assertEquals('test', $obj->getFoo());
        $this->assertEquals([], $obj->bar);
        $this->assertEquals([1, 2, 3], $obj->getBaz());
    }

    public function testConstructorDenormalizeWithOptionalDefaultArgument()
    {
        $obj = $this->normalizer->denormalize(
            ['bar' => 'test'],
            ObjectConstructorArgsWithDefaultValueDummy::class, 'any');
        $this->assertEquals([], $obj->getFoo());
        $this->assertEquals('test', $obj->getBar());
    }

    public function testConstructorWithObjectDenormalize()
    {
        $data = new \stdClass();
        $data->foo = 'foo';
        $data->bar = 'bar';
        $data->baz = true;
        $data->fooBar = 'foobar';
        $obj = $this->normalizer->denormalize($data, ObjectConstructorDummy::class, 'any');
        $this->assertEquals('foo', $obj->getFoo());
        $this->assertEquals('bar', $obj->bar);
    }

    public function testConstructorWithObjectTypeHintDenormalize()
    {
        $data = [
            'id' => 10,
            'inner' => [
                'foo' => 'oof',
                'bar' => 'rab',
            ],
        ];

        $normalizer = new ObjectNormalizer();
        $serializer = new Serializer([$normalizer]);
        $normalizer->setSerializer($serializer);

        $obj = $normalizer->denormalize($data, DummyWithConstructorObject::class);
        $this->assertInstanceOf(DummyWithConstructorObject::class, $obj);
        $this->assertEquals(10, $obj->getId());
        $this->assertInstanceOf(ObjectInner::class, $obj->getInner());
        $this->assertEquals('oof', $obj->getInner()->foo);
        $this->assertEquals('rab', $obj->getInner()->bar);
    }

    public function testConstructorWithUnconstructableNullableObjectTypeHintDenormalize()
    {
        $data = [
            'id' => 10,
            'inner' => null,
        ];

        $normalizer = new ObjectNormalizer();
        $serializer = new Serializer([$normalizer]);
        $normalizer->setSerializer($serializer);

        $obj = $normalizer->denormalize($data, DummyWithNullableConstructorObject::class);
        $this->assertInstanceOf(DummyWithNullableConstructorObject::class, $obj);
        $this->assertEquals(10, $obj->getId());
        $this->assertNull($obj->getInner());
    }

    public function testConstructorWithUnknownObjectTypeHintDenormalize()
    {
        $data = [
            'id' => 10,
            'unknown' => [
                'foo' => 'oof',
                'bar' => 'rab',
            ],
        ];

        $normalizer = new ObjectNormalizer();
        $serializer = new Serializer([$normalizer]);
        $normalizer->setSerializer($serializer);

        $this->expectException(RuntimeException::class);
        $this->expectExceptionMessage('Could not determine the class of the parameter "unknown".');

        $normalizer->denormalize($data, DummyWithConstructorInexistingObject::class);
    }

    // attributes

    protected function getNormalizerForAttributes(): ObjectNormalizer
    {
        $normalizer = new ObjectNormalizer();
        // instantiate a serializer with the normalizer to handle normalizing recursive structures
        new Serializer([$normalizer]);

        return $normalizer;
    }

    protected function getDenormalizerForAttributes(): ObjectNormalizer
    {
        $classMetadataFactory = new ClassMetadataFactory(new AttributeLoader());
        $normalizer = new ObjectNormalizer($classMetadataFactory, null, null, new ReflectionExtractor());
        new Serializer([$normalizer]);

        return $normalizer;
    }

    protected function getNormalizerForFilterBool(): ObjectNormalizer
    {
        return new ObjectNormalizer();
    }

    public function testAttributesContextDenormalizeConstructor()
    {
        $normalizer = new ObjectNormalizer(null, null, null, new ReflectionExtractor());
        $serializer = new Serializer([$normalizer]);

        $objectInner = new ObjectInner();
        $objectInner->bar = 'bar';

        $obj = new DummyWithConstructorObjectAndDefaultValue('a', $objectInner);

        $context = ['attributes' => ['inner' => ['bar']]];
        $this->assertEquals($obj, $serializer->denormalize([
            'foo' => 'b',
            'inner' => ['foo' => 'foo', 'bar' => 'bar'],
        ], DummyWithConstructorObjectAndDefaultValue::class, null, $context));
    }

    public function testNormalizeSameObjectWithDifferentAttributes()
    {
        $classMetadataFactory = new ClassMetadataFactory(new AttributeLoader());
        $this->normalizer = new ObjectNormalizer($classMetadataFactory);
        $serializer = new Serializer([$this->normalizer]);
        $this->normalizer->setSerializer($serializer);

        $dummy = new ObjectOuter();
        $dummy->foo = new ObjectInner();
        $dummy->foo->foo = 'foo.foo';
        $dummy->foo->bar = 'foo.bar';

        $dummy->bar = new ObjectInner();
        $dummy->bar->foo = 'bar.foo';
        $dummy->bar->bar = 'bar.bar';

        $this->assertEquals([
            'foo' => [
                'bar' => 'foo.bar',
            ],
            'bar' => [
                'foo' => 'bar.foo',
            ],
        ], $this->normalizer->normalize($dummy, 'json', [
            'attributes' => [
                'foo' => ['bar'],
                'bar' => ['foo'],
            ],
        ]));
    }

    // callbacks

    protected function getNormalizerForCallbacks(): ObjectNormalizer
    {
        return new ObjectNormalizer();
    }

    protected function getNormalizerForCallbacksWithPropertyTypeExtractor(): ObjectNormalizer
    {
        return new ObjectNormalizer(null, null, null, $this->getCallbackPropertyTypeExtractor());
    }

    // circular reference

    protected function getNormalizerForCircularReference(array $defaultContext): ObjectNormalizer
    {
        $normalizer = new ObjectNormalizer(null, null, null, null, null, null, $defaultContext);
        new Serializer([$normalizer]);

        return $normalizer;
    }

    protected function getSelfReferencingModel()
    {
        return new CircularReferenceDummy();
    }

    public function testSiblingReference()
    {
        $serializer = new Serializer([$this->normalizer]);
        $this->normalizer->setSerializer($serializer);

        $siblingHolder = new SiblingHolder();

        $expected = [
            'sibling0' => ['coopTilleuls' => 'Les-Tilleuls.coop'],
            'sibling1' => ['coopTilleuls' => 'Les-Tilleuls.coop'],
            'sibling2' => ['coopTilleuls' => 'Les-Tilleuls.coop'],
        ];
        $this->assertEquals($expected, $this->normalizer->normalize($siblingHolder));
    }

    // constructor arguments

    protected function getDenormalizerForConstructArguments(): ObjectNormalizer
    {
        $classMetadataFactory = new ClassMetadataFactory(new AttributeLoader());
        $denormalizer = new ObjectNormalizer($classMetadataFactory, new MetadataAwareNameConverter($classMetadataFactory));
        $serializer = new Serializer([$denormalizer]);
        $denormalizer->setSerializer($serializer);

        return $denormalizer;
    }

    // groups

    protected function getNormalizerForGroups(): ObjectNormalizer
    {
        $classMetadataFactory = new ClassMetadataFactory(new AttributeLoader());
        $normalizer = new ObjectNormalizer($classMetadataFactory);
        // instantiate a serializer with the normalizer to handle normalizing recursive structures
        new Serializer([$normalizer]);

        return $normalizer;
    }

    protected function getDenormalizerForGroups(): ObjectNormalizer
    {
        $classMetadataFactory = new ClassMetadataFactory(new AttributeLoader());

        return new ObjectNormalizer($classMetadataFactory);
    }

    public function testGroupsNormalizeWithNameConverter()
    {
        $classMetadataFactory = new ClassMetadataFactory(new AttributeLoader());
        $this->normalizer = new ObjectNormalizer($classMetadataFactory, new CamelCaseToSnakeCaseNameConverter());
        $this->normalizer->setSerializer($this->serializer);

        $obj = new GroupDummy();
        $obj->setFooBar('@dunglas');
        $obj->setSymfony('@coopTilleuls');
        $obj->setCoopTilleuls('les-tilleuls.coop');

        $this->assertEquals(
            [
                'bar' => null,
                'foo_bar' => '@dunglas',
                'symfony' => '@coopTilleuls',
                'default' => null,
                'class_name' => null,
            ],
            $this->normalizer->normalize($obj, null, [ObjectNormalizer::GROUPS => ['name_converter']])
        );
    }

    public function testGroupsDenormalizeWithNameConverter()
    {
        $classMetadataFactory = new ClassMetadataFactory(new AttributeLoader());
        $this->normalizer = new ObjectNormalizer($classMetadataFactory, new CamelCaseToSnakeCaseNameConverter());
        $this->normalizer->setSerializer($this->serializer);

        $obj = new GroupDummy();
        $obj->setFooBar('@dunglas');
        $obj->setSymfony('@coopTilleuls');

        $this->assertEquals(
            $obj,
            $this->normalizer->denormalize([
                'bar' => null,
                'foo_bar' => '@dunglas',
                'symfony' => '@coopTilleuls',
                'coop_tilleuls' => 'les-tilleuls.coop',
            ], GroupDummy::class, null, [ObjectNormalizer::GROUPS => ['name_converter']])
        );
    }

    public function testGroupsDenormalizeWithMetaDataNameConverter()
    {
        $classMetadataFactory = new ClassMetadataFactory(new AttributeLoader());
        $this->normalizer = new ObjectNormalizer($classMetadataFactory, new MetadataAwareNameConverter($classMetadataFactory));
        $this->normalizer->setSerializer($this->serializer);

        $obj = new OtherSerializedNameDummy();
        $obj->setBuz('Aldrin');

        $this->assertEquals(
            $obj,
            $this->normalizer->denormalize([
                'buz' => 'Aldrin',
            ], 'Symfony\Component\Serializer\Tests\Fixtures\OtherSerializedNameDummy', null, [ObjectNormalizer::GROUPS => ['a']])
        );
    }

    // ignored attributes

    protected function getNormalizerForIgnoredAttributes(): ObjectNormalizer
    {
        $normalizer = new ObjectNormalizer();
        // instantiate a serializer with the normalizer to handle normalizing recursive structures
        new Serializer([$normalizer]);

        return $normalizer;
    }

    protected function getDenormalizerForIgnoredAttributes(): ObjectNormalizer
    {
        $classMetadataFactory = new ClassMetadataFactory(new AttributeLoader());
        $normalizer = new ObjectNormalizer($classMetadataFactory, null, null, new ReflectionExtractor());
        new Serializer([$normalizer]);

        return $normalizer;
    }

    // max depth

    protected function getNormalizerForMaxDepth(): ObjectNormalizer
    {
        $classMetadataFactory = new ClassMetadataFactory(new AttributeLoader());
        $normalizer = new ObjectNormalizer($classMetadataFactory);
        $serializer = new Serializer([$normalizer]);
        $normalizer->setSerializer($serializer);

        return $normalizer;
    }

    // object to populate

    protected function getDenormalizerForObjectToPopulate(): ObjectNormalizer
    {
        $classMetadataFactory = new ClassMetadataFactory(new AttributeLoader());
        $normalizer = new ObjectNormalizer($classMetadataFactory, null, null, new PhpDocExtractor());
        new Serializer([$normalizer]);

        return $normalizer;
    }

    // skip null

    protected function getNormalizerForSkipNullValues(): ObjectNormalizer
    {
        return new ObjectNormalizer();
    }

    // skip uninitialized

    protected function getNormalizerForSkipUninitializedValues(): ObjectNormalizer
    {
        $classMetadataFactory = new ClassMetadataFactory(new AttributeLoader());

        return new ObjectNormalizer($classMetadataFactory);
    }

    protected function getObjectCollectionWithExpectedArray(): array
    {
        $typedPropsObject = new TypedPropertiesObject();
        $typedPropsObject->unInitialized = 'value2';

        $collection = [
            new TypedPropertiesObject(),
            $typedPropsObject,
            new TypedPropertiesObjectWithGetters(),
            (new TypedPropertiesObjectWithGetters())->setUninitialized('value2'),
        ];

        $expectedArrays = [
            ['initialized' => 'value', 'initialized2' => 'value'],
            ['unInitialized' => 'value2', 'initialized' => 'value', 'initialized2' => 'value'],
            ['initialized' => 'value', 'initialized2' => 'value'],
            ['unInitialized' => 'value2', 'initialized' => 'value', 'initialized2' => 'value'],
        ];

        return [$collection, $expectedArrays];
    }

    protected function getNormalizerForCacheableObjectAttributesTest(): ObjectNormalizer
    {
        return new ObjectNormalizer();
    }

    // type enforcement

    protected function getDenormalizerForTypeEnforcement(): ObjectNormalizer
    {
        $extractor = new PropertyInfoExtractor([], [new PhpDocExtractor(), new ReflectionExtractor()]);
        $normalizer = new ObjectNormalizer(null, null, null, $extractor);
        new Serializer([new ArrayDenormalizer(), $normalizer]);

        return $normalizer;
    }

    public function testUnableToNormalizeObjectAttribute()
    {
        $serializer = $this->createMock(SerializerInterface::class);
        $this->normalizer->setSerializer($serializer);

        $obj = new ObjectDummy();
        $object = new \stdClass();
        $obj->setObject($object);

        $this->expectException(LogicException::class);
        $this->expectExceptionMessage('Cannot normalize attribute "object" because the injected serializer is not a normalizer');

        $this->normalizer->normalize($obj, 'any');
    }

    public function testDenormalizeNonExistingAttribute()
    {
        $this->assertEquals(
            new ObjectDummy(),
            $this->normalizer->denormalize(['non_existing' => true], ObjectDummy::class)
        );
    }

    public function testNoTraversableSupport()
    {
        $this->assertFalse($this->normalizer->supportsNormalization(new \ArrayObject()));
    }

    public function testNormalizeStatic()
    {
        $this->assertEquals(['foo' => 'K'], $this->normalizer->normalize(new ObjectWithStaticPropertiesAndMethods()));
    }

    public function testNormalizeUpperCaseAttributes()
    {
        $this->assertEquals(['Foo' => 'Foo', 'Bar' => 'BarBar'], $this->normalizer->normalize(new ObjectWithUpperCaseAttributeNames()));
    }

    public function testNormalizeNotSerializableContext()
    {
        $objectDummy = new ObjectDummy();
        $expected = [
            'foo' => null,
            'baz' => null,
            'fooBar' => '',
            'camelCase' => null,
            'object' => null,
            'bar' => null,
            'go' => null,
        ];

        $this->assertEquals($expected, $this->normalizer->normalize($objectDummy, null, ['not_serializable' => function () {
        }]));
    }

    public function testThrowUnexpectedValueException()
    {
        $this->expectException(UnexpectedValueException::class);
        $this->normalizer->denormalize(['foo' => 'bar'], ObjectTypeHinted::class);
    }

    public function testDenomalizeRecursive()
    {
        $extractor = new PropertyInfoExtractor([], [new PhpDocExtractor(), new ReflectionExtractor()]);
        $normalizer = new ObjectNormalizer(null, null, null, $extractor);
        $serializer = new Serializer([new ArrayDenormalizer(), new DateTimeNormalizer(), $normalizer]);

        $obj = $serializer->denormalize([
            'inner' => ['foo' => 'foo', 'bar' => 'bar'],
            'date' => '1988/01/21',
            'inners' => [['foo' => 1], ['foo' => 2]],
        ], ObjectOuter::class);

        $this->assertSame('foo', $obj->getInner()->foo);
        $this->assertSame('bar', $obj->getInner()->bar);
        $this->assertSame('1988-01-21', $obj->getDate()->format('Y-m-d'));
        $this->assertSame(1, $obj->getInners()[0]->foo);
        $this->assertSame(2, $obj->getInners()[1]->foo);
    }

    public function testAcceptJsonNumber()
    {
        $extractor = new PropertyInfoExtractor([], [new PhpDocExtractor(), new ReflectionExtractor()]);
        $normalizer = new ObjectNormalizer(null, null, null, $extractor);
        $serializer = new Serializer([new ArrayDenormalizer(), new DateTimeNormalizer(), $normalizer]);

        $this->assertSame(10.0, $serializer->denormalize(['number' => 10], JsonNumber::class, 'json')->number);
        $this->assertSame(10.0, $serializer->denormalize(['number' => 10], JsonNumber::class, 'jsonld')->number);
    }

    public function testDoesntHaveIssuesWithUnionConstTypes()
    {
        if (!class_exists(PhpStanExtractor::class) || !class_exists(PhpDocParser::class)) {
            $this->markTestSkipped('phpstan/phpdoc-parser required for this test');
        }

        $extractor = new PropertyInfoExtractor([], [new PhpStanExtractor(), new PhpDocExtractor(), new ReflectionExtractor()]);
        $normalizer = new ObjectNormalizer(null, null, null, $extractor);
        $serializer = new Serializer([new ArrayDenormalizer(), new DateTimeNormalizer(), $normalizer]);

        $this->assertSame('bar', $serializer->denormalize(['foo' => 'bar'], (new class() {
            /** @var self::*|null */
            public $foo;
        })::class)->foo);
    }

    public function testExtractAttributesRespectsContext()
    {
        $normalizer = new ObjectNormalizer();

        $data = new ObjectDummy();
        $data->setFoo('bar');
        $data->bar = 'foo';

        $this->assertSame(['foo' => 'bar', 'bar' => 'foo'], $normalizer->normalize($data, null, [AbstractNormalizer::ATTRIBUTES => ['foo', 'bar']]));
    }

    public function testDenormalizeFalsePseudoType()
    {
        // given a serializer that extracts the attribute types of an object via ReflectionExtractor
        $propertyTypeExtractor = new PropertyInfoExtractor([], [new ReflectionExtractor()], [], [], []);
        $objectNormalizer = new ObjectNormalizer(null, null, null, $propertyTypeExtractor);

        $serializer = new Serializer([$objectNormalizer]);

        // when denormalizing some data into an object where an attribute uses the false pseudo type
        /** @var Php80Dummy $object */
        $object = $serializer->denormalize(['canBeFalseOrString' => false], Php80Dummy::class);

        // then the attribute that declared false was filled correctly
        $this->assertFalse($object->canBeFalseOrString);
    }

    public function testAdvancedNameConverter()
    {
        $nameConverter = new class() implements AdvancedNameConverterInterface {
            public function normalize(string $propertyName, ?string $class = null, ?string $format = null, array $context = []): string
            {
                return sprintf('%s-%s-%s-%s', $propertyName, $class, $format, $context['foo']);
            }

            public function denormalize(string $propertyName, ?string $class = null, ?string $format = null, array $context = []): string
            {
                return sprintf('%s-%s-%s-%s', $propertyName, $class, $format, $context['foo']);
            }
        };

        $normalizer = new ObjectNormalizer(null, $nameConverter);
        $this->assertArrayHasKey('foo-Symfony\Component\Serializer\Tests\Normalizer\Features\ObjectDummy-json-bar', $normalizer->normalize(new ObjectDummy(), 'json', ['foo' => 'bar']));
    }

    public function testDefaultObjectClassResolver()
    {
        $normalizer = new ObjectNormalizer();

        $obj = new ObjectDummy();
        $obj->setFoo('foo');
        $obj->bar = 'bar';
        $obj->setBaz(true);
        $obj->setCamelCase('camelcase');
        $obj->unwantedProperty = 'notwanted';
        $obj->setGo(false);

        $this->assertEquals(
            [
                'foo' => 'foo',
                'bar' => 'bar',
                'baz' => true,
                'fooBar' => 'foobar',
                'camelCase' => 'camelcase',
                'object' => null,
                'go' => false,
            ],
            $normalizer->normalize($obj, 'any')
        );
    }

    public function testObjectClassResolver()
    {
        $classResolver = fn ($object) => ObjectDummy::class;

        $normalizer = new ObjectNormalizer(null, null, null, null, null, $classResolver);

        $obj = new ProxyObjectDummy();
        $obj->setFoo('foo');
        $obj->bar = 'bar';
        $obj->setBaz(true);
        $obj->setCamelCase('camelcase');
        $obj->unwantedProperty = 'notwanted';

        $this->assertEquals(
            [
                'foo' => 'foo',
                'bar' => 'bar',
                'baz' => true,
                'fooBar' => 'foobar',
                'camelCase' => 'camelcase',
                'object' => null,
                'go' => null,
            ],
            $normalizer->normalize($obj, 'any')
        );
    }

    public function testNormalizeStdClass()
    {
        $o1 = new \stdClass();
        $o1->foo = 'f';
        $o1->bar = 'b';

        $this->assertSame(['foo' => 'f', 'bar' => 'b'], $this->normalizer->normalize($o1));

        $o2 = new \stdClass();
        $o2->baz = 'baz';

        $this->assertSame(['baz' => 'baz'], $this->normalizer->normalize($o2));
    }

<<<<<<< HEAD
    public function testNotNormalizableValueInvalidType()
    {
        if (!class_exists(InvalidTypeException::class)) {
            $this->markTestSkipped('Skipping test as the improvements on PropertyAccess are required.');
        }

        $this->expectException(NotNormalizableValueException::class);
        $this->expectExceptionMessage('Expected argument of type "string", "array" given at property path "initialized"');

        try {
            $this->normalizer->denormalize(['initialized' => ['not a string']], TypedPropertiesObject::class, 'array');
        } catch (NotNormalizableValueException $e) {
            $this->assertSame(['string'], $e->getExpectedTypes());

            throw $e;
        }
=======
    public function testSamePropertyAsMethod()
    {
        $object = new SamePropertyAsMethodDummy('free_trial', 'has_subscribe', 'get_ready', 'is_active');
        $expected = [
            'freeTrial' => 'free_trial',
            'hasSubscribe' => 'has_subscribe',
            'getReady' => 'get_ready',
            'isActive' => 'is_active',
        ];

        $this->assertSame($expected, $this->normalizer->normalize($object));
    }

    public function testSamePropertyAsMethodWithPropertySerializedName()
    {
        $classMetadataFactory = new ClassMetadataFactory(new AnnotationLoader(new AnnotationReader()));
        $this->normalizer = new ObjectNormalizer($classMetadataFactory, new MetadataAwareNameConverter($classMetadataFactory));
        $this->normalizer->setSerializer($this->serializer);

        $object = new SamePropertyAsMethodWithPropertySerializedNameDummy('free_trial', 'has_subscribe', 'get_ready', 'is_active');
        $expected = [
            'free_trial_property' => 'free_trial',
            'has_subscribe_property' => 'has_subscribe',
            'get_ready_property' => 'get_ready',
            'is_active_property' => 'is_active',
        ];

        $this->assertSame($expected, $this->normalizer->normalize($object));
    }

    public function testSamePropertyAsMethodWithMethodSerializedName()
    {
        $classMetadataFactory = new ClassMetadataFactory(new AnnotationLoader(new AnnotationReader()));
        $this->normalizer = new ObjectNormalizer($classMetadataFactory, new MetadataAwareNameConverter($classMetadataFactory));
        $this->normalizer->setSerializer($this->serializer);

        $object = new SamePropertyAsMethodWithMethodSerializedNameDummy('free_trial', 'has_subscribe', 'get_ready', 'is_active');
        $expected = [
            'free_trial_method' => 'free_trial',
            'has_subscribe_method' => 'has_subscribe',
            'get_ready_method' => 'get_ready',
            'is_active_method' => 'is_active',
        ];

        $this->assertSame($expected, $this->normalizer->normalize($object));
>>>>>>> 78adb402
    }
}

class ProxyObjectDummy extends ObjectDummy
{
    public $unwantedProperty;
}

class ObjectConstructorDummy
{
    protected $foo;
    public $bar;
    private $baz;

    public function __construct($foo, $bar, $baz)
    {
        $this->foo = $foo;
        $this->bar = $bar;
        $this->baz = $baz;
    }

    public function getFoo()
    {
        return $this->foo;
    }

    public function isBaz()
    {
        return $this->baz;
    }

    public function otherMethod()
    {
        throw new \RuntimeException('Dummy::otherMethod() should not be called');
    }
}

abstract class ObjectSerializerNormalizer implements SerializerInterface, NormalizerInterface
{
}

class ObjectConstructorOptionalArgsDummy
{
    protected $foo;
    public $bar;
    private $baz;

    public function __construct($foo, $bar = [], $baz = [])
    {
        $this->foo = $foo;
        $this->bar = $bar;
        $this->baz = $baz;
    }

    public function getFoo()
    {
        return $this->foo;
    }

    public function getBaz()
    {
        return $this->baz;
    }

    public function otherMethod()
    {
        throw new \RuntimeException('Dummy::otherMethod() should not be called');
    }
}

class ObjectConstructorArgsWithDefaultValueDummy
{
    protected $foo;
    protected $bar;

    public function __construct($foo = [], $bar = null)
    {
        $this->foo = $foo;
        $this->bar = $bar;
    }

    public function getFoo()
    {
        return $this->foo;
    }

    public function getBar()
    {
        return $this->bar;
    }

    public function otherMethod()
    {
        throw new \RuntimeException('Dummy::otherMethod() should not be called');
    }
}

class ObjectWithStaticPropertiesAndMethods
{
    public $foo = 'K';
    public static $bar = 'A';

    public static function getBaz()
    {
        return 'L';
    }
}

class ObjectTypeHinted
{
    public function setFoo(array $f)
    {
    }
}

class ObjectOuter
{
    public $foo;
    public $bar;
    /**
     * @var ObjectInner
     */
    private $inner;
    private $date;

    /**
     * @var ObjectInner[]
     */
    private $inners;

    public function getInner()
    {
        return $this->inner;
    }

    public function setInner(ObjectInner $inner)
    {
        $this->inner = $inner;
    }

    public function setDate(\DateTimeInterface $date)
    {
        $this->date = $date;
    }

    public function getDate()
    {
        return $this->date;
    }

    public function setInners(array $inners)
    {
        $this->inners = $inners;
    }

    public function getInners()
    {
        return $this->inners;
    }
}

class ObjectInner
{
    public $foo;
    public $bar;
}

class LazyObjectInner extends ObjectInner
{
    public function __get($name)
    {
        if ('foo' === $name) {
            return $this->foo = 123;
        }
    }

    public function __isset($name)
    {
        return 'foo' === $name;
    }
}

class DummyWithConstructorObject
{
    private $id;
    private $inner;

    public function __construct($id, ObjectInner $inner)
    {
        $this->id = $id;
        $this->inner = $inner;
    }

    public function getId()
    {
        return $this->id;
    }

    public function getInner()
    {
        return $this->inner;
    }
}

class DummyWithConstructorInexistingObject
{
    public function __construct($id, Unknown $unknown)
    {
    }
}

class JsonNumber
{
    /**
     * @var float
     */
    public $number;
}

class DummyWithConstructorObjectAndDefaultValue
{
    private $foo;
    private $inner;

    public function __construct($foo = 'a', ?ObjectInner $inner = null)
    {
        $this->foo = $foo;
        $this->inner = $inner;
    }

    public function getFoo()
    {
        return $this->foo;
    }

    public function getInner()
    {
        return $this->inner;
    }
}

class ObjectWithUpperCaseAttributeNames
{
    private $Foo = 'Foo';
    public $Bar = 'BarBar';

    public function getFoo()
    {
        return $this->Foo;
    }
}

class DummyWithNullableConstructorObject
{
    private $id;
    private $inner;

    public function __construct($id, ?ObjectConstructorDummy $inner)
    {
        $this->id = $id;
        $this->inner = $inner;
    }

    public function getId()
    {
        return $this->id;
    }

    public function getInner()
    {
        return $this->inner;
    }
}<|MERGE_RESOLUTION|>--- conflicted
+++ resolved
@@ -852,7 +852,6 @@
         $this->assertSame(['baz' => 'baz'], $this->normalizer->normalize($o2));
     }
 
-<<<<<<< HEAD
     public function testNotNormalizableValueInvalidType()
     {
         if (!class_exists(InvalidTypeException::class)) {
@@ -869,7 +868,8 @@
 
             throw $e;
         }
-=======
+    }
+
     public function testSamePropertyAsMethod()
     {
         $object = new SamePropertyAsMethodDummy('free_trial', 'has_subscribe', 'get_ready', 'is_active');
@@ -915,7 +915,6 @@
         ];
 
         $this->assertSame($expected, $this->normalizer->normalize($object));
->>>>>>> 78adb402
     }
 }
 
