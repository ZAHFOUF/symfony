<?php

/*
 * This file is part of the Symfony package.
 *
 * (c) Fabien Potencier <fabien@symfony.com>
 *
 * For the full copyright and license information, please view the LICENSE
 * file that was distributed with this source code.
 */

namespace Symfony\Component\Serializer\Tests\Fixtures;

use Symfony\Component\Serializer\Normalizer\DenormalizableInterface;
use Symfony\Component\Serializer\Normalizer\DenormalizerInterface;

/**
 * @author Jeroen <github.com/Jeroeny>
 */
class DummyString implements DenormalizableInterface
{
    /** @var string $value */
    public $value;

<<<<<<< HEAD
    public function denormalize(DenormalizerInterface $denormalizer, $data, string $format = null, array $context = []): void
=======
    public function denormalize(DenormalizerInterface $denormalizer, $data, ?string $format = null, array $context = [])
>>>>>>> 998fa9d6
    {
        $this->value = $data;
    }
}<|MERGE_RESOLUTION|>--- conflicted
+++ resolved
@@ -22,11 +22,7 @@
     /** @var string $value */
     public $value;
 
-<<<<<<< HEAD
-    public function denormalize(DenormalizerInterface $denormalizer, $data, string $format = null, array $context = []): void
-=======
-    public function denormalize(DenormalizerInterface $denormalizer, $data, ?string $format = null, array $context = [])
->>>>>>> 998fa9d6
+    public function denormalize(DenormalizerInterface $denormalizer, $data, ?string $format = null, array $context = []): void
     {
         $this->value = $data;
     }
