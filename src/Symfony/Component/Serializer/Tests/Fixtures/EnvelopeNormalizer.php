--- conflicted
+++ resolved
@@ -31,7 +31,6 @@
         ];
     }
 
-<<<<<<< HEAD
     public function getSupportedTypes(?string $format): array
     {
         return [
@@ -39,10 +38,7 @@
         ];
     }
 
-    public function supportsNormalization($data, string $format = null, array $context = []): bool
-=======
     public function supportsNormalization($data, ?string $format = null, array $context = []): bool
->>>>>>> 998fa9d6
     {
         return $data instanceof EnvelopeObject;
     }
