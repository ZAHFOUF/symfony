<?php

/*
 * This file is part of the Symfony package.
 *
 * (c) Fabien Potencier <fabien@symfony.com>
 *
 * For the full copyright and license information, please view the LICENSE
 * file that was distributed with this source code.
 */

namespace Symfony\Component\Serializer\Tests\Fixtures;

use Symfony\Component\Serializer\Normalizer\DenormalizableInterface;
use Symfony\Component\Serializer\Normalizer\DenormalizerInterface;
use Symfony\Component\Serializer\Normalizer\NormalizableInterface;
use Symfony\Component\Serializer\Normalizer\NormalizerInterface;

class Dummy implements NormalizableInterface, DenormalizableInterface
{
    public $foo;
    public $bar;
    public $baz;
    public $qux;

<<<<<<< HEAD
    public function normalize(NormalizerInterface $normalizer, string $format = null, array $context = []): array|string|int|float|bool
=======
    public function normalize(NormalizerInterface $normalizer, ?string $format = null, array $context = [])
>>>>>>> 998fa9d6
    {
        return [
            'foo' => $this->foo,
            'bar' => $this->bar,
            'baz' => $this->baz,
            'qux' => $this->qux,
        ];
    }

<<<<<<< HEAD
    public function denormalize(DenormalizerInterface $denormalizer, array|string|int|float|bool $data, string $format = null, array $context = []): void
=======
    public function denormalize(DenormalizerInterface $denormalizer, $data, ?string $format = null, array $context = [])
>>>>>>> 998fa9d6
    {
        $this->foo = $data['foo'];
        $this->bar = $data['bar'];
        $this->baz = $data['baz'];
        $this->qux = $data['qux'];
    }
}<|MERGE_RESOLUTION|>--- conflicted
+++ resolved
@@ -23,11 +23,7 @@
     public $baz;
     public $qux;
 
-<<<<<<< HEAD
-    public function normalize(NormalizerInterface $normalizer, string $format = null, array $context = []): array|string|int|float|bool
-=======
-    public function normalize(NormalizerInterface $normalizer, ?string $format = null, array $context = [])
->>>>>>> 998fa9d6
+    public function normalize(NormalizerInterface $normalizer, ?string $format = null, array $context = []): array|string|int|float|bool
     {
         return [
             'foo' => $this->foo,
@@ -37,11 +33,7 @@
         ];
     }
 
-<<<<<<< HEAD
-    public function denormalize(DenormalizerInterface $denormalizer, array|string|int|float|bool $data, string $format = null, array $context = []): void
-=======
-    public function denormalize(DenormalizerInterface $denormalizer, $data, ?string $format = null, array $context = [])
->>>>>>> 998fa9d6
+    public function denormalize(DenormalizerInterface $denormalizer, array|string|int|float|bool $data, ?string $format = null, array $context = []): void
     {
         $this->foo = $data['foo'];
         $this->bar = $data['bar'];
