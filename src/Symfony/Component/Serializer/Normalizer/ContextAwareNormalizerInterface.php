--- conflicted
+++ resolved
@@ -23,9 +23,5 @@
     /**
      * @param array $context options that normalizers have access to
      */
-<<<<<<< HEAD
-    public function supportsNormalization(mixed $data, string $format = null, array $context = []): bool;
-=======
-    public function supportsNormalization($data, ?string $format = null, array $context = []);
->>>>>>> 2a31f2dd
+    public function supportsNormalization(mixed $data, ?string $format = null, array $context = []): bool;
 }