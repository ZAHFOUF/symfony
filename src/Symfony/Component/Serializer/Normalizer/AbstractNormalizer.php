<?php

/*
 * This file is part of the Symfony package.
 *
 * (c) Fabien Potencier <fabien@symfony.com>
 *
 * For the full copyright and license information, please view the LICENSE
 * file that was distributed with this source code.
 */

namespace Symfony\Component\Serializer\Normalizer;

use Symfony\Component\Serializer\Exception\CircularReferenceException;
use Symfony\Component\Serializer\Exception\InvalidArgumentException;
use Symfony\Component\Serializer\Exception\LogicException;
use Symfony\Component\Serializer\Exception\MissingConstructorArgumentsException;
use Symfony\Component\Serializer\Exception\NotNormalizableValueException;
use Symfony\Component\Serializer\Exception\RuntimeException;
use Symfony\Component\Serializer\Mapping\AttributeMetadataInterface;
use Symfony\Component\Serializer\Mapping\Factory\ClassMetadataFactoryInterface;
use Symfony\Component\Serializer\NameConverter\NameConverterInterface;
use Symfony\Component\Serializer\SerializerAwareInterface;
use Symfony\Component\Serializer\SerializerAwareTrait;

/**
 * Normalizer implementation.
 *
 * @author Kévin Dunglas <dunglas@gmail.com>
 */
abstract class AbstractNormalizer implements NormalizerInterface, DenormalizerInterface, SerializerAwareInterface, CacheableSupportsMethodInterface
{
    use ObjectToPopulateTrait;
    use SerializerAwareTrait;

    /* constants to configure the context */

    /**
     * How many loops of circular reference to allow while normalizing.
     *
     * The default value of 1 means that when we encounter the same object a
     * second time, we consider that a circular reference.
     *
     * You can raise this value for special cases, e.g. in combination with the
     * max depth setting of the object normalizer.
     */
    public const CIRCULAR_REFERENCE_LIMIT = 'circular_reference_limit';

    /**
     * Instead of creating a new instance of an object, update the specified object.
     *
     * If you have a nested structure, child objects will be overwritten with
     * new instances unless you set DEEP_OBJECT_TO_POPULATE to true.
     */
    public const OBJECT_TO_POPULATE = 'object_to_populate';

    /**
     * Only (de)normalize attributes that are in the specified groups.
     */
    public const GROUPS = 'groups';

    /**
     * Limit (de)normalize to the specified names.
     *
     * For nested structures, this list needs to reflect the object tree.
     */
    public const ATTRIBUTES = 'attributes';

    /**
     * If ATTRIBUTES are specified, and the source has fields that are not part of that list,
     * either ignore those attributes (true) or throw an ExtraAttributesException (false).
     */
    public const ALLOW_EXTRA_ATTRIBUTES = 'allow_extra_attributes';

    /**
     * Hashmap of default values for constructor arguments.
     *
     * The names need to match the parameter names in the constructor arguments.
     */
    public const DEFAULT_CONSTRUCTOR_ARGUMENTS = 'default_constructor_arguments';

    /**
     * Hashmap of field name => callable to (de)normalize this field.
     *
     * The callable is called if the field is encountered with the arguments:
     *
     * - mixed         $attributeValue value of this field
     * - object|string $object         the whole object being normalized or the object's class being denormalized
     * - string        $attributeName  name of the attribute being (de)normalized
     * - string        $format         the requested format
     * - array         $context        the serialization context
     */
    public const CALLBACKS = 'callbacks';

    /**
     * Handler to call when a circular reference has been detected.
     *
     * If you specify no handler, a CircularReferenceException is thrown.
     *
     * The method will be called with ($object, $format, $context) and its
     * return value is returned as the result of the normalize call.
     */
    public const CIRCULAR_REFERENCE_HANDLER = 'circular_reference_handler';

    /**
     * Skip the specified attributes when normalizing an object tree.
     *
     * This list is applied to each element of nested structures.
     *
     * Note: The behaviour for nested structures is different from ATTRIBUTES
     * for historical reason. Aligning the behaviour would be a BC break.
     */
    public const IGNORED_ATTRIBUTES = 'ignored_attributes';

    /**
     * Require all properties to be listed in the input instead of falling
     * back to null for nullable ones.
     */
    public const REQUIRE_ALL_PROPERTIES = 'require_all_properties';

    /**
     * @internal
     */
    protected const CIRCULAR_REFERENCE_LIMIT_COUNTERS = 'circular_reference_limit_counters';

    protected $defaultContext = [
        self::ALLOW_EXTRA_ATTRIBUTES => true,
        self::CIRCULAR_REFERENCE_HANDLER => null,
        self::CIRCULAR_REFERENCE_LIMIT => 1,
        self::IGNORED_ATTRIBUTES => [],
    ];

    /**
     * @var ClassMetadataFactoryInterface|null
     */
    protected $classMetadataFactory;

    /**
     * @var NameConverterInterface|null
     */
    protected $nameConverter;

    /**
     * Sets the {@link ClassMetadataFactoryInterface} to use.
     */
    public function __construct(?ClassMetadataFactoryInterface $classMetadataFactory = null, ?NameConverterInterface $nameConverter = null, array $defaultContext = [])
    {
        $this->classMetadataFactory = $classMetadataFactory;
        $this->nameConverter = $nameConverter;
        $this->defaultContext = array_merge($this->defaultContext, $defaultContext);

        $this->validateCallbackContext($this->defaultContext, 'default');

        if (isset($this->defaultContext[self::CIRCULAR_REFERENCE_HANDLER]) && !\is_callable($this->defaultContext[self::CIRCULAR_REFERENCE_HANDLER])) {
            throw new InvalidArgumentException(sprintf('Invalid callback found in the "%s" default context option.', self::CIRCULAR_REFERENCE_HANDLER));
        }
    }

    /**
     * @deprecated since Symfony 6.3, use "getSupportedTypes()" instead
     */
    public function hasCacheableSupportsMethod(): bool
    {
        trigger_deprecation('symfony/serializer', '6.3', 'The "%s()" method is deprecated, implement "%s::getSupportedTypes()" instead.', __METHOD__, get_debug_type($this));

        return false;
    }

    /**
     * Detects if the configured circular reference limit is reached.
     *
     * @throws CircularReferenceException
     */
    protected function isCircularReference(object $object, array &$context): bool
    {
        $objectHash = spl_object_hash($object);

        $circularReferenceLimit = $context[self::CIRCULAR_REFERENCE_LIMIT] ?? $this->defaultContext[self::CIRCULAR_REFERENCE_LIMIT];
        if (isset($context[self::CIRCULAR_REFERENCE_LIMIT_COUNTERS][$objectHash])) {
            if ($context[self::CIRCULAR_REFERENCE_LIMIT_COUNTERS][$objectHash] >= $circularReferenceLimit) {
                unset($context[self::CIRCULAR_REFERENCE_LIMIT_COUNTERS][$objectHash]);

                return true;
            }

            ++$context[self::CIRCULAR_REFERENCE_LIMIT_COUNTERS][$objectHash];
        } else {
            $context[self::CIRCULAR_REFERENCE_LIMIT_COUNTERS][$objectHash] = 1;
        }

        return false;
    }

    /**
     * Handles a circular reference.
     *
     * If a circular reference handler is set, it will be called. Otherwise, a
     * {@class CircularReferenceException} will be thrown.
     *
     * @final
     *
     * @throws CircularReferenceException
     */
<<<<<<< HEAD
    protected function handleCircularReference(object $object, string $format = null, array $context = []): mixed
=======
    protected function handleCircularReference(object $object, ?string $format = null, array $context = [])
>>>>>>> 2a31f2dd
    {
        $circularReferenceHandler = $context[self::CIRCULAR_REFERENCE_HANDLER] ?? $this->defaultContext[self::CIRCULAR_REFERENCE_HANDLER];
        if ($circularReferenceHandler) {
            return $circularReferenceHandler($object, $format, $context);
        }

        throw new CircularReferenceException(sprintf('A circular reference has been detected when serializing the object of class "%s" (configured limit: %d).', get_debug_type($object), $context[self::CIRCULAR_REFERENCE_LIMIT] ?? $this->defaultContext[self::CIRCULAR_REFERENCE_LIMIT]));
    }

    /**
     * Gets attributes to normalize using groups.
     *
     * @param bool $attributesAsString If false, return an array of {@link AttributeMetadataInterface}
     *
     * @return string[]|AttributeMetadataInterface[]|bool
     *
     * @throws LogicException if the 'allow_extra_attributes' context variable is false and no class metadata factory is provided
     */
    protected function getAllowedAttributes(string|object $classOrObject, array $context, bool $attributesAsString = false)
    {
        $allowExtraAttributes = $context[self::ALLOW_EXTRA_ATTRIBUTES] ?? $this->defaultContext[self::ALLOW_EXTRA_ATTRIBUTES];
        if (!$this->classMetadataFactory) {
            if (!$allowExtraAttributes) {
                throw new LogicException(sprintf('A class metadata factory must be provided in the constructor when setting "%s" to false.', self::ALLOW_EXTRA_ATTRIBUTES));
            }

            return false;
        }

        $groups = $this->getGroups($context);

        $allowedAttributes = [];
        $ignoreUsed = false;
        foreach ($this->classMetadataFactory->getMetadataFor($classOrObject)->getAttributesMetadata() as $attributeMetadata) {
            if ($ignore = $attributeMetadata->isIgnored()) {
                $ignoreUsed = true;
            }

            // If you update this check, update accordingly the one in Symfony\Component\PropertyInfo\Extractor\SerializerExtractor::getProperties()
            if (
                !$ignore
                && ([] === $groups || array_intersect(array_merge($attributeMetadata->getGroups(), ['*']), $groups))
                && $this->isAllowedAttribute($classOrObject, $name = $attributeMetadata->getName(), null, $context)
            ) {
                $allowedAttributes[] = $attributesAsString ? $name : $attributeMetadata;
            }
        }

        if (!$ignoreUsed && [] === $groups && $allowExtraAttributes) {
            // Backward Compatibility with the code using this method written before the introduction of @Ignore
            return false;
        }

        return $allowedAttributes;
    }

    protected function getGroups(array $context): array
    {
        $groups = $context[self::GROUPS] ?? $this->defaultContext[self::GROUPS] ?? [];

        return \is_scalar($groups) ? (array) $groups : $groups;
    }

    /**
     * Is this attribute allowed?
     *
     * @return bool
     */
<<<<<<< HEAD
    protected function isAllowedAttribute(object|string $classOrObject, string $attribute, string $format = null, array $context = [])
=======
    protected function isAllowedAttribute($classOrObject, string $attribute, ?string $format = null, array $context = [])
>>>>>>> 2a31f2dd
    {
        $ignoredAttributes = $context[self::IGNORED_ATTRIBUTES] ?? $this->defaultContext[self::IGNORED_ATTRIBUTES];
        if (\in_array($attribute, $ignoredAttributes)) {
            return false;
        }

        $attributes = $context[self::ATTRIBUTES] ?? $this->defaultContext[self::ATTRIBUTES] ?? null;
        if (isset($attributes[$attribute])) {
            // Nested attributes
            return true;
        }

        if (\is_array($attributes)) {
            return \in_array($attribute, $attributes, true);
        }

        return true;
    }

    /**
     * Normalizes the given data to an array. It's particularly useful during
     * the denormalization process.
     */
    protected function prepareForDenormalization(mixed $data): array
    {
        return (array) $data;
    }

    /**
     * Returns the method to use to construct an object. This method must be either
     * the object constructor or static.
     */
    protected function getConstructor(array &$data, string $class, array &$context, \ReflectionClass $reflectionClass, array|bool $allowedAttributes): ?\ReflectionMethod
    {
        return $reflectionClass->getConstructor();
    }

    /**
     * Instantiates an object using constructor parameters when needed.
     *
     * This method also allows to denormalize data into an existing object if
     * it is present in the context with the object_to_populate. This object
     * is removed from the context before being returned to avoid side effects
     * when recursively normalizing an object graph.
     *
     * @return object
     *
     * @throws RuntimeException
     * @throws MissingConstructorArgumentsException
     */
<<<<<<< HEAD
    protected function instantiateObject(array &$data, string $class, array &$context, \ReflectionClass $reflectionClass, array|bool $allowedAttributes, string $format = null)
=======
    protected function instantiateObject(array &$data, string $class, array &$context, \ReflectionClass $reflectionClass, $allowedAttributes, ?string $format = null)
>>>>>>> 2a31f2dd
    {
        if (null !== $object = $this->extractObjectToPopulate($class, $context, self::OBJECT_TO_POPULATE)) {
            unset($context[self::OBJECT_TO_POPULATE]);

            return $object;
        }
        // clean up even if no match
        unset($context[static::OBJECT_TO_POPULATE]);

        $constructor = $this->getConstructor($data, $class, $context, $reflectionClass, $allowedAttributes);
        if ($constructor) {
            $context['has_constructor'] = true;
            if (true !== $constructor->isPublic()) {
                return $reflectionClass->newInstanceWithoutConstructor();
            }

            $constructorParameters = $constructor->getParameters();
            $missingConstructorArguments = [];
            $params = [];
            $unsetKeys = [];

            foreach ($constructorParameters as $constructorParameter) {
                $paramName = $constructorParameter->name;
                $attributeContext = $this->getAttributeDenormalizationContext($class, $paramName, $context);
                $key = $this->nameConverter ? $this->nameConverter->normalize($paramName, $class, $format, $context) : $paramName;

                $allowed = false === $allowedAttributes || \in_array($paramName, $allowedAttributes);
                $ignored = !$this->isAllowedAttribute($class, $paramName, $format, $context);
                if ($constructorParameter->isVariadic()) {
                    if ($allowed && !$ignored && (isset($data[$key]) || \array_key_exists($key, $data))) {
                        if (!\is_array($data[$key])) {
                            throw new RuntimeException(sprintf('Cannot create an instance of "%s" from serialized data because the variadic parameter "%s" can only accept an array.', $class, $constructorParameter->name));
                        }

                        $variadicParameters = [];
                        foreach ($data[$key] as $parameterKey => $parameterData) {
                            $variadicParameters[$parameterKey] = $this->denormalizeParameter($reflectionClass, $constructorParameter, $paramName, $parameterData, $attributeContext, $format);
                        }

                        $params = array_merge($params, $variadicParameters);
                        $unsetKeys[] = $key;
                    }
                } elseif ($allowed && !$ignored && (isset($data[$key]) || \array_key_exists($key, $data))) {
                    $parameterData = $data[$key];
                    if (null === $parameterData && $constructorParameter->allowsNull()) {
                        $params[$paramName] = null;
                        $unsetKeys[] = $key;

                        continue;
                    }

                    try {
                        $params[$paramName] = $this->denormalizeParameter($reflectionClass, $constructorParameter, $paramName, $parameterData, $attributeContext, $format);
                    } catch (NotNormalizableValueException $exception) {
                        if (!isset($context['not_normalizable_value_exceptions'])) {
                            throw $exception;
                        }

                        $context['not_normalizable_value_exceptions'][] = $exception;
                        $params[$paramName] = $parameterData;
                    }

                    $unsetKeys[] = $key;
                } elseif (\array_key_exists($key, $context[static::DEFAULT_CONSTRUCTOR_ARGUMENTS][$class] ?? [])) {
                    $params[$paramName] = $context[static::DEFAULT_CONSTRUCTOR_ARGUMENTS][$class][$key];
                } elseif (\array_key_exists($key, $this->defaultContext[self::DEFAULT_CONSTRUCTOR_ARGUMENTS][$class] ?? [])) {
                    $params[$paramName] = $this->defaultContext[self::DEFAULT_CONSTRUCTOR_ARGUMENTS][$class][$key];
                } elseif ($constructorParameter->isDefaultValueAvailable()) {
                    $params[$paramName] = $constructorParameter->getDefaultValue();
                } elseif (!($context[self::REQUIRE_ALL_PROPERTIES] ?? $this->defaultContext[self::REQUIRE_ALL_PROPERTIES] ?? false) && $constructorParameter->hasType() && $constructorParameter->getType()->allowsNull()) {
                    $params[$paramName] = null;
                } else {
                    if (!isset($context['not_normalizable_value_exceptions'])) {
                        $missingConstructorArguments[] = $constructorParameter->name;
                        continue;
                    }

                    $exception = NotNormalizableValueException::createForUnexpectedDataType(
                        sprintf('Failed to create object because the class misses the "%s" property.', $constructorParameter->name),
                        $data,
                        ['unknown'],
                        $attributeContext['deserialization_path'] ?? null,
                        true
                    );
                    $context['not_normalizable_value_exceptions'][] = $exception;
                }
            }

            if ($missingConstructorArguments) {
                throw new MissingConstructorArgumentsException(sprintf('Cannot create an instance of "%s" from serialized data because its constructor requires the following parameters to be present : "$%s".', $class, implode('", "$', $missingConstructorArguments)), 0, null, $missingConstructorArguments, $class);
            }

            if (!$constructor->isConstructor()) {
                $instance = $constructor->invokeArgs(null, $params);

                // do not set a parameter that has been set in the constructor
                foreach ($unsetKeys as $key) {
                    unset($data[$key]);
                }

                return $instance;
            }

            try {
                $instance = $reflectionClass->newInstanceArgs($params);

                // do not set a parameter that has been set in the constructor
                foreach ($unsetKeys as $key) {
                    unset($data[$key]);
                }

                return $instance;
            } catch (\TypeError $e) {
                if (!isset($context['not_normalizable_value_exceptions'])) {
                    throw $e;
                }

                return $reflectionClass->newInstanceWithoutConstructor();
            }
        }

        unset($context['has_constructor']);

        if (!$reflectionClass->isInstantiable()) {
            throw NotNormalizableValueException::createForUnexpectedDataType(
                sprintf('Failed to create object because the class "%s" is not instantiable.', $class),
                $data,
                ['unknown'],
                $context['deserialization_path'] ?? null
            );
        }

        return new $class();
    }

    /**
     * @internal
     */
<<<<<<< HEAD
    protected function denormalizeParameter(\ReflectionClass $class, \ReflectionParameter $parameter, string $parameterName, mixed $parameterData, array $context, string $format = null): mixed
=======
    protected function denormalizeParameter(\ReflectionClass $class, \ReflectionParameter $parameter, string $parameterName, $parameterData, array $context, ?string $format = null)
>>>>>>> 2a31f2dd
    {
        try {
            if (($parameterType = $parameter->getType()) instanceof \ReflectionNamedType && !$parameterType->isBuiltin()) {
                $parameterClass = $parameterType->getName();
                new \ReflectionClass($parameterClass); // throws a \ReflectionException if the class doesn't exist

                if (!$this->serializer instanceof DenormalizerInterface) {
                    throw new LogicException(sprintf('Cannot create an instance of "%s" from serialized data because the serializer inject in "%s" is not a denormalizer.', $parameterClass, static::class));
                }

                $parameterData = $this->serializer->denormalize($parameterData, $parameterClass, $format, $this->createChildContext($context, $parameterName, $format));
            }
        } catch (\ReflectionException $e) {
            throw new RuntimeException(sprintf('Could not determine the class of the parameter "%s".', $parameterName), 0, $e);
        } catch (MissingConstructorArgumentsException $e) {
            if (!$parameter->getType()->allowsNull()) {
                throw $e;
            }

            return null;
        }

        return $this->applyCallbacks($parameterData, $class->getName(), $parameterName, $format, $context);
    }

    /**
     * @internal
     */
    protected function createChildContext(array $parentContext, string $attribute, ?string $format): array
    {
        if (isset($parentContext[self::ATTRIBUTES][$attribute])) {
            $parentContext[self::ATTRIBUTES] = $parentContext[self::ATTRIBUTES][$attribute];
        } else {
            unset($parentContext[self::ATTRIBUTES]);
        }

        return $parentContext;
    }

    /**
     * Validate callbacks set in context.
     *
     * @param string $contextType Used to specify which context is invalid in exceptions
     *
     * @throws InvalidArgumentException
     */
    final protected function validateCallbackContext(array $context, string $contextType = ''): void
    {
        if (!isset($context[self::CALLBACKS])) {
            return;
        }

        if (!\is_array($context[self::CALLBACKS])) {
            throw new InvalidArgumentException(sprintf('The "%s"%s context option must be an array of callables.', self::CALLBACKS, '' !== $contextType ? " $contextType" : ''));
        }

        foreach ($context[self::CALLBACKS] as $attribute => $callback) {
            if (!\is_callable($callback)) {
                throw new InvalidArgumentException(sprintf('Invalid callback found for attribute "%s" in the "%s"%s context option.', $attribute, self::CALLBACKS, '' !== $contextType ? " $contextType" : ''));
            }
        }
    }

    final protected function applyCallbacks(mixed $value, object|string $object, string $attribute, ?string $format, array $context): mixed
    {
        /**
         * @var callable|null
         */
        $callback = $context[self::CALLBACKS][$attribute] ?? $this->defaultContext[self::CALLBACKS][$attribute] ?? null;

        return $callback ? $callback($value, $object, $attribute, $format, $context) : $value;
    }

    /**
     * Computes the normalization context merged with current one. Metadata always wins over global context, as more specific.
     *
     * @internal
     */
    protected function getAttributeNormalizationContext(object $object, string $attribute, array $context): array
    {
        if (null === $metadata = $this->getAttributeMetadata($object, $attribute)) {
            return $context;
        }

        return array_merge($context, $metadata->getNormalizationContextForGroups($this->getGroups($context)));
    }

    /**
     * Computes the denormalization context merged with current one. Metadata always wins over global context, as more specific.
     *
     * @internal
     */
    protected function getAttributeDenormalizationContext(string $class, string $attribute, array $context): array
    {
        $context['deserialization_path'] = ($context['deserialization_path'] ?? false) ? $context['deserialization_path'].'.'.$attribute : $attribute;

        if (null === $metadata = $this->getAttributeMetadata($class, $attribute)) {
            return $context;
        }

        return array_merge($context, $metadata->getDenormalizationContextForGroups($this->getGroups($context)));
    }

    /**
     * @internal
     */
    protected function getAttributeMetadata(object|string $objectOrClass, string $attribute): ?AttributeMetadataInterface
    {
        if (!$this->classMetadataFactory) {
            return null;
        }

        return $this->classMetadataFactory->getMetadataFor($objectOrClass)->getAttributesMetadata()[$attribute] ?? null;
    }
}<|MERGE_RESOLUTION|>--- conflicted
+++ resolved
@@ -201,11 +201,7 @@
      *
      * @throws CircularReferenceException
      */
-<<<<<<< HEAD
-    protected function handleCircularReference(object $object, string $format = null, array $context = []): mixed
-=======
-    protected function handleCircularReference(object $object, ?string $format = null, array $context = [])
->>>>>>> 2a31f2dd
+    protected function handleCircularReference(object $object, ?string $format = null, array $context = []): mixed
     {
         $circularReferenceHandler = $context[self::CIRCULAR_REFERENCE_HANDLER] ?? $this->defaultContext[self::CIRCULAR_REFERENCE_HANDLER];
         if ($circularReferenceHandler) {
@@ -274,11 +270,7 @@
      *
      * @return bool
      */
-<<<<<<< HEAD
-    protected function isAllowedAttribute(object|string $classOrObject, string $attribute, string $format = null, array $context = [])
-=======
-    protected function isAllowedAttribute($classOrObject, string $attribute, ?string $format = null, array $context = [])
->>>>>>> 2a31f2dd
+    protected function isAllowedAttribute(object|string $classOrObject, string $attribute, ?string $format = null, array $context = [])
     {
         $ignoredAttributes = $context[self::IGNORED_ATTRIBUTES] ?? $this->defaultContext[self::IGNORED_ATTRIBUTES];
         if (\in_array($attribute, $ignoredAttributes)) {
@@ -329,11 +321,7 @@
      * @throws RuntimeException
      * @throws MissingConstructorArgumentsException
      */
-<<<<<<< HEAD
-    protected function instantiateObject(array &$data, string $class, array &$context, \ReflectionClass $reflectionClass, array|bool $allowedAttributes, string $format = null)
-=======
-    protected function instantiateObject(array &$data, string $class, array &$context, \ReflectionClass $reflectionClass, $allowedAttributes, ?string $format = null)
->>>>>>> 2a31f2dd
+    protected function instantiateObject(array &$data, string $class, array &$context, \ReflectionClass $reflectionClass, array|bool $allowedAttributes, ?string $format = null)
     {
         if (null !== $object = $this->extractObjectToPopulate($class, $context, self::OBJECT_TO_POPULATE)) {
             unset($context[self::OBJECT_TO_POPULATE]);
@@ -472,11 +460,7 @@
     /**
      * @internal
      */
-<<<<<<< HEAD
-    protected function denormalizeParameter(\ReflectionClass $class, \ReflectionParameter $parameter, string $parameterName, mixed $parameterData, array $context, string $format = null): mixed
-=======
-    protected function denormalizeParameter(\ReflectionClass $class, \ReflectionParameter $parameter, string $parameterName, $parameterData, array $context, ?string $format = null)
->>>>>>> 2a31f2dd
+    protected function denormalizeParameter(\ReflectionClass $class, \ReflectionParameter $parameter, string $parameterName, mixed $parameterData, array $context, ?string $format = null): mixed
     {
         try {
             if (($parameterType = $parameter->getType()) instanceof \ReflectionNamedType && !$parameterType->isBuiltin()) {
