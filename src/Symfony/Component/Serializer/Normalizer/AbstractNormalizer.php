<?php

/*
 * This file is part of the Symfony package.
 *
 * (c) Fabien Potencier <fabien@symfony.com>
 *
 * For the full copyright and license information, please view the LICENSE
 * file that was distributed with this source code.
 */

namespace Symfony\Component\Serializer\Normalizer;

use Symfony\Component\Serializer\Exception\CircularReferenceException;
use Symfony\Component\Serializer\Exception\InvalidArgumentException;
use Symfony\Component\Serializer\Exception\LogicException;
use Symfony\Component\Serializer\Exception\MissingConstructorArgumentsException;
use Symfony\Component\Serializer\Exception\NotNormalizableValueException;
use Symfony\Component\Serializer\Exception\RuntimeException;
use Symfony\Component\Serializer\Mapping\AttributeMetadataInterface;
use Symfony\Component\Serializer\Mapping\Factory\ClassMetadataFactoryInterface;
use Symfony\Component\Serializer\NameConverter\NameConverterInterface;
use Symfony\Component\Serializer\SerializerAwareInterface;
use Symfony\Component\Serializer\SerializerAwareTrait;

/**
 * Normalizer implementation.
 *
 * @author Kévin Dunglas <dunglas@gmail.com>
 */
abstract class AbstractNormalizer implements NormalizerInterface, DenormalizerInterface, SerializerAwareInterface, CacheableSupportsMethodInterface
{
    use ObjectToPopulateTrait;
    use SerializerAwareTrait;

    /* constants to configure the context */

    /**
     * How many loops of circular reference to allow while normalizing.
     *
     * The default value of 1 means that when we encounter the same object a
     * second time, we consider that a circular reference.
     *
     * You can raise this value for special cases, e.g. in combination with the
     * max depth setting of the object normalizer.
     */
    public const CIRCULAR_REFERENCE_LIMIT = 'circular_reference_limit';

    /**
     * Instead of creating a new instance of an object, update the specified object.
     *
     * If you have a nested structure, child objects will be overwritten with
     * new instances unless you set DEEP_OBJECT_TO_POPULATE to true.
     */
    public const OBJECT_TO_POPULATE = 'object_to_populate';

    /**
     * Only (de)normalize attributes that are in the specified groups.
     */
    public const GROUPS = 'groups';

    /**
     * Limit (de)normalize to the specified names.
     *
     * For nested structures, this list needs to reflect the object tree.
     */
    public const ATTRIBUTES = 'attributes';

    /**
     * If ATTRIBUTES are specified, and the source has fields that are not part of that list,
     * either ignore those attributes (true) or throw an ExtraAttributesException (false).
     */
    public const ALLOW_EXTRA_ATTRIBUTES = 'allow_extra_attributes';

    /**
     * Hashmap of default values for constructor arguments.
     *
     * The names need to match the parameter names in the constructor arguments.
     */
    public const DEFAULT_CONSTRUCTOR_ARGUMENTS = 'default_constructor_arguments';

    /**
     * Hashmap of field name => callable to (de)normalize this field.
     *
     * The callable is called if the field is encountered with the arguments:
     *
     * - mixed         $attributeValue value of this field
     * - object|string $object         the whole object being normalized or the object's class being denormalized
     * - string        $attributeName  name of the attribute being (de)normalized
     * - string        $format         the requested format
     * - array         $context        the serialization context
     */
    public const CALLBACKS = 'callbacks';

    /**
     * Handler to call when a circular reference has been detected.
     *
     * If you specify no handler, a CircularReferenceException is thrown.
     *
     * The method will be called with ($object, $format, $context) and its
     * return value is returned as the result of the normalize call.
     */
    public const CIRCULAR_REFERENCE_HANDLER = 'circular_reference_handler';

    /**
     * Skip the specified attributes when normalizing an object tree.
     *
     * This list is applied to each element of nested structures.
     *
     * Note: The behaviour for nested structures is different from ATTRIBUTES
     * for historical reason. Aligning the behaviour would be a BC break.
     */
    public const IGNORED_ATTRIBUTES = 'ignored_attributes';

    /**
     * @internal
     */
    protected const CIRCULAR_REFERENCE_LIMIT_COUNTERS = 'circular_reference_limit_counters';

    protected $defaultContext = [
        self::ALLOW_EXTRA_ATTRIBUTES => true,
        self::CIRCULAR_REFERENCE_HANDLER => null,
        self::CIRCULAR_REFERENCE_LIMIT => 1,
        self::IGNORED_ATTRIBUTES => [],
    ];

    /**
     * @var ClassMetadataFactoryInterface|null
     */
    protected $classMetadataFactory;

    /**
     * @var NameConverterInterface|null
     */
    protected $nameConverter;

    /**
     * Sets the {@link ClassMetadataFactoryInterface} to use.
     */
    public function __construct(ClassMetadataFactoryInterface $classMetadataFactory = null, NameConverterInterface $nameConverter = null, array $defaultContext = [])
    {
        $this->classMetadataFactory = $classMetadataFactory;
        $this->nameConverter = $nameConverter;
        $this->defaultContext = array_merge($this->defaultContext, $defaultContext);

        $this->validateCallbackContext($this->defaultContext, 'default');

        if (isset($this->defaultContext[self::CIRCULAR_REFERENCE_HANDLER]) && !\is_callable($this->defaultContext[self::CIRCULAR_REFERENCE_HANDLER])) {
            throw new InvalidArgumentException(sprintf('Invalid callback found in the "%s" default context option.', self::CIRCULAR_REFERENCE_HANDLER));
        }
    }

    public function hasCacheableSupportsMethod(): bool
    {
        return false;
    }

    /**
     * Detects if the configured circular reference limit is reached.
     *
     * @throws CircularReferenceException
     */
    protected function isCircularReference(object $object, array &$context): bool
    {
        $objectHash = spl_object_hash($object);

        $circularReferenceLimit = $context[self::CIRCULAR_REFERENCE_LIMIT] ?? $this->defaultContext[self::CIRCULAR_REFERENCE_LIMIT];
        if (isset($context[self::CIRCULAR_REFERENCE_LIMIT_COUNTERS][$objectHash])) {
            if ($context[self::CIRCULAR_REFERENCE_LIMIT_COUNTERS][$objectHash] >= $circularReferenceLimit) {
                unset($context[self::CIRCULAR_REFERENCE_LIMIT_COUNTERS][$objectHash]);

                return true;
            }

            ++$context[self::CIRCULAR_REFERENCE_LIMIT_COUNTERS][$objectHash];
        } else {
            $context[self::CIRCULAR_REFERENCE_LIMIT_COUNTERS][$objectHash] = 1;
        }

        return false;
    }

    /**
     * Handles a circular reference.
     *
     * If a circular reference handler is set, it will be called. Otherwise, a
     * {@class CircularReferenceException} will be thrown.
     *
     * @final
     *
     * @throws CircularReferenceException
     */
    protected function handleCircularReference(object $object, string $format = null, array $context = []): mixed
    {
        $circularReferenceHandler = $context[self::CIRCULAR_REFERENCE_HANDLER] ?? $this->defaultContext[self::CIRCULAR_REFERENCE_HANDLER];
        if ($circularReferenceHandler) {
            return $circularReferenceHandler($object, $format, $context);
        }

        throw new CircularReferenceException(sprintf('A circular reference has been detected when serializing the object of class "%s" (configured limit: %d).', get_debug_type($object), $context[self::CIRCULAR_REFERENCE_LIMIT] ?? $this->defaultContext[self::CIRCULAR_REFERENCE_LIMIT]));
    }

    /**
     * Gets attributes to normalize using groups.
     *
     * @param bool $attributesAsString If false, return an array of {@link AttributeMetadataInterface}
     *
     * @return string[]|AttributeMetadataInterface[]|bool
     *
     * @throws LogicException if the 'allow_extra_attributes' context variable is false and no class metadata factory is provided
     */
    protected function getAllowedAttributes(string|object $classOrObject, array $context, bool $attributesAsString = false)
    {
        $allowExtraAttributes = $context[self::ALLOW_EXTRA_ATTRIBUTES] ?? $this->defaultContext[self::ALLOW_EXTRA_ATTRIBUTES];
        if (!$this->classMetadataFactory) {
            if (!$allowExtraAttributes) {
                throw new LogicException(sprintf('A class metadata factory must be provided in the constructor when setting "%s" to false.', self::ALLOW_EXTRA_ATTRIBUTES));
            }

            return false;
        }

        $groups = $this->getGroups($context);

        $allowedAttributes = [];
        $ignoreUsed = false;
        foreach ($this->classMetadataFactory->getMetadataFor($classOrObject)->getAttributesMetadata() as $attributeMetadata) {
            if ($ignore = $attributeMetadata->isIgnored()) {
                $ignoreUsed = true;
            }

            // If you update this check, update accordingly the one in Symfony\Component\PropertyInfo\Extractor\SerializerExtractor::getProperties()
            if (
                !$ignore &&
                ([] === $groups || array_intersect(array_merge($attributeMetadata->getGroups(), ['*']), $groups)) &&
                $this->isAllowedAttribute($classOrObject, $name = $attributeMetadata->getName(), null, $context)
            ) {
                $allowedAttributes[] = $attributesAsString ? $name : $attributeMetadata;
            }
        }

        if (!$ignoreUsed && [] === $groups && $allowExtraAttributes) {
            // Backward Compatibility with the code using this method written before the introduction of @Ignore
            return false;
        }

        return $allowedAttributes;
    }

    protected function getGroups(array $context): array
    {
        $groups = $context[self::GROUPS] ?? $this->defaultContext[self::GROUPS] ?? [];

        return \is_scalar($groups) ? (array) $groups : $groups;
    }

    /**
     * Is this attribute allowed?
     *
     * @return bool
     */
    protected function isAllowedAttribute(object|string $classOrObject, string $attribute, string $format = null, array $context = [])
    {
        $ignoredAttributes = $context[self::IGNORED_ATTRIBUTES] ?? $this->defaultContext[self::IGNORED_ATTRIBUTES];
        if (\in_array($attribute, $ignoredAttributes)) {
            return false;
        }

        $attributes = $context[self::ATTRIBUTES] ?? $this->defaultContext[self::ATTRIBUTES] ?? null;
        if (isset($attributes[$attribute])) {
            // Nested attributes
            return true;
        }

        if (\is_array($attributes)) {
            return \in_array($attribute, $attributes, true);
        }

        return true;
    }

    /**
     * Normalizes the given data to an array. It's particularly useful during
     * the denormalization process.
     */
    protected function prepareForDenormalization(mixed $data): array
    {
        return (array) $data;
    }

    /**
     * Returns the method to use to construct an object. This method must be either
     * the object constructor or static.
     */
    protected function getConstructor(array &$data, string $class, array &$context, \ReflectionClass $reflectionClass, array|bool $allowedAttributes): ?\ReflectionMethod
    {
        return $reflectionClass->getConstructor();
    }

    /**
     * Instantiates an object using constructor parameters when needed.
     *
     * This method also allows to denormalize data into an existing object if
     * it is present in the context with the object_to_populate. This object
     * is removed from the context before being returned to avoid side effects
     * when recursively normalizing an object graph.
     *
     * @return object
     *
     * @throws RuntimeException
     * @throws MissingConstructorArgumentsException
     */
    protected function instantiateObject(array &$data, string $class, array &$context, \ReflectionClass $reflectionClass, array|bool $allowedAttributes, string $format = null)
    {
        if (null !== $object = $this->extractObjectToPopulate($class, $context, self::OBJECT_TO_POPULATE)) {
            unset($context[self::OBJECT_TO_POPULATE]);

            return $object;
        }
        // clean up even if no match
        unset($context[static::OBJECT_TO_POPULATE]);

        $constructor = $this->getConstructor($data, $class, $context, $reflectionClass, $allowedAttributes);
        if ($constructor) {
            if (true !== $constructor->isPublic()) {
                return $reflectionClass->newInstanceWithoutConstructor();
            }

            $constructorParameters = $constructor->getParameters();

            $params = [];
            foreach ($constructorParameters as $constructorParameter) {
                $paramName = $constructorParameter->name;
                $attributeContext = $this->getAttributeDenormalizationContext($class, $paramName, $context);
                $key = $this->nameConverter ? $this->nameConverter->normalize($paramName, $class, $format, $context) : $paramName;

                $allowed = false === $allowedAttributes || \in_array($paramName, $allowedAttributes);
                $ignored = !$this->isAllowedAttribute($class, $paramName, $format, $context);
                if ($constructorParameter->isVariadic()) {
                    if ($allowed && !$ignored && (isset($data[$key]) || \array_key_exists($key, $data))) {
                        if (!\is_array($data[$paramName])) {
                            throw new RuntimeException(sprintf('Cannot create an instance of "%s" from serialized data because the variadic parameter "%s" can only accept an array.', $class, $constructorParameter->name));
                        }

                        $variadicParameters = [];
<<<<<<< HEAD
                        foreach ($data[$paramName] as $parameterData) {
                            $variadicParameters[] = $this->denormalizeParameter($reflectionClass, $constructorParameter, $paramName, $parameterData, $attributeContext, $format);
=======
                        foreach ($data[$paramName] as $parameterKey => $parameterData) {
                            $variadicParameters[$parameterKey] = $this->denormalizeParameter($reflectionClass, $constructorParameter, $paramName, $parameterData, $context, $format);
>>>>>>> dc6c0168
                        }

                        $params = array_merge($params, $variadicParameters);
                        unset($data[$key]);
                    }
                } elseif ($allowed && !$ignored && (isset($data[$key]) || \array_key_exists($key, $data))) {
                    $parameterData = $data[$key];
                    if (null === $parameterData && $constructorParameter->allowsNull()) {
                        $params[] = null;
                        // Don't run set for a parameter passed to the constructor
                        unset($data[$key]);
                        continue;
                    }

                    // Don't run set for a parameter passed to the constructor
                    try {
                        $params[] = $this->denormalizeParameter($reflectionClass, $constructorParameter, $paramName, $parameterData, $attributeContext, $format);
                    } catch (NotNormalizableValueException $exception) {
                        if (!isset($context['not_normalizable_value_exceptions'])) {
                            throw $exception;
                        }

                        $context['not_normalizable_value_exceptions'][] = $exception;
                        $params[] = $parameterData;
                    }
                    unset($data[$key]);
                } elseif (\array_key_exists($key, $context[static::DEFAULT_CONSTRUCTOR_ARGUMENTS][$class] ?? [])) {
                    $params[] = $context[static::DEFAULT_CONSTRUCTOR_ARGUMENTS][$class][$key];
                } elseif (\array_key_exists($key, $this->defaultContext[self::DEFAULT_CONSTRUCTOR_ARGUMENTS][$class] ?? [])) {
                    $params[] = $this->defaultContext[self::DEFAULT_CONSTRUCTOR_ARGUMENTS][$class][$key];
                } elseif ($constructorParameter->isDefaultValueAvailable()) {
                    $params[] = $constructorParameter->getDefaultValue();
                } elseif ($constructorParameter->hasType() && $constructorParameter->getType()->allowsNull()) {
                    $params[] = null;
                } else {
                    if (!isset($context['not_normalizable_value_exceptions'])) {
                        throw new MissingConstructorArgumentsException(sprintf('Cannot create an instance of "%s" from serialized data because its constructor requires parameter "%s" to be present.', $class, $constructorParameter->name), 0, null, [$constructorParameter->name]);
                    }

                    $exception = NotNormalizableValueException::createForUnexpectedDataType(
                        sprintf('Failed to create object because the class misses the "%s" property.', $constructorParameter->name),
                        $data,
                        ['unknown'],
                        $context['deserialization_path'] ?? null,
                        true
                    );
                    $context['not_normalizable_value_exceptions'][] = $exception;

                    return $reflectionClass->newInstanceWithoutConstructor();
                }
            }

            if ($constructor->isConstructor()) {
                return $reflectionClass->newInstanceArgs($params);
            } else {
                return $constructor->invokeArgs(null, $params);
            }
        }

        return new $class();
    }

    /**
     * @internal
     */
    protected function denormalizeParameter(\ReflectionClass $class, \ReflectionParameter $parameter, string $parameterName, mixed $parameterData, array $context, string $format = null): mixed
    {
        try {
            if (($parameterType = $parameter->getType()) instanceof \ReflectionNamedType && !$parameterType->isBuiltin()) {
                $parameterClass = $parameterType->getName();
                new \ReflectionClass($parameterClass); // throws a \ReflectionException if the class doesn't exist

                if (!$this->serializer instanceof DenormalizerInterface) {
                    throw new LogicException(sprintf('Cannot create an instance of "%s" from serialized data because the serializer inject in "%s" is not a denormalizer.', $parameterClass, static::class));
                }

                $parameterData = $this->serializer->denormalize($parameterData, $parameterClass, $format, $this->createChildContext($context, $parameterName, $format));
            }
        } catch (\ReflectionException $e) {
            throw new RuntimeException(sprintf('Could not determine the class of the parameter "%s".', $parameterName), 0, $e);
        } catch (MissingConstructorArgumentsException $e) {
            if (!$parameter->getType()->allowsNull()) {
                throw $e;
            }

            return null;
        }

        return $this->applyCallbacks($parameterData, $class->getName(), $parameterName, $format, $context);
    }

    /**
     * @internal
     */
    protected function createChildContext(array $parentContext, string $attribute, ?string $format): array
    {
        if (isset($parentContext[self::ATTRIBUTES][$attribute])) {
            $parentContext[self::ATTRIBUTES] = $parentContext[self::ATTRIBUTES][$attribute];
        } else {
            unset($parentContext[self::ATTRIBUTES]);
        }

        return $parentContext;
    }

    /**
     * Validate callbacks set in context.
     *
     * @param string $contextType Used to specify which context is invalid in exceptions
     *
     * @throws InvalidArgumentException
     */
    final protected function validateCallbackContext(array $context, string $contextType = ''): void
    {
        if (!isset($context[self::CALLBACKS])) {
            return;
        }

        if (!\is_array($context[self::CALLBACKS])) {
            throw new InvalidArgumentException(sprintf('The "%s"%s context option must be an array of callables.', self::CALLBACKS, '' !== $contextType ? " $contextType" : ''));
        }

        foreach ($context[self::CALLBACKS] as $attribute => $callback) {
            if (!\is_callable($callback)) {
                throw new InvalidArgumentException(sprintf('Invalid callback found for attribute "%s" in the "%s"%s context option.', $attribute, self::CALLBACKS, '' !== $contextType ? " $contextType" : ''));
            }
        }
    }

    final protected function applyCallbacks(mixed $value, object|string $object, string $attribute, ?string $format, array $context): mixed
    {
        /**
         * @var callable|null
         */
        $callback = $context[self::CALLBACKS][$attribute] ?? $this->defaultContext[self::CALLBACKS][$attribute] ?? null;

        return $callback ? $callback($value, $object, $attribute, $format, $context) : $value;
    }

    /**
     * Computes the normalization context merged with current one. Metadata always wins over global context, as more specific.
     *
     * @internal
     */
    protected function getAttributeNormalizationContext(object $object, string $attribute, array $context): array
    {
        if (null === $metadata = $this->getAttributeMetadata($object, $attribute)) {
            return $context;
        }

        return array_merge($context, $metadata->getNormalizationContextForGroups($this->getGroups($context)));
    }

    /**
     * Computes the denormalization context merged with current one. Metadata always wins over global context, as more specific.
     *
     * @internal
     */
    protected function getAttributeDenormalizationContext(string $class, string $attribute, array $context): array
    {
        $context['deserialization_path'] = ($context['deserialization_path'] ?? false) ? $context['deserialization_path'].'.'.$attribute : $attribute;

        if (null === $metadata = $this->getAttributeMetadata($class, $attribute)) {
            return $context;
        }

        return array_merge($context, $metadata->getDenormalizationContextForGroups($this->getGroups($context)));
    }

    /**
     * @internal
     */
    protected function getAttributeMetadata(object|string $objectOrClass, string $attribute): ?AttributeMetadataInterface
    {
        if (!$this->classMetadataFactory) {
            return null;
        }

        return $this->classMetadataFactory->getMetadataFor($objectOrClass)->getAttributesMetadata()[$attribute] ?? null;
    }
}<|MERGE_RESOLUTION|>--- conflicted
+++ resolved
@@ -343,13 +343,8 @@
                         }
 
                         $variadicParameters = [];
-<<<<<<< HEAD
-                        foreach ($data[$paramName] as $parameterData) {
-                            $variadicParameters[] = $this->denormalizeParameter($reflectionClass, $constructorParameter, $paramName, $parameterData, $attributeContext, $format);
-=======
                         foreach ($data[$paramName] as $parameterKey => $parameterData) {
-                            $variadicParameters[$parameterKey] = $this->denormalizeParameter($reflectionClass, $constructorParameter, $paramName, $parameterData, $context, $format);
->>>>>>> dc6c0168
+                            $variadicParameters[$parameterKey] = $this->denormalizeParameter($reflectionClass, $constructorParameter, $paramName, $parameterData, $attributeContext, $format);
                         }
 
                         $params = array_merge($params, $variadicParameters);
