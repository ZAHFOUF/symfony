--- conflicted
+++ resolved
@@ -262,22 +262,17 @@
 
         $allowedAttributes = $this->getAllowedAttributes($object, $context, true);
 
-<<<<<<< HEAD
-        if ($mapping = $this->classDiscriminatorResolver?->getMappingForMappedObject($object)) {
-            array_unshift($attributes, $mapping->getTypeProperty());
-=======
         if (false !== $allowedAttributes) {
             if ($context['cache_key']) {
                 $this->attributesCache[$key] = $allowedAttributes;
             }
 
             return $allowedAttributes;
->>>>>>> 963cccda
         }
 
         $attributes = $this->extractAttributes($object, $format, $context);
 
-        if ($this->classDiscriminatorResolver && $mapping = $this->classDiscriminatorResolver->getMappingForMappedObject($object)) {
+        if ($mapping = $this->classDiscriminatorResolver?->getMappingForMappedObject($object)) {
             array_unshift($attributes, $mapping->getTypeProperty());
         }
 
