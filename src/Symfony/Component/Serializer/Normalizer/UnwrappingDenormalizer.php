--- conflicted
+++ resolved
@@ -33,19 +33,12 @@
         $this->propertyAccessor = $propertyAccessor ?? PropertyAccess::createPropertyAccessor();
     }
 
-<<<<<<< HEAD
     public function getSupportedTypes(?string $format): array
     {
         return ['*' => false];
     }
 
-    public function denormalize(mixed $data, string $type, string $format = null, array $context = []): mixed
-=======
-    /**
-     * {@inheritdoc}
-     */
-    public function denormalize($data, $class, ?string $format = null, array $context = [])
->>>>>>> 2a31f2dd
+    public function denormalize(mixed $data, string $type, ?string $format = null, array $context = []): mixed
     {
         $propertyPath = $context[self::UNWRAP_PATH];
         $context['unwrapped'] = true;
@@ -65,14 +58,7 @@
         return $this->serializer->denormalize($data, $type, $format, $context);
     }
 
-<<<<<<< HEAD
-    public function supportsDenormalization(mixed $data, string $type, string $format = null, array $context = []): bool
-=======
-    /**
-     * {@inheritdoc}
-     */
-    public function supportsDenormalization($data, $type, ?string $format = null, array $context = []): bool
->>>>>>> 2a31f2dd
+    public function supportsDenormalization(mixed $data, string $type, ?string $format = null, array $context = []): bool
     {
         return \array_key_exists(self::UNWRAP_PATH, $context) && !isset($context['unwrapped']);
     }
