--- conflicted
+++ resolved
@@ -29,11 +29,7 @@
     public const TIMEZONE_KEY = 'datetime_timezone';
 
     private array $defaultContext = [
-<<<<<<< HEAD
         self::FORMAT_KEY => \DateTimeInterface::RFC3339,
-=======
-        self::FORMAT_KEY => \DateTime::RFC3339,
->>>>>>> a44829e2
         self::TIMEZONE_KEY => null,
     ];
 
@@ -67,11 +63,7 @@
     /**
      * @throws InvalidArgumentException
      */
-<<<<<<< HEAD
-    public function normalize(mixed $object, string $format = null, array $context = []): string
-=======
     public function normalize(mixed $object, ?string $format = null, array $context = []): string
->>>>>>> a44829e2
     {
         if (!$object instanceof \DateTimeInterface) {
             throw new InvalidArgumentException('The object must implement the "\DateTimeInterface".');
@@ -91,11 +83,7 @@
     /**
      * @param array $context
      */
-<<<<<<< HEAD
-    public function supportsNormalization(mixed $data, string $format = null /* , array $context = [] */): bool
-=======
     public function supportsNormalization(mixed $data, ?string $format = null /* , array $context = [] */): bool
->>>>>>> a44829e2
     {
         return $data instanceof \DateTimeInterface;
     }
@@ -103,11 +91,7 @@
     /**
      * @throws NotNormalizableValueException
      */
-<<<<<<< HEAD
-    public function denormalize(mixed $data, string $type, string $format = null, array $context = []): \DateTimeInterface
-=======
     public function denormalize(mixed $data, string $type, ?string $format = null, array $context = []): \DateTimeInterface
->>>>>>> a44829e2
     {
         if (\is_int($data) || \is_float($data)) {
             switch ($context[self::FORMAT_KEY] ?? $this->defaultContext[self::FORMAT_KEY] ?? null) {
@@ -157,11 +141,7 @@
     /**
      * @param array $context
      */
-<<<<<<< HEAD
-    public function supportsDenormalization(mixed $data, string $type, string $format = null /* , array $context = [] */): bool
-=======
     public function supportsDenormalization(mixed $data, string $type, ?string $format = null /* , array $context = [] */): bool
->>>>>>> a44829e2
     {
         return isset(self::SUPPORTED_TYPES[$type]);
     }
