--- conflicted
+++ resolved
@@ -76,14 +76,7 @@
         return $object->format($dateTimeFormat);
     }
 
-<<<<<<< HEAD
-    public function supportsNormalization(mixed $data, string $format = null, array $context = []): bool
-=======
-    /**
-     * @param array $context
-     */
-    public function supportsNormalization(mixed $data, ?string $format = null /* , array $context = [] */): bool
->>>>>>> 115fb5be
+    public function supportsNormalization(mixed $data, ?string $format = null, array $context = []): bool
     {
         return $data instanceof \DateTimeInterface;
     }
@@ -138,14 +131,7 @@
         }
     }
 
-<<<<<<< HEAD
-    public function supportsDenormalization(mixed $data, string $type, string $format = null, array $context = []): bool
-=======
-    /**
-     * @param array $context
-     */
-    public function supportsDenormalization(mixed $data, string $type, ?string $format = null /* , array $context = [] */): bool
->>>>>>> 115fb5be
+    public function supportsDenormalization(mixed $data, string $type, ?string $format = null, array $context = []): bool
     {
         return isset(self::SUPPORTED_TYPES[$type]);
     }
