<?php

/*
 * This file is part of the Symfony package.
 *
 * (c) Fabien Potencier <fabien@symfony.com>
 *
 * For the full copyright and license information, please view the LICENSE
 * file that was distributed with this source code.
 */

namespace Symfony\Component\Serializer\Normalizer;

use Symfony\Component\Serializer\Exception\BadMethodCallException;
use Symfony\Component\Serializer\Exception\ExceptionInterface;
use Symfony\Component\Serializer\Exception\ExtraAttributesException;
use Symfony\Component\Serializer\Exception\InvalidArgumentException;
use Symfony\Component\Serializer\Exception\LogicException;
use Symfony\Component\Serializer\Exception\RuntimeException;
use Symfony\Component\Serializer\Exception\UnexpectedValueException;

/**
 * @author Jordi Boggiano <j.boggiano@seld.be>
 */
interface DenormalizerInterface
{
    public const COLLECT_DENORMALIZATION_ERRORS = 'collect_denormalization_errors';

    /**
     * Denormalizes data back into an object of the given class.
     *
     * @param mixed       $data    Data to restore
     * @param string      $type    The expected class to instantiate
     * @param string|null $format  Format the given data was extracted from
     * @param array       $context Options available to the denormalizer
     *
     * @return mixed
     *
     * @throws BadMethodCallException   Occurs when the normalizer is not called in an expected context
     * @throws InvalidArgumentException Occurs when the arguments are not coherent or not supported
     * @throws UnexpectedValueException Occurs when the item cannot be hydrated with the given data
     * @throws ExtraAttributesException Occurs when the item doesn't have attribute to receive given data
     * @throws LogicException           Occurs when the normalizer is not supposed to denormalize
     * @throws RuntimeException         Occurs if the class cannot be instantiated
     * @throws ExceptionInterface       Occurs for all the other cases of errors
     */
    public function denormalize(mixed $data, string $type, string $format = null, array $context = []);

    /**
     * Checks whether the given class is supported for denormalization by this normalizer.
     *
<<<<<<< HEAD
     * @param mixed  $data    Data to denormalize from
     * @param string $type    The class to which the data should be denormalized
     * @param string $format  The format being deserialized from
     * @param array  $context Options available to the denormalizer
=======
     * @param mixed       $data   Data to denormalize from
     * @param string      $type   The class to which the data should be denormalized
     * @param string|null $format The format being deserialized from
>>>>>>> 5bc4d552
     *
     * @return bool
     */
    public function supportsDenormalization(mixed $data, string $type, string $format = null /* , array $context = [] */);
}<|MERGE_RESOLUTION|>--- conflicted
+++ resolved
@@ -49,16 +49,10 @@
     /**
      * Checks whether the given class is supported for denormalization by this normalizer.
      *
-<<<<<<< HEAD
-     * @param mixed  $data    Data to denormalize from
-     * @param string $type    The class to which the data should be denormalized
-     * @param string $format  The format being deserialized from
-     * @param array  $context Options available to the denormalizer
-=======
      * @param mixed       $data   Data to denormalize from
      * @param string      $type   The class to which the data should be denormalized
      * @param string|null $format The format being deserialized from
->>>>>>> 5bc4d552
+     * @param array       $context Options available to the denormalizer
      *
      * @return bool
      */
