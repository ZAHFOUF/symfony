<?php

/*
 * This file is part of the Symfony package.
 *
 * (c) Fabien Potencier <fabien@symfony.com>
 *
 * For the full copyright and license information, please view the LICENSE
 * file that was distributed with this source code.
 */

namespace Symfony\Component\Serializer\Normalizer;

use Symfony\Component\Serializer\Annotation\Ignore as LegacyIgnore;
use Symfony\Component\Serializer\Attribute\Ignore;

/**
 * Converts between objects with getter and setter methods and arrays.
 *
 * The normalization process looks at all public methods and calls the ones
 * which have a name starting with get and take no parameters. The result is a
 * map from property names (method name stripped of the get prefix and converted
 * to lower case) to property values. Property values are normalized through the
 * serializer.
 *
 * The denormalization first looks at the constructor of the given class to see
 * if any of the parameters have the same name as one of the properties. The
 * constructor is then called with all parameters or an exception is thrown if
 * any required parameters were not present as properties. Then the denormalizer
 * walks through the given map of property names to property values to see if a
 * setter method exists for any of the properties. If a setter exists it is
 * called with the property value. No automatic denormalization of the value
 * takes place.
 *
 * @author Nils Adermann <naderman@naderman.de>
 * @author Kévin Dunglas <dunglas@gmail.com>
 *
 * @final since Symfony 6.3
 */
class GetSetMethodNormalizer extends AbstractObjectNormalizer
{
    private static $reflectionCache = [];
    private static array $setterAccessibleCache = [];

    public function getSupportedTypes(?string $format): array
    {
        return ['object' => __CLASS__ === static::class || $this->hasCacheableSupportsMethod()];
    }

    /**
     * @param array $context
     */
    public function supportsNormalization(mixed $data, ?string $format = null /* , array $context = [] */): bool
    {
        return parent::supportsNormalization($data, $format) && $this->supports($data::class, true);
    }

    /**
     * @param array $context
     */
    public function supportsDenormalization(mixed $data, string $type, ?string $format = null /* , array $context = [] */): bool
    {
        return parent::supportsDenormalization($data, $type, $format) && $this->supports($type, false);
    }

    /**
     * @deprecated since Symfony 6.3, use "getSupportedTypes()" instead
     */
    public function hasCacheableSupportsMethod(): bool
    {
        trigger_deprecation('symfony/serializer', '6.3', 'The "%s()" method is deprecated, implement "%s::getSupportedTypes()" instead.', __METHOD__, get_debug_type($this));

        return __CLASS__ === static::class;
    }

    /**
     * Checks if the given class has any getter or setter method.
     */
    private function supports(string $class, bool $readAttributes): bool
    {
        if ($this->classDiscriminatorResolver?->getMappingForClass($class)) {
            return true;
        }

        if (!isset(self::$reflectionCache[$class])) {
            self::$reflectionCache[$class] = new \ReflectionClass($class);
        }

        $reflection = self::$reflectionCache[$class];

        foreach ($reflection->getMethods(\ReflectionMethod::IS_PUBLIC) as $reflectionMethod) {
            if ($readAttributes ? $this->isGetMethod($reflectionMethod) : $this->isSetMethod($reflectionMethod)) {
                return true;
            }
        }

        return false;
    }

    /**
     * Checks if a method's name matches /^(get|is|has).+$/ and can be called non-statically without parameters.
     */
    private function isGetMethod(\ReflectionMethod $method): bool
    {
        return !$method->isStatic()
            && !($method->getAttributes(Ignore::class) || $method->getAttributes(LegacyIgnore::class))
            && !$method->getNumberOfRequiredParameters()
            && ((2 < ($methodLength = \strlen($method->name)) && str_starts_with($method->name, 'is'))
                || (3 < $methodLength && (str_starts_with($method->name, 'has') || str_starts_with($method->name, 'get')))
            );
    }

    /**
     * Checks if a method's name matches /^set.+$/ and can be called non-statically with one parameter.
     */
    private function isSetMethod(\ReflectionMethod $method): bool
    {
        return !$method->isStatic()
<<<<<<< HEAD
            && !$method->getAttributes(Ignore::class)
            && 1 === $method->getNumberOfRequiredParameters()
=======
            && (\PHP_VERSION_ID < 80000 || !$method->getAttributes(Ignore::class))
            && 0 < $method->getNumberOfParameters()
>>>>>>> a48b3861
            && str_starts_with($method->name, 'set');
    }

    protected function extractAttributes(object $object, ?string $format = null, array $context = []): array
    {
        $reflectionObject = new \ReflectionObject($object);
        $reflectionMethods = $reflectionObject->getMethods(\ReflectionMethod::IS_PUBLIC);

        $attributes = [];
        foreach ($reflectionMethods as $method) {
            if (!$this->isGetMethod($method)) {
                continue;
            }

            $attributeName = lcfirst(substr($method->name, str_starts_with($method->name, 'is') ? 2 : 3));

            if ($this->isAllowedAttribute($object, $attributeName, $format, $context)) {
                $attributes[] = $attributeName;
            }
        }

        return $attributes;
    }

    protected function getAttributeValue(object $object, string $attribute, ?string $format = null, array $context = []): mixed
    {
        $getter = 'get'.$attribute;
        if (method_exists($object, $getter) && \is_callable([$object, $getter])) {
            return $object->$getter();
        }

        $isser = 'is'.$attribute;
        if (method_exists($object, $isser) && \is_callable([$object, $isser])) {
            return $object->$isser();
        }

        $haser = 'has'.$attribute;
        if (method_exists($object, $haser) && \is_callable([$object, $haser])) {
            return $object->$haser();
        }

        return null;
    }

    /**
     * @return void
     */
    protected function setAttributeValue(object $object, string $attribute, mixed $value, ?string $format = null, array $context = [])
    {
        $setter = 'set'.$attribute;
        $key = $object::class.':'.$setter;

        if (!isset(self::$setterAccessibleCache[$key])) {
            self::$setterAccessibleCache[$key] = method_exists($object, $setter) && \is_callable([$object, $setter]) && !(new \ReflectionMethod($object, $setter))->isStatic();
        }

        if (self::$setterAccessibleCache[$key]) {
            $object->$setter($value);
        }
    }

    protected function isAllowedAttribute($classOrObject, string $attribute, ?string $format = null, array $context = [])
    {
        if (!parent::isAllowedAttribute($classOrObject, $attribute, $format, $context)) {
            return false;
        }

        $class = \is_object($classOrObject) ? \get_class($classOrObject) : $classOrObject;

        if (!isset(self::$reflectionCache[$class])) {
            self::$reflectionCache[$class] = new \ReflectionClass($class);
        }

        $reflection = self::$reflectionCache[$class];

        if ($context['_read_attributes'] ?? true) {
            foreach (['get', 'is', 'has'] as $getterPrefix) {
                $getter = $getterPrefix.$attribute;
                $reflectionMethod = $reflection->hasMethod($getter) ? $reflection->getMethod($getter) : null;
                if ($reflectionMethod && $this->isGetMethod($reflectionMethod)) {
                    return true;
                }
            }

            return false;
        }

        $setter = 'set'.$attribute;
        if ($reflection->hasMethod($setter) && $this->isSetMethod($reflection->getMethod($setter))) {
            return true;
        }

        $constructor = $reflection->getConstructor();

        if ($constructor && $constructor->isPublic()) {
            foreach ($constructor->getParameters() as $parameter) {
                if ($parameter->getName() === $attribute) {
                    return true;
                }
            }
        }

        return false;
    }
}<|MERGE_RESOLUTION|>--- conflicted
+++ resolved
@@ -116,13 +116,8 @@
     private function isSetMethod(\ReflectionMethod $method): bool
     {
         return !$method->isStatic()
-<<<<<<< HEAD
             && !$method->getAttributes(Ignore::class)
-            && 1 === $method->getNumberOfRequiredParameters()
-=======
-            && (\PHP_VERSION_ID < 80000 || !$method->getAttributes(Ignore::class))
             && 0 < $method->getNumberOfParameters()
->>>>>>> a48b3861
             && str_starts_with($method->name, 'set');
     }
 
