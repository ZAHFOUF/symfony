--- conflicted
+++ resolved
@@ -44,26 +44,12 @@
         return ['object' => true];
     }
 
-<<<<<<< HEAD
-    public function supportsNormalization(mixed $data, string $format = null, array $context = []): bool
-=======
-    /**
-     * @param array $context
-     */
-    public function supportsNormalization(mixed $data, ?string $format = null /* , array $context = [] */): bool
->>>>>>> 115fb5be
+    public function supportsNormalization(mixed $data, ?string $format = null, array $context = []): bool
     {
         return parent::supportsNormalization($data, $format) && $this->supports($data::class);
     }
 
-<<<<<<< HEAD
-    public function supportsDenormalization(mixed $data, string $type, string $format = null, array $context = []): bool
-=======
-    /**
-     * @param array $context
-     */
-    public function supportsDenormalization(mixed $data, string $type, ?string $format = null /* , array $context = [] */): bool
->>>>>>> 115fb5be
+    public function supportsDenormalization(mixed $data, string $type, ?string $format = null, array $context = []): bool
     {
         return parent::supportsDenormalization($data, $type, $format) && $this->supports($type);
     }
@@ -144,14 +130,7 @@
         return null;
     }
 
-<<<<<<< HEAD
-    protected function setAttributeValue(object $object, string $attribute, mixed $value, string $format = null, array $context = []): void
-=======
-    /**
-     * @return void
-     */
-    protected function setAttributeValue(object $object, string $attribute, mixed $value, ?string $format = null, array $context = [])
->>>>>>> 115fb5be
+    protected function setAttributeValue(object $object, string $attribute, mixed $value, ?string $format = null, array $context = []): void
     {
         $setter = 'set'.ucfirst($attribute);
         $key = $object::class.':'.$setter;
