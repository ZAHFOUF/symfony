--- conflicted
+++ resolved
@@ -39,28 +39,20 @@
  */
 class GetSetMethodNormalizer extends AbstractObjectNormalizer
 {
-<<<<<<< HEAD
+    private static $reflectionCache = [];
     private static array $setterAccessibleCache = [];
 
     public function getSupportedTypes(?string $format): array
     {
         return ['object' => __CLASS__ === static::class || $this->hasCacheableSupportsMethod()];
     }
-=======
-    private static $reflectionCache = [];
-    private static $setterAccessibleCache = [];
->>>>>>> fac38a54
 
     /**
      * @param array $context
      */
     public function supportsNormalization(mixed $data, ?string $format = null /* , array $context = [] */): bool
     {
-<<<<<<< HEAD
-        return parent::supportsNormalization($data, $format) && $this->supports($data::class);
-=======
-        return parent::supportsNormalization($data, $format) && $this->supports(\get_class($data), true);
->>>>>>> fac38a54
+        return parent::supportsNormalization($data, $format) && $this->supports($data::class, true);
     }
 
     /**
@@ -118,9 +110,6 @@
             );
     }
 
-<<<<<<< HEAD
-    protected function extractAttributes(object $object, ?string $format = null, array $context = []): array
-=======
     /**
      * Checks if a method's name matches /^set.+$/ and can be called non-statically with one parameter.
      */
@@ -132,11 +121,7 @@
             && str_starts_with($method->name, 'set');
     }
 
-    /**
-     * {@inheritdoc}
-     */
-    protected function extractAttributes(object $object, ?string $format = null, array $context = [])
->>>>>>> fac38a54
+    protected function extractAttributes(object $object, ?string $format = null, array $context = []): array
     {
         $reflectionObject = new \ReflectionObject($object);
         $reflectionMethods = $reflectionObject->getMethods(\ReflectionMethod::IS_PUBLIC);
@@ -182,13 +167,8 @@
      */
     protected function setAttributeValue(object $object, string $attribute, mixed $value, ?string $format = null, array $context = [])
     {
-<<<<<<< HEAD
-        $setter = 'set'.ucfirst($attribute);
+        $setter = 'set'.$attribute;
         $key = $object::class.':'.$setter;
-=======
-        $setter = 'set'.$attribute;
-        $key = \get_class($object).':'.$setter;
->>>>>>> fac38a54
 
         if (!isset(self::$setterAccessibleCache[$key])) {
             self::$setterAccessibleCache[$key] = method_exists($object, $setter) && \is_callable([$object, $setter]) && !(new \ReflectionMethod($object, $setter))->isStatic();
