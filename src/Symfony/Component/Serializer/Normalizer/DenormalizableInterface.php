<?php

/*
 * This file is part of the Symfony package.
 *
 * (c) Fabien Potencier <fabien@symfony.com>
 *
 * For the full copyright and license information, please view the LICENSE
 * file that was distributed with this source code.
 */

namespace Symfony\Component\Serializer\Normalizer;

/**
 * Defines the most basic interface a class must implement to be denormalizable.
 *
 * If a denormalizer is registered for the class and it doesn't implement
 * the Denormalizable interfaces, the normalizer will be used instead
 *
 * @author Jordi Boggiano <j.boggiano@seld.be>
 */
interface DenormalizableInterface
{
    /**
     * Denormalizes the object back from an array of scalars|arrays.
     *
     * It is important to understand that the denormalize() call should denormalize
     * recursively all child objects of the implementor.
     *
     * @param DenormalizerInterface       $denormalizer The denormalizer is given so that you
     *                                                  can use it to denormalize objects contained within this object
     * @param array|string|int|float|bool $data         The data from which to re-create the object
     * @param string|null                 $format       The format is optionally given to be able to denormalize
     *                                                  differently based on different input formats
     * @param array                       $context      Options for denormalizing
     *
     * @return void
     */
<<<<<<< HEAD
    public function denormalize(DenormalizerInterface $denormalizer, array|string|int|float|bool $data, string $format = null, array $context = []);
=======
    public function denormalize(DenormalizerInterface $denormalizer, $data, ?string $format = null, array $context = []);
>>>>>>> 2a31f2dd
}<|MERGE_RESOLUTION|>--- conflicted
+++ resolved
@@ -36,9 +36,5 @@
      *
      * @return void
      */
-<<<<<<< HEAD
-    public function denormalize(DenormalizerInterface $denormalizer, array|string|int|float|bool $data, string $format = null, array $context = []);
-=======
-    public function denormalize(DenormalizerInterface $denormalizer, $data, ?string $format = null, array $context = []);
->>>>>>> 2a31f2dd
+    public function denormalize(DenormalizerInterface $denormalizer, array|string|int|float|bool $data, ?string $format = null, array $context = []);
 }