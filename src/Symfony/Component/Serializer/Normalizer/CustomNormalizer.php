--- conflicted
+++ resolved
@@ -32,20 +32,12 @@
         ];
     }
 
-<<<<<<< HEAD
-    public function normalize(mixed $object, string $format = null, array $context = []): array|string|int|float|bool|\ArrayObject|null
-=======
     public function normalize(mixed $object, ?string $format = null, array $context = []): array|string|int|float|bool|\ArrayObject|null
->>>>>>> a44829e2
     {
         return $object->normalize($this->serializer, $format, $context);
     }
 
-<<<<<<< HEAD
-    public function denormalize(mixed $data, string $type, string $format = null, array $context = []): mixed
-=======
     public function denormalize(mixed $data, string $type, ?string $format = null, array $context = []): mixed
->>>>>>> a44829e2
     {
         $object = $this->extractObjectToPopulate($type, $context) ?? new $type();
         $object->denormalize($this->serializer, $data, $format, $context);
@@ -56,19 +48,11 @@
     /**
      * Checks if the given class implements the NormalizableInterface.
      *
-<<<<<<< HEAD
      * @param mixed       $data    Data to normalize
      * @param string|null $format  The format being (de-)serialized from or into
      * @param array       $context
      */
-    public function supportsNormalization(mixed $data, string $format = null /* , array $context = [] */): bool
-=======
-     * @param mixed       $data   Data to normalize
-     * @param string|null $format The format being (de-)serialized from or into
-     * @param array       $context
-     */
     public function supportsNormalization(mixed $data, ?string $format = null /* , array $context = [] */): bool
->>>>>>> a44829e2
     {
         return $data instanceof NormalizableInterface;
     }
@@ -76,21 +60,12 @@
     /**
      * Checks if the given class implements the DenormalizableInterface.
      *
-<<<<<<< HEAD
      * @param mixed       $data    Data to denormalize from
      * @param string      $type    The class to which the data should be denormalized
      * @param string|null $format  The format being deserialized from
      * @param array       $context
      */
-    public function supportsDenormalization(mixed $data, string $type, string $format = null /* , array $context = [] */): bool
-=======
-     * @param mixed       $data   Data to denormalize from
-     * @param string      $type   The class to which the data should be denormalized
-     * @param string|null $format The format being deserialized from
-     * @param array       $context
-     */
     public function supportsDenormalization(mixed $data, string $type, ?string $format = null /* , array $context = [] */): bool
->>>>>>> a44829e2
     {
         return is_subclass_of($type, DenormalizableInterface::class);
     }
