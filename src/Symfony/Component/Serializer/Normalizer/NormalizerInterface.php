<?php

/*
 * This file is part of the Symfony package.
 *
 * (c) Fabien Potencier <fabien@symfony.com>
 *
 * For the full copyright and license information, please view the LICENSE
 * file that was distributed with this source code.
 */

namespace Symfony\Component\Serializer\Normalizer;

use Symfony\Component\Serializer\Exception\CircularReferenceException;
use Symfony\Component\Serializer\Exception\ExceptionInterface;
use Symfony\Component\Serializer\Exception\InvalidArgumentException;
use Symfony\Component\Serializer\Exception\LogicException;

/**
 * @author Jordi Boggiano <j.boggiano@seld.be>
 *
 * @method array getSupportedTypes(?string $format)
 */
interface NormalizerInterface
{
    /**
     * Normalizes an object into a set of arrays/scalars.
     *
     * @param mixed       $object  Object to normalize
     * @param string|null $format  Format the normalization result will be encoded as
     * @param array       $context Context options for the normalizer
     *
     * @return array|string|int|float|bool|\ArrayObject|null \ArrayObject is used to make sure an empty object is encoded as an object not an array
     *
     * @throws InvalidArgumentException   Occurs when the object given is not a supported type for the normalizer
     * @throws CircularReferenceException Occurs when the normalizer detects a circular reference when no circular
     *                                    reference handler can fix it
     * @throws LogicException             Occurs when the normalizer is not called in an expected context
     * @throws ExceptionInterface         Occurs for all the other cases of errors
     */
<<<<<<< HEAD
    public function normalize(mixed $object, string $format = null, array $context = []);
=======
    public function normalize(mixed $object, ?string $format = null, array $context = []);
>>>>>>> a44829e2

    /**
     * Checks whether the given class is supported for normalization by this normalizer.
     *
     * @param mixed       $data    Data to normalize
     * @param string|null $format  The format being (de-)serialized from or into
     * @param array       $context Context options for the normalizer
     *
     * @return bool
     */
<<<<<<< HEAD
    public function supportsNormalization(mixed $data, string $format = null /* , array $context = [] */);
=======
    public function supportsNormalization(mixed $data, ?string $format = null /* , array $context = [] */);
>>>>>>> a44829e2

    /**
     * Returns the types potentially supported by this normalizer.
     *
     * For each supported formats (if applicable), the supported types should be
     * returned as keys, and each type should be mapped to a boolean indicating
     * if the result of supportsNormalization() can be cached or not
     * (a result cannot be cached when it depends on the context or on the data.)
     * A null value means that the normalizer does not support the corresponding
     * type.
     *
     * Use type "object" to match any classes or interfaces,
     * and type "*" to match any types.
     *
     * @return array<class-string|'*'|'object'|string, bool|null>
     */
    /* public function getSupportedTypes(?string $format): array; */
}<|MERGE_RESOLUTION|>--- conflicted
+++ resolved
@@ -38,11 +38,7 @@
      * @throws LogicException             Occurs when the normalizer is not called in an expected context
      * @throws ExceptionInterface         Occurs for all the other cases of errors
      */
-<<<<<<< HEAD
-    public function normalize(mixed $object, string $format = null, array $context = []);
-=======
     public function normalize(mixed $object, ?string $format = null, array $context = []);
->>>>>>> a44829e2
 
     /**
      * Checks whether the given class is supported for normalization by this normalizer.
@@ -53,11 +49,7 @@
      *
      * @return bool
      */
-<<<<<<< HEAD
-    public function supportsNormalization(mixed $data, string $format = null /* , array $context = [] */);
-=======
     public function supportsNormalization(mixed $data, ?string $format = null /* , array $context = [] */);
->>>>>>> a44829e2
 
     /**
      * Returns the types potentially supported by this normalizer.
