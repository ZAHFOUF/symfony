--- conflicted
+++ resolved
@@ -51,11 +51,7 @@
     /**
      * @param AbstractUid $object
      */
-<<<<<<< HEAD
-    public function normalize(mixed $object, string $format = null, array $context = []): array|string|int|float|bool|\ArrayObject|null
-=======
     public function normalize(mixed $object, ?string $format = null, array $context = []): array|string|int|float|bool|\ArrayObject|null
->>>>>>> a44829e2
     {
         return match ($context[self::NORMALIZATION_FORMAT_KEY] ?? $this->defaultContext[self::NORMALIZATION_FORMAT_KEY]) {
             self::NORMALIZATION_FORMAT_CANONICAL => (string) $object,
@@ -66,20 +62,12 @@
         };
     }
 
-<<<<<<< HEAD
-    public function supportsNormalization(mixed $data, string $format = null, array $context = []): bool
-=======
     public function supportsNormalization(mixed $data, ?string $format = null, array $context = []): bool
->>>>>>> a44829e2
     {
         return $data instanceof AbstractUid;
     }
 
-<<<<<<< HEAD
-    public function denormalize(mixed $data, string $type, string $format = null, array $context = []): mixed
-=======
     public function denormalize(mixed $data, string $type, ?string $format = null, array $context = []): mixed
->>>>>>> a44829e2
     {
         try {
             if (AbstractUid::class === $type) {
@@ -100,11 +88,7 @@
         }
     }
 
-<<<<<<< HEAD
-    public function supportsDenormalization(mixed $data, string $type, string $format = null, array $context = []): bool
-=======
     public function supportsDenormalization(mixed $data, string $type, ?string $format = null, array $context = []): bool
->>>>>>> a44829e2
     {
         if (AbstractUid::class === $type) {
             trigger_deprecation('symfony/serializer', '6.1', 'Supporting denormalization for the "%s" type in "%s" is deprecated, use one of "%s" child class instead.', AbstractUid::class, __CLASS__, AbstractUid::class);
