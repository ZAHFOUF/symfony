--- conflicted
+++ resolved
@@ -107,14 +107,7 @@
         return $data;
     }
 
-<<<<<<< HEAD
-    public function supportsNormalization(mixed $data, string $format = null, array $context = []): bool
-=======
-    /**
-     * @param array $context
-     */
-    public function supportsNormalization(mixed $data, ?string $format = null /* , array $context = [] */): bool
->>>>>>> 115fb5be
+    public function supportsNormalization(mixed $data, ?string $format = null, array $context = []): bool
     {
         return $data instanceof FlattenException;
     }
