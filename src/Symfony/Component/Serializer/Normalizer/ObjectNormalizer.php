--- conflicted
+++ resolved
@@ -62,14 +62,7 @@
         return __CLASS__ === static::class;
     }
 
-<<<<<<< HEAD
-    protected function extractAttributes(object $object, string $format = null, array $context = []): array
-=======
-    /**
-     * {@inheritdoc}
-     */
-    protected function extractAttributes(object $object, ?string $format = null, array $context = [])
->>>>>>> 2a31f2dd
+    protected function extractAttributes(object $object, ?string $format = null, array $context = []): array
     {
         if (\stdClass::class === $object::class) {
             return array_keys((array) $object);
@@ -132,14 +125,7 @@
         return array_keys($attributes);
     }
 
-<<<<<<< HEAD
-    protected function getAttributeValue(object $object, string $attribute, string $format = null, array $context = []): mixed
-=======
-    /**
-     * {@inheritdoc}
-     */
-    protected function getAttributeValue(object $object, string $attribute, ?string $format = null, array $context = [])
->>>>>>> 2a31f2dd
+    protected function getAttributeValue(object $object, string $attribute, ?string $format = null, array $context = []): mixed
     {
         $mapping = $this->classDiscriminatorResolver?->getMappingForMappedObject($object);
 
@@ -151,11 +137,7 @@
     /**
      * @return void
      */
-<<<<<<< HEAD
-    protected function setAttributeValue(object $object, string $attribute, mixed $value, string $format = null, array $context = [])
-=======
-    protected function setAttributeValue(object $object, string $attribute, $value, ?string $format = null, array $context = [])
->>>>>>> 2a31f2dd
+    protected function setAttributeValue(object $object, string $attribute, mixed $value, ?string $format = null, array $context = [])
     {
         try {
             $this->propertyAccessor->setValue($object, $attribute, $value);
