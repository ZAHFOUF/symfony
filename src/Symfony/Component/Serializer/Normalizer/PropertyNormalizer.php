--- conflicted
+++ resolved
@@ -133,15 +133,11 @@
             $reflectionProperty->setAccessible(true);
         }
 
-<<<<<<< HEAD
-        if (!$reflectionProperty->hasType() && !method_exists($object, '__get')) {
-=======
-        if (\PHP_VERSION_ID >= 70400 && $reflectionProperty->hasType()) {
+        if ($reflectionProperty->hasType()) {
             return $reflectionProperty->getValue($object);
         }
 
         if (!method_exists($object, '__get') && !isset($object->$attribute)) {
->>>>>>> f43a1ac2
             $propertyValues = (array) $object;
 
             if (($reflectionProperty->isPublic() && !\array_key_exists($reflectionProperty->name, $propertyValues))
