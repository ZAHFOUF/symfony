--- conflicted
+++ resolved
@@ -52,13 +52,6 @@
         return $encodedJson;
     }
 
-    /**
-<<<<<<< HEAD
-     * @param array $context
-=======
-     * {@inheritdoc}
->>>>>>> bd725988
-     */
     public function supportsEncoding(string $format): bool
     {
         return JsonEncoder::FORMAT === $format;
