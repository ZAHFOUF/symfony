--- conflicted
+++ resolved
@@ -28,17 +28,7 @@
 
     public function __construct(array $defaultContext = [])
     {
-<<<<<<< HEAD
         $this->defaultContext = array_merge($this->defaultContext, $defaultContext);
-=======
-        if (!\is_array($defaultContext)) {
-            @trigger_error(sprintf('Passing an integer as first parameter of the "%s()" method is deprecated since Symfony 4.2, use the "json_encode_options" key of the context instead.', __METHOD__), \E_USER_DEPRECATED);
-
-            $this->defaultContext[self::OPTIONS] = (int) $defaultContext;
-        } else {
-            $this->defaultContext = array_merge($this->defaultContext, $defaultContext);
-        }
->>>>>>> 6c2a1c9a
     }
 
     /**
