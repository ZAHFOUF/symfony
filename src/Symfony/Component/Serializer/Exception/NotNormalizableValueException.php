--- conflicted
+++ resolved
@@ -27,11 +27,7 @@
      *                                    safely to your user. In other words, avoid catching other exceptions and
      *                                    passing their message directly to this class.
      */
-<<<<<<< HEAD
-    public static function createForUnexpectedDataType(string $message, mixed $data, array $expectedTypes, string $path = null, bool $useMessageForUser = false, int $code = 0, \Throwable $previous = null): self
-=======
     public static function createForUnexpectedDataType(string $message, mixed $data, array $expectedTypes, ?string $path = null, bool $useMessageForUser = false, int $code = 0, ?\Throwable $previous = null): self
->>>>>>> a44829e2
     {
         $self = new self($message, $code, $previous);
 
