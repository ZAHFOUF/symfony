--- conflicted
+++ resolved
@@ -20,22 +20,13 @@
      * @param string[]          $missingArguments
      * @param class-string|null $class
      */
-<<<<<<< HEAD
     public function __construct(
         string $message,
         int $code = 0,
-        \Throwable $previous = null,
+        ?\Throwable $previous = null,
         private array $missingArguments = [],
         private ?string $class = null,
     ) {
-=======
-    private $missingArguments;
-
-    public function __construct(string $message, int $code = 0, ?\Throwable $previous = null, array $missingArguments = [])
-    {
-        $this->missingArguments = $missingArguments;
-
->>>>>>> 2a31f2dd
         parent::__construct($message, $code, $previous);
     }
 
