--- conflicted
+++ resolved
@@ -18,19 +18,7 @@
  */
 interface AdvancedNameConverterInterface extends NameConverterInterface
 {
-<<<<<<< HEAD
-    public function normalize(string $propertyName, string $class = null, string $format = null, array $context = []): string;
+    public function normalize(string $propertyName, ?string $class = null, ?string $format = null, array $context = []): string;
 
-    public function denormalize(string $propertyName, string $class = null, string $format = null, array $context = []): string;
-=======
-    /**
-     * {@inheritdoc}
-     */
-    public function normalize(string $propertyName, ?string $class = null, ?string $format = null, array $context = []);
-
-    /**
-     * {@inheritdoc}
-     */
-    public function denormalize(string $propertyName, ?string $class = null, ?string $format = null, array $context = []);
->>>>>>> 2a31f2dd
+    public function denormalize(string $propertyName, ?string $class = null, ?string $format = null, array $context = []): string;
 }