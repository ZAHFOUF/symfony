--- conflicted
+++ resolved
@@ -53,11 +53,7 @@
         @unlink(self::$dbFile);
     }
 
-<<<<<<< HEAD
     protected function getClockDelay(): int
-=======
-    protected function getClockDelay()
->>>>>>> a44829e2
     {
         return 1000000;
     }
@@ -277,11 +273,7 @@
     public function testConfigureSchemaDifferentDatabase()
     {
         $conn = $this->createMock(Connection::class);
-<<<<<<< HEAD
         $someFunction = fn () => false;
-=======
-        $someFunction = function () { return false; };
->>>>>>> a44829e2
         $schema = new Schema();
 
         $dbalStore = new DoctrineDbalStore($conn);
@@ -292,11 +284,7 @@
     public function testConfigureSchemaSameDatabase()
     {
         $conn = $this->createMock(Connection::class);
-<<<<<<< HEAD
         $someFunction = fn () => true;
-=======
-        $someFunction = function () { return true; };
->>>>>>> a44829e2
         $schema = new Schema();
 
         $dbalStore = new DoctrineDbalStore($conn);
@@ -311,11 +299,7 @@
         $schema->createTable('lock_keys');
 
         $dbalStore = new DoctrineDbalStore($conn);
-<<<<<<< HEAD
         $someFunction = fn () => true;
-=======
-        $someFunction = function () { return true; };
->>>>>>> a44829e2
         $dbalStore->configureSchema($schema, $someFunction);
         $table = $schema->getTable('lock_keys');
         $this->assertEmpty($table->getColumns(), 'The table was not overwritten');
