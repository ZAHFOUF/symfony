--- conflicted
+++ resolved
@@ -93,11 +93,10 @@
             }
         }
 
-<<<<<<< HEAD
         if (!$handle) {
             $fileName = sprintf('%s/sf.%s.%s.lock',
                 $this->lockPath,
-                preg_replace('/[^a-z0-9\._-]+/i', '-', $key),
+                substr(preg_replace('/[^a-z0-9\._-]+/i', '-', $key), 0, 50),
                 strtr(substr(base64_encode(hash('sha256', $key, true)), 0, 7), '/', '_')
             );
 
@@ -110,22 +109,6 @@
                     usleep(100); // Give some time for chmod() to complete
                     $handle = fopen($fileName, 'r+') ?: fopen($fileName, 'r');
                 }
-=======
-        $fileName = sprintf('%s/sf.%s.%s.lock',
-            $this->lockPath,
-            substr(preg_replace('/[^a-z0-9\._-]+/i', '-', $key), 0, 50),
-            strtr(substr(base64_encode(hash('sha256', $key, true)), 0, 7), '/', '_')
-        );
-
-        // Silence error reporting
-        set_error_handler(function ($type, $msg) use (&$error) { $error = $msg; });
-        if (!$handle = fopen($fileName, 'r+') ?: fopen($fileName, 'r')) {
-            if ($handle = fopen($fileName, 'x')) {
-                chmod($fileName, 0666);
-            } elseif (!$handle = fopen($fileName, 'r+') ?: fopen($fileName, 'r')) {
-                usleep(100); // Give some time for chmod() to complete
-                $handle = fopen($fileName, 'r+') ?: fopen($fileName, 'r');
->>>>>>> a9253258
             }
             restore_error_handler();
         }
