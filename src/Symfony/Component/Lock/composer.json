--- conflicted
+++ resolved
@@ -22,12 +22,7 @@
         "symfony/polyfill-php80": "^1.16"
     },
     "require-dev": {
-<<<<<<< HEAD
         "doctrine/dbal": "^2.13|^3.0",
-        "mongodb/mongodb": "~1.1",
-=======
-        "doctrine/dbal": "^2.10|^3.0",
->>>>>>> 0e56bf22
         "predis/predis": "~1.0"
     },
     "conflict": {
