--- conflicted
+++ resolved
@@ -25,11 +25,7 @@
     /**
      * @param string[] $allowedMethods
      */
-<<<<<<< HEAD
-    public function __construct(array $allowedMethods, string $message = '', int $code = 0, \Throwable $previous = null)
-=======
     public function __construct(array $allowedMethods, string $message = '', int $code = 0, ?\Throwable $previous = null)
->>>>>>> a44829e2
     {
         $this->allowedMethods = array_map('strtoupper', $allowedMethods);
 
