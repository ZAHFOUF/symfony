<?php

/*
 * This file is part of the Symfony package.
 *
 * (c) Fabien Potencier <fabien@symfony.com>
 *
 * For the full copyright and license information, please view the LICENSE
 * file that was distributed with this source code.
 */

namespace Symfony\Component\Routing\Loader;

use Symfony\Component\Config\Loader\Loader;
use Symfony\Component\Routing\RouteCollection;

/**
 * ClosureLoader loads routes from a PHP closure.
 *
 * The Closure must return a RouteCollection instance.
 *
 * @author Fabien Potencier <fabien@symfony.com>
 */
class ClosureLoader extends Loader
{
    /**
     * Loads a Closure.
     */
<<<<<<< HEAD
    public function load(mixed $closure, string $type = null): RouteCollection
=======
    public function load($closure, ?string $type = null)
>>>>>>> 2a31f2dd
    {
        return $closure($this->env);
    }

<<<<<<< HEAD
    public function supports(mixed $resource, string $type = null): bool
=======
    /**
     * {@inheritdoc}
     */
    public function supports($resource, ?string $type = null)
>>>>>>> 2a31f2dd
    {
        return $resource instanceof \Closure && (!$type || 'closure' === $type);
    }
}<|MERGE_RESOLUTION|>--- conflicted
+++ resolved
@@ -26,23 +26,12 @@
     /**
      * Loads a Closure.
      */
-<<<<<<< HEAD
-    public function load(mixed $closure, string $type = null): RouteCollection
-=======
-    public function load($closure, ?string $type = null)
->>>>>>> 2a31f2dd
+    public function load(mixed $closure, ?string $type = null): RouteCollection
     {
         return $closure($this->env);
     }
 
-<<<<<<< HEAD
-    public function supports(mixed $resource, string $type = null): bool
-=======
-    /**
-     * {@inheritdoc}
-     */
-    public function supports($resource, ?string $type = null)
->>>>>>> 2a31f2dd
+    public function supports(mixed $resource, ?string $type = null): bool
     {
         return $resource instanceof \Closure && (!$type || 'closure' === $type);
     }
