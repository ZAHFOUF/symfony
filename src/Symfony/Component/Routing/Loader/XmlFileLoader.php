--- conflicted
+++ resolved
@@ -168,72 +168,47 @@
 
         $this->setCurrentDir(dirname($path));
 
-<<<<<<< HEAD
-        /* @var $subCollection RouteCollection */
-        $subCollection = $this->import($resource, ('' !== $type ? $type : null), false, $file);
-
-        if ('' !== $prefix || !$prefixes) {
-            $subCollection->addPrefix($prefix);
-            if (!$trailingSlashOnRoot) {
-                $rootPath = (new Route(trim(trim($prefix), '/').'/'))->getPath();
-                foreach ($subCollection->all() as $route) {
-                    if ($route->getPath() === $rootPath) {
-                        $route->setPath(rtrim($rootPath, '/'));
-                    }
-                }
-            }
-        } else {
-            foreach ($prefixes as $locale => $localePrefix) {
-                $prefixes[$locale] = trim(trim($localePrefix), '/');
-            }
-            foreach ($subCollection->all() as $name => $route) {
-                if (null === $locale = $route->getDefault('_locale')) {
-                    $subCollection->remove($name);
-                    foreach ($prefixes as $locale => $localePrefix) {
-                        $localizedRoute = clone $route;
-                        $localizedRoute->setPath($localePrefix.(!$trailingSlashOnRoot && '/' === $route->getPath() ? '' : $route->getPath()));
-                        $localizedRoute->setDefault('_locale', $locale);
-                        $localizedRoute->setDefault('_canonical_route', $name);
-                        $subCollection->add($name.'.'.$locale, $localizedRoute);
-                    }
-                } elseif (!isset($prefixes[$locale])) {
-                    throw new \InvalidArgumentException(sprintf('Route "%s" with locale "%s" is missing a corresponding prefix when imported in "%s".', $name, $locale, $path));
-                } else {
-                    $route->setPath($prefixes[$locale].(!$trailingSlashOnRoot && '/' === $route->getPath() ? '' : $route->getPath()));
-                    $subCollection->add($name, $route);
-                }
-            }
-        }
-
-        if (null !== $host) {
-            $subCollection->setHost($host);
-        }
-        if (null !== $condition) {
-            $subCollection->setCondition($condition);
-        }
-        if (null !== $schemes) {
-            $subCollection->setSchemes($schemes);
-        }
-        if (null !== $methods) {
-            $subCollection->setMethods($methods);
-=======
         $imported = $this->import($resource, ('' !== $type ? $type : null), false, $file);
 
         if (!is_array($imported)) {
             $imported = array($imported);
->>>>>>> a5a44472
-        }
-
-<<<<<<< HEAD
-        if ($namePrefix = $node->getAttribute('name-prefix')) {
-            $subCollection->addNamePrefix($namePrefix);
-        }
-
-        $collection->addCollection($subCollection);
-=======
+        }
+
         foreach ($imported as $subCollection) {
             /* @var $subCollection RouteCollection */
-            $subCollection->addPrefix($prefix);
+            if ('' !== $prefix || !$prefixes) {
+                $subCollection->addPrefix($prefix);
+                if (!$trailingSlashOnRoot) {
+                    $rootPath = (new Route(trim(trim($prefix), '/').'/'))->getPath();
+                    foreach ($subCollection->all() as $route) {
+                        if ($route->getPath() === $rootPath) {
+                            $route->setPath(rtrim($rootPath, '/'));
+                        }
+                    }
+                }
+            } else {
+                foreach ($prefixes as $locale => $localePrefix) {
+                    $prefixes[$locale] = trim(trim($localePrefix), '/');
+                }
+                foreach ($subCollection->all() as $name => $route) {
+                    if (null === $locale = $route->getDefault('_locale')) {
+                        $subCollection->remove($name);
+                        foreach ($prefixes as $locale => $localePrefix) {
+                            $localizedRoute = clone $route;
+                            $localizedRoute->setPath($localePrefix.(!$trailingSlashOnRoot && '/' === $route->getPath() ? '' : $route->getPath()));
+                            $localizedRoute->setDefault('_locale', $locale);
+                            $localizedRoute->setDefault('_canonical_route', $name);
+                            $subCollection->add($name.'.'.$locale, $localizedRoute);
+                        }
+                    } elseif (!isset($prefixes[$locale])) {
+                        throw new \InvalidArgumentException(sprintf('Route "%s" with locale "%s" is missing a corresponding prefix when imported in "%s".', $name, $locale, $path));
+                    } else {
+                        $route->setPath($prefixes[$locale].(!$trailingSlashOnRoot && '/' === $route->getPath() ? '' : $route->getPath()));
+                        $subCollection->add($name, $route);
+                    }
+                }
+            }
+
             if (null !== $host) {
                 $subCollection->setHost($host);
             }
@@ -246,13 +221,13 @@
             if (null !== $methods) {
                 $subCollection->setMethods($methods);
             }
-            $subCollection->addDefaults($defaults);
-            $subCollection->addRequirements($requirements);
-            $subCollection->addOptions($options);
+
+            if ($namePrefix = $node->getAttribute('name-prefix')) {
+                $subCollection->addNamePrefix($namePrefix);
+            }
 
             $collection->addCollection($subCollection);
         }
->>>>>>> a5a44472
     }
 
     /**
