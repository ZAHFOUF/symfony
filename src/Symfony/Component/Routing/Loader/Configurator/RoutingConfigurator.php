<?php

/*
 * This file is part of the Symfony package.
 *
 * (c) Fabien Potencier <fabien@symfony.com>
 *
 * For the full copyright and license information, please view the LICENSE
 * file that was distributed with this source code.
 */

namespace Symfony\Component\Routing\Loader\Configurator;

use Symfony\Component\Routing\Loader\PhpFileLoader;
use Symfony\Component\Routing\RouteCollection;

/**
 * @author Nicolas Grekas <p@tchwork.com>
 */
class RoutingConfigurator
{
    use Traits\AddTrait;

    private PhpFileLoader $loader;
    private string $path;
    private string $file;
    private ?string $env;

    public function __construct(RouteCollection $collection, PhpFileLoader $loader, string $path, string $file, ?string $env = null)
    {
        $this->collection = $collection;
        $this->loader = $loader;
        $this->path = $path;
        $this->file = $file;
        $this->env = $env;
    }

    /**
     * @param string|string[]|null $exclude Glob patterns to exclude from the import
     */
<<<<<<< HEAD
    final public function import(string|array $resource, string $type = null, bool $ignoreErrors = false, string|array $exclude = null): ImportConfigurator
=======
    final public function import($resource, ?string $type = null, bool $ignoreErrors = false, $exclude = null): ImportConfigurator
>>>>>>> 2a31f2dd
    {
        $this->loader->setCurrentDir(\dirname($this->path));

        $imported = $this->loader->import($resource, $type, $ignoreErrors, $this->file, $exclude) ?: [];
        if (!\is_array($imported)) {
            return new ImportConfigurator($this->collection, $imported);
        }

        $mergedCollection = new RouteCollection();
        foreach ($imported as $subCollection) {
            $mergedCollection->addCollection($subCollection);
        }

        return new ImportConfigurator($this->collection, $mergedCollection);
    }

    final public function collection(string $name = ''): CollectionConfigurator
    {
        return new CollectionConfigurator($this->collection, $name);
    }

    /**
     * Get the current environment to be able to write conditional configuration.
     */
    final public function env(): ?string
    {
        return $this->env;
    }

    final public function withPath(string $path): static
    {
        $clone = clone $this;
        $clone->path = $clone->file = $path;

        return $clone;
    }
}<|MERGE_RESOLUTION|>--- conflicted
+++ resolved
@@ -38,11 +38,7 @@
     /**
      * @param string|string[]|null $exclude Glob patterns to exclude from the import
      */
-<<<<<<< HEAD
-    final public function import(string|array $resource, string $type = null, bool $ignoreErrors = false, string|array $exclude = null): ImportConfigurator
-=======
-    final public function import($resource, ?string $type = null, bool $ignoreErrors = false, $exclude = null): ImportConfigurator
->>>>>>> 2a31f2dd
+    final public function import(string|array $resource, ?string $type = null, bool $ignoreErrors = false, string|array|null $exclude = null): ImportConfigurator
     {
         $this->loader->setCurrentDir(\dirname($this->path));
 
