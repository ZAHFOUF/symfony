--- conflicted
+++ resolved
@@ -76,11 +76,7 @@
         $tokens = token_get_all(file_get_contents($file));
 
         if (1 === \count($tokens) && \T_INLINE_HTML === $tokens[0][0]) {
-<<<<<<< HEAD
-            throw new \InvalidArgumentException(\sprintf('The file "%s" does not contain PHP code. Did you forgot to add the "<?php" start tag at the beginning of the file?', $file));
-=======
-            throw new \InvalidArgumentException(sprintf('The file "%s" does not contain PHP code. Did you forget to add the "<?php" start tag at the beginning of the file?', $file));
->>>>>>> e527c5f1
+            throw new \InvalidArgumentException(\sprintf('The file "%s" does not contain PHP code. Did you forget to add the "<?php" start tag at the beginning of the file?', $file));
         }
 
         $nsTokens = [\T_NS_SEPARATOR => true, \T_STRING => true];
