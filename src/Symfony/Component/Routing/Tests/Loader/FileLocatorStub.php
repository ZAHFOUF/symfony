--- conflicted
+++ resolved
@@ -15,11 +15,7 @@
 
 class FileLocatorStub implements FileLocatorInterface
 {
-<<<<<<< HEAD
-    public function locate(string $name, string $currentPath = null, bool $first = true): string|array
-=======
     public function locate(string $name, ?string $currentPath = null, bool $first = true): string|array
->>>>>>> a44829e2
     {
         if (str_starts_with($name, 'http')) {
             return $name;
