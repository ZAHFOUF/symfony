<?php

/*
 * This file is part of the Symfony package.
 *
 * (c) Fabien Potencier <fabien@symfony.com>
 *
 * For the full copyright and license information, please view the LICENSE
 * file that was distributed with this source code.
 */

namespace Symfony\Component\Routing\Tests\Loader;

use Doctrine\Common\Annotations\AnnotationReader;
use Doctrine\Common\Annotations\AnnotationRegistry;
use Symfony\Component\Routing\Annotation\Route as RouteAnnotation;
use Symfony\Component\Routing\Loader\AnnotationClassLoader;
use Symfony\Component\Routing\Route;
use Symfony\Component\Routing\Tests\Fixtures\AnnotationFixtures\AbstractClassController;
use Symfony\Component\Routing\Tests\Fixtures\AnnotationFixtures\ActionPathController;
use Symfony\Component\Routing\Tests\Fixtures\AnnotationFixtures\DefaultValueController;
use Symfony\Component\Routing\Tests\Fixtures\AnnotationFixtures\ExplicitLocalizedActionPathController;
use Symfony\Component\Routing\Tests\Fixtures\AnnotationFixtures\InvokableController;
use Symfony\Component\Routing\Tests\Fixtures\AnnotationFixtures\InvokableLocalizedController;
use Symfony\Component\Routing\Tests\Fixtures\AnnotationFixtures\LocalizedActionPathController;
use Symfony\Component\Routing\Tests\Fixtures\AnnotationFixtures\LocalizedMethodActionControllers;
use Symfony\Component\Routing\Tests\Fixtures\AnnotationFixtures\LocalizedPrefixLocalizedActionController;
use Symfony\Component\Routing\Tests\Fixtures\AnnotationFixtures\LocalizedPrefixMissingLocaleActionController;
use Symfony\Component\Routing\Tests\Fixtures\AnnotationFixtures\LocalizedPrefixMissingRouteLocaleActionController;
use Symfony\Component\Routing\Tests\Fixtures\AnnotationFixtures\LocalizedPrefixWithRouteWithoutLocale;
use Symfony\Component\Routing\Tests\Fixtures\AnnotationFixtures\MethodActionControllers;
use Symfony\Component\Routing\Tests\Fixtures\AnnotationFixtures\MissingRouteNameController;
use Symfony\Component\Routing\Tests\Fixtures\AnnotationFixtures\NothingButNameController;
use Symfony\Component\Routing\Tests\Fixtures\AnnotationFixtures\PrefixedActionLocalizedRouteController;
use Symfony\Component\Routing\Tests\Fixtures\AnnotationFixtures\PrefixedActionPathController;
use Symfony\Component\Routing\Tests\Fixtures\AnnotationFixtures\RequirementsWithoutPlaceholderNameController;
use Symfony\Component\Routing\Tests\Fixtures\AnnotationFixtures\RouteWithPrefixController;

class AnnotationClassLoaderTest extends AbstractAnnotationLoaderTest
{
    /**
     * @var AnnotationClassLoader
     */
    private $loader;

    protected function setUp()
    {
        $reader = new AnnotationReader();
        $this->loader = new class($reader) extends AnnotationClassLoader {
            protected function configureRoute(Route $route, \ReflectionClass $class, \ReflectionMethod $method, $annot)
            {
            }
        };
        AnnotationRegistry::registerLoader('class_exists');
    }

    /**
     * @dataProvider provideTestSupportsChecksResource
     */
    public function testSupportsChecksResource($resource, $expectedSupports)
    {
        $this->assertSame($expectedSupports, $this->loader->supports($resource), '->supports() returns true if the resource is loadable');
    }

    public function provideTestSupportsChecksResource()
    {
        return [
            ['class', true],
            ['\fully\qualified\class\name', true],
            ['namespaced\class\without\leading\slash', true],
            ['ÿClassWithLegalSpecialCharacters', true],
            ['5', false],
            ['foo.foo', false],
            [null, false],
        ];
    }

    public function testSupportsChecksTypeIfSpecified()
    {
        $this->assertTrue($this->loader->supports('class', 'annotation'), '->supports() checks the resource type if specified');
        $this->assertFalse($this->loader->supports('class', 'foo'), '->supports() checks the resource type if specified');
    }

    public function testSimplePathRoute()
    {
        $routes = $this->loader->load(ActionPathController::class);
        $this->assertCount(1, $routes);
        $this->assertEquals('/path', $routes->get('action')->getPath());
    }

    /**
     * @group legacy
     * @expectedDeprecation A placeholder name must be a string (0 given). Did you forget to specify the placeholder key for the requirement "foo" in "Symfony\Component\Routing\Tests\Fixtures\AnnotationFixtures\RequirementsWithoutPlaceholderNameController"?
     * @expectedDeprecation A placeholder name must be a string (1 given). Did you forget to specify the placeholder key for the requirement "\d+" in "Symfony\Component\Routing\Tests\Fixtures\AnnotationFixtures\RequirementsWithoutPlaceholderNameController"?
     * @expectedDeprecation A placeholder name must be a string (0 given). Did you forget to specify the placeholder key for the requirement "foo" of route "foo" in "Symfony\Component\Routing\Tests\Fixtures\AnnotationFixtures\RequirementsWithoutPlaceholderNameController::foo()"?
     * @expectedDeprecation A placeholder name must be a string (1 given). Did you forget to specify the placeholder key for the requirement "\d+" of route "foo" in "Symfony\Component\Routing\Tests\Fixtures\AnnotationFixtures\RequirementsWithoutPlaceholderNameController::foo()"?
     */
    public function testRequirementsWithoutPlaceholderName()
    {
        $this->loader->load(RequirementsWithoutPlaceholderNameController::class);
    }

    public function testInvokableControllerLoader()
    {
        $routes = $this->loader->load(InvokableController::class);
        $this->assertCount(1, $routes);
        $this->assertEquals('/here', $routes->get('lol')->getPath());
        $this->assertEquals(['GET', 'POST'], $routes->get('lol')->getMethods());
        $this->assertEquals(['https'], $routes->get('lol')->getSchemes());
    }

    public function testInvokableLocalizedControllerLoading()
    {
        $routes = $this->loader->load(InvokableLocalizedController::class);
        $this->assertCount(2, $routes);
        $this->assertEquals('/here', $routes->get('action.en')->getPath());
        $this->assertEquals('/hier', $routes->get('action.nl')->getPath());
    }

    public function testLocalizedPathRoutes()
    {
        $routes = $this->loader->load(LocalizedActionPathController::class);
        $this->assertCount(2, $routes);
        $this->assertEquals('/path', $routes->get('action.en')->getPath());
        $this->assertEquals('/pad', $routes->get('action.nl')->getPath());
    }

    public function testLocalizedPathRoutesWithExplicitPathPropety()
    {
        $routes = $this->loader->load(ExplicitLocalizedActionPathController::class);
        $this->assertCount(2, $routes);
        $this->assertEquals('/path', $routes->get('action.en')->getPath());
        $this->assertEquals('/pad', $routes->get('action.nl')->getPath());
    }

    public function testDefaultValuesForMethods()
    {
        $routes = $this->loader->load(DefaultValueController::class);
        $this->assertCount(3, $routes);
        $this->assertEquals('/{default}/path', $routes->get('action')->getPath());
        $this->assertEquals('value', $routes->get('action')->getDefault('default'));
        $this->assertEquals('Symfony', $routes->get('hello_with_default')->getDefault('name'));
        $this->assertEquals('World', $routes->get('hello_without_default')->getDefault('name'));
    }

    public function testMethodActionControllers()
    {
        $routes = $this->loader->load(MethodActionControllers::class);
        $this->assertCount(2, $routes);
        $this->assertEquals('/the/path', $routes->get('put')->getPath());
        $this->assertEquals('/the/path', $routes->get('post')->getPath());
    }

    public function testInvokableClassRouteLoadWithMethodAnnotation()
    {
        $routes = $this->loader->load(LocalizedMethodActionControllers::class);
        $this->assertCount(4, $routes);
        $this->assertEquals('/the/path', $routes->get('put.en')->getPath());
        $this->assertEquals('/the/path', $routes->get('post.en')->getPath());
    }

    public function testRouteWithPathWithPrefix()
    {
        $routes = $this->loader->load(PrefixedActionPathController::class);
        $this->assertCount(1, $routes);
        $route = $routes->get('action');
        $this->assertEquals('/prefix/path', $route->getPath());
        $this->assertEquals('lol=fun', $route->getCondition());
        $this->assertEquals('frankdejonge.nl', $route->getHost());
    }

    public function testLocalizedRouteWithPathWithPrefix()
    {
        $routes = $this->loader->load(PrefixedActionLocalizedRouteController::class);
        $this->assertCount(2, $routes);
        $this->assertEquals('/prefix/path', $routes->get('action.en')->getPath());
        $this->assertEquals('/prefix/pad', $routes->get('action.nl')->getPath());
    }

    public function testLocalizedPrefixLocalizedRoute()
    {
        $routes = $this->loader->load(LocalizedPrefixLocalizedActionController::class);
        $this->assertCount(2, $routes);
        $this->assertEquals('/nl/actie', $routes->get('action.nl')->getPath());
        $this->assertEquals('/en/action', $routes->get('action.en')->getPath());
    }

    public function testInvokableClassMultipleRouteLoad()
    {
        $classRouteData1 = [
            'name' => 'route1',
            'path' => '/1',
            'schemes' => ['https'],
            'methods' => ['GET'],
        ];

        $classRouteData2 = [
            'name' => 'route2',
            'path' => '/2',
            'schemes' => ['https'],
            'methods' => ['GET'],
        ];

        $reader = $this->getReader();
        $reader
            ->expects($this->exactly(1))
            ->method('getClassAnnotations')
            ->will($this->returnValue([new RouteAnnotation($classRouteData1), new RouteAnnotation($classRouteData2)]))
        ;
        $reader
            ->expects($this->once())
            ->method('getMethodAnnotations')
            ->will($this->returnValue([]))
        ;
        $loader = new class($reader) extends AnnotationClassLoader {
            protected function configureRoute(Route $route, \ReflectionClass $class, \ReflectionMethod $method, $annot)
            {
            }
        };

        $routeCollection = $loader->load('Symfony\Component\Routing\Tests\Fixtures\AnnotatedClasses\BazClass');
        $route = $routeCollection->get($classRouteData1['name']);

        $this->assertSame($classRouteData1['path'], $route->getPath(), '->load preserves class route path');
        $this->assertEquals($classRouteData1['schemes'], $route->getSchemes(), '->load preserves class route schemes');
        $this->assertEquals($classRouteData1['methods'], $route->getMethods(), '->load preserves class route methods');

        $route = $routeCollection->get($classRouteData2['name']);

        $this->assertSame($classRouteData2['path'], $route->getPath(), '->load preserves class route path');
        $this->assertEquals($classRouteData2['schemes'], $route->getSchemes(), '->load preserves class route schemes');
        $this->assertEquals($classRouteData2['methods'], $route->getMethods(), '->load preserves class route methods');
    }

    public function testMissingPrefixLocale()
    {
        $this->expectException(\LogicException::class);
        $this->loader->load(LocalizedPrefixMissingLocaleActionController::class);
    }

    public function testMissingRouteLocale()
    {
        $this->expectException(\LogicException::class);
        $this->loader->load(LocalizedPrefixMissingRouteLocaleActionController::class);
    }

    public function testRouteWithoutName()
    {
        $routes = $this->loader->load(MissingRouteNameController::class)->all();
        $this->assertCount(1, $routes);
        $this->assertEquals('/path', reset($routes)->getPath());
    }

    public function testNothingButName()
    {
        $routes = $this->loader->load(NothingButNameController::class)->all();
        $this->assertCount(1, $routes);
        $this->assertEquals('/', reset($routes)->getPath());
    }

    public function testNonExistingClass()
    {
        $this->expectException(\LogicException::class);
        $this->loader->load('ClassThatDoesNotExist');
    }

    public function testLoadingAbstractClass()
    {
        $this->expectException(\LogicException::class);
        $this->loader->load(AbstractClassController::class);
    }

    public function testLocalizedPrefixWithoutRouteLocale()
    {
        $routes = $this->loader->load(LocalizedPrefixWithRouteWithoutLocale::class);
        $this->assertCount(2, $routes);
        $this->assertEquals('/en/suffix', $routes->get('action.en')->getPath());
        $this->assertEquals('/nl/suffix', $routes->get('action.nl')->getPath());
    }

<<<<<<< HEAD
    public function testLoadingRouteWithPrefix()
=======
    /**
     * @requires function mb_strtolower
     */
    public function testDefaultRouteName()
    {
        $methodRouteData = [
            'name' => null,
        ];

        $this->reader
            ->expects($this->once())
            ->method('getMethodAnnotations')
            ->will($this->returnValue([$this->getAnnotatedRoute($methodRouteData)]))
        ;

        $routeCollection = $this->loader->load('Symfony\Component\Routing\Tests\Fixtures\AnnotatedClasses\EncodingClass');
        $defaultName = array_keys($routeCollection->all())[0];

        $this->assertSame($defaultName, 'symfony_component_routing_tests_fixtures_annotatedclasses_encodingclass_routeàction');
    }

    private function getAnnotatedRoute($data)
>>>>>>> 9e4d5ff4
    {
        $routes = $this->loader->load(RouteWithPrefixController::class);
        $this->assertCount(1, $routes);
        $this->assertEquals('/prefix/path', $routes->get('action')->getPath());
    }
}<|MERGE_RESOLUTION|>--- conflicted
+++ resolved
@@ -278,9 +278,6 @@
         $this->assertEquals('/nl/suffix', $routes->get('action.nl')->getPath());
     }
 
-<<<<<<< HEAD
-    public function testLoadingRouteWithPrefix()
-=======
     /**
      * @requires function mb_strtolower
      */
@@ -290,20 +287,26 @@
             'name' => null,
         ];
 
-        $this->reader
+        $reader = $this->getReader();
+        $reader
             ->expects($this->once())
             ->method('getMethodAnnotations')
-            ->will($this->returnValue([$this->getAnnotatedRoute($methodRouteData)]))
+            ->will($this->returnValue([new RouteAnnotation($methodRouteData)]))
         ;
 
-        $routeCollection = $this->loader->load('Symfony\Component\Routing\Tests\Fixtures\AnnotatedClasses\EncodingClass');
+        $loader = new class($reader) extends AnnotationClassLoader {
+            protected function configureRoute(Route $route, \ReflectionClass $class, \ReflectionMethod $method, $annot)
+            {
+            }
+        };
+        $routeCollection = $loader->load('Symfony\Component\Routing\Tests\Fixtures\AnnotatedClasses\EncodingClass');
+
         $defaultName = array_keys($routeCollection->all())[0];
 
         $this->assertSame($defaultName, 'symfony_component_routing_tests_fixtures_annotatedclasses_encodingclass_routeàction');
     }
 
-    private function getAnnotatedRoute($data)
->>>>>>> 9e4d5ff4
+    public function testLoadingRouteWithPrefix()
     {
         $routes = $this->loader->load(RouteWithPrefixController::class);
         $this->assertCount(1, $routes);
