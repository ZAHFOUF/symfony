--- conflicted
+++ resolved
@@ -103,18 +103,11 @@
             'name' => 'route',
             'path' => '/',
             'requirements' => array(),
-<<<<<<< HEAD
-            'options'      => array(),
-            'defaults'     => array(),
-            'schemes'      => array(),
-            'methods'      => array(),
-            'condition'    => null,
-=======
             'options' => array(),
             'defaults' => array(),
             'schemes' => array(),
             'methods' => array(),
->>>>>>> 20e7cf12
+            'condition' => null,
         ), $routeDatas);
 
         $this->reader
