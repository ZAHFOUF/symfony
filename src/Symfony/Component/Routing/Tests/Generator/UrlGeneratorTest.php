<?php

/*
 * This file is part of the Symfony package.
 *
 * (c) Fabien Potencier <fabien@symfony.com>
 *
 * For the full copyright and license information, please view the LICENSE
 * file that was distributed with this source code.
 */

namespace Symfony\Component\Routing\Tests\Generator;

use Symfony\Component\Routing\RouteCollection;
use Symfony\Component\Routing\Route;
use Symfony\Component\Routing\Generator\UrlGenerator;
use Symfony\Component\Routing\Generator\UrlGeneratorInterface;
use Symfony\Component\Routing\RequestContext;

class UrlGeneratorTest extends \PHPUnit_Framework_TestCase
{
    public function testAbsoluteUrlWithPort80()
    {
        $routes = $this->getRoutes('test', new Route('/testing'));
        $url = $this->getGenerator($routes)->generate('test', array(), true);

        $this->assertEquals('http://localhost/app.php/testing', $url);
    }

    public function testAbsoluteSecureUrlWithPort443()
    {
        $routes = $this->getRoutes('test', new Route('/testing'));
        $url = $this->getGenerator($routes, array('scheme' => 'https'))->generate('test', array(), true);

        $this->assertEquals('https://localhost/app.php/testing', $url);
    }

    public function testAbsoluteUrlWithNonStandardPort()
    {
        $routes = $this->getRoutes('test', new Route('/testing'));
        $url = $this->getGenerator($routes, array('httpPort' => 8080))->generate('test', array(), true);

        $this->assertEquals('http://localhost:8080/app.php/testing', $url);
    }

    public function testAbsoluteSecureUrlWithNonStandardPort()
    {
        $routes = $this->getRoutes('test', new Route('/testing'));
        $url = $this->getGenerator($routes, array('httpsPort' => 8080, 'scheme' => 'https'))->generate('test', array(), true);

        $this->assertEquals('https://localhost:8080/app.php/testing', $url);
    }

    public function testRelativeUrlWithoutParameters()
    {
        $routes = $this->getRoutes('test', new Route('/testing'));
        $url = $this->getGenerator($routes)->generate('test', array(), false);

        $this->assertEquals('/app.php/testing', $url);
    }

    public function testRelativeUrlWithParameter()
    {
        $routes = $this->getRoutes('test', new Route('/testing/{foo}'));
        $url = $this->getGenerator($routes)->generate('test', array('foo' => 'bar'), false);

        $this->assertEquals('/app.php/testing/bar', $url);
    }

    public function testRelativeUrlWithNullParameter()
    {
        $routes = $this->getRoutes('test', new Route('/testing.{format}', array('format' => null)));
        $url = $this->getGenerator($routes)->generate('test', array(), false);

        $this->assertEquals('/app.php/testing', $url);
    }

    /**
     * @expectedException \Symfony\Component\Routing\Exception\InvalidParameterException
     */
    public function testRelativeUrlWithNullParameterButNotOptional()
    {
        $routes = $this->getRoutes('test', new Route('/testing/{foo}/bar', array('foo' => null)));
        // This must raise an exception because the default requirement for "foo" is "[^/]+" which is not met with these params.
        // Generating path "/testing//bar" would be wrong as matching this route would fail.
        $this->getGenerator($routes)->generate('test', array(), false);
    }

    public function testRelativeUrlWithOptionalZeroParameter()
    {
        $routes = $this->getRoutes('test', new Route('/testing/{page}'));
        $url = $this->getGenerator($routes)->generate('test', array('page' => 0), false);

        $this->assertEquals('/app.php/testing/0', $url);
    }

    public function testNotPassedOptionalParameterInBetween()
    {
        $routes = $this->getRoutes('test', new Route('/{slug}/{page}', array('slug' => 'index', 'page' => 0)));
        $this->assertSame('/app.php/index/1', $this->getGenerator($routes)->generate('test', array('page' => 1)));
        $this->assertSame('/app.php/', $this->getGenerator($routes)->generate('test'));
    }

    public function testRelativeUrlWithExtraParameters()
    {
        $routes = $this->getRoutes('test', new Route('/testing'));
        $url = $this->getGenerator($routes)->generate('test', array('foo' => 'bar'), false);

        $this->assertEquals('/app.php/testing?foo=bar', $url);
    }

    public function testAbsoluteUrlWithExtraParameters()
    {
        $routes = $this->getRoutes('test', new Route('/testing'));
        $url = $this->getGenerator($routes)->generate('test', array('foo' => 'bar'), true);

        $this->assertEquals('http://localhost/app.php/testing?foo=bar', $url);
    }

    public function testUrlWithNullExtraParameters()
    {
        $routes = $this->getRoutes('test', new Route('/testing'));
        $url = $this->getGenerator($routes)->generate('test', array('foo' => null), true);

        $this->assertEquals('http://localhost/app.php/testing', $url);
    }

    public function testUrlWithExtraParametersFromGlobals()
    {
        $routes = $this->getRoutes('test', new Route('/testing'));
        $generator = $this->getGenerator($routes);
        $context = new RequestContext('/app.php');
        $context->setParameter('bar', 'bar');
        $generator->setContext($context);
        $url = $generator->generate('test', array('foo' => 'bar'));

        $this->assertEquals('/app.php/testing?foo=bar', $url);
    }

    public function testUrlWithGlobalParameter()
    {
        $routes = $this->getRoutes('test', new Route('/testing/{foo}'));
        $generator = $this->getGenerator($routes);
        $context = new RequestContext('/app.php');
        $context->setParameter('foo', 'bar');
        $generator->setContext($context);
        $url = $generator->generate('test', array());

        $this->assertEquals('/app.php/testing/bar', $url);
    }

    public function testGlobalParameterHasHigherPriorityThanDefault()
    {
        $routes = $this->getRoutes('test', new Route('/{_locale}', array('_locale' => 'en')));
        $generator = $this->getGenerator($routes);
        $context = new RequestContext('/app.php');
        $context->setParameter('_locale', 'de');
        $generator->setContext($context);
        $url = $generator->generate('test', array());

        $this->assertSame('/app.php/de', $url);
    }

    /**
     * @expectedException \Symfony\Component\Routing\Exception\RouteNotFoundException
     */
    public function testGenerateWithoutRoutes()
    {
        $routes = $this->getRoutes('foo', new Route('/testing/{foo}'));
        $this->getGenerator($routes)->generate('test', array(), true);
    }

    /**
     * @expectedException \Symfony\Component\Routing\Exception\MissingMandatoryParametersException
     */
    public function testGenerateForRouteWithoutMandatoryParameter()
    {
        $routes = $this->getRoutes('test', new Route('/testing/{foo}'));
        $this->getGenerator($routes)->generate('test', array(), true);
    }

    /**
     * @expectedException \Symfony\Component\Routing\Exception\InvalidParameterException
     */
    public function testGenerateForRouteWithInvalidOptionalParameter()
    {
        $routes = $this->getRoutes('test', new Route('/testing/{foo}', array('foo' => '1'), array('foo' => 'd+')));
        $this->getGenerator($routes)->generate('test', array('foo' => 'bar'), true);
    }

    /**
     * @expectedException \Symfony\Component\Routing\Exception\InvalidParameterException
     */
    public function testGenerateForRouteWithInvalidParameter()
    {
        $routes = $this->getRoutes('test', new Route('/testing/{foo}', array(), array('foo' => '1|2')));
        $this->getGenerator($routes)->generate('test', array('foo' => '0'), true);
    }

    public function testGenerateForRouteWithInvalidOptionalParameterNonStrict()
    {
        $routes = $this->getRoutes('test', new Route('/testing/{foo}', array('foo' => '1'), array('foo' => 'd+')));
        $generator = $this->getGenerator($routes);
        $generator->setStrictRequirements(false);
        $this->assertNull($generator->generate('test', array('foo' => 'bar'), true));
    }

    public function testGenerateForRouteWithInvalidOptionalParameterNonStrictWithLogger()
    {
        $routes = $this->getRoutes('test', new Route('/testing/{foo}', array('foo' => '1'), array('foo' => 'd+')));
        $logger = $this->getMock('Psr\Log\LoggerInterface');
        $logger->expects($this->once())
            ->method('error');
        $generator = $this->getGenerator($routes, array(), $logger);
        $generator->setStrictRequirements(false);
        $this->assertNull($generator->generate('test', array('foo' => 'bar'), true));
    }

    public function testGenerateForRouteWithInvalidParameterButDisabledRequirementsCheck()
    {
        $routes = $this->getRoutes('test', new Route('/testing/{foo}', array('foo' => '1'), array('foo' => 'd+')));
        $generator = $this->getGenerator($routes);
        $generator->setStrictRequirements(null);
        $this->assertSame('/app.php/testing/bar', $generator->generate('test', array('foo' => 'bar')));
    }

    /**
     * @expectedException \Symfony\Component\Routing\Exception\InvalidParameterException
     */
    public function testGenerateForRouteWithInvalidMandatoryParameter()
    {
        $routes = $this->getRoutes('test', new Route('/testing/{foo}', array(), array('foo' => 'd+')));
        $this->getGenerator($routes)->generate('test', array('foo' => 'bar'), true);
    }

    /**
     * @expectedException \Symfony\Component\Routing\Exception\InvalidParameterException
     */
    public function testRequiredParamAndEmptyPassed()
    {
        $routes = $this->getRoutes('test', new Route('/{slug}', array(), array('slug' => '.+')));
        $this->getGenerator($routes)->generate('test', array('slug' => ''));
    }

    public function testSchemeRequirementDoesNothingIfSameCurrentScheme()
    {
        $routes = $this->getRoutes('test', new Route('/', array(), array(), array(), '', array('http')));
        $this->assertEquals('/app.php/', $this->getGenerator($routes)->generate('test'));

        $routes = $this->getRoutes('test', new Route('/', array(), array(), array(), '', array('https')));
        $this->assertEquals('/app.php/', $this->getGenerator($routes, array('scheme' => 'https'))->generate('test'));
    }

    public function testSchemeRequirementForcesAbsoluteUrl()
    {
        $routes = $this->getRoutes('test', new Route('/', array(), array(), array(), '', array('https')));
        $this->assertEquals('https://localhost/app.php/', $this->getGenerator($routes)->generate('test'));

        $routes = $this->getRoutes('test', new Route('/', array(), array(), array(), '', array('http')));
        $this->assertEquals('http://localhost/app.php/', $this->getGenerator($routes, array('scheme' => 'https'))->generate('test'));
    }

    public function testSchemeRequirementCreatesUrlForFirstRequiredScheme()
    {
        $routes = $this->getRoutes('test', new Route('/', array(), array(), array(), '', array('Ftp', 'https')));
        $this->assertEquals('ftp://localhost/app.php/', $this->getGenerator($routes)->generate('test'));
    }

    public function testPathWithTwoStartingSlashes()
    {
        $routes = $this->getRoutes('test', new Route('//path-and-not-domain'));

        // this must not generate '//path-and-not-domain' because that would be a network path
        $this->assertSame('/path-and-not-domain', $this->getGenerator($routes, array('BaseUrl' => ''))->generate('test'));
    }

    public function testNoTrailingSlashForMultipleOptionalParameters()
    {
        $routes = $this->getRoutes('test', new Route('/category/{slug1}/{slug2}/{slug3}', array('slug2' => null, 'slug3' => null)));

        $this->assertEquals('/app.php/category/foo', $this->getGenerator($routes)->generate('test', array('slug1' => 'foo')));
    }

    public function testWithAnIntegerAsADefaultValue()
    {
        $routes = $this->getRoutes('test', new Route('/{default}', array('default' => 0)));

        $this->assertEquals('/app.php/foo', $this->getGenerator($routes)->generate('test', array('default' => 'foo')));
    }

    public function testNullForOptionalParameterIsIgnored()
    {
        $routes = $this->getRoutes('test', new Route('/test/{default}', array('default' => 0)));

        $this->assertEquals('/app.php/test', $this->getGenerator($routes)->generate('test', array('default' => null)));
    }

    public function testQueryParamSameAsDefault()
    {
        $routes = $this->getRoutes('test', new Route('/test', array('default' => 'value')));

        $this->assertSame('/app.php/test', $this->getGenerator($routes)->generate('test', array('default' => 'foo')));
        $this->assertSame('/app.php/test', $this->getGenerator($routes)->generate('test', array('default' => 'value')));
        $this->assertSame('/app.php/test', $this->getGenerator($routes)->generate('test'));
    }

    public function testGenerateWithSpecialRouteName()
    {
        $routes = $this->getRoutes('$péß^a|', new Route('/bar'));

        $this->assertSame('/app.php/bar', $this->getGenerator($routes)->generate('$péß^a|'));
    }

    public function testUrlEncoding()
    {
        // This tests the encoding of reserved characters that are used for delimiting of URI components (defined in RFC 3986)
        // and other special ASCII chars. These chars are tested as static text path, variable path and query param.
        $chars = '@:[]/()*\'" +,;-._~&$<>|{}%\\^`!?foo=bar#id';
        $routes = $this->getRoutes('test', new Route("/$chars/{varpath}", array(), array('varpath' => '.+')));
        $this->assertSame('/app.php/@:%5B%5D/%28%29*%27%22%20+,;-._~%26%24%3C%3E|%7B%7D%25%5C%5E%60!%3Ffoo=bar%23id'
           .'/@:%5B%5D/%28%29*%27%22%20+,;-._~%26%24%3C%3E|%7B%7D%25%5C%5E%60!%3Ffoo=bar%23id'
           .'?query=%40%3A%5B%5D/%28%29%2A%27%22+%2B%2C%3B-._%7E%26%24%3C%3E%7C%7B%7D%25%5C%5E%60%21%3Ffoo%3Dbar%23id',
            $this->getGenerator($routes)->generate('test', array(
                'varpath' => $chars,
                'query' => $chars,
            ))
        );
    }

    public function testEncodingOfRelativePathSegments()
    {
        $routes = $this->getRoutes('test', new Route('/dir/../dir/..'));
        $this->assertSame('/app.php/dir/%2E%2E/dir/%2E%2E', $this->getGenerator($routes)->generate('test'));
        $routes = $this->getRoutes('test', new Route('/dir/./dir/.'));
        $this->assertSame('/app.php/dir/%2E/dir/%2E', $this->getGenerator($routes)->generate('test'));
        $routes = $this->getRoutes('test', new Route('/a./.a/a../..a/...'));
        $this->assertSame('/app.php/a./.a/a../..a/...', $this->getGenerator($routes)->generate('test'));
    }

    public function testAdjacentVariables()
    {
        $routes = $this->getRoutes('test', new Route('/{x}{y}{z}.{_format}', array('z' => 'default-z', '_format' => 'html'), array('y' => '\d+')));
        $generator = $this->getGenerator($routes);
        $this->assertSame('/app.php/foo123', $generator->generate('test', array('x' => 'foo', 'y' => '123')));
        $this->assertSame('/app.php/foo123bar.xml', $generator->generate('test', array('x' => 'foo', 'y' => '123', 'z' => 'bar', '_format' => 'xml')));

        // The default requirement for 'x' should not allow the separator '.' in this case because it would otherwise match everything
        // and following optional variables like _format could never match.
        $this->setExpectedException('Symfony\Component\Routing\Exception\InvalidParameterException');
        $generator->generate('test', array('x' => 'do.t', 'y' => '123', 'z' => 'bar', '_format' => 'xml'));
    }

    public function testOptionalVariableWithNoRealSeparator()
    {
        $routes = $this->getRoutes('test', new Route('/get{what}', array('what' => 'All')));
        $generator = $this->getGenerator($routes);

        $this->assertSame('/app.php/get', $generator->generate('test'));
        $this->assertSame('/app.php/getSites', $generator->generate('test', array('what' => 'Sites')));
    }

    public function testRequiredVariableWithNoRealSeparator()
    {
        $routes = $this->getRoutes('test', new Route('/get{what}Suffix'));
        $generator = $this->getGenerator($routes);

        $this->assertSame('/app.php/getSitesSuffix', $generator->generate('test', array('what' => 'Sites')));
    }

    public function testDefaultRequirementOfVariable()
    {
        $routes = $this->getRoutes('test', new Route('/{page}.{_format}'));
        $generator = $this->getGenerator($routes);

        $this->assertSame('/app.php/index.mobile.html', $generator->generate('test', array('page' => 'index', '_format' => 'mobile.html')));
    }

    /**
     * @expectedException \Symfony\Component\Routing\Exception\InvalidParameterException
     */
    public function testDefaultRequirementOfVariableDisallowsSlash()
    {
        $routes = $this->getRoutes('test', new Route('/{page}.{_format}'));
        $this->getGenerator($routes)->generate('test', array('page' => 'index', '_format' => 'sl/ash'));
    }

    /**
     * @expectedException \Symfony\Component\Routing\Exception\InvalidParameterException
     */
    public function testDefaultRequirementOfVariableDisallowsNextSeparator()
    {
        $routes = $this->getRoutes('test', new Route('/{page}.{_format}'));
        $this->getGenerator($routes)->generate('test', array('page' => 'do.t', '_format' => 'html'));
    }

    public function testWithHostDifferentFromContext()
    {
        $routes = $this->getRoutes('test', new Route('/{name}', array(), array(), array(), '{locale}.example.com'));

        $this->assertEquals('//fr.example.com/app.php/Fabien', $this->getGenerator($routes)->generate('test', array('name' => 'Fabien', 'locale' => 'fr')));
    }

    public function testWithHostSameAsContext()
    {
        $routes = $this->getRoutes('test', new Route('/{name}', array(), array(), array(), '{locale}.example.com'));

        $this->assertEquals('/app.php/Fabien', $this->getGenerator($routes, array('host' => 'fr.example.com'))->generate('test', array('name' => 'Fabien', 'locale' => 'fr')));
    }

    public function testWithHostSameAsContextAndAbsolute()
    {
        $routes = $this->getRoutes('test', new Route('/{name}', array(), array(), array(), '{locale}.example.com'));

        $this->assertEquals('http://fr.example.com/app.php/Fabien', $this->getGenerator($routes, array('host' => 'fr.example.com'))->generate('test', array('name' => 'Fabien', 'locale' => 'fr'), true));
    }

    /**
     * @expectedException \Symfony\Component\Routing\Exception\InvalidParameterException
     */
    public function testUrlWithInvalidParameterInHost()
    {
        $routes = $this->getRoutes('test', new Route('/', array(), array('foo' => 'bar'), array(), '{foo}.example.com'));
        $this->getGenerator($routes)->generate('test', array('foo' => 'baz'), false);
    }

    /**
     * @expectedException \Symfony\Component\Routing\Exception\InvalidParameterException
     */
    public function testUrlWithInvalidParameterInHostWhenParamHasADefaultValue()
    {
        $routes = $this->getRoutes('test', new Route('/', array('foo' => 'bar'), array('foo' => 'bar'), array(), '{foo}.example.com'));
        $this->getGenerator($routes)->generate('test', array('foo' => 'baz'), false);
    }

    /**
     * @expectedException \Symfony\Component\Routing\Exception\InvalidParameterException
     */
    public function testUrlWithInvalidParameterEqualsDefaultValueInHost()
    {
        $routes = $this->getRoutes('test', new Route('/', array('foo' => 'baz'), array('foo' => 'bar'), array(), '{foo}.example.com'));
        $this->getGenerator($routes)->generate('test', array('foo' => 'baz'), false);
    }

    public function testUrlWithInvalidParameterInHostInNonStrictMode()
    {
        $routes = $this->getRoutes('test', new Route('/', array(), array('foo' => 'bar'), array(), '{foo}.example.com'));
        $generator = $this->getGenerator($routes);
        $generator->setStrictRequirements(false);
        $this->assertNull($generator->generate('test', array('foo' => 'baz'), false));
    }

<<<<<<< HEAD
=======
    public function testHostIsCaseInsensitive()
    {
        $routes = $this->getRoutes('test', new Route('/', array(), array('locale' => 'en|de|fr'), array(), '{locale}.FooBar.com'));
        $generator = $this->getGenerator($routes);
        $this->assertSame('//EN.FooBar.com/app.php/', $generator->generate('test', array('locale' => 'EN'), UrlGeneratorInterface::NETWORK_PATH));
    }

    public function testGenerateNetworkPathBC()
    {
        $routes = $this->getRoutes('test', new Route('/{name}', array(), array('_scheme' => 'http'), array(), '{locale}.example.com'));

        $this->assertSame('//fr.example.com/app.php/Fabien', $this->getGenerator($routes)->generate('test',
            array('name' => 'Fabien', 'locale' => 'fr'), UrlGeneratorInterface::NETWORK_PATH), 'network path with different host'
        );
        $this->assertSame('//fr.example.com/app.php/Fabien?query=string', $this->getGenerator($routes, array('host' => 'fr.example.com'))->generate('test',
            array('name' => 'Fabien', 'locale' => 'fr', 'query' => 'string'), UrlGeneratorInterface::NETWORK_PATH), 'network path although host same as context'
        );
        $this->assertSame('http://fr.example.com/app.php/Fabien', $this->getGenerator($routes, array('scheme' => 'https'))->generate('test',
            array('name' => 'Fabien', 'locale' => 'fr'), UrlGeneratorInterface::NETWORK_PATH), 'absolute URL because scheme requirement does not match context'
        );
        $this->assertSame('http://fr.example.com/app.php/Fabien', $this->getGenerator($routes)->generate('test',
            array('name' => 'Fabien', 'locale' => 'fr'), UrlGeneratorInterface::ABSOLUTE_URL), 'absolute URL with same scheme because it is requested'
        );
    }

>>>>>>> 2f6d5e4a
    public function testGenerateNetworkPath()
    {
        $routes = $this->getRoutes('test', new Route('/{name}', array(), array(), array(), '{locale}.example.com', array('http')));

        $this->assertSame('//fr.example.com/app.php/Fabien', $this->getGenerator($routes)->generate('test',
            array('name' => 'Fabien', 'locale' => 'fr'), UrlGeneratorInterface::NETWORK_PATH), 'network path with different host'
        );
        $this->assertSame('//fr.example.com/app.php/Fabien?query=string', $this->getGenerator($routes, array('host' => 'fr.example.com'))->generate('test',
            array('name' => 'Fabien', 'locale' => 'fr', 'query' => 'string'), UrlGeneratorInterface::NETWORK_PATH), 'network path although host same as context'
        );
        $this->assertSame('http://fr.example.com/app.php/Fabien', $this->getGenerator($routes, array('scheme' => 'https'))->generate('test',
            array('name' => 'Fabien', 'locale' => 'fr'), UrlGeneratorInterface::NETWORK_PATH), 'absolute URL because scheme requirement does not match context'
        );
        $this->assertSame('http://fr.example.com/app.php/Fabien', $this->getGenerator($routes)->generate('test',
            array('name' => 'Fabien', 'locale' => 'fr'), UrlGeneratorInterface::ABSOLUTE_URL), 'absolute URL with same scheme because it is requested'
        );
    }

    public function testGenerateRelativePath()
    {
        $routes = new RouteCollection();
        $routes->add('article', new Route('/{author}/{article}/'));
        $routes->add('comments', new Route('/{author}/{article}/comments'));
        $routes->add('host', new Route('/{article}', array(), array(), array(), '{author}.example.com'));
        $routes->add('scheme', new Route('/{author}/blog', array(), array(), array(), '', array('https')));
        $routes->add('unrelated', new Route('/about'));

        $generator = $this->getGenerator($routes, array('host' => 'example.com', 'pathInfo' => '/fabien/symfony-is-great/'));

        $this->assertSame('comments', $generator->generate('comments',
            array('author' => 'fabien', 'article' => 'symfony-is-great'), UrlGeneratorInterface::RELATIVE_PATH)
        );
        $this->assertSame('comments?page=2', $generator->generate('comments',
            array('author' => 'fabien', 'article' => 'symfony-is-great', 'page' => 2), UrlGeneratorInterface::RELATIVE_PATH)
        );
        $this->assertSame('../twig-is-great/', $generator->generate('article',
            array('author' => 'fabien', 'article' => 'twig-is-great'), UrlGeneratorInterface::RELATIVE_PATH)
        );
        $this->assertSame('../../bernhard/forms-are-great/', $generator->generate('article',
            array('author' => 'bernhard', 'article' => 'forms-are-great'), UrlGeneratorInterface::RELATIVE_PATH)
        );
        $this->assertSame('//bernhard.example.com/app.php/forms-are-great', $generator->generate('host',
            array('author' => 'bernhard', 'article' => 'forms-are-great'), UrlGeneratorInterface::RELATIVE_PATH)
        );
        $this->assertSame('https://example.com/app.php/bernhard/blog', $generator->generate('scheme',
                array('author' => 'bernhard'), UrlGeneratorInterface::RELATIVE_PATH)
        );
        $this->assertSame('../../about', $generator->generate('unrelated',
            array(), UrlGeneratorInterface::RELATIVE_PATH)
        );
    }

    /**
     * @dataProvider provideRelativePaths
     */
    public function testGetRelativePath($sourcePath, $targetPath, $expectedPath)
    {
        $this->assertSame($expectedPath, UrlGenerator::getRelativePath($sourcePath, $targetPath));
    }

    public function provideRelativePaths()
    {
        return array(
            array(
                '/same/dir/',
                '/same/dir/',
                '',
            ),
            array(
                '/same/file',
                '/same/file',
                '',
            ),
            array(
                '/',
                '/file',
                'file',
            ),
            array(
                '/',
                '/dir/file',
                'dir/file',
            ),
            array(
                '/dir/file.html',
                '/dir/different-file.html',
                'different-file.html',
            ),
            array(
                '/same/dir/extra-file',
                '/same/dir/',
                './',
            ),
            array(
                '/parent/dir/',
                '/parent/',
                '../',
            ),
            array(
                '/parent/dir/extra-file',
                '/parent/',
                '../',
            ),
            array(
                '/a/b/',
                '/x/y/z/',
                '../../x/y/z/',
            ),
            array(
                '/a/b/c/d/e',
                '/a/c/d',
                '../../../c/d',
            ),
            array(
                '/a/b/c//',
                '/a/b/c/',
                '../',
            ),
            array(
                '/a/b/c/',
                '/a/b/c//',
                './/',
            ),
            array(
                '/root/a/b/c/',
                '/root/x/b/c/',
                '../../../x/b/c/',
            ),
            array(
                '/a/b/c/d/',
                '/a',
                '../../../../a',
            ),
            array(
                '/special-chars/sp%20ce/1€/mäh/e=mc²',
                '/special-chars/sp%20ce/1€/<µ>/e=mc²',
                '../<µ>/e=mc²',
            ),
            array(
                'not-rooted',
                'dir/file',
                'dir/file',
            ),
            array(
                '//dir/',
                '',
                '../../',
            ),
            array(
                '/dir/',
                '/dir/file:with-colon',
                './file:with-colon',
            ),
            array(
                '/dir/',
                '/dir/subdir/file:with-colon',
                'subdir/file:with-colon',
            ),
            array(
                '/dir/',
                '/dir/:subdir/',
                './:subdir/',
            ),
        );
    }

    protected function getGenerator(RouteCollection $routes, array $parameters = array(), $logger = null)
    {
        $context = new RequestContext('/app.php');
        foreach ($parameters as $key => $value) {
            $method = 'set'.$key;
            $context->$method($value);
        }
        $generator = new UrlGenerator($routes, $context, $logger);

        return $generator;
    }

    protected function getRoutes($name, Route $route)
    {
        $routes = new RouteCollection();
        $routes->add($name, $route);

        return $routes;
    }
}<|MERGE_RESOLUTION|>--- conflicted
+++ resolved
@@ -449,8 +449,6 @@
         $this->assertNull($generator->generate('test', array('foo' => 'baz'), false));
     }
 
-<<<<<<< HEAD
-=======
     public function testHostIsCaseInsensitive()
     {
         $routes = $this->getRoutes('test', new Route('/', array(), array('locale' => 'en|de|fr'), array(), '{locale}.FooBar.com'));
@@ -458,8 +456,10 @@
         $this->assertSame('//EN.FooBar.com/app.php/', $generator->generate('test', array('locale' => 'EN'), UrlGeneratorInterface::NETWORK_PATH));
     }
 
-    public function testGenerateNetworkPathBC()
-    {
+    public function testLegacyGenerateNetworkPath()
+    {
+        $this->iniSet('error_reporting', -1 & ~E_USER_DEPRECATED);
+
         $routes = $this->getRoutes('test', new Route('/{name}', array(), array('_scheme' => 'http'), array(), '{locale}.example.com'));
 
         $this->assertSame('//fr.example.com/app.php/Fabien', $this->getGenerator($routes)->generate('test',
@@ -476,7 +476,6 @@
         );
     }
 
->>>>>>> 2f6d5e4a
     public function testGenerateNetworkPath()
     {
         $routes = $this->getRoutes('test', new Route('/{name}', array(), array(), array(), '{locale}.example.com', array('http')));
