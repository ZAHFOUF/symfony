<?php

use Symfony\Component\Routing\Exception\MethodNotAllowedException;
use Symfony\Component\Routing\Exception\ResourceNotFoundException;
use Symfony\Component\Routing\RequestContext;

/**
 * This class has been auto-generated
 * by the Symfony Routing Component.
 */
class ProjectUrlMatcher extends Symfony\Component\Routing\Matcher\UrlMatcher
{
    public function __construct(RequestContext $context)
    {
        $this->context = $context;
    }

    public function match($rawPathinfo)
    {
        $allow = $allowSchemes = array();
        $pathinfo = rawurldecode($rawPathinfo);
        $context = $this->context;
        $requestMethod = $canonicalMethod = $context->getMethod();

        if ('HEAD' === $requestMethod) {
            $canonicalMethod = 'GET';
        }

        switch ($pathinfo) {
            default:
                $routes = array(
                    '/trailing/simple/no-methods/' => array(array('_route' => 'simple_trailing_slash_no_methods'), null, null, null),
                    '/trailing/simple/get-method/' => array(array('_route' => 'simple_trailing_slash_GET_method'), null, array('GET' => 0), null),
                    '/trailing/simple/head-method/' => array(array('_route' => 'simple_trailing_slash_HEAD_method'), null, array('HEAD' => 0), null),
                    '/trailing/simple/post-method/' => array(array('_route' => 'simple_trailing_slash_POST_method'), null, array('POST' => 0), null),
                    '/not-trailing/simple/no-methods' => array(array('_route' => 'simple_not_trailing_slash_no_methods'), null, null, null),
                    '/not-trailing/simple/get-method' => array(array('_route' => 'simple_not_trailing_slash_GET_method'), null, array('GET' => 0), null),
                    '/not-trailing/simple/head-method' => array(array('_route' => 'simple_not_trailing_slash_HEAD_method'), null, array('HEAD' => 0), null),
                    '/not-trailing/simple/post-method' => array(array('_route' => 'simple_not_trailing_slash_POST_method'), null, array('POST' => 0), null),
                );

                if (!isset($routes[$pathinfo])) {
                    break;
                }
                list($ret, $requiredHost, $requiredMethods, $requiredSchemes) = $routes[$pathinfo];

                $hasRequiredScheme = !$requiredSchemes || isset($requiredSchemes[$context->getScheme()]);
                if ($requiredMethods && !isset($requiredMethods[$canonicalMethod]) && !isset($requiredMethods[$requestMethod])) {
                    if ($hasRequiredScheme) {
                        $allow += $requiredMethods;
                    }
                    break;
                }
                if (!$hasRequiredScheme) {
                    $allowSchemes += $requiredSchemes;
                    break;
                }

                return $ret;
        }

        $matchedPathinfo = $pathinfo;
        $regexList = array(
            0 => '{^(?'
                    .'|/trailing/regex/(?'
                        .'|no\\-methods/([^/]++)/(*:47)'
                        .'|get\\-method/([^/]++)/(*:75)'
                        .'|head\\-method/([^/]++)/(*:104)'
                        .'|post\\-method/([^/]++)/(*:134)'
                    .')'
                    .'|/not\\-trailing/regex/(?'
                        .'|no\\-methods/([^/]++)(*:187)'
                        .'|get\\-method/([^/]++)(*:215)'
                        .'|head\\-method/([^/]++)(*:244)'
                        .'|post\\-method/([^/]++)(*:273)'
                    .')'
                .')$}sD',
        );

        foreach ($regexList as $offset => $regex) {
            while (preg_match($regex, $matchedPathinfo, $matches)) {
                switch ($m = (int) $matches['MARK']) {
                    default:
                        $routes = array(
                            47 => array(array('_route' => 'regex_trailing_slash_no_methods'), array('param'), null, null),
                            75 => array(array('_route' => 'regex_trailing_slash_GET_method'), array('param'), array('GET' => 0), null),
                            104 => array(array('_route' => 'regex_trailing_slash_HEAD_method'), array('param'), array('HEAD' => 0), null),
                            134 => array(array('_route' => 'regex_trailing_slash_POST_method'), array('param'), array('POST' => 0), null),
                            187 => array(array('_route' => 'regex_not_trailing_slash_no_methods'), array('param'), null, null),
                            215 => array(array('_route' => 'regex_not_trailing_slash_GET_method'), array('param'), array('GET' => 0), null),
                            244 => array(array('_route' => 'regex_not_trailing_slash_HEAD_method'), array('param'), array('HEAD' => 0), null),
                            273 => array(array('_route' => 'regex_not_trailing_slash_POST_method'), array('param'), array('POST' => 0), null),
                        );

                        list($ret, $vars, $requiredMethods, $requiredSchemes) = $routes[$m];

                        foreach ($vars as $i => $v) {
                            if (isset($matches[1 + $i])) {
                                $ret[$v] = $matches[1 + $i];
                            }
                        }

                        $hasRequiredScheme = !$requiredSchemes || isset($requiredSchemes[$context->getScheme()]);
                        if ($requiredMethods && !isset($requiredMethods[$canonicalMethod]) && !isset($requiredMethods[$requestMethod])) {
                            if ($hasRequiredScheme) {
                                $allow += $requiredMethods;
                            }
                            break;
                        }
                        if (!$hasRequiredScheme) {
                            $allowSchemes += $requiredSchemes;
                            break;
                        }

                        return $ret;
                }

                if (273 === $m) {
                    break;
                }
                $regex = substr_replace($regex, 'F', $m - $offset, 1 + strlen($m));
                $offset += strlen($m);
            }
        }
<<<<<<< HEAD
        if ('/' === $pathinfo) {
=======

        if ('/' === $pathinfo && !$allow) {
>>>>>>> bc23cae7
            throw new Symfony\Component\Routing\Exception\NoConfigurationException();
        }

        throw $allow ? new MethodNotAllowedException(array_keys($allow)) : new ResourceNotFoundException();
    }
}<|MERGE_RESOLUTION|>--- conflicted
+++ resolved
@@ -122,12 +122,7 @@
                 $offset += strlen($m);
             }
         }
-<<<<<<< HEAD
-        if ('/' === $pathinfo) {
-=======
-
         if ('/' === $pathinfo && !$allow) {
->>>>>>> bc23cae7
             throw new Symfony\Component\Routing\Exception\NoConfigurationException();
         }
 
