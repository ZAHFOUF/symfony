<?php

use Symfony\Component\Routing\Exception\MethodNotAllowedException;
use Symfony\Component\Routing\Exception\ResourceNotFoundException;
use Symfony\Component\Routing\RequestContext;

/**
 * This class has been auto-generated
 * by the Symfony Routing Component.
 */
class ProjectUrlMatcher extends Symfony\Component\Routing\Tests\Fixtures\RedirectableUrlMatcher
{
    public function __construct(RequestContext $context)
    {
        $this->context = $context;
    }

    public function match($rawPathinfo)
    {
        $allow = array();
        $pathinfo = rawurldecode($rawPathinfo);
        $trimmedPathinfo = rtrim($pathinfo, '/');
        $context = $this->context;
        $request = $this->request ?: $this->createRequest($pathinfo);
        $requestMethod = $canonicalMethod = $context->getMethod();

        if ('HEAD' === $requestMethod) {
            $canonicalMethod = 'GET';
        }

        if (0 === strpos($pathinfo, '/foo')) {
            // foo
            if (preg_match('#^/foo/(?P<bar>baz|symfony)$#sD', $pathinfo, $matches)) {
                return $this->mergeDefaults(array_replace($matches, array('_route' => 'foo')), array (  'def' => 'test',));
            }

            // foofoo
            if ('/foofoo' === $pathinfo) {
                return array (  'def' => 'test',  '_route' => 'foofoo',);
            }

        }

        elseif (0 === strpos($pathinfo, '/bar')) {
            // bar
            if (preg_match('#^/bar/(?P<foo>[^/]++)$#sD', $pathinfo, $matches)) {
                if ('GET' !== $canonicalMethod) {
                    $allow[] = 'GET';
                    goto not_bar;
                }

                return $this->mergeDefaults(array_replace($matches, array('_route' => 'bar')), array ());
            }
            not_bar:

            // barhead
            if (0 === strpos($pathinfo, '/barhead') && preg_match('#^/barhead/(?P<foo>[^/]++)$#sD', $pathinfo, $matches)) {
                if ('GET' !== $canonicalMethod) {
                    $allow[] = 'GET';
                    goto not_barhead;
                }

                return $this->mergeDefaults(array_replace($matches, array('_route' => 'barhead')), array ());
            }
            not_barhead:

        }

        elseif (0 === strpos($pathinfo, '/test')) {
            if (0 === strpos($pathinfo, '/test/baz')) {
                // baz
                if ('/test/baz' === $pathinfo) {
                    return array('_route' => 'baz');
                }

                // baz2
                if ('/test/baz.html' === $pathinfo) {
                    return array('_route' => 'baz2');
                }

                // baz3
                if ('/test/baz3' === $trimmedPathinfo) {
                    $ret = array('_route' => 'baz3');
                    if ('/' === substr($pathinfo, -1)) {
                        // no-op
<<<<<<< HEAD
                    } elseif ('GET' !== $canonicalMethod) {
=======
                    } elseif (!in_array($this->context->getMethod(), array('HEAD', 'GET'))) {
                        $allow[] = 'GET';
>>>>>>> 245dd72a
                        goto not_baz3;
                    } else {
                        return array_replace($ret, $this->redirect($rawPathinfo.'/', 'baz3'));
                    }

                    return $ret;
                }
                not_baz3:

            }

            // baz4
            if (preg_match('#^/test/(?P<foo>[^/]++)/?$#sD', $pathinfo, $matches)) {
                $ret = $this->mergeDefaults(array_replace($matches, array('_route' => 'baz4')), array ());
                if ('/' === substr($pathinfo, -1)) {
                    // no-op
<<<<<<< HEAD
                } elseif ('GET' !== $canonicalMethod) {
=======
                } elseif (!in_array($this->context->getMethod(), array('HEAD', 'GET'))) {
                    $allow[] = 'GET';
>>>>>>> 245dd72a
                    goto not_baz4;
                } else {
                    return array_replace($ret, $this->redirect($rawPathinfo.'/', 'baz4'));
                }

                return $ret;
            }
            not_baz4:

            // baz5
            if (preg_match('#^/test/(?P<foo>[^/]++)/$#sD', $pathinfo, $matches)) {
                if ('POST' !== $canonicalMethod) {
                    $allow[] = 'POST';
                    goto not_baz5;
                }

                return $this->mergeDefaults(array_replace($matches, array('_route' => 'baz5')), array ());
            }
            not_baz5:

            // baz.baz6
            if (preg_match('#^/test/(?P<foo>[^/]++)/$#sD', $pathinfo, $matches)) {
                if ('PUT' !== $canonicalMethod) {
                    $allow[] = 'PUT';
                    goto not_bazbaz6;
                }

                return $this->mergeDefaults(array_replace($matches, array('_route' => 'baz.baz6')), array ());
            }
            not_bazbaz6:

        }

        // quoter
        if (preg_match('#^/(?P<quoter>[\']+)$#sD', $pathinfo, $matches)) {
            return $this->mergeDefaults(array_replace($matches, array('_route' => 'quoter')), array ());
        }

        // space
        if ('/spa ce' === $pathinfo) {
            return array('_route' => 'space');
        }

        if (0 === strpos($pathinfo, '/a')) {
            if (0 === strpos($pathinfo, '/a/b\'b')) {
                // foo1
                if (preg_match('#^/a/b\'b/(?P<foo>[^/]++)$#sD', $pathinfo, $matches)) {
                    return $this->mergeDefaults(array_replace($matches, array('_route' => 'foo1')), array ());
                }

                // bar1
                if (preg_match('#^/a/b\'b/(?P<bar>[^/]++)$#sD', $pathinfo, $matches)) {
                    return $this->mergeDefaults(array_replace($matches, array('_route' => 'bar1')), array ());
                }

            }

            // overridden
            if (preg_match('#^/a/(?P<var>.*)$#sD', $pathinfo, $matches)) {
                return $this->mergeDefaults(array_replace($matches, array('_route' => 'overridden')), array ());
            }

            if (0 === strpos($pathinfo, '/a/b\'b')) {
                // foo2
                if (preg_match('#^/a/b\'b/(?P<foo1>[^/]++)$#sD', $pathinfo, $matches)) {
                    return $this->mergeDefaults(array_replace($matches, array('_route' => 'foo2')), array ());
                }

                // bar2
                if (preg_match('#^/a/b\'b/(?P<bar1>[^/]++)$#sD', $pathinfo, $matches)) {
                    return $this->mergeDefaults(array_replace($matches, array('_route' => 'bar2')), array ());
                }

            }

        }

        elseif (0 === strpos($pathinfo, '/multi')) {
            // helloWorld
            if (0 === strpos($pathinfo, '/multi/hello') && preg_match('#^/multi/hello(?:/(?P<who>[^/]++))?$#sD', $pathinfo, $matches)) {
                return $this->mergeDefaults(array_replace($matches, array('_route' => 'helloWorld')), array (  'who' => 'World!',));
            }

            // hey
            if ('/multi/hey' === $trimmedPathinfo) {
                $ret = array('_route' => 'hey');
                if ('/' === substr($pathinfo, -1)) {
                    // no-op
<<<<<<< HEAD
                } elseif ('GET' !== $canonicalMethod) {
=======
                } elseif (!in_array($this->context->getMethod(), array('HEAD', 'GET'))) {
                    $allow[] = 'GET';
>>>>>>> 245dd72a
                    goto not_hey;
                } else {
                    return array_replace($ret, $this->redirect($rawPathinfo.'/', 'hey'));
                }

                return $ret;
            }
            not_hey:

            // overridden2
            if ('/multi/new' === $pathinfo) {
                return array('_route' => 'overridden2');
            }

        }

        // foo3
        if (preg_match('#^/(?P<_locale>[^/]++)/b/(?P<foo>[^/]++)$#sD', $pathinfo, $matches)) {
            return $this->mergeDefaults(array_replace($matches, array('_route' => 'foo3')), array ());
        }

        // bar3
        if (preg_match('#^/(?P<_locale>[^/]++)/b/(?P<bar>[^/]++)$#sD', $pathinfo, $matches)) {
            return $this->mergeDefaults(array_replace($matches, array('_route' => 'bar3')), array ());
        }

        if (0 === strpos($pathinfo, '/aba')) {
            // ababa
            if ('/ababa' === $pathinfo) {
                return array('_route' => 'ababa');
            }

            // foo4
            if (preg_match('#^/aba/(?P<foo>[^/]++)$#sD', $pathinfo, $matches)) {
                return $this->mergeDefaults(array_replace($matches, array('_route' => 'foo4')), array ());
            }

        }

        $host = $context->getHost();

        if (preg_match('#^a\\.example\\.com$#sDi', $host, $hostMatches)) {
            // route1
            if ('/route1' === $pathinfo) {
                return array('_route' => 'route1');
            }

            // route2
            if ('/c2/route2' === $pathinfo) {
                return array('_route' => 'route2');
            }

        }

        if (preg_match('#^b\\.example\\.com$#sDi', $host, $hostMatches)) {
            // route3
            if ('/c2/route3' === $pathinfo) {
                return array('_route' => 'route3');
            }

        }

        if (preg_match('#^a\\.example\\.com$#sDi', $host, $hostMatches)) {
            // route4
            if ('/route4' === $pathinfo) {
                return array('_route' => 'route4');
            }

        }

        if (preg_match('#^c\\.example\\.com$#sDi', $host, $hostMatches)) {
            // route5
            if ('/route5' === $pathinfo) {
                return array('_route' => 'route5');
            }

        }

        // route6
        if ('/route6' === $pathinfo) {
            return array('_route' => 'route6');
        }

        if (preg_match('#^(?P<var1>[^\\.]++)\\.example\\.com$#sDi', $host, $hostMatches)) {
            if (0 === strpos($pathinfo, '/route1')) {
                // route11
                if ('/route11' === $pathinfo) {
                    return $this->mergeDefaults(array_replace($hostMatches, array('_route' => 'route11')), array ());
                }

                // route12
                if ('/route12' === $pathinfo) {
                    return $this->mergeDefaults(array_replace($hostMatches, array('_route' => 'route12')), array (  'var1' => 'val',));
                }

                // route13
                if (0 === strpos($pathinfo, '/route13') && preg_match('#^/route13/(?P<name>[^/]++)$#sD', $pathinfo, $matches)) {
                    return $this->mergeDefaults(array_replace($hostMatches, $matches, array('_route' => 'route13')), array ());
                }

                // route14
                if (0 === strpos($pathinfo, '/route14') && preg_match('#^/route14/(?P<name>[^/]++)$#sD', $pathinfo, $matches)) {
                    return $this->mergeDefaults(array_replace($hostMatches, $matches, array('_route' => 'route14')), array (  'var1' => 'val',));
                }

            }

        }

        if (preg_match('#^c\\.example\\.com$#sDi', $host, $hostMatches)) {
            // route15
            if (0 === strpos($pathinfo, '/route15') && preg_match('#^/route15/(?P<name>[^/]++)$#sD', $pathinfo, $matches)) {
                return $this->mergeDefaults(array_replace($matches, array('_route' => 'route15')), array ());
            }

        }

        // route16
        if (0 === strpos($pathinfo, '/route16') && preg_match('#^/route16/(?P<name>[^/]++)$#sD', $pathinfo, $matches)) {
            return $this->mergeDefaults(array_replace($matches, array('_route' => 'route16')), array (  'var1' => 'val',));
        }

        // route17
        if ('/route17' === $pathinfo) {
            return array('_route' => 'route17');
        }

        // a
        if ('/a/a...' === $pathinfo) {
            return array('_route' => 'a');
        }

        if (0 === strpos($pathinfo, '/a/b')) {
            // b
            if (preg_match('#^/a/b/(?P<var>[^/]++)$#sD', $pathinfo, $matches)) {
                return $this->mergeDefaults(array_replace($matches, array('_route' => 'b')), array ());
            }

            // c
            if (0 === strpos($pathinfo, '/a/b/c') && preg_match('#^/a/b/c/(?P<var>[^/]++)$#sD', $pathinfo, $matches)) {
                return $this->mergeDefaults(array_replace($matches, array('_route' => 'c')), array ());
            }

        }

        // secure
        if ('/secure' === $pathinfo) {
            $ret = array('_route' => 'secure');
            $requiredSchemes = array (  'https' => 0,);
<<<<<<< HEAD
            if (!isset($requiredSchemes[$context->getScheme()])) {
                return array_replace($ret, $this->redirect($rawPathinfo, 'secure', key($requiredSchemes)));
=======
            if (!isset($requiredSchemes[$this->context->getScheme()])) {
                if (!in_array($this->context->getMethod(), array('HEAD', 'GET'))) {
                    $allow[] = 'GET';
                    goto not_secure;
                }

                return $this->redirect($rawPathinfo, 'secure', key($requiredSchemes));
>>>>>>> 245dd72a
            }

            return $ret;
        }
        not_secure:

        // nonsecure
        if ('/nonsecure' === $pathinfo) {
            $ret = array('_route' => 'nonsecure');
            $requiredSchemes = array (  'http' => 0,);
<<<<<<< HEAD
            if (!isset($requiredSchemes[$context->getScheme()])) {
                return array_replace($ret, $this->redirect($rawPathinfo, 'nonsecure', key($requiredSchemes)));
=======
            if (!isset($requiredSchemes[$this->context->getScheme()])) {
                if (!in_array($this->context->getMethod(), array('HEAD', 'GET'))) {
                    $allow[] = 'GET';
                    goto not_nonsecure;
                }

                return $this->redirect($rawPathinfo, 'nonsecure', key($requiredSchemes));
>>>>>>> 245dd72a
            }

            return $ret;
        }
        not_nonsecure:

        throw 0 < count($allow) ? new MethodNotAllowedException(array_unique($allow)) : new ResourceNotFoundException();
    }
}<|MERGE_RESOLUTION|>--- conflicted
+++ resolved
@@ -44,23 +44,25 @@
         elseif (0 === strpos($pathinfo, '/bar')) {
             // bar
             if (preg_match('#^/bar/(?P<foo>[^/]++)$#sD', $pathinfo, $matches)) {
+                $ret = $this->mergeDefaults(array_replace($matches, array('_route' => 'bar')), array ());
                 if ('GET' !== $canonicalMethod) {
                     $allow[] = 'GET';
                     goto not_bar;
                 }
 
-                return $this->mergeDefaults(array_replace($matches, array('_route' => 'bar')), array ());
+                return $ret;
             }
             not_bar:
 
             // barhead
             if (0 === strpos($pathinfo, '/barhead') && preg_match('#^/barhead/(?P<foo>[^/]++)$#sD', $pathinfo, $matches)) {
+                $ret = $this->mergeDefaults(array_replace($matches, array('_route' => 'barhead')), array ());
                 if ('GET' !== $canonicalMethod) {
                     $allow[] = 'GET';
                     goto not_barhead;
                 }
 
-                return $this->mergeDefaults(array_replace($matches, array('_route' => 'barhead')), array ());
+                return $ret;
             }
             not_barhead:
 
@@ -83,12 +85,8 @@
                     $ret = array('_route' => 'baz3');
                     if ('/' === substr($pathinfo, -1)) {
                         // no-op
-<<<<<<< HEAD
                     } elseif ('GET' !== $canonicalMethod) {
-=======
-                    } elseif (!in_array($this->context->getMethod(), array('HEAD', 'GET'))) {
                         $allow[] = 'GET';
->>>>>>> 245dd72a
                         goto not_baz3;
                     } else {
                         return array_replace($ret, $this->redirect($rawPathinfo.'/', 'baz3'));
@@ -105,12 +103,8 @@
                 $ret = $this->mergeDefaults(array_replace($matches, array('_route' => 'baz4')), array ());
                 if ('/' === substr($pathinfo, -1)) {
                     // no-op
-<<<<<<< HEAD
                 } elseif ('GET' !== $canonicalMethod) {
-=======
-                } elseif (!in_array($this->context->getMethod(), array('HEAD', 'GET'))) {
-                    $allow[] = 'GET';
->>>>>>> 245dd72a
+                    $allow[] = 'GET';
                     goto not_baz4;
                 } else {
                     return array_replace($ret, $this->redirect($rawPathinfo.'/', 'baz4'));
@@ -122,23 +116,25 @@
 
             // baz5
             if (preg_match('#^/test/(?P<foo>[^/]++)/$#sD', $pathinfo, $matches)) {
+                $ret = $this->mergeDefaults(array_replace($matches, array('_route' => 'baz5')), array ());
                 if ('POST' !== $canonicalMethod) {
                     $allow[] = 'POST';
                     goto not_baz5;
                 }
 
-                return $this->mergeDefaults(array_replace($matches, array('_route' => 'baz5')), array ());
+                return $ret;
             }
             not_baz5:
 
             // baz.baz6
             if (preg_match('#^/test/(?P<foo>[^/]++)/$#sD', $pathinfo, $matches)) {
+                $ret = $this->mergeDefaults(array_replace($matches, array('_route' => 'baz.baz6')), array ());
                 if ('PUT' !== $canonicalMethod) {
                     $allow[] = 'PUT';
                     goto not_bazbaz6;
                 }
 
-                return $this->mergeDefaults(array_replace($matches, array('_route' => 'baz.baz6')), array ());
+                return $ret;
             }
             not_bazbaz6:
 
@@ -199,12 +195,8 @@
                 $ret = array('_route' => 'hey');
                 if ('/' === substr($pathinfo, -1)) {
                     // no-op
-<<<<<<< HEAD
                 } elseif ('GET' !== $canonicalMethod) {
-=======
-                } elseif (!in_array($this->context->getMethod(), array('HEAD', 'GET'))) {
-                    $allow[] = 'GET';
->>>>>>> 245dd72a
+                    $allow[] = 'GET';
                     goto not_hey;
                 } else {
                     return array_replace($ret, $this->redirect($rawPathinfo.'/', 'hey'));
@@ -354,18 +346,13 @@
         if ('/secure' === $pathinfo) {
             $ret = array('_route' => 'secure');
             $requiredSchemes = array (  'https' => 0,);
-<<<<<<< HEAD
             if (!isset($requiredSchemes[$context->getScheme()])) {
+                if (!in_array($this->context->getMethod(), array('HEAD', 'GET'))) {
+                    $allow[] = 'GET';
+                    goto not_secure;
+                }
+
                 return array_replace($ret, $this->redirect($rawPathinfo, 'secure', key($requiredSchemes)));
-=======
-            if (!isset($requiredSchemes[$this->context->getScheme()])) {
-                if (!in_array($this->context->getMethod(), array('HEAD', 'GET'))) {
-                    $allow[] = 'GET';
-                    goto not_secure;
-                }
-
-                return $this->redirect($rawPathinfo, 'secure', key($requiredSchemes));
->>>>>>> 245dd72a
             }
 
             return $ret;
@@ -376,18 +363,13 @@
         if ('/nonsecure' === $pathinfo) {
             $ret = array('_route' => 'nonsecure');
             $requiredSchemes = array (  'http' => 0,);
-<<<<<<< HEAD
             if (!isset($requiredSchemes[$context->getScheme()])) {
+                if (!in_array($this->context->getMethod(), array('HEAD', 'GET'))) {
+                    $allow[] = 'GET';
+                    goto not_nonsecure;
+                }
+
                 return array_replace($ret, $this->redirect($rawPathinfo, 'nonsecure', key($requiredSchemes)));
-=======
-            if (!isset($requiredSchemes[$this->context->getScheme()])) {
-                if (!in_array($this->context->getMethod(), array('HEAD', 'GET'))) {
-                    $allow[] = 'GET';
-                    goto not_nonsecure;
-                }
-
-                return $this->redirect($rawPathinfo, 'nonsecure', key($requiredSchemes));
->>>>>>> 245dd72a
             }
 
             return $ret;
