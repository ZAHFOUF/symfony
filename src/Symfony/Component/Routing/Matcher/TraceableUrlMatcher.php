--- conflicted
+++ resolved
@@ -160,11 +160,7 @@
         return [];
     }
 
-<<<<<<< HEAD
-    private function addTrace(string $log, int $level = self::ROUTE_DOES_NOT_MATCH, string $name = null, Route $route = null): void
-=======
     private function addTrace(string $log, int $level = self::ROUTE_DOES_NOT_MATCH, ?string $name = null, ?Route $route = null): void
->>>>>>> a44829e2
     {
         $this->traces[] = [
             'log' => $log,
