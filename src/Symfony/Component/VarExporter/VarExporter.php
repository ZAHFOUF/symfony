--- conflicted
+++ resolved
@@ -37,11 +37,7 @@
      *
      * @throws ExceptionInterface When the provided value cannot be serialized
      */
-<<<<<<< HEAD
-    public static function export(mixed $value, bool &$isStaticValue = null, array &$foundClasses = []): string
-=======
-    public static function export($value, ?bool &$isStaticValue = null, array &$foundClasses = []): string
->>>>>>> 2a31f2dd
+    public static function export(mixed $value, ?bool &$isStaticValue = null, array &$foundClasses = []): string
     {
         $isStaticValue = true;
 
