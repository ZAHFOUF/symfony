<?php

/*
 * This file is part of the Symfony package.
 *
 * (c) Fabien Potencier <fabien@symfony.com>
 *
 * For the full copyright and license information, please view the LICENSE
 * file that was distributed with this source code.
 */

namespace Symfony\Component\VarExporter\Internal;

use Symfony\Component\VarExporter\Exception\NotInstantiableTypeException;

/**
 * @author Nicolas Grekas <p@tchwork.com>
 *
 * @internal
 */
class Exporter
{
    /**
     * Prepares an array of values for VarExporter.
     *
     * For performance this method is public and has no type-hints.
     *
     * @param array             &$values
     * @param \SplObjectStorage $objectsPool
     * @param array             &$refsPool
     * @param int               &$objectsCount
     * @param bool              &$valuesAreStatic
     *
     * @return array
     *
     * @throws NotInstantiableTypeException When a value cannot be serialized
     */
    public static function prepare($values, $objectsPool, &$refsPool, &$objectsCount, &$valuesAreStatic)
    {
        $refs = $values;
        foreach ($values as $k => $value) {
            if (\is_resource($value)) {
                throw new NotInstantiableTypeException(get_resource_type($value).' resource');
            }
            $refs[$k] = $objectsPool;

            if ($isRef = !$valueIsStatic = $values[$k] !== $objectsPool) {
                $values[$k] = &$value; // Break hard references to make $values completely
                unset($value);         // independent from the original structure
                $refs[$k] = $value = $values[$k];
                if ($value instanceof Reference && 0 > $value->id) {
                    $valuesAreStatic = false;
                    ++$value->count;
                    continue;
                }
                $refsPool[] = [&$refs[$k], $value, &$value];
                $refs[$k] = $values[$k] = new Reference(-\count($refsPool), $value);
            }

            if (\is_array($value)) {
                if ($value) {
                    $value = self::prepare($value, $objectsPool, $refsPool, $objectsCount, $valueIsStatic);
                }
                goto handle_value;
            } elseif (!\is_object($value) || $value instanceof \UnitEnum) {
                goto handle_value;
            }

            $valueIsStatic = false;
            if (isset($objectsPool[$value])) {
                ++$objectsCount;
                $value = new Reference($objectsPool[$value][0]);
                goto handle_value;
            }

<<<<<<< HEAD
            $class = $value::class;
            $reflector = Registry::$reflectors[$class] ??= Registry::getClassReflector($class);
=======
            $class = \get_class($value);
            $reflector = Registry::$reflectors[$class] ?? Registry::getClassReflector($class);
            $properties = [];
>>>>>>> 75d6ba09

            if ($reflector->hasMethod('__serialize')) {
                if (!$reflector->getMethod('__serialize')->isPublic()) {
                    throw new \Error(sprintf('Call to %s method "%s::__serialize()".', $reflector->getMethod('__serialize')->isProtected() ? 'protected' : 'private', $class));
                }

                if (!\is_array($serializeProperties = $value->__serialize())) {
                    throw new \TypeError($class.'::__serialize() must return an array');
                }

                if ($reflector->hasMethod('__unserialize')) {
                    $properties = $serializeProperties;
                } else {
                    foreach ($serializeProperties as $n => $v) {
                        $c = \PHP_VERSION_ID >= 80100 && $reflector->hasProperty($n) && ($p = $reflector->getProperty($n))->isReadOnly() ? $p->class : 'stdClass';
                        $properties[$c][$n] = $v;
                    }
                }

                goto prepare_value;
            }

            $sleep = null;
            $proto = Registry::$prototypes[$class];

            if (($value instanceof \ArrayIterator || $value instanceof \ArrayObject) && null !== $proto) {
                // ArrayIterator and ArrayObject need special care because their "flags"
                // option changes the behavior of the (array) casting operator.
                [$arrayValue, $properties] = self::getArrayObjectProperties($value, $proto);

                // populates Registry::$prototypes[$class] with a new instance
                Registry::getClassReflector($class, Registry::$instantiableWithoutConstructor[$class], Registry::$cloneable[$class]);
            } elseif ($value instanceof \SplObjectStorage && Registry::$cloneable[$class] && null !== $proto) {
                // By implementing Serializable, SplObjectStorage breaks
                // internal references; let's deal with it on our own.
                foreach (clone $value as $v) {
                    $properties[] = $v;
                    $properties[] = $value[$v];
                }
                $properties = ['SplObjectStorage' => ["\0" => $properties]];
                $arrayValue = (array) $value;
            } elseif ($value instanceof \Serializable
                || $value instanceof \__PHP_Incomplete_Class
                || \PHP_VERSION_ID < 80200 && $value instanceof \DatePeriod
            ) {
                ++$objectsCount;
                $objectsPool[$value] = [$id = \count($objectsPool), serialize($value), [], 0];
                $value = new Reference($id);
                goto handle_value;
            } else {
                if (method_exists($class, '__sleep')) {
                    if (!\is_array($sleep = $value->__sleep())) {
                        trigger_error('serialize(): __sleep should return an array only containing the names of instance-variables to serialize', \E_USER_NOTICE);
                        $value = null;
                        goto handle_value;
                    }
                    $sleep = array_flip($sleep);
                }

                $arrayValue = (array) $value;
            }

            $proto = (array) $proto;

            foreach ($arrayValue as $name => $v) {
                $i = 0;
                $n = (string) $name;
                if ('' === $n || "\0" !== $n[0]) {
                    $c = $reflector->hasProperty($n) && ($p = $reflector->getProperty($n))->isReadOnly() ? $p->class : 'stdClass';
                } elseif ('*' === $n[1]) {
                    $n = substr($n, 3);
                    $c = $reflector->getProperty($n)->class;
                    if ('Error' === $c) {
                        $c = 'TypeError';
                    } elseif ('Exception' === $c) {
                        $c = 'ErrorException';
                    }
                } else {
                    $i = strpos($n, "\0", 2);
                    $c = substr($n, 1, $i - 1);
                    $n = substr($n, 1 + $i);
                }
                if (null !== $sleep) {
                    if (!isset($sleep[$n]) || ($i && $c !== $class)) {
                        unset($arrayValue[$name]);
                        continue;
                    }
                    $sleep[$n] = false;
                }
                if (!\array_key_exists($name, $proto) || $proto[$name] !== $v || "\x00Error\x00trace" === $name || "\x00Exception\x00trace" === $name) {
                    $properties[$c][$n] = $v;
                }
            }
            if ($sleep) {
                foreach ($sleep as $n => $v) {
                    if (false !== $v) {
                        trigger_error(sprintf('serialize(): "%s" returned as member variable from __sleep() but does not exist', $n), \E_USER_NOTICE);
                    }
                }
            }
            if (method_exists($class, '__unserialize')) {
                $properties = $arrayValue;
            }

            prepare_value:
            $objectsPool[$value] = [$id = \count($objectsPool)];
            $properties = self::prepare($properties, $objectsPool, $refsPool, $objectsCount, $valueIsStatic);
            ++$objectsCount;
            $objectsPool[$value] = [$id, $class, $properties, method_exists($class, '__unserialize') ? -$objectsCount : (method_exists($class, '__wakeup') ? $objectsCount : 0)];

            $value = new Reference($id);

            handle_value:
            if ($isRef) {
                unset($value); // Break the hard reference created above
            } elseif (!$valueIsStatic) {
                $values[$k] = $value;
            }
            $valuesAreStatic = $valueIsStatic && $valuesAreStatic;
        }

        return $values;
    }

    public static function export($value, $indent = '')
    {
        switch (true) {
            case \is_int($value) || \is_float($value): return var_export($value, true);
            case [] === $value: return '[]';
            case false === $value: return 'false';
            case true === $value: return 'true';
            case null === $value: return 'null';
            case '' === $value: return "''";
            case $value instanceof \UnitEnum: return '\\'.ltrim(var_export($value, true), '\\');
        }

        if ($value instanceof Reference) {
            if (0 <= $value->id) {
                return '$o['.$value->id.']';
            }
            if (!$value->count) {
                return self::export($value->value, $indent);
            }
            $value = -$value->id;

            return '&$r['.$value.']';
        }
        $subIndent = $indent.'    ';

        if (\is_string($value)) {
            $code = sprintf("'%s'", addcslashes($value, "'\\"));

            $code = preg_replace_callback("/((?:[\\0\\r\\n]|\u{202A}|\u{202B}|\u{202D}|\u{202E}|\u{2066}|\u{2067}|\u{2068}|\u{202C}|\u{2069})++)(.)/", function ($m) use ($subIndent) {
                $m[1] = sprintf('\'."%s".\'', str_replace(
                    ["\0", "\r", "\n", "\u{202A}", "\u{202B}", "\u{202D}", "\u{202E}", "\u{2066}", "\u{2067}", "\u{2068}", "\u{202C}", "\u{2069}", '\n\\'],
                    ['\0', '\r', '\n', '\u{202A}', '\u{202B}', '\u{202D}', '\u{202E}', '\u{2066}', '\u{2067}', '\u{2068}', '\u{202C}', '\u{2069}', '\n"'."\n".$subIndent.'."\\'],
                    $m[1]
                ));

                if ("'" === $m[2]) {
                    return substr($m[1], 0, -2);
                }

                if (str_ends_with($m[1], 'n".\'')) {
                    return substr_replace($m[1], "\n".$subIndent.".'".$m[2], -2);
                }

                return $m[1].$m[2];
            }, $code, -1, $count);

            if ($count && str_starts_with($code, "''.")) {
                $code = substr($code, 3);
            }

            return $code;
        }

        if (\is_array($value)) {
            $j = -1;
            $code = '';
            foreach ($value as $k => $v) {
                $code .= $subIndent;
                if (!\is_int($k) || 1 !== $k - $j) {
                    $code .= self::export($k, $subIndent).' => ';
                }
                if (\is_int($k) && $k > $j) {
                    $j = $k;
                }
                $code .= self::export($v, $subIndent).",\n";
            }

            return "[\n".$code.$indent.']';
        }

        if ($value instanceof Values) {
            $code = $subIndent."\$r = [],\n";
            foreach ($value->values as $k => $v) {
                $code .= $subIndent.'$r['.$k.'] = '.self::export($v, $subIndent).",\n";
            }

            return "[\n".$code.$indent.']';
        }

        if ($value instanceof Registry) {
            return self::exportRegistry($value, $indent, $subIndent);
        }

        if ($value instanceof Hydrator) {
            return self::exportHydrator($value, $indent, $subIndent);
        }

        throw new \UnexpectedValueException(sprintf('Cannot export value of type "%s".', get_debug_type($value)));
    }

    private static function exportRegistry(Registry $value, string $indent, string $subIndent): string
    {
        $code = '';
        $serializables = [];
        $seen = [];
        $prototypesAccess = 0;
        $factoriesAccess = 0;
        $r = '\\'.Registry::class;
        $j = -1;

        foreach ($value->classes as $k => $class) {
            if (':' === ($class[1] ?? null)) {
                $serializables[$k] = $class;
                continue;
            }
            if (!Registry::$instantiableWithoutConstructor[$class]) {
                if (is_subclass_of($class, 'Serializable') && !method_exists($class, '__unserialize')) {
                    $serializables[$k] = 'C:'.\strlen($class).':"'.$class.'":0:{}';
                } else {
                    $serializables[$k] = 'O:'.\strlen($class).':"'.$class.'":0:{}';
                }
                if (is_subclass_of($class, 'Throwable')) {
                    $eol = is_subclass_of($class, 'Error') ? "\0Error\0" : "\0Exception\0";
                    $serializables[$k] = substr_replace($serializables[$k], '1:{s:'.(5 + \strlen($eol)).':"'.$eol.'trace";a:0:{}}', -4);
                }
                continue;
            }
            $code .= $subIndent.(1 !== $k - $j ? $k.' => ' : '');
            $j = $k;
            $eol = ",\n";
            $c = '['.self::export($class).']';

            if ($seen[$class] ?? false) {
                if (Registry::$cloneable[$class]) {
                    ++$prototypesAccess;
                    $code .= 'clone $p'.$c;
                } else {
                    ++$factoriesAccess;
                    $code .= '$f'.$c.'()';
                }
            } else {
                $seen[$class] = true;
                if (Registry::$cloneable[$class]) {
                    $code .= 'clone ('.($prototypesAccess++ ? '$p' : '($p = &'.$r.'::$prototypes)').$c.' ?? '.$r.'::p';
                } else {
                    $code .= '('.($factoriesAccess++ ? '$f' : '($f = &'.$r.'::$factories)').$c.' ?? '.$r.'::f';
                    $eol = '()'.$eol;
                }
                $code .= '('.substr($c, 1, -1).'))';
            }
            $code .= $eol;
        }

        if (1 === $prototypesAccess) {
            $code = str_replace('($p = &'.$r.'::$prototypes)', $r.'::$prototypes', $code);
        }
        if (1 === $factoriesAccess) {
            $code = str_replace('($f = &'.$r.'::$factories)', $r.'::$factories', $code);
        }
        if ('' !== $code) {
            $code = "\n".$code.$indent;
        }

        if ($serializables) {
            $code = $r.'::unserialize(['.$code.'], '.self::export($serializables, $indent).')';
        } else {
            $code = '['.$code.']';
        }

        return '$o = '.$code;
    }

    private static function exportHydrator(Hydrator $value, string $indent, string $subIndent): string
    {
        $code = '';
        foreach ($value->properties as $class => $properties) {
            $code .= $subIndent.'    '.self::export($class).' => '.self::export($properties, $subIndent.'    ').",\n";
        }

        $code = [
            self::export($value->registry, $subIndent),
            self::export($value->values, $subIndent),
            '' !== $code ? "[\n".$code.$subIndent.']' : '[]',
            self::export($value->value, $subIndent),
            self::export($value->wakeups, $subIndent),
        ];

        return '\\'.$value::class."::hydrate(\n".$subIndent.implode(",\n".$subIndent, $code)."\n".$indent.')';
    }

    /**
     * @param \ArrayIterator|\ArrayObject $value
     * @param \ArrayIterator|\ArrayObject $proto
     */
    private static function getArrayObjectProperties($value, $proto): array
    {
        $reflector = $value instanceof \ArrayIterator ? 'ArrayIterator' : 'ArrayObject';
        $reflector = Registry::$reflectors[$reflector] ??= Registry::getClassReflector($reflector);

        $properties = [
            $arrayValue = (array) $value,
            $reflector->getMethod('getFlags')->invoke($value),
            $value instanceof \ArrayObject ? $reflector->getMethod('getIteratorClass')->invoke($value) : 'ArrayIterator',
        ];

        $reflector = $reflector->getMethod('setFlags');
        $reflector->invoke($proto, \ArrayObject::STD_PROP_LIST);

        if ($properties[1] & \ArrayObject::STD_PROP_LIST) {
            $reflector->invoke($value, 0);
            $properties[0] = (array) $value;
        } else {
            $reflector->invoke($value, \ArrayObject::STD_PROP_LIST);
            $arrayValue = (array) $value;
        }
        $reflector->invoke($value, $properties[1]);

        if ([[], 0, 'ArrayIterator'] === $properties) {
            $properties = [];
        } else {
            if ('ArrayIterator' === $properties[2]) {
                unset($properties[2]);
            }
            $properties = [$reflector->class => ["\0" => $properties]];
        }

        return [$arrayValue, $properties];
    }
}<|MERGE_RESOLUTION|>--- conflicted
+++ resolved
@@ -73,14 +73,9 @@
                 goto handle_value;
             }
 
-<<<<<<< HEAD
             $class = $value::class;
             $reflector = Registry::$reflectors[$class] ??= Registry::getClassReflector($class);
-=======
-            $class = \get_class($value);
-            $reflector = Registry::$reflectors[$class] ?? Registry::getClassReflector($class);
             $properties = [];
->>>>>>> 75d6ba09
 
             if ($reflector->hasMethod('__serialize')) {
                 if (!$reflector->getMethod('__serialize')->isPublic()) {
