--- conflicted
+++ resolved
@@ -99,7 +99,6 @@
         $date->modify('Bad Date');
     }
 
-<<<<<<< HEAD
     public function testMicrosecond()
     {
         $date = new DatePoint('2010-01-28 15:00:00.123456');
@@ -114,7 +113,8 @@
         $this->expectException(\DateRangeError::class);
         $this->expectExceptionMessage('DatePoint::setMicrosecond(): Argument #1 ($microsecond) must be between 0 and 999999, 1000000 given');
         $date->setMicrosecond(1000000);
-=======
+    }
+
     /**
      * @testWith ["2024-04-01 00:00:00.000000", "2024-04"]
      *           ["2024-04-09 00:00:00.000000", "2024-04-09"]
@@ -128,6 +128,5 @@
 
         $date = new DatePoint($datetime);
         $this->assertSame($expected, $date->format('Y-m-d H:i:s.u'));
->>>>>>> db5ef7f5
     }
 }