--- conflicted
+++ resolved
@@ -355,21 +355,10 @@
      * objects are iterated as well. Nested arrays are always iterated,
      * regardless of the value of $recursive.
      *
-<<<<<<< HEAD
-     * @param iterable                  $collection   The collection
-     * @param string                    $propertyPath The current property path
-     * @param string[]                  $groups       The validated groups
-     * @param ExecutionContextInterface $context      The current execution context
-=======
      * @param iterable                  $collection    The collection
      * @param string                    $propertyPath  The current property path
      * @param (string|GroupSequence)[]  $groups        The validated groups
-     * @param bool                      $stopRecursion Whether to disable
-     *                                                 recursive iteration. For
-     *                                                 backwards compatibility
-     *                                                 with Symfony < 2.5.
      * @param ExecutionContextInterface $context       The current execution context
->>>>>>> 3359e628
      *
      * @see ClassNode
      * @see CollectionNode
