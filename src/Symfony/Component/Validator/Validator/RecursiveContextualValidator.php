--- conflicted
+++ resolved
@@ -51,17 +51,14 @@
     private MetadataFactoryInterface $metadataFactory;
     private ConstraintValidatorFactoryInterface $validatorFactory;
     private array $objectInitializers;
-<<<<<<< HEAD
     private ?ContainerInterface $groupProviderLocator;
-=======
->>>>>>> a44829e2
 
     /**
      * Creates a validator for the given context.
      *
      * @param ObjectInitializerInterface[] $objectInitializers The object initializers
      */
-    public function __construct(ExecutionContextInterface $context, MetadataFactoryInterface $metadataFactory, ConstraintValidatorFactoryInterface $validatorFactory, array $objectInitializers = [], ContainerInterface $groupProviderLocator = null)
+    public function __construct(ExecutionContextInterface $context, MetadataFactoryInterface $metadataFactory, ConstraintValidatorFactoryInterface $validatorFactory, array $objectInitializers = [], ?ContainerInterface $groupProviderLocator = null)
     {
         $this->context = $context;
         $this->defaultPropertyPath = $context->getPropertyPath();
@@ -79,11 +76,7 @@
         return $this;
     }
 
-<<<<<<< HEAD
-    public function validate(mixed $value, Constraint|array $constraints = null, string|GroupSequence|array $groups = null): static
-=======
     public function validate(mixed $value, Constraint|array|null $constraints = null, string|GroupSequence|array|null $groups = null): static
->>>>>>> a44829e2
     {
         $groups = $groups ? $this->normalizeGroups($groups) : $this->defaultGroups;
 
@@ -168,11 +161,7 @@
         throw new RuntimeException(sprintf('Cannot validate values of type "%s" automatically. Please provide a constraint.', get_debug_type($value)));
     }
 
-<<<<<<< HEAD
-    public function validateProperty(object $object, string $propertyName, string|GroupSequence|array $groups = null): static
-=======
     public function validateProperty(object $object, string $propertyName, string|GroupSequence|array|null $groups = null): static
->>>>>>> a44829e2
     {
         $classMetadata = $this->metadataFactory->getMetadataFor($object);
 
@@ -213,11 +202,7 @@
         return $this;
     }
 
-<<<<<<< HEAD
-    public function validatePropertyValue(object|string $objectOrClass, string $propertyName, mixed $value, string|GroupSequence|array $groups = null): static
-=======
     public function validatePropertyValue(object|string $objectOrClass, string $propertyName, mixed $value, string|GroupSequence|array|null $groups = null): static
->>>>>>> a44829e2
     {
         $classMetadata = $this->metadataFactory->getMetadataFor($objectOrClass);
 
