<?php

/*
 * This file is part of the Symfony package.
 *
 * (c) Fabien Potencier <fabien@symfony.com>
 *
 * For the full copyright and license information, please view the LICENSE
 * file that was distributed with this source code.
 */

namespace Symfony\Component\Validator\Validator;

use Symfony\Component\Validator\Constraint;
use Symfony\Component\Validator\Constraints\GroupSequence;
use Symfony\Component\Validator\ConstraintViolationListInterface;

/**
 * A validator in a specific execution context.
 *
 * @author Bernhard Schussek <bschussek@gmail.com>
 */
interface ContextualValidatorInterface
{
    /**
     * Appends the given path to the property path of the context.
     *
     * If called multiple times, the path will always be reset to the context's
     * original path with the given path appended to it.
     *
     * @return $this
     */
    public function atPath(string $path);

    /**
     * Validates a value against a constraint or a list of constraints.
     *
     * If no constraint is passed, the constraint
     * {@link \Symfony\Component\Validator\Constraints\Valid} is assumed.
     *
     * @param mixed                                                 $value       The value to validate
     * @param Constraint|Constraint[]|null                          $constraints The constraint(s) to validate against
     * @param string|GroupSequence|array<string|GroupSequence>|null $groups      The validation groups to validate. If none is given, "Default" is assumed
     *
     * @return $this
     */
    public function validate(mixed $value, Constraint|array $constraints = null, string|GroupSequence|array $groups = null);

    /**
     * Validates a property of an object against the constraints specified
     * for this property.
     *
     * @param string                                                $propertyName The name of the validated property
     * @param string|GroupSequence|array<string|GroupSequence>|null $groups       The validation groups to validate. If none is given, "Default" is assumed
     *
     * @return $this
     */
<<<<<<< HEAD
    public function validateProperty(object $object, string $propertyName, string|GroupSequence|array $groups = null);
=======
    public function validateProperty(object $object, string $propertyName, $groups = null);
>>>>>>> 78a7b3b6

    /**
     * Validates a value against the constraints specified for an object's
     * property.
     *
     * @param object|string                                         $objectOrClass The object or its class name
     * @param string                                                $propertyName  The name of the property
     * @param mixed                                                 $value         The value to validate against the property's constraints
     * @param string|GroupSequence|array<string|GroupSequence>|null $groups        The validation groups to validate. If none is given, "Default" is assumed
     *
     * @return $this
     */
    public function validatePropertyValue(object|string $objectOrClass, string $propertyName, mixed $value, string|GroupSequence|array $groups = null);

    /**
     * Returns the violations that have been generated so far in the context
     * of the validator.
     *
     * @return ConstraintViolationListInterface The constraint violations
     */
    public function getViolations();
}<|MERGE_RESOLUTION|>--- conflicted
+++ resolved
@@ -55,11 +55,7 @@
      *
      * @return $this
      */
-<<<<<<< HEAD
     public function validateProperty(object $object, string $propertyName, string|GroupSequence|array $groups = null);
-=======
-    public function validateProperty(object $object, string $propertyName, $groups = null);
->>>>>>> 78a7b3b6
 
     /**
      * Validates a value against the constraints specified for an object's
