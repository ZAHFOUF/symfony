<?php

/*
 * This file is part of the Symfony package.
 *
 * (c) Fabien Potencier <fabien@symfony.com>
 *
 * For the full copyright and license information, please view the LICENSE
 * file that was distributed with this source code.
 */

namespace Symfony\Component\Validator\DataCollector;

use Symfony\Component\Form\FormInterface;
use Symfony\Component\HttpFoundation\Request;
use Symfony\Component\HttpFoundation\Response;
use Symfony\Component\HttpKernel\DataCollector\DataCollector;
use Symfony\Component\HttpKernel\DataCollector\LateDataCollectorInterface;
use Symfony\Component\Validator\Validator\TraceableValidator;
use Symfony\Component\VarDumper\Caster\Caster;
use Symfony\Component\VarDumper\Caster\ClassStub;
use Symfony\Component\VarDumper\Cloner\Data;
use Symfony\Component\VarDumper\Cloner\Stub;

/**
 * @author Maxime Steinhausser <maxime.steinhausser@gmail.com>
 *
 * @final
 */
class ValidatorDataCollector extends DataCollector implements LateDataCollectorInterface
{
    private TraceableValidator $validator;

    public function __construct(TraceableValidator $validator)
    {
        $this->validator = $validator;
        $this->reset();
    }

<<<<<<< HEAD
    public function collect(Request $request, Response $response, \Throwable $exception = null): void
=======
    /**
     * {@inheritdoc}
     */
    public function collect(Request $request, Response $response, ?\Throwable $exception = null)
>>>>>>> 2a31f2dd
    {
        // Everything is collected once, on kernel terminate.
    }

    public function reset(): void
    {
        $this->data = [
            'calls' => $this->cloneVar([]),
            'violations_count' => 0,
        ];
    }

    public function lateCollect(): void
    {
        $collected = $this->validator->getCollectedData();
        $this->data['calls'] = $this->cloneVar($collected);
        $this->data['violations_count'] = array_reduce($collected, fn ($previous, $item) => $previous + \count($item['violations']), 0);
    }

    public function getCalls(): Data
    {
        return $this->data['calls'];
    }

    public function getViolationsCount(): int
    {
        return $this->data['violations_count'];
    }

    public function getName(): string
    {
        return 'validator';
    }

    protected function getCasters(): array
    {
        return parent::getCasters() + [
            \Exception::class => function (\Exception $e, array $a, Stub $s) {
                foreach (["\0Exception\0previous", "\0Exception\0trace"] as $k) {
                    if (isset($a[$k])) {
                        unset($a[$k]);
                        ++$s->cut;
                    }
                }

                return $a;
            },
            FormInterface::class => fn (FormInterface $f, array $a) => [
                Caster::PREFIX_VIRTUAL.'name' => $f->getName(),
                Caster::PREFIX_VIRTUAL.'type_class' => new ClassStub($f->getConfig()->getType()->getInnerType()::class),
                Caster::PREFIX_VIRTUAL.'data' => $f->getData(),
            ],
        ];
    }
}<|MERGE_RESOLUTION|>--- conflicted
+++ resolved
@@ -37,14 +37,7 @@
         $this->reset();
     }
 
-<<<<<<< HEAD
-    public function collect(Request $request, Response $response, \Throwable $exception = null): void
-=======
-    /**
-     * {@inheritdoc}
-     */
-    public function collect(Request $request, Response $response, ?\Throwable $exception = null)
->>>>>>> 2a31f2dd
+    public function collect(Request $request, Response $response, ?\Throwable $exception = null): void
     {
         // Everything is collected once, on kernel terminate.
     }
