<?php

/*
 * This file is part of the Symfony package.
 *
 * (c) Fabien Potencier <fabien@symfony.com>
 *
 * For the full copyright and license information, please view the LICENSE
 * file that was distributed with this source code.
 */

namespace Symfony\Component\Validator\DataCollector;

use Symfony\Component\Form\FormInterface;
use Symfony\Component\HttpFoundation\Request;
use Symfony\Component\HttpFoundation\Response;
use Symfony\Component\HttpKernel\DataCollector\DataCollector;
use Symfony\Component\HttpKernel\DataCollector\LateDataCollectorInterface;
use Symfony\Component\Validator\Validator\TraceableValidator;
use Symfony\Component\VarDumper\Caster\Caster;
use Symfony\Component\VarDumper\Caster\ClassStub;
use Symfony\Component\VarDumper\Cloner\Data;
use Symfony\Component\VarDumper\Cloner\Stub;

/**
 * @author Maxime Steinhausser <maxime.steinhausser@gmail.com>
 *
 * @final
 */
class ValidatorDataCollector extends DataCollector implements LateDataCollectorInterface
{
    private TraceableValidator $validator;

    public function __construct(TraceableValidator $validator)
    {
        $this->validator = $validator;
        $this->reset();
    }

<<<<<<< HEAD
    public function collect(Request $request, Response $response, \Throwable $exception = null): void
=======
    public function collect(Request $request, Response $response, ?\Throwable $exception = null): void
>>>>>>> a44829e2
    {
        // Everything is collected once, on kernel terminate.
    }

    public function reset(): void
    {
        $this->data = [
            'calls' => $this->cloneVar([]),
            'violations_count' => 0,
        ];
    }

    public function lateCollect(): void
    {
        $collected = $this->validator->getCollectedData();
        $this->data['calls'] = $this->cloneVar($collected);
        $this->data['violations_count'] = array_reduce($collected, fn ($previous, $item) => $previous + \count($item['violations']), 0);
    }

    public function getCalls(): Data
    {
        return $this->data['calls'];
    }

    public function getViolationsCount(): int
    {
        return $this->data['violations_count'];
    }

    public function getName(): string
    {
        return 'validator';
    }

    protected function getCasters(): array
    {
        return parent::getCasters() + [
            \Exception::class => function (\Exception $e, array $a, Stub $s) {
                foreach (["\0Exception\0previous", "\0Exception\0trace"] as $k) {
                    if (isset($a[$k])) {
                        unset($a[$k]);
                        ++$s->cut;
                    }
                }

                return $a;
            },
            FormInterface::class => fn (FormInterface $f, array $a) => [
                Caster::PREFIX_VIRTUAL.'name' => $f->getName(),
                Caster::PREFIX_VIRTUAL.'type_class' => new ClassStub($f->getConfig()->getType()->getInnerType()::class),
                Caster::PREFIX_VIRTUAL.'data' => $f->getData(),
            ],
        ];
    }
}<|MERGE_RESOLUTION|>--- conflicted
+++ resolved
@@ -37,11 +37,7 @@
         $this->reset();
     }
 
-<<<<<<< HEAD
-    public function collect(Request $request, Response $response, \Throwable $exception = null): void
-=======
     public function collect(Request $request, Response $response, ?\Throwable $exception = null): void
->>>>>>> a44829e2
     {
         // Everything is collected once, on kernel terminate.
     }
