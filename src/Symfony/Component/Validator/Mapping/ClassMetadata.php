--- conflicted
+++ resolved
@@ -194,15 +194,11 @@
             $this->cascadingStrategy = CascadingStrategy::CASCADE;
 
             foreach ($this->getReflectionClass()->getProperties() as $property) {
-<<<<<<< HEAD
                 if (isset($constraint->exclude[$property->getName()])) {
                     continue;
                 }
 
-                if ($property->hasType() && (('array' === $type = $property->getType()->getName()) || class_exists($type))) {
-=======
                 if ($this->canCascade($property->getType())) {
->>>>>>> 04ee49a6
                     $this->addPropertyConstraint($property->getName(), new Valid());
                 }
             }
