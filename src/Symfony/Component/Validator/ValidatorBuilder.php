--- conflicted
+++ resolved
@@ -44,12 +44,7 @@
     private array $xmlMappings = [];
     private array $yamlMappings = [];
     private array $methodMappings = [];
-<<<<<<< HEAD
-    private bool $enableAnnotationMapping = false;
-=======
-    private ?Reader $annotationReader = null;
     private bool $enableAttributeMapping = false;
->>>>>>> f354c1e1
     private ?MetadataFactoryInterface $metadataFactory = null;
     private ConstraintValidatorFactoryInterface $validatorFactory;
     private ?CacheItemPoolInterface $mappingCache = null;
@@ -221,9 +216,6 @@
      */
     public function disableAnnotationMapping(): static
     {
-<<<<<<< HEAD
-        $this->enableAnnotationMapping = false;
-=======
         trigger_deprecation('symfony/validator', '6.4', 'Method "%s()" is deprecated, use "disableAttributeMapping()" instead.', __METHOD__);
 
         return $this->disableAttributeMapping();
@@ -236,37 +228,7 @@
      */
     public function disableAttributeMapping(): static
     {
-        $this->annotationReader = null;
         $this->enableAttributeMapping = false;
-
-        return $this;
-    }
-
-    /**
-     * @deprecated since Symfony 6.4 without replacement
-     *
-     * @return $this
-     */
-    public function setDoctrineAnnotationReader(?Reader $reader): static
-    {
-        trigger_deprecation('symfony/validator', '6.4', 'Method "%s()" is deprecated without replacement.', __METHOD__);
-
-        $this->annotationReader = $reader;
-
-        return $this;
-    }
-
-    /**
-     * @deprecated since Symfony 6.4 without replacement
-     *
-     * @return $this
-     */
-    public function addDefaultDoctrineAnnotationReader(): static
-    {
-        trigger_deprecation('symfony/validator', '6.4', 'Method "%s()" is deprecated without replacement.', __METHOD__);
-
-        $this->annotationReader = $this->createAnnotationReader();
->>>>>>> f354c1e1
 
         return $this;
     }
@@ -372,15 +334,8 @@
             $loaders[] = new StaticMethodLoader($methodName);
         }
 
-<<<<<<< HEAD
-        if ($this->enableAnnotationMapping) {
-            $loaders[] = new AnnotationLoader();
-=======
-        if ($this->enableAttributeMapping && $this->annotationReader) {
-            $loaders[] = new AnnotationLoader($this->annotationReader);
-        } elseif ($this->enableAttributeMapping) {
+        if ($this->enableAttributeMapping) {
             $loaders[] = new AttributeLoader();
->>>>>>> f354c1e1
         }
 
         return array_merge($loaders, $this->loaders);
