--- conflicted
+++ resolved
@@ -335,7 +335,6 @@
                 <target>This value should be valid JSON.</target>
             </trans-unit>
             <trans-unit id="87">
-<<<<<<< HEAD
                 <source>This value should be positive.</source>
                 <target>This value should be positive.</target>
             </trans-unit>
@@ -350,10 +349,10 @@
             <trans-unit id="90">
                 <source>This value should be either negative or zero.</source>
                 <target>This value should be either negative or zero.</target>
-=======
+            </trans-unit>
+            <trans-unit id="91">
                 <source>This collection should contain only unique elements.</source>
                 <target>This collection should contain only unique elements.</target>
->>>>>>> fa44efe9
             </trans-unit>
         </body>
     </file>
