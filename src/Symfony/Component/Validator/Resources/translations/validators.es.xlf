<?xml version="1.0"?>
<xliff version="1.2" xmlns="urn:oasis:names:tc:xliff:document:1.2">
    <file source-language="en" datatype="plaintext" original="file.ext">
        <body>
            <trans-unit id="1">
                <source>This value should be false.</source>
                <target>Este valor debería ser falso.</target>
            </trans-unit>
            <trans-unit id="2">
                <source>This value should be true.</source>
                <target>Este valor debería ser verdadero.</target>
            </trans-unit>
            <trans-unit id="3">
                <source>This value should be of type {{ type }}.</source>
                <target>Este valor debería ser de tipo {{ type }}.</target>
            </trans-unit>
            <trans-unit id="4">
                <source>This value should be blank.</source>
                <target>Este valor debería estar vacío.</target>
            </trans-unit>
            <trans-unit id="5">
                <source>The value you selected is not a valid choice.</source>
                <target>El valor seleccionado no es una opción válida.</target>
            </trans-unit>
            <trans-unit id="6">
                <source>You must select at least {{ limit }} choice.|You must select at least {{ limit }} choices.</source>
                <target>Debe seleccionar al menos {{ limit }} opción.|Debe seleccionar al menos {{ limit }} opciones.</target>
            </trans-unit>
            <trans-unit id="7">
                <source>You must select at most {{ limit }} choice.|You must select at most {{ limit }} choices.</source>
                <target>Debe seleccionar como máximo {{ limit }} opción.|Debe seleccionar como máximo {{ limit }} opciones.</target>
            </trans-unit>
            <trans-unit id="8">
                <source>One or more of the given values is invalid.</source>
                <target>Uno o más de los valores indicados no son válidos.</target>
            </trans-unit>
            <trans-unit id="9">
                <source>This field was not expected.</source>
                <target>Este campo no se esperaba.</target>
            </trans-unit>
            <trans-unit id="10">
                <source>This field is missing.</source>
                <target>Este campo está desaparecido.</target>
            </trans-unit>
            <trans-unit id="11">
                <source>This value is not a valid date.</source>
                <target>Este valor no es una fecha válida.</target>
            </trans-unit>
            <trans-unit id="12">
                <source>This value is not a valid datetime.</source>
                <target>Este valor no es una fecha y hora válidas.</target>
            </trans-unit>
            <trans-unit id="13">
                <source>This value is not a valid email address.</source>
                <target>Este valor no es una dirección de email válida.</target>
            </trans-unit>
            <trans-unit id="14">
                <source>The file could not be found.</source>
                <target>No se pudo encontrar el archivo.</target>
            </trans-unit>
            <trans-unit id="15">
                <source>The file is not readable.</source>
                <target>No se puede leer el archivo.</target>
            </trans-unit>
            <trans-unit id="16">
                <source>The file is too large ({{ size }} {{ suffix }}). Allowed maximum size is {{ limit }} {{ suffix }}.</source>
                <target>El archivo es demasiado grande ({{ size }} {{ suffix }}). El tamaño máximo permitido es {{ limit }} {{ suffix }}.</target>
            </trans-unit>
            <trans-unit id="17">
                <source>The mime type of the file is invalid ({{ type }}). Allowed mime types are {{ types }}.</source>
                <target>El tipo mime del archivo no es válido ({{ type }}). Los tipos mime válidos son {{ types }}.</target>
            </trans-unit>
            <trans-unit id="18">
                <source>This value should be {{ limit }} or less.</source>
                <target>Este valor debería ser {{ limit }} o menos.</target>
            </trans-unit>
            <trans-unit id="19">
                <source>This value is too long. It should have {{ limit }} character or less.|This value is too long. It should have {{ limit }} characters or less.</source>
                <target>Este valor es demasiado largo. Debería tener {{ limit }} carácter o menos.|Este valor es demasiado largo. Debería tener {{ limit }} caracteres o menos.</target>
            </trans-unit>
            <trans-unit id="20">
                <source>This value should be {{ limit }} or more.</source>
                <target>Este valor debería ser {{ limit }} o más.</target>
            </trans-unit>
            <trans-unit id="21">
                <source>This value is too short. It should have {{ limit }} character or more.|This value is too short. It should have {{ limit }} characters or more.</source>
                <target>Este valor es demasiado corto. Debería tener {{ limit }} carácter o más.|Este valor es demasiado corto. Debería tener {{ limit }} caracteres o más.</target>
            </trans-unit>
            <trans-unit id="22">
                <source>This value should not be blank.</source>
                <target>Este valor no debería estar vacío.</target>
            </trans-unit>
            <trans-unit id="23">
                <source>This value should not be null.</source>
                <target>Este valor no debería ser nulo.</target>
            </trans-unit>
            <trans-unit id="24">
                <source>This value should be null.</source>
                <target>Este valor debería ser nulo.</target>
            </trans-unit>
            <trans-unit id="25">
                <source>This value is not valid.</source>
                <target>Este valor no es válido.</target>
            </trans-unit>
            <trans-unit id="26">
                <source>This value is not a valid time.</source>
                <target>Este valor no es una hora válida.</target>
            </trans-unit>
            <trans-unit id="27">
                <source>This value is not a valid URL.</source>
                <target>Este valor no es una URL válida.</target>
            </trans-unit>
            <trans-unit id="31">
                <source>The two values should be equal.</source>
                <target>Los dos valores deberían ser iguales.</target>
            </trans-unit>
            <trans-unit id="32">
                <source>The file is too large. Allowed maximum size is {{ limit }} {{ suffix }}.</source>
                <target>El archivo es demasiado grande. El tamaño máximo permitido es {{ limit }} {{ suffix }}.</target>
            </trans-unit>
            <trans-unit id="33">
                <source>The file is too large.</source>
                <target>El archivo es demasiado grande.</target>
            </trans-unit>
            <trans-unit id="34">
                <source>The file could not be uploaded.</source>
                <target>No se pudo subir el archivo.</target>
            </trans-unit>
            <trans-unit id="35">
                <source>This value should be a valid number.</source>
                <target>Este valor debería ser un número válido.</target>
            </trans-unit>
            <trans-unit id="36">
                <source>This file is not a valid image.</source>
                <target>El archivo no es una imagen válida.</target>
            </trans-unit>
            <trans-unit id="37">
                <source>This is not a valid IP address.</source>
                <target>Esto no es una dirección IP válida.</target>
            </trans-unit>
            <trans-unit id="38">
                <source>This value is not a valid language.</source>
                <target>Este valor no es un idioma válido.</target>
            </trans-unit>
            <trans-unit id="39">
                <source>This value is not a valid locale.</source>
                <target>Este valor no es una localización válida.</target>
            </trans-unit>
            <trans-unit id="40">
                <source>This value is not a valid country.</source>
                <target>Este valor no es un país válido.</target>
            </trans-unit>
            <trans-unit id="41">
                <source>This value is already used.</source>
                <target>Este valor ya se ha utilizado.</target>
            </trans-unit>
            <trans-unit id="42">
                <source>The size of the image could not be detected.</source>
                <target>No se pudo determinar el tamaño de la imagen.</target>
            </trans-unit>
            <trans-unit id="43">
                <source>The image width is too big ({{ width }}px). Allowed maximum width is {{ max_width }}px.</source>
                <target>El ancho de la imagen es demasiado grande ({{ width }}px). El ancho máximo permitido es de {{ max_width }}px.</target>
            </trans-unit>
            <trans-unit id="44">
                <source>The image width is too small ({{ width }}px). Minimum width expected is {{ min_width }}px.</source>
                <target>El ancho de la imagen es demasiado pequeño ({{ width }}px). El ancho mínimo requerido es {{ min_width }}px.</target>
            </trans-unit>
            <trans-unit id="45">
                <source>The image height is too big ({{ height }}px). Allowed maximum height is {{ max_height }}px.</source>
                <target>La altura de la imagen es demasiado grande ({{ height }}px). La altura máxima permitida es de {{ max_height }}px.</target>
            </trans-unit>
            <trans-unit id="46">
                <source>The image height is too small ({{ height }}px). Minimum height expected is {{ min_height }}px.</source>
                <target>La altura de la imagen es demasiado pequeña ({{ height }}px). La altura mínima requerida es de {{ min_height }}px.</target>
            </trans-unit>
            <trans-unit id="47">
                <source>This value should be the user's current password.</source>
                <target>Este valor debería ser la contraseña actual del usuario.</target>
            </trans-unit>
            <trans-unit id="48">
                <source>This value should have exactly {{ limit }} character.|This value should have exactly {{ limit }} characters.</source>
                <target>Este valor debería tener exactamente {{ limit }} carácter.|Este valor debería tener exactamente {{ limit }} caracteres.</target>
            </trans-unit>
            <trans-unit id="49">
                <source>The file was only partially uploaded.</source>
                <target>El archivo fue sólo subido parcialmente.</target>
            </trans-unit>
            <trans-unit id="50">
                <source>No file was uploaded.</source>
                <target>Ningún archivo fue subido.</target>
            </trans-unit>
            <trans-unit id="51">
                <source>No temporary folder was configured in php.ini.</source>
                <target>Ninguna carpeta temporal fue configurada en php.ini.</target>
            </trans-unit>
            <trans-unit id="52">
                <source>Cannot write temporary file to disk.</source>
                <target>No se pudo escribir el archivo temporal en el disco.</target>
            </trans-unit>
            <trans-unit id="53">
                <source>A PHP extension caused the upload to fail.</source>
                <target>Una extensión de PHP hizo que la subida fallara.</target>
            </trans-unit>
            <trans-unit id="54">
                <source>This collection should contain {{ limit }} element or more.|This collection should contain {{ limit }} elements or more.</source>
                <target>Esta colección debe contener {{ limit }} elemento o más.|Esta colección debe contener {{ limit }} elementos o más.</target>
            </trans-unit>
            <trans-unit id="55">
                <source>This collection should contain {{ limit }} element or less.|This collection should contain {{ limit }} elements or less.</source>
                <target>Esta colección debe contener {{ limit }} elemento o menos.|Esta colección debe contener {{ limit }} elementos o menos.</target>
            </trans-unit>
            <trans-unit id="56">
                <source>This collection should contain exactly {{ limit }} element.|This collection should contain exactly {{ limit }} elements.</source>
                <target>Esta colección debe contener exactamente {{ limit }} elemento.|Esta colección debe contener exactamente {{ limit }} elementos.</target>
            </trans-unit>
            <trans-unit id="57">
                <source>Invalid card number.</source>
                <target>Número de tarjeta inválido.</target>
            </trans-unit>
            <trans-unit id="58">
                <source>Unsupported card type or invalid card number.</source>
                <target>Tipo de tarjeta no soportado o número de tarjeta inválido.</target>
            </trans-unit>
            <trans-unit id="59">
                <source>This is not a valid International Bank Account Number (IBAN).</source>
                <target>Esto no es un International Bank Account Number (IBAN) válido.</target>
            </trans-unit>
            <trans-unit id="60">
                <source>This value is not a valid ISBN-10.</source>
                <target>Este valor no es un ISBN-10 válido.</target>
            </trans-unit>
            <trans-unit id="61">
                <source>This value is not a valid ISBN-13.</source>
                <target>Este valor no es un ISBN-13 válido.</target>
            </trans-unit>
            <trans-unit id="62">
                <source>This value is neither a valid ISBN-10 nor a valid ISBN-13.</source>
                <target>Este valor no es ni un ISBN-10 válido ni un ISBN-13 válido.</target>
            </trans-unit>
            <trans-unit id="63">
                <source>This value is not a valid ISSN.</source>
                <target>Este valor no es un ISSN válido.</target>
            </trans-unit>
            <trans-unit id="64">
                <source>This value is not a valid currency.</source>
                <target>Este valor no es una divisa válida.</target>
            </trans-unit>
            <trans-unit id="65">
                <source>This value should be equal to {{ compared_value }}.</source>
                <target>Este valor debería ser igual que {{ compared_value }}.</target>
            </trans-unit>
            <trans-unit id="66">
                <source>This value should be greater than {{ compared_value }}.</source>
                <target>Este valor debería ser mayor que {{ compared_value }}.</target>
            </trans-unit>
            <trans-unit id="67">
                <source>This value should be greater than or equal to {{ compared_value }}.</source>
                <target>Este valor debería ser mayor o igual que {{ compared_value }}.</target>
            </trans-unit>
            <trans-unit id="68">
                <source>This value should be identical to {{ compared_value_type }} {{ compared_value }}.</source>
                <target>Este valor debería ser idéntico a {{ compared_value_type }} {{ compared_value }}.</target>
            </trans-unit>
            <trans-unit id="69">
                <source>This value should be less than {{ compared_value }}.</source>
                <target>Este valor debería ser menor que {{ compared_value }}.</target>
            </trans-unit>
            <trans-unit id="70">
                <source>This value should be less than or equal to {{ compared_value }}.</source>
                <target>Este valor debería ser menor o igual que {{ compared_value }}.</target>
            </trans-unit>
            <trans-unit id="71">
                <source>This value should not be equal to {{ compared_value }}.</source>
                <target>Este valor debería ser distinto de {{ compared_value }}.</target>
            </trans-unit>
            <trans-unit id="72">
                <source>This value should not be identical to {{ compared_value_type }} {{ compared_value }}.</source>
                <target>Este valor no debería ser idéntico a {{ compared_value_type }} {{ compared_value }}.</target>
            </trans-unit>
            <trans-unit id="73">
                <source>The image ratio is too big ({{ ratio }}). Allowed maximum ratio is {{ max_ratio }}.</source>
                <target>La proporción de la imagen es demasiado grande ({{ ratio }}). La máxima proporción permitida es {{ max_ratio }}.</target>
            </trans-unit>
            <trans-unit id="74">
                <source>The image ratio is too small ({{ ratio }}). Minimum ratio expected is {{ min_ratio }}.</source>
                <target>La proporción de la imagen es demasiado pequeña ({{ ratio }}). La mínima proporción permitida es {{ min_ratio }}.</target>
            </trans-unit>
            <trans-unit id="75">
                <source>The image is square ({{ width }}x{{ height }}px). Square images are not allowed.</source>
                <target>La imagen es cuadrada ({{ width }}x{{ height }}px). Las imágenes cuadradas no están permitidas.</target>
            </trans-unit>
            <trans-unit id="76">
                <source>The image is landscape oriented ({{ width }}x{{ height }}px). Landscape oriented images are not allowed.</source>
                <target>La imagen está orientada horizontalmente ({{ width }}x{{ height }}px). Las imágenes orientadas horizontalmente no están permitidas.</target>
            </trans-unit>
            <trans-unit id="77">
                <source>The image is portrait oriented ({{ width }}x{{ height }}px). Portrait oriented images are not allowed.</source>
                <target>La imagen está orientada verticalmente ({{ width }}x{{ height }}px). Las imágenes orientadas verticalmente no están permitidas.</target>
            </trans-unit>
            <trans-unit id="78">
                <source>An empty file is not allowed.</source>
                <target>No está permitido un archivo vacío.</target>
            </trans-unit>
            <trans-unit id="79">
                <source>The host could not be resolved.</source>
                <target>No se puede resolver el host.</target>
            </trans-unit>
            <trans-unit id="80">
                <source>This value does not match the expected {{ charset }} charset.</source>
                <target>La codificación de caracteres para este valor debería ser {{ charset }}.</target>
            </trans-unit>
            <trans-unit id="81">
                <source>This is not a valid Business Identifier Code (BIC).</source>
                <target>No es un Código de Identificación Bancaria (BIC) válido.</target>
            </trans-unit>
            <trans-unit id="82">
                <source>Error</source>
                <target>Error</target>
            </trans-unit>
            <trans-unit id="83">
                <source>This is not a valid UUID.</source>
                <target>Este valor no es un UUID válido.</target>
            </trans-unit>
            <trans-unit id="84">
                <source>This value should be a multiple of {{ compared_value }}.</source>
<<<<<<< HEAD
                <target>Este valor debería ser un múltiplo de {{ compared_value }}.</target>
=======
                <target>Este valor debería ser múltiplo de {{ compared_value }}.</target>
            </trans-unit>            
            <trans-unit id="85">
                <source>This Business Identifier Code (BIC) is not associated with IBAN {{ iban }}.</source>
                <target>Este Código de Identificación Bancaria (BIC) no está asociado con el IBAN {{ iban }}.</target>
>>>>>>> a9353c29
            </trans-unit>
        </body>
    </file>
</xliff><|MERGE_RESOLUTION|>--- conflicted
+++ resolved
@@ -324,15 +324,11 @@
             </trans-unit>
             <trans-unit id="84">
                 <source>This value should be a multiple of {{ compared_value }}.</source>
-<<<<<<< HEAD
                 <target>Este valor debería ser un múltiplo de {{ compared_value }}.</target>
-=======
-                <target>Este valor debería ser múltiplo de {{ compared_value }}.</target>
-            </trans-unit>            
+            </trans-unit>
             <trans-unit id="85">
                 <source>This Business Identifier Code (BIC) is not associated with IBAN {{ iban }}.</source>
                 <target>Este Código de Identificación Bancaria (BIC) no está asociado con el IBAN {{ iban }}.</target>
->>>>>>> a9353c29
             </trans-unit>
         </body>
     </file>
