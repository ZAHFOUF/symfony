<?php

/*
 * This file is part of the Symfony package.
 *
 * (c) Fabien Potencier <fabien@symfony.com>
 *
 * For the full copyright and license information, please view the LICENSE
 * file that was distributed with this source code.
 */

namespace Symfony\Component\Validator\Constraints;

use Symfony\Component\Validator\Constraint;

/**
 * @Annotation
 * @Target({"CLASS", "PROPERTY", "METHOD", "ANNOTATION"})
 *
 * @author Bernhard Schussek <bschussek@gmail.com>
 */
#[\Attribute(\Attribute::TARGET_CLASS | \Attribute::TARGET_PROPERTY | \Attribute::TARGET_METHOD | \Attribute::IS_REPEATABLE)]
class Callback extends Constraint
{
    /**
     * @var string|callable
     */
    public $callback;

<<<<<<< HEAD
    public function __construct(array|string|callable $callback = null, array $groups = null, mixed $payload = null, array $options = [])
=======
    /**
     * {@inheritdoc}
     *
     * @param array|string|callable $callback The callback or a set of options
     */
    public function __construct($callback = null, ?array $groups = null, $payload = null, array $options = [])
>>>>>>> 2a31f2dd
    {
        // Invocation through annotations with an array parameter only
        if (\is_array($callback) && 1 === \count($callback) && isset($callback['value'])) {
            $callback = $callback['value'];
        }

        if (!\is_array($callback) || (!isset($callback['callback']) && !isset($callback['groups']) && !isset($callback['payload']))) {
            $options['callback'] = $callback;
        } else {
            $options = array_merge($callback, $options);
        }

        parent::__construct($options, $groups, $payload);
    }

    public function getDefaultOption(): ?string
    {
        return 'callback';
    }

    public function getTargets(): string|array
    {
        return [self::CLASS_CONSTRAINT, self::PROPERTY_CONSTRAINT];
    }
}<|MERGE_RESOLUTION|>--- conflicted
+++ resolved
@@ -27,16 +27,7 @@
      */
     public $callback;
 
-<<<<<<< HEAD
-    public function __construct(array|string|callable $callback = null, array $groups = null, mixed $payload = null, array $options = [])
-=======
-    /**
-     * {@inheritdoc}
-     *
-     * @param array|string|callable $callback The callback or a set of options
-     */
-    public function __construct($callback = null, ?array $groups = null, $payload = null, array $options = [])
->>>>>>> 2a31f2dd
+    public function __construct(array|string|callable|null $callback = null, ?array $groups = null, mixed $payload = null, array $options = [])
     {
         // Invocation through annotations with an array parameter only
         if (\is_array($callback) && 1 === \count($callback) && isset($callback['value'])) {
