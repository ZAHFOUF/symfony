<?php

/*
 * This file is part of the Symfony package.
 *
 * (c) Fabien Potencier <fabien@symfony.com>
 *
 * For the full copyright and license information, please view the LICENSE
 * file that was distributed with this source code.
 */

namespace Symfony\Component\Validator\Constraints;

use Symfony\Component\Validator\Constraint;
use Symfony\Component\Validator\Exception\ConstraintDefinitionException;

/**
 * @Annotation
 * @Target({"PROPERTY", "METHOD", "ANNOTATION"})
 *
 * @property int $maxSize
 *
 * @author Bernhard Schussek <bschussek@gmail.com>
 */
#[\Attribute(\Attribute::TARGET_PROPERTY | \Attribute::TARGET_METHOD | \Attribute::IS_REPEATABLE)]
class File extends Constraint
{
    // Check the Image constraint for clashes if adding new constants here

    public const NOT_FOUND_ERROR = 'd2a3fb6e-7ddc-4210-8fbf-2ab345ce1998';
    public const NOT_READABLE_ERROR = 'c20c92a4-5bfa-4202-9477-28e800e0f6ff';
    public const EMPTY_ERROR = '5d743385-9775-4aa5-8ff5-495fb1e60137';
    public const TOO_LARGE_ERROR = 'df8637af-d466-48c6-a59d-e7126250a654';
    public const INVALID_MIME_TYPE_ERROR = '744f00bc-4389-4c74-92de-9a43cde55534';
    public const INVALID_EXTENSION_ERROR = 'c8c7315c-6186-4719-8b71-5659e16bdcb7';
    public const FILENAME_TOO_LONG = 'e5706483-91a8-49d8-9a59-5e81a3c634a8';

    protected const ERROR_NAMES = [
        self::NOT_FOUND_ERROR => 'NOT_FOUND_ERROR',
        self::NOT_READABLE_ERROR => 'NOT_READABLE_ERROR',
        self::EMPTY_ERROR => 'EMPTY_ERROR',
        self::TOO_LARGE_ERROR => 'TOO_LARGE_ERROR',
        self::INVALID_MIME_TYPE_ERROR => 'INVALID_MIME_TYPE_ERROR',
        self::FILENAME_TOO_LONG => 'FILENAME_TOO_LONG',
    ];

    /**
     * @deprecated since Symfony 6.1, use const ERROR_NAMES instead
     */
    protected static $errorNames = self::ERROR_NAMES;

    public $binaryFormat;
    public $mimeTypes = [];
    public ?int $filenameMaxLength = null;
    public array|string|null $extensions = [];
    public $notFoundMessage = 'The file could not be found.';
    public $notReadableMessage = 'The file is not readable.';
    public $maxSizeMessage = 'The file is too large ({{ size }} {{ suffix }}). Allowed maximum size is {{ limit }} {{ suffix }}.';
    public $mimeTypesMessage = 'The mime type of the file is invalid ({{ type }}). Allowed mime types are {{ types }}.';
    public string $extensionsMessage = 'The extension of the file is invalid ({{ extension }}). Allowed extensions are {{ extensions }}.';
    public $disallowEmptyMessage = 'An empty file is not allowed.';
    public $filenameTooLongMessage = 'The filename is too long. It should have {{ filename_max_length }} character or less.|The filename is too long. It should have {{ filename_max_length }} characters or less.';

    public $uploadIniSizeErrorMessage = 'The file is too large. Allowed maximum size is {{ limit }} {{ suffix }}.';
    public $uploadFormSizeErrorMessage = 'The file is too large.';
    public $uploadPartialErrorMessage = 'The file was only partially uploaded.';
    public $uploadNoFileErrorMessage = 'No file was uploaded.';
    public $uploadNoTmpDirErrorMessage = 'No temporary folder was configured in php.ini.';
    public $uploadCantWriteErrorMessage = 'Cannot write temporary file to disk.';
    public $uploadExtensionErrorMessage = 'A PHP extension caused the upload to fail.';
    public $uploadErrorMessage = 'The file could not be uploaded.';

    protected $maxSize;

    /**
     * @param array<string|string[]>|string $extensions
     */
    public function __construct(
<<<<<<< HEAD
        array $options = null,
        int|string $maxSize = null,
        bool $binaryFormat = null,
        array|string $mimeTypes = null,
        int $filenameMaxLength = null,
        string $notFoundMessage = null,
        string $notReadableMessage = null,
        string $maxSizeMessage = null,
        string $mimeTypesMessage = null,
        string $disallowEmptyMessage = null,
        string $filenameTooLongMessage = null,

        string $uploadIniSizeErrorMessage = null,
        string $uploadFormSizeErrorMessage = null,
        string $uploadPartialErrorMessage = null,
        string $uploadNoFileErrorMessage = null,
        string $uploadNoTmpDirErrorMessage = null,
        string $uploadCantWriteErrorMessage = null,
        string $uploadExtensionErrorMessage = null,
        string $uploadErrorMessage = null,
        array $groups = null,
        mixed $payload = null,

        array|string $extensions = null,
        string $extensionsMessage = null,
=======
        ?array $options = null,
        int|string|null $maxSize = null,
        ?bool $binaryFormat = null,
        array|string|null $mimeTypes = null,
        ?int $filenameMaxLength = null,
        ?string $notFoundMessage = null,
        ?string $notReadableMessage = null,
        ?string $maxSizeMessage = null,
        ?string $mimeTypesMessage = null,
        ?string $disallowEmptyMessage = null,
        ?string $filenameTooLongMessage = null,

        ?string $uploadIniSizeErrorMessage = null,
        ?string $uploadFormSizeErrorMessage = null,
        ?string $uploadPartialErrorMessage = null,
        ?string $uploadNoFileErrorMessage = null,
        ?string $uploadNoTmpDirErrorMessage = null,
        ?string $uploadCantWriteErrorMessage = null,
        ?string $uploadExtensionErrorMessage = null,
        ?string $uploadErrorMessage = null,
        ?array $groups = null,
        mixed $payload = null,

        array|string|null $extensions = null,
        ?string $extensionsMessage = null,
>>>>>>> a44829e2
    ) {
        parent::__construct($options, $groups, $payload);

        $this->maxSize = $maxSize ?? $this->maxSize;
        $this->binaryFormat = $binaryFormat ?? $this->binaryFormat;
        $this->mimeTypes = $mimeTypes ?? $this->mimeTypes;
        $this->filenameMaxLength = $filenameMaxLength ?? $this->filenameMaxLength;
        $this->extensions = $extensions ?? $this->extensions;
        $this->notFoundMessage = $notFoundMessage ?? $this->notFoundMessage;
        $this->notReadableMessage = $notReadableMessage ?? $this->notReadableMessage;
        $this->maxSizeMessage = $maxSizeMessage ?? $this->maxSizeMessage;
        $this->mimeTypesMessage = $mimeTypesMessage ?? $this->mimeTypesMessage;
        $this->extensionsMessage = $extensionsMessage ?? $this->extensionsMessage;
        $this->disallowEmptyMessage = $disallowEmptyMessage ?? $this->disallowEmptyMessage;
        $this->filenameTooLongMessage = $filenameTooLongMessage ?? $this->filenameTooLongMessage;
        $this->uploadIniSizeErrorMessage = $uploadIniSizeErrorMessage ?? $this->uploadIniSizeErrorMessage;
        $this->uploadFormSizeErrorMessage = $uploadFormSizeErrorMessage ?? $this->uploadFormSizeErrorMessage;
        $this->uploadPartialErrorMessage = $uploadPartialErrorMessage ?? $this->uploadPartialErrorMessage;
        $this->uploadNoFileErrorMessage = $uploadNoFileErrorMessage ?? $this->uploadNoFileErrorMessage;
        $this->uploadNoTmpDirErrorMessage = $uploadNoTmpDirErrorMessage ?? $this->uploadNoTmpDirErrorMessage;
        $this->uploadCantWriteErrorMessage = $uploadCantWriteErrorMessage ?? $this->uploadCantWriteErrorMessage;
        $this->uploadExtensionErrorMessage = $uploadExtensionErrorMessage ?? $this->uploadExtensionErrorMessage;
        $this->uploadErrorMessage = $uploadErrorMessage ?? $this->uploadErrorMessage;

        if (null !== $this->maxSize) {
            $this->normalizeBinaryFormat($this->maxSize);
        }
    }

<<<<<<< HEAD
    /**
     * @return void
     */
=======
>>>>>>> a44829e2
    public function __set(string $option, mixed $value)
    {
        if ('maxSize' === $option) {
            $this->normalizeBinaryFormat($value);

            return;
        }

        parent::__set($option, $value);
    }

    public function __get(string $option): mixed
    {
        if ('maxSize' === $option) {
            return $this->maxSize;
        }

        return parent::__get($option);
    }

    public function __isset(string $option): bool
    {
        if ('maxSize' === $option) {
            return true;
        }

        return parent::__isset($option);
    }

    private function normalizeBinaryFormat(int|string $maxSize): void
    {
        $factors = [
            'k' => 1000,
            'ki' => 1 << 10,
            'm' => 1000 * 1000,
            'mi' => 1 << 20,
            'g' => 1000 * 1000 * 1000,
            'gi' => 1 << 30,
        ];
        if (ctype_digit((string) $maxSize)) {
            $this->maxSize = (int) $maxSize;
            $this->binaryFormat ??= false;
        } elseif (preg_match('/^(\d++)('.implode('|', array_keys($factors)).')$/i', $maxSize, $matches)) {
            $this->maxSize = $matches[1] * $factors[$unit = strtolower($matches[2])];
            $this->binaryFormat ??= 2 === \strlen($unit);
        } else {
            throw new ConstraintDefinitionException(sprintf('"%s" is not a valid maximum size.', $maxSize));
        }
    }
}<|MERGE_RESOLUTION|>--- conflicted
+++ resolved
@@ -76,33 +76,6 @@
      * @param array<string|string[]>|string $extensions
      */
     public function __construct(
-<<<<<<< HEAD
-        array $options = null,
-        int|string $maxSize = null,
-        bool $binaryFormat = null,
-        array|string $mimeTypes = null,
-        int $filenameMaxLength = null,
-        string $notFoundMessage = null,
-        string $notReadableMessage = null,
-        string $maxSizeMessage = null,
-        string $mimeTypesMessage = null,
-        string $disallowEmptyMessage = null,
-        string $filenameTooLongMessage = null,
-
-        string $uploadIniSizeErrorMessage = null,
-        string $uploadFormSizeErrorMessage = null,
-        string $uploadPartialErrorMessage = null,
-        string $uploadNoFileErrorMessage = null,
-        string $uploadNoTmpDirErrorMessage = null,
-        string $uploadCantWriteErrorMessage = null,
-        string $uploadExtensionErrorMessage = null,
-        string $uploadErrorMessage = null,
-        array $groups = null,
-        mixed $payload = null,
-
-        array|string $extensions = null,
-        string $extensionsMessage = null,
-=======
         ?array $options = null,
         int|string|null $maxSize = null,
         ?bool $binaryFormat = null,
@@ -128,7 +101,6 @@
 
         array|string|null $extensions = null,
         ?string $extensionsMessage = null,
->>>>>>> a44829e2
     ) {
         parent::__construct($options, $groups, $payload);
 
@@ -158,12 +130,9 @@
         }
     }
 
-<<<<<<< HEAD
     /**
      * @return void
      */
-=======
->>>>>>> a44829e2
     public function __set(string $option, mixed $value)
     {
         if ('maxSize' === $option) {
