--- conflicted
+++ resolved
@@ -41,23 +41,13 @@
     public $normalizer;
 
     public function __construct(
-<<<<<<< HEAD
         string|array|null $pattern,
-        string $message = null,
-        string $htmlPattern = null,
-        bool $match = null,
-        callable $normalizer = null,
-        array $groups = null,
-        mixed $payload = null,
-=======
-        $pattern,
         ?string $message = null,
         ?string $htmlPattern = null,
         ?bool $match = null,
         ?callable $normalizer = null,
         ?array $groups = null,
-        $payload = null,
->>>>>>> 2a31f2dd
+        mixed $payload = null,
         array $options = []
     ) {
         if (\is_array($pattern)) {
