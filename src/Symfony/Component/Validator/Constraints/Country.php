<?php

/*
 * This file is part of the Symfony package.
 *
 * (c) Fabien Potencier <fabien@symfony.com>
 *
 * For the full copyright and license information, please view the LICENSE
 * file that was distributed with this source code.
 */

namespace Symfony\Component\Validator\Constraints;

use Symfony\Component\Intl\Countries;
use Symfony\Component\Validator\Constraint;
use Symfony\Component\Validator\Exception\LogicException;

/**
 * Validates a value is a valid ISO 3166-1 alpha-2 country code.
 *
 * @see https://en.wikipedia.org/wiki/ISO_3166-1#Current_codes
 *
 * @author Bernhard Schussek <bschussek@gmail.com>
 */
#[\Attribute(\Attribute::TARGET_PROPERTY | \Attribute::TARGET_METHOD | \Attribute::IS_REPEATABLE)]
class Country extends Constraint
{
    public const NO_SUCH_COUNTRY_ERROR = '8f900c12-61bd-455d-9398-996cd040f7f0';

    protected const ERROR_NAMES = [
        self::NO_SUCH_COUNTRY_ERROR => 'NO_SUCH_COUNTRY_ERROR',
    ];

    public string $message = 'This value is not a valid country.';
    public bool $alpha3 = false;

    /**
     * @param array<string,mixed>|null $options
     * @param bool|null                $alpha3  Whether to check for alpha-3 codes instead of alpha-2 (defaults to false)
     * @param string[]|null            $groups
     *
     * @see https://en.wikipedia.org/wiki/ISO_3166-1_alpha-3#Current_codes
     */
    public function __construct(
<<<<<<< HEAD
        array $options = null,
        string $message = null,
        bool $alpha3 = null,
        array $groups = null,
        mixed $payload = null,
=======
        ?array $options = null,
        ?string $message = null,
        ?bool $alpha3 = null,
        ?array $groups = null,
        mixed $payload = null
>>>>>>> 6cd40eaa
    ) {
        if (!class_exists(Countries::class)) {
            throw new LogicException('The Intl component is required to use the Country constraint. Try running "composer require symfony/intl".');
        }

        parent::__construct($options, $groups, $payload);

        $this->message = $message ?? $this->message;
        $this->alpha3 = $alpha3 ?? $this->alpha3;
    }
}<|MERGE_RESOLUTION|>--- conflicted
+++ resolved
@@ -42,19 +42,11 @@
      * @see https://en.wikipedia.org/wiki/ISO_3166-1_alpha-3#Current_codes
      */
     public function __construct(
-<<<<<<< HEAD
-        array $options = null,
-        string $message = null,
-        bool $alpha3 = null,
-        array $groups = null,
-        mixed $payload = null,
-=======
         ?array $options = null,
         ?string $message = null,
         ?bool $alpha3 = null,
         ?array $groups = null,
-        mixed $payload = null
->>>>>>> 6cd40eaa
+        mixed $payload = null,
     ) {
         if (!class_exists(Countries::class)) {
             throw new LogicException('The Intl component is required to use the Country constraint. Try running "composer require symfony/intl".');
