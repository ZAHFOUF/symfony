<?php

/*
 * This file is part of the Symfony package.
 *
 * (c) Fabien Potencier <fabien@symfony.com>
 *
 * For the full copyright and license information, please view the LICENSE
 * file that was distributed with this source code.
 */

namespace Symfony\Component\Validator\Constraints;

use Symfony\Component\Validator\Constraint;

/**
 * Checks if a password has been leaked in a data breach.
 *
 * @Annotation
 * @Target({"PROPERTY", "METHOD", "ANNOTATION"})
 *
 * @author Kévin Dunglas <dunglas@gmail.com>
 */
#[\Attribute(\Attribute::TARGET_PROPERTY | \Attribute::TARGET_METHOD | \Attribute::IS_REPEATABLE)]
class NotCompromisedPassword extends Constraint
{
    public const COMPROMISED_PASSWORD_ERROR = 'd9bcdbfe-a9d6-4bfa-a8ff-da5fd93e0f6d';

    protected const ERROR_NAMES = [
        self::COMPROMISED_PASSWORD_ERROR => 'COMPROMISED_PASSWORD_ERROR',
    ];

    /**
     * @deprecated since Symfony 6.1, use const ERROR_NAMES instead
     */
    protected static $errorNames = self::ERROR_NAMES;

    public $message = 'This password has been leaked in a data breach, it must not be used. Please use another password.';
    public $threshold = 1;
    public $skipOnError = false;

    public function __construct(
<<<<<<< HEAD
        array $options = null,
        string $message = null,
        int $threshold = null,
        bool $skipOnError = null,
        array $groups = null,
        mixed $payload = null
=======
        ?array $options = null,
        ?string $message = null,
        ?int $threshold = null,
        ?bool $skipOnError = null,
        ?array $groups = null,
        $payload = null
>>>>>>> 2a31f2dd
    ) {
        parent::__construct($options, $groups, $payload);

        $this->message = $message ?? $this->message;
        $this->threshold = $threshold ?? $this->threshold;
        $this->skipOnError = $skipOnError ?? $this->skipOnError;
    }
}<|MERGE_RESOLUTION|>--- conflicted
+++ resolved
@@ -40,21 +40,12 @@
     public $skipOnError = false;
 
     public function __construct(
-<<<<<<< HEAD
-        array $options = null,
-        string $message = null,
-        int $threshold = null,
-        bool $skipOnError = null,
-        array $groups = null,
-        mixed $payload = null
-=======
         ?array $options = null,
         ?string $message = null,
         ?int $threshold = null,
         ?bool $skipOnError = null,
         ?array $groups = null,
-        $payload = null
->>>>>>> 2a31f2dd
+        mixed $payload = null
     ) {
         parent::__construct($options, $groups, $payload);
 
