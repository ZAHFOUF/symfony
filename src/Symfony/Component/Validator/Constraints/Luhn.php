--- conflicted
+++ resolved
@@ -42,15 +42,9 @@
     public $message = 'Invalid card number.';
 
     public function __construct(
-<<<<<<< HEAD
-        array $options = null,
-        string $message = null,
-        array $groups = null,
-=======
         ?array $options = null,
         ?string $message = null,
         ?array $groups = null,
->>>>>>> a44829e2
         mixed $payload = null
     ) {
         parent::__construct($options, $groups, $payload);
