<?php

/*
 * This file is part of the Symfony package.
 *
 * (c) Fabien Potencier <fabien@symfony.com>
 *
 * For the full copyright and license information, please view the LICENSE
 * file that was distributed with this source code.
 */

namespace Symfony\Component\Validator\Constraints;

use Symfony\Component\Validator\Constraint;
use Symfony\Component\Validator\ConstraintValidator;
use Symfony\Component\Validator\Exception\UnexpectedTypeException;
use Symfony\Component\Validator\Exception\UnexpectedValueException;

/**
 * Validates whether a value is a valid IP address.
 *
 * @author Bernhard Schussek <bschussek@gmail.com>
 * @author Joseph Bielawski <stloyd@gmail.com>
 */
class IpValidator extends ConstraintValidator
{
    /**
     * {@inheritdoc}
     */
    public function validate(mixed $value, Constraint $constraint)
    {
        if (!$constraint instanceof Ip) {
            throw new UnexpectedTypeException($constraint, Ip::class);
        }

        if (null === $value || '' === $value) {
            return;
        }

        if (!\is_scalar($value) && !$value instanceof \Stringable) {
            throw new UnexpectedValueException($value, 'string');
        }

        $value = (string) $value;

        if (null !== $constraint->normalizer) {
            $value = ($constraint->normalizer)($value);
        }

<<<<<<< HEAD
        $flag = match ($constraint->version) {
            Ip::V4 => \FILTER_FLAG_IPV4,
            Ip::V6 => \FILTER_FLAG_IPV6,
            Ip::V4_NO_PRIV => \FILTER_FLAG_IPV4 | \FILTER_FLAG_NO_PRIV_RANGE,
            Ip::V6_NO_PRIV => \FILTER_FLAG_IPV6 | \FILTER_FLAG_NO_PRIV_RANGE,
            Ip::ALL_NO_PRIV => \FILTER_FLAG_NO_PRIV_RANGE,
            Ip::V4_NO_RES => \FILTER_FLAG_IPV4 | \FILTER_FLAG_NO_RES_RANGE,
            Ip::V6_NO_RES => \FILTER_FLAG_IPV6 | \FILTER_FLAG_NO_RES_RANGE,
            Ip::ALL_NO_RES => \FILTER_FLAG_NO_RES_RANGE,
            Ip::V4_ONLY_PUBLIC => \FILTER_FLAG_IPV4 | \FILTER_FLAG_NO_PRIV_RANGE | \FILTER_FLAG_NO_RES_RANGE,
            Ip::V6_ONLY_PUBLIC => \FILTER_FLAG_IPV6 | \FILTER_FLAG_NO_PRIV_RANGE | \FILTER_FLAG_NO_RES_RANGE,
            Ip::ALL_ONLY_PUBLIC => \FILTER_FLAG_NO_PRIV_RANGE | \FILTER_FLAG_NO_RES_RANGE,
            default => 0,
        };
=======
        switch ($constraint->version) {
            case Ip::V4:
                $flag = \FILTER_FLAG_IPV4;
                break;

            case Ip::V6:
                $flag = \FILTER_FLAG_IPV6;
                break;

            case Ip::V4_NO_PRIV:
                $flag = \FILTER_FLAG_IPV4 | \FILTER_FLAG_NO_PRIV_RANGE;
                break;

            case Ip::V6_NO_PRIV:
                $flag = \FILTER_FLAG_IPV6 | \FILTER_FLAG_NO_PRIV_RANGE;
                break;

            case Ip::ALL_NO_PRIV:
                $flag = \FILTER_FLAG_NO_PRIV_RANGE;
                break;

            case Ip::V4_NO_RES:
                $flag = \FILTER_FLAG_IPV4 | \FILTER_FLAG_NO_RES_RANGE;
                break;

            case Ip::V6_NO_RES:
                $flag = \FILTER_FLAG_IPV6 | \FILTER_FLAG_NO_RES_RANGE;
                break;

            case Ip::ALL_NO_RES:
                $flag = \FILTER_FLAG_NO_RES_RANGE;
                break;

            case Ip::V4_ONLY_PUBLIC:
                $flag = \FILTER_FLAG_IPV4 | \FILTER_FLAG_NO_PRIV_RANGE | \FILTER_FLAG_NO_RES_RANGE;
                break;

            case Ip::V6_ONLY_PUBLIC:
                $flag = \FILTER_FLAG_IPV6 | \FILTER_FLAG_NO_PRIV_RANGE | \FILTER_FLAG_NO_RES_RANGE;
                break;

            case Ip::ALL_ONLY_PUBLIC:
                $flag = \FILTER_FLAG_NO_PRIV_RANGE | \FILTER_FLAG_NO_RES_RANGE;
                break;

            default:
                $flag = 0;
                break;
        }
>>>>>>> b765226f

        if (!filter_var($value, \FILTER_VALIDATE_IP, $flag)) {
            $this->context->buildViolation($constraint->message)
                ->setParameter('{{ value }}', $this->formatValue($value))
                ->setCode(Ip::INVALID_IP_ERROR)
                ->addViolation();
        }
    }
}<|MERGE_RESOLUTION|>--- conflicted
+++ resolved
@@ -47,7 +47,6 @@
             $value = ($constraint->normalizer)($value);
         }
 
-<<<<<<< HEAD
         $flag = match ($constraint->version) {
             Ip::V4 => \FILTER_FLAG_IPV4,
             Ip::V6 => \FILTER_FLAG_IPV6,
@@ -62,57 +61,6 @@
             Ip::ALL_ONLY_PUBLIC => \FILTER_FLAG_NO_PRIV_RANGE | \FILTER_FLAG_NO_RES_RANGE,
             default => 0,
         };
-=======
-        switch ($constraint->version) {
-            case Ip::V4:
-                $flag = \FILTER_FLAG_IPV4;
-                break;
-
-            case Ip::V6:
-                $flag = \FILTER_FLAG_IPV6;
-                break;
-
-            case Ip::V4_NO_PRIV:
-                $flag = \FILTER_FLAG_IPV4 | \FILTER_FLAG_NO_PRIV_RANGE;
-                break;
-
-            case Ip::V6_NO_PRIV:
-                $flag = \FILTER_FLAG_IPV6 | \FILTER_FLAG_NO_PRIV_RANGE;
-                break;
-
-            case Ip::ALL_NO_PRIV:
-                $flag = \FILTER_FLAG_NO_PRIV_RANGE;
-                break;
-
-            case Ip::V4_NO_RES:
-                $flag = \FILTER_FLAG_IPV4 | \FILTER_FLAG_NO_RES_RANGE;
-                break;
-
-            case Ip::V6_NO_RES:
-                $flag = \FILTER_FLAG_IPV6 | \FILTER_FLAG_NO_RES_RANGE;
-                break;
-
-            case Ip::ALL_NO_RES:
-                $flag = \FILTER_FLAG_NO_RES_RANGE;
-                break;
-
-            case Ip::V4_ONLY_PUBLIC:
-                $flag = \FILTER_FLAG_IPV4 | \FILTER_FLAG_NO_PRIV_RANGE | \FILTER_FLAG_NO_RES_RANGE;
-                break;
-
-            case Ip::V6_ONLY_PUBLIC:
-                $flag = \FILTER_FLAG_IPV6 | \FILTER_FLAG_NO_PRIV_RANGE | \FILTER_FLAG_NO_RES_RANGE;
-                break;
-
-            case Ip::ALL_ONLY_PUBLIC:
-                $flag = \FILTER_FLAG_NO_PRIV_RANGE | \FILTER_FLAG_NO_RES_RANGE;
-                break;
-
-            default:
-                $flag = 0;
-                break;
-        }
->>>>>>> b765226f
 
         if (!filter_var($value, \FILTER_VALIDATE_IP, $flag)) {
             $this->context->buildViolation($constraint->message)
