<?php

/*
 * This file is part of the Symfony package.
 *
 * (c) Fabien Potencier <fabien@symfony.com>
 *
 * For the full copyright and license information, please view the LICENSE
 * file that was distributed with this source code.
 */

namespace Symfony\Component\Validator\Constraints;

use Symfony\Component\Intl\Countries;
use Symfony\Component\PropertyAccess\PropertyAccess;
use Symfony\Component\Validator\Constraint;
use Symfony\Component\Validator\Exception\ConstraintDefinitionException;
use Symfony\Component\Validator\Exception\LogicException;

/**
 * @Annotation
 * @Target({"PROPERTY", "METHOD", "ANNOTATION"})
 *
 * @author Michael Hirschler <michael.vhirsch@gmail.com>
 */
#[\Attribute(\Attribute::TARGET_PROPERTY | \Attribute::TARGET_METHOD | \Attribute::IS_REPEATABLE)]
class Bic extends Constraint
{
    public const INVALID_LENGTH_ERROR = '66dad313-af0b-4214-8566-6c799be9789c';
    public const INVALID_CHARACTERS_ERROR = 'f424c529-7add-4417-8f2d-4b656e4833e2';
    public const INVALID_BANK_CODE_ERROR = '00559357-6170-4f29-aebd-d19330aa19cf';
    public const INVALID_COUNTRY_CODE_ERROR = '1ce76f8d-3c1f-451c-9e62-fe9c3ed486ae';
    public const INVALID_CASE_ERROR = '11884038-3312-4ae5-9d04-699f782130c7';
    public const INVALID_IBAN_COUNTRY_CODE_ERROR = '29a2c3bb-587b-4996-b6f5-53081364cea5';

    protected const ERROR_NAMES = [
        self::INVALID_LENGTH_ERROR => 'INVALID_LENGTH_ERROR',
        self::INVALID_CHARACTERS_ERROR => 'INVALID_CHARACTERS_ERROR',
        self::INVALID_BANK_CODE_ERROR => 'INVALID_BANK_CODE_ERROR',
        self::INVALID_COUNTRY_CODE_ERROR => 'INVALID_COUNTRY_CODE_ERROR',
        self::INVALID_CASE_ERROR => 'INVALID_CASE_ERROR',
    ];

    /**
     * @deprecated since Symfony 6.1, use const ERROR_NAMES instead
     */
    protected static $errorNames = self::ERROR_NAMES;

    public $message = 'This is not a valid Business Identifier Code (BIC).';
    public $ibanMessage = 'This Business Identifier Code (BIC) is not associated with IBAN {{ iban }}.';
    public $iban;
    public $ibanPropertyPath;

<<<<<<< HEAD
    public function __construct(array $options = null, string $message = null, string $iban = null, string $ibanPropertyPath = null, string $ibanMessage = null, array $groups = null, mixed $payload = null)
=======
    public function __construct(?array $options = null, ?string $message = null, ?string $iban = null, ?string $ibanPropertyPath = null, ?string $ibanMessage = null, ?array $groups = null, mixed $payload = null)
>>>>>>> a44829e2
    {
        if (!class_exists(Countries::class)) {
            throw new LogicException('The Intl component is required to use the Bic constraint. Try running "composer require symfony/intl".');
        }

        parent::__construct($options, $groups, $payload);

        $this->message = $message ?? $this->message;
        $this->ibanMessage = $ibanMessage ?? $this->ibanMessage;
        $this->iban = $iban ?? $this->iban;
        $this->ibanPropertyPath = $ibanPropertyPath ?? $this->ibanPropertyPath;

        if (null !== $this->iban && null !== $this->ibanPropertyPath) {
            throw new ConstraintDefinitionException('The "iban" and "ibanPropertyPath" options of the Iban constraint cannot be used at the same time.');
        }

        if (null !== $this->ibanPropertyPath && !class_exists(PropertyAccess::class)) {
            throw new LogicException(sprintf('The "symfony/property-access" component is required to use the "%s" constraint with the "ibanPropertyPath" option. Try running "composer require symfony/property-access".', self::class));
        }
    }
}<|MERGE_RESOLUTION|>--- conflicted
+++ resolved
@@ -51,11 +51,7 @@
     public $iban;
     public $ibanPropertyPath;
 
-<<<<<<< HEAD
-    public function __construct(array $options = null, string $message = null, string $iban = null, string $ibanPropertyPath = null, string $ibanMessage = null, array $groups = null, mixed $payload = null)
-=======
     public function __construct(?array $options = null, ?string $message = null, ?string $iban = null, ?string $ibanPropertyPath = null, ?string $ibanMessage = null, ?array $groups = null, mixed $payload = null)
->>>>>>> a44829e2
     {
         if (!class_exists(Countries::class)) {
             throw new LogicException('The Intl component is required to use the Bic constraint. Try running "composer require symfony/intl".');
