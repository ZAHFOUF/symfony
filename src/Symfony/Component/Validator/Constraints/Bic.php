--- conflicted
+++ resolved
@@ -51,16 +51,7 @@
     public $iban;
     public $ibanPropertyPath;
 
-<<<<<<< HEAD
-    public function __construct(array $options = null, string $message = null, string $iban = null, string $ibanPropertyPath = null, string $ibanMessage = null, array $groups = null, mixed $payload = null)
-=======
-    /**
-     * {@inheritdoc}
-     *
-     * @param string|PropertyPathInterface|null $ibanPropertyPath
-     */
-    public function __construct(?array $options = null, ?string $message = null, ?string $iban = null, $ibanPropertyPath = null, ?string $ibanMessage = null, ?array $groups = null, $payload = null)
->>>>>>> 2a31f2dd
+    public function __construct(?array $options = null, ?string $message = null, ?string $iban = null, ?string $ibanPropertyPath = null, ?string $ibanMessage = null, ?array $groups = null, mixed $payload = null)
     {
         if (!class_exists(Countries::class)) {
             throw new LogicException('The Intl component is required to use the Bic constraint. Try running "composer require symfony/intl".');
