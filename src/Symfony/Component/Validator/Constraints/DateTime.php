<?php

/*
 * This file is part of the Symfony package.
 *
 * (c) Fabien Potencier <fabien@symfony.com>
 *
 * For the full copyright and license information, please view the LICENSE
 * file that was distributed with this source code.
 */

namespace Symfony\Component\Validator\Constraints;

use Symfony\Component\Validator\Constraint;

/**
 * @Annotation
 * @Target({"PROPERTY", "METHOD", "ANNOTATION"})
 *
 * @author Bernhard Schussek <bschussek@gmail.com>
 */
#[\Attribute(\Attribute::TARGET_PROPERTY | \Attribute::TARGET_METHOD | \Attribute::IS_REPEATABLE)]
class DateTime extends Constraint
{
    public const INVALID_FORMAT_ERROR = '1a9da513-2640-4f84-9b6a-4d99dcddc628';
    public const INVALID_DATE_ERROR = 'd52afa47-620d-4d99-9f08-f4d85b36e33c';
    public const INVALID_TIME_ERROR = '5e797c9d-74f7-4098-baa3-94390c447b27';

    protected const ERROR_NAMES = [
        self::INVALID_FORMAT_ERROR => 'INVALID_FORMAT_ERROR',
        self::INVALID_DATE_ERROR => 'INVALID_DATE_ERROR',
        self::INVALID_TIME_ERROR => 'INVALID_TIME_ERROR',
    ];

    /**
     * @deprecated since Symfony 6.1, use const ERROR_NAMES instead
     */
    protected static $errorNames = self::ERROR_NAMES;

    public $format = 'Y-m-d H:i:s';
    public $message = 'This value is not a valid datetime.';

<<<<<<< HEAD
    public function __construct(string|array $format = null, string $message = null, array $groups = null, mixed $payload = null, array $options = [])
=======
    public function __construct(string|array|null $format = null, ?string $message = null, ?array $groups = null, mixed $payload = null, array $options = [])
>>>>>>> a44829e2
    {
        if (\is_array($format)) {
            $options = array_merge($format, $options);
        } elseif (null !== $format) {
            $options['value'] = $format;
        }

        parent::__construct($options, $groups, $payload);

        $this->message = $message ?? $this->message;
    }

    public function getDefaultOption(): ?string
    {
        return 'format';
    }
}<|MERGE_RESOLUTION|>--- conflicted
+++ resolved
@@ -40,11 +40,7 @@
     public $format = 'Y-m-d H:i:s';
     public $message = 'This value is not a valid datetime.';
 
-<<<<<<< HEAD
-    public function __construct(string|array $format = null, string $message = null, array $groups = null, mixed $payload = null, array $options = [])
-=======
     public function __construct(string|array|null $format = null, ?string $message = null, ?array $groups = null, mixed $payload = null, array $options = [])
->>>>>>> a44829e2
     {
         if (\is_array($format)) {
             $options = array_merge($format, $options);
