<?php

/*
 * This file is part of the Symfony package.
 *
 * (c) Fabien Potencier <fabien@symfony.com>
 *
 * For the full copyright and license information, please view the LICENSE
 * file that was distributed with this source code.
 */

namespace Symfony\Component\Validator\Constraints;

use Symfony\Component\Validator\Constraint;
use Symfony\Component\Validator\Exception\InvalidArgumentException;
use Symfony\Component\Validator\Exception\MissingOptionsException;

/**
 * @Annotation
 * @Target({"PROPERTY", "METHOD", "ANNOTATION"})
 *
 * @author Bernhard Schussek <bschussek@gmail.com>
 */
#[\Attribute(\Attribute::TARGET_PROPERTY | \Attribute::TARGET_METHOD | \Attribute::IS_REPEATABLE)]
class Length extends Constraint
{
    public const TOO_SHORT_ERROR = '9ff3fdc4-b214-49db-8718-39c315e33d45';
    public const TOO_LONG_ERROR = 'd94b19cc-114f-4f44-9cc4-4138e80a87b9';
    public const NOT_EQUAL_LENGTH_ERROR = '4b6f5c76-22b4-409d-af16-fbe823ba9332';
    public const INVALID_CHARACTERS_ERROR = '35e6a710-aa2e-4719-b58e-24b35749b767';

    protected const ERROR_NAMES = [
        self::TOO_SHORT_ERROR => 'TOO_SHORT_ERROR',
        self::TOO_LONG_ERROR => 'TOO_LONG_ERROR',
        self::NOT_EQUAL_LENGTH_ERROR => 'NOT_EQUAL_LENGTH_ERROR',
        self::INVALID_CHARACTERS_ERROR => 'INVALID_CHARACTERS_ERROR',
    ];

    public const COUNT_BYTES = 'bytes';
    public const COUNT_CODEPOINTS = 'codepoints';
    public const COUNT_GRAPHEMES = 'graphemes';

    private const VALID_COUNT_UNITS = [
        self::COUNT_BYTES,
        self::COUNT_CODEPOINTS,
        self::COUNT_GRAPHEMES,
    ];

    /**
     * @deprecated since Symfony 6.1, use const ERROR_NAMES instead
     */
    protected static $errorNames = self::ERROR_NAMES;

    public $maxMessage = 'This value is too long. It should have {{ limit }} character or less.|This value is too long. It should have {{ limit }} characters or less.';
    public $minMessage = 'This value is too short. It should have {{ limit }} character or more.|This value is too short. It should have {{ limit }} characters or more.';
    public $exactMessage = 'This value should have exactly {{ limit }} character.|This value should have exactly {{ limit }} characters.';
    public $charsetMessage = 'This value does not match the expected {{ charset }} charset.';
    public $max;
    public $min;
    public $charset = 'UTF-8';
    public $normalizer;
    /* @var self::COUNT_* */
    public string $countUnit = self::COUNT_CODEPOINTS;

    /**
     * @param self::COUNT_*|null $countUnit
     */
    public function __construct(
<<<<<<< HEAD
        int|array $exactly = null,
        int $min = null,
        int $max = null,
        string $charset = null,
        callable $normalizer = null,
        string $countUnit = null,
        string $exactMessage = null,
        string $minMessage = null,
        string $maxMessage = null,
        string $charsetMessage = null,
        array $groups = null,
        mixed $payload = null,
=======
        $exactly = null,
        ?int $min = null,
        ?int $max = null,
        ?string $charset = null,
        ?callable $normalizer = null,
        ?string $exactMessage = null,
        ?string $minMessage = null,
        ?string $maxMessage = null,
        ?string $charsetMessage = null,
        ?array $groups = null,
        $payload = null,
>>>>>>> 2a31f2dd
        array $options = []
    ) {
        if (\is_array($exactly)) {
            $options = array_merge($exactly, $options);
            $exactly = $options['value'] ?? null;
        }

        $min ??= $options['min'] ?? null;
        $max ??= $options['max'] ?? null;

        unset($options['value'], $options['min'], $options['max']);

        if (null !== $exactly && null === $min && null === $max) {
            $min = $max = $exactly;
        }

        parent::__construct($options, $groups, $payload);

        $this->min = $min;
        $this->max = $max;
        $this->charset = $charset ?? $this->charset;
        $this->normalizer = $normalizer ?? $this->normalizer;
        $this->countUnit = $countUnit ?? $this->countUnit;
        $this->exactMessage = $exactMessage ?? $this->exactMessage;
        $this->minMessage = $minMessage ?? $this->minMessage;
        $this->maxMessage = $maxMessage ?? $this->maxMessage;
        $this->charsetMessage = $charsetMessage ?? $this->charsetMessage;

        if (null === $this->min && null === $this->max) {
            throw new MissingOptionsException(sprintf('Either option "min" or "max" must be given for constraint "%s".', __CLASS__), ['min', 'max']);
        }

        if (null !== $this->normalizer && !\is_callable($this->normalizer)) {
            throw new InvalidArgumentException(sprintf('The "normalizer" option must be a valid callable ("%s" given).', get_debug_type($this->normalizer)));
        }

        if (!\in_array($this->countUnit, self::VALID_COUNT_UNITS)) {
            throw new InvalidArgumentException(sprintf('The "countUnit" option must be one of the "%s"::COUNT_* constants ("%s" given).', __CLASS__, $this->countUnit));
        }
    }
}<|MERGE_RESOLUTION|>--- conflicted
+++ resolved
@@ -66,32 +66,18 @@
      * @param self::COUNT_*|null $countUnit
      */
     public function __construct(
-<<<<<<< HEAD
-        int|array $exactly = null,
-        int $min = null,
-        int $max = null,
-        string $charset = null,
-        callable $normalizer = null,
-        string $countUnit = null,
-        string $exactMessage = null,
-        string $minMessage = null,
-        string $maxMessage = null,
-        string $charsetMessage = null,
-        array $groups = null,
-        mixed $payload = null,
-=======
-        $exactly = null,
+        int|array|null $exactly = null,
         ?int $min = null,
         ?int $max = null,
         ?string $charset = null,
         ?callable $normalizer = null,
+        ?string $countUnit = null,
         ?string $exactMessage = null,
         ?string $minMessage = null,
         ?string $maxMessage = null,
         ?string $charsetMessage = null,
         ?array $groups = null,
-        $payload = null,
->>>>>>> 2a31f2dd
+        mixed $payload = null,
         array $options = []
     ) {
         if (\is_array($exactly)) {
