--- conflicted
+++ resolved
@@ -127,13 +127,9 @@
             try {
                 $iban = $this->getPropertyAccessor()->getValue($object, $path);
             } catch (NoSuchPropertyException $e) {
-<<<<<<< HEAD
                 throw new ConstraintDefinitionException(\sprintf('Invalid property path "%s" provided to "%s" constraint: ', $path, get_debug_type($constraint)).$e->getMessage(), 0, $e);
-=======
-                throw new ConstraintDefinitionException(sprintf('Invalid property path "%s" provided to "%s" constraint: ', $path, get_debug_type($constraint)).$e->getMessage(), 0, $e);
             } catch (UninitializedPropertyException) {
                 $iban = null;
->>>>>>> 1dbc4657
             }
         }
         if (!$iban) {
