<?php

/*
 * This file is part of the Symfony package.
 *
 * (c) Fabien Potencier <fabien@symfony.com>
 *
 * For the full copyright and license information, please view the LICENSE
 * file that was distributed with this source code.
 */

namespace Symfony\Component\Validator\Constraints;

use Symfony\Component\Validator\Constraint;
use Symfony\Component\Validator\ConstraintValidator;
use Symfony\Component\Validator\Exception\ConstraintDefinitionException;
use Symfony\Component\Validator\Exception\UnexpectedTypeException;

/**
 * ChoiceValidator validates that the value is one of the expected values.
 *
 * @author Fabien Potencier <fabien@symfony.com>
 * @author Florian Eckerstorfer <florian@eckerstorfer.org>
 * @author Bernhard Schussek <bschussek@gmail.com>
 */
class ChoiceValidator extends ConstraintValidator
{
    /**
     * {@inheritdoc}
     */
    public function validate($value, Constraint $constraint)
    {
        if (!$constraint instanceof Choice) {
            throw new UnexpectedTypeException($constraint, __NAMESPACE__.'\Choice');
        }

        if (!is_array($constraint->choices) && !$constraint->callback) {
            throw new ConstraintDefinitionException('Either "choices" or "callback" must be specified on constraint Choice');
        }

        if (null === $value) {
            return;
        }

        if ($constraint->multiple && !is_array($value)) {
            throw new UnexpectedTypeException($value, 'array');
        }

        if ($constraint->callback) {
            if (!is_callable($choices = array($this->context->getObject(), $constraint->callback))
                && !is_callable($choices = array($this->context->getClassName(), $constraint->callback))
                && !is_callable($choices = $constraint->callback)
            ) {
                throw new ConstraintDefinitionException('The Choice constraint expects a valid callback');
            }
            $choices = call_user_func($choices);
        } else {
            $choices = $constraint->choices;
        }

<<<<<<< HEAD
        if (true !== $constraint->strict) {
            @trigger_error('Not setting the strict option of the Choice constraint to true is deprecated since version 3.4 and will throw an exception in 4.0.', E_USER_DEPRECATED);
=======
        if (false === $constraint->strict) {
            @trigger_error('Setting the strict option of the Choice constraint to false is deprecated since Symfony 3.2 and will be removed in 4.0.', E_USER_DEPRECATED);
>>>>>>> d6a6b28a
        }

        if ($constraint->multiple) {
            foreach ($value as $_value) {
                if (!in_array($_value, $choices, $constraint->strict)) {
                    $this->context->buildViolation($constraint->multipleMessage)
                        ->setParameter('{{ value }}', $this->formatValue($_value))
                        ->setCode(Choice::NO_SUCH_CHOICE_ERROR)
                        ->setInvalidValue($_value)
                        ->addViolation();

                    return;
                }
            }

            $count = count($value);

            if (null !== $constraint->min && $count < $constraint->min) {
                $this->context->buildViolation($constraint->minMessage)
                    ->setParameter('{{ limit }}', $constraint->min)
                    ->setPlural((int) $constraint->min)
                    ->setCode(Choice::TOO_FEW_ERROR)
                    ->addViolation();

                return;
            }

            if (null !== $constraint->max && $count > $constraint->max) {
                $this->context->buildViolation($constraint->maxMessage)
                    ->setParameter('{{ limit }}', $constraint->max)
                    ->setPlural((int) $constraint->max)
                    ->setCode(Choice::TOO_MANY_ERROR)
                    ->addViolation();

                return;
            }
        } elseif (!in_array($value, $choices, $constraint->strict)) {
            $this->context->buildViolation($constraint->message)
                ->setParameter('{{ value }}', $this->formatValue($value))
                ->setCode(Choice::NO_SUCH_CHOICE_ERROR)
                ->addViolation();
        }
    }
}<|MERGE_RESOLUTION|>--- conflicted
+++ resolved
@@ -58,13 +58,8 @@
             $choices = $constraint->choices;
         }
 
-<<<<<<< HEAD
         if (true !== $constraint->strict) {
-            @trigger_error('Not setting the strict option of the Choice constraint to true is deprecated since version 3.4 and will throw an exception in 4.0.', E_USER_DEPRECATED);
-=======
-        if (false === $constraint->strict) {
-            @trigger_error('Setting the strict option of the Choice constraint to false is deprecated since Symfony 3.2 and will be removed in 4.0.', E_USER_DEPRECATED);
->>>>>>> d6a6b28a
+            @trigger_error('Not setting the strict option of the Choice constraint to true is deprecated since Symfony 3.4 and will throw an exception in 4.0.', E_USER_DEPRECATED);
         }
 
         if ($constraint->multiple) {
