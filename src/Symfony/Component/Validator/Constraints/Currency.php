--- conflicted
+++ resolved
@@ -38,11 +38,7 @@
 
     public $message = 'This value is not a valid currency.';
 
-<<<<<<< HEAD
-    public function __construct(array $options = null, string $message = null, array $groups = null, mixed $payload = null)
-=======
     public function __construct(?array $options = null, ?string $message = null, ?array $groups = null, mixed $payload = null)
->>>>>>> a44829e2
     {
         if (!class_exists(Currencies::class)) {
             throw new LogicException('The Intl component is required to use the Currency constraint. Try running "composer require symfony/intl".');
