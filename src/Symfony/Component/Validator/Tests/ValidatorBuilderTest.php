--- conflicted
+++ resolved
@@ -117,29 +117,8 @@
     {
         $this->iniSet('error_reporting', -1 & ~E_USER_DEPRECATED);
 
-<<<<<<< HEAD
         // Legacy compatible implementation
         $this->assertInstanceOf('Symfony\Component\Validator\Validator\LegacyValidator', $this->builder->getValidator());
-=======
-        if (PHP_VERSION_ID < 50309) {
-            // Old implementation on PHP < 5.3.9
-            $this->assertInstanceOf('Symfony\Component\Validator\Validator', $this->builder->getValidator());
-        } else {
-            // Legacy compatible implementation on PHP >= 5.3.9
-            $this->assertInstanceOf('Symfony\Component\Validator\Validator\LegacyValidator', $this->builder->getValidator());
-        }
-    }
-
-    /**
-     * @group legacy
-     */
-    public function testLegacySetApiVersion24()
-    {
-        $this->iniSet('error_reporting', -1 & ~E_USER_DEPRECATED);
-
-        $this->assertSame($this->builder, $this->builder->setApiVersion(Validation::API_VERSION_2_4));
-        $this->assertInstanceOf('Symfony\Component\Validator\Validator', $this->builder->getValidator());
->>>>>>> ed40c909
     }
 
     public function testSetApiVersion25()
