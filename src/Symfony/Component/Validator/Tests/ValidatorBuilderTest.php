--- conflicted
+++ resolved
@@ -13,6 +13,7 @@
 
 use PHPUnit\Framework\TestCase;
 use Psr\Cache\CacheItemPoolInterface;
+use Symfony\Bridge\PhpUnit\ExpectDeprecationTrait;
 use Symfony\Component\Validator\ConstraintValidatorFactoryInterface;
 use Symfony\Component\Validator\ObjectInitializerInterface;
 use Symfony\Component\Validator\Validator\RecursiveValidator;
@@ -21,6 +22,8 @@
 
 class ValidatorBuilderTest extends TestCase
 {
+    use ExpectDeprecationTrait;
+
     private ValidatorBuilder $builder;
 
     protected function setUp(): void
@@ -70,56 +73,10 @@
         $this->assertSame($this->builder, $this->builder->addMethodMappings([]));
     }
 
-<<<<<<< HEAD
-    public function testDisableAnnotationMapping()
-=======
-    /**
-     * @group legacy
-     */
-    public function testEnableAnnotationMappingWithDefaultDoctrineAnnotationReader()
-    {
-        $this->expectDeprecation('Since symfony/validator 6.4: Method "Symfony\Component\Validator\ValidatorBuilder::enableAnnotationMapping()" is deprecated, use "enableAttributeMapping()" instead.');
-        $this->assertSame($this->builder, $this->builder->enableAnnotationMapping());
-
-        $this->expectDeprecation('Since symfony/validator 6.4: Method "Symfony\Component\Validator\ValidatorBuilder::addDefaultDoctrineAnnotationReader()" is deprecated without replacement.');
-        $this->assertSame($this->builder, $this->builder->addDefaultDoctrineAnnotationReader());
-
-        $loaders = $this->builder->getLoaders();
-        $this->assertCount(1, $loaders);
-        $this->assertInstanceOf(AnnotationLoader::class, $loaders[0]);
-
-        $r = new \ReflectionProperty(AnnotationLoader::class, 'reader');
-
-        $this->assertInstanceOf(PsrCachedReader::class, $r->getValue($loaders[0]));
-    }
-
-    /**
-     * @group legacy
-     */
-    public function testEnableAnnotationMappingWithCustomDoctrineAnnotationReader()
-    {
-        $reader = $this->createMock(Reader::class);
-
-        $this->expectDeprecation('Since symfony/validator 6.4: Method "Symfony\Component\Validator\ValidatorBuilder::enableAnnotationMapping()" is deprecated, use "enableAttributeMapping()" instead.');
-        $this->assertSame($this->builder, $this->builder->enableAnnotationMapping());
-
-        $this->expectDeprecation('Since symfony/validator 6.4: Method "Symfony\Component\Validator\ValidatorBuilder::setDoctrineAnnotationReader()" is deprecated without replacement.');
-        $this->assertSame($this->builder, $this->builder->setDoctrineAnnotationReader($reader));
-
-        $loaders = $this->builder->getLoaders();
-        $this->assertCount(1, $loaders);
-        $this->assertInstanceOf(AnnotationLoader::class, $loaders[0]);
-
-        $r = new \ReflectionProperty(AnnotationLoader::class, 'reader');
-
-        $this->assertSame($reader, $r->getValue($loaders[0]));
-    }
-
     /**
      * @group legacy
      */
     public function testExpectDeprecationWhenEnablingAnnotationMapping()
->>>>>>> f354c1e1
     {
         $this->expectDeprecation('Since symfony/validator 6.4: Method "Symfony\Component\Validator\ValidatorBuilder::enableAnnotationMapping()" is deprecated, use "enableAttributeMapping()" instead.');
         $this->assertSame($this->builder, $this->builder->enableAnnotationMapping());
