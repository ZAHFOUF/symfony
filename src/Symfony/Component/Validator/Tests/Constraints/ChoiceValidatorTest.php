--- conflicted
+++ resolved
@@ -142,19 +142,10 @@
             'message' => 'myMessage',
         ));
 
-<<<<<<< HEAD
-=======
-        $this->context->expects($this->once())
-            ->method('addViolation')
-            ->with('myMessage', array(
-                '{{ value }}' => '"baz"',
-            ), null, null);
-
->>>>>>> a4ec72e5
         $this->validator->validate('baz', $constraint);
 
         $this->assertViolation('myMessage', array(
-            '{{ value }}' => 'baz',
+            '{{ value }}' => '"baz"',
         ));
     }
 
@@ -166,19 +157,10 @@
             'multiple' => true,
         ));
 
-<<<<<<< HEAD
-=======
-        $this->context->expects($this->once())
-            ->method('addViolation')
-            ->with('myMessage', array(
-                '{{ value }}' => '"baz"',
-            ));
-
->>>>>>> a4ec72e5
         $this->validator->validate(array('foo', 'baz'), $constraint);
 
         $this->assertViolation('myMessage', array(
-            '{{ value }}' => 'baz',
+            '{{ value }}' => '"baz"',
         ));
     }
 
@@ -255,19 +237,10 @@
             'message' => 'myMessage'
         ));
 
-<<<<<<< HEAD
-=======
-        $this->context->expects($this->once())
-            ->method('addViolation')
-            ->with('myMessage', array(
-                '{{ value }}' => '"2"',
-            ));
-
->>>>>>> a4ec72e5
         $this->validator->validate('2', $constraint);
 
         $this->assertViolation('myMessage', array(
-            '{{ value }}' => '2',
+            '{{ value }}' => '"2"',
         ));
     }
 
@@ -293,19 +266,10 @@
             'multipleMessage' => 'myMessage',
         ));
 
-<<<<<<< HEAD
-=======
-        $this->context->expects($this->once())
-            ->method('addViolation')
-            ->with('myMessage', array(
-                '{{ value }}' => '"3"',
-            ));
-
->>>>>>> a4ec72e5
         $this->validator->validate(array(2, '3'), $constraint);
 
         $this->assertViolation('myMessage', array(
-            '{{ value }}' => '3',
+            '{{ value }}' => '"3"',
         ));
     }
 }