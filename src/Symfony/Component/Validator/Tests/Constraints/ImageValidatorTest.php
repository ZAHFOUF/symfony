<?php

/*
 * This file is part of the Symfony package.
 *
 * (c) Fabien Potencier <fabien@symfony.com>
 *
 * For the full copyright and license information, please view the LICENSE
 * file that was distributed with this source code.
 */

namespace Symfony\Component\Validator\Tests\Constraints;

use Symfony\Component\Validator\Constraints\Image;
use Symfony\Component\Validator\Constraints\ImageValidator;
use Symfony\Component\Validator\Exception\ConstraintDefinitionException;
use Symfony\Component\Validator\Test\ConstraintValidatorTestCase;

/**
 * @requires extension fileinfo
 */
class ImageValidatorTest extends ConstraintValidatorTestCase
{
    protected $context;

    /**
     * @var ImageValidator
     */
    protected $validator;

    protected $path;
    protected $image;
    protected $imageLandscape;
    protected $imagePortrait;
    protected $image4By3;
    protected $imageCorrupted;
    protected $notAnImage;

    protected function createValidator()
    {
        return new ImageValidator();
    }

    protected function setUp(): void
    {
        parent::setUp();

        $this->image = __DIR__.'/Fixtures/test.gif';
        $this->imageLandscape = __DIR__.'/Fixtures/test_landscape.gif';
        $this->imagePortrait = __DIR__.'/Fixtures/test_portrait.gif';
        $this->image4By3 = __DIR__.'/Fixtures/test_4by3.gif';
        $this->image16By9 = __DIR__.'/Fixtures/test_16by9.gif';
        $this->imageCorrupted = __DIR__.'/Fixtures/test_corrupted.gif';
        $this->notAnImage = __DIR__.'/Fixtures/ccc.txt';
    }

    public function testNullIsValid()
    {
        $this->validator->validate(null, new Image());

        $this->assertNoViolation();
    }

    public function testEmptyStringIsValid()
    {
        $this->validator->validate('', new Image());

        $this->assertNoViolation();
    }

    public function testValidImage()
    {
        $this->validator->validate($this->image, new Image());

        $this->assertNoViolation();
    }

    /**
     * Checks that the logic from FileValidator still works.
     *
     * @dataProvider provideConstraintsWithNotFoundMessage
     */
    public function testFileNotFound(Image $constraint)
    {
        $this->validator->validate('foobar', $constraint);

        $this->buildViolation('myMessage')
            ->setParameter('{{ file }}', '"foobar"')
            ->setCode(Image::NOT_FOUND_ERROR)
            ->assertRaised();
    }

    public function provideConstraintsWithNotFoundMessage(): iterable
    {
        yield 'Doctrine style' => [new Image([
            'notFoundMessage' => 'myMessage',
        ])];

        if (\PHP_VERSION_ID >= 80000) {
            yield 'Named arguments' => [
                eval('return new \Symfony\Component\Validator\Constraints\Image(notFoundMessage: "myMessage");'),
            ];
        }
    }

    public function testValidSize()
    {
        $constraint = new Image([
            'minWidth' => 1,
            'maxWidth' => 2,
            'minHeight' => 1,
            'maxHeight' => 2,
        ]);

        $this->validator->validate($this->image, $constraint);

        $this->assertNoViolation();
    }

    /**
     * @dataProvider provideMinWidthConstraints
     */
    public function testWidthTooSmall(Image $constraint)
    {
        $this->validator->validate($this->image, $constraint);

        $this->buildViolation('myMessage')
            ->setParameter('{{ width }}', '2')
            ->setParameter('{{ min_width }}', '3')
            ->setCode(Image::TOO_NARROW_ERROR)
            ->assertRaised();
    }

    public function provideMinWidthConstraints(): iterable
    {
        yield 'Doctrine style' => [new Image([
            'minWidth' => 3,
            'minWidthMessage' => 'myMessage',
        ])];

        if (\PHP_VERSION_ID >= 80000) {
            yield 'Named arguments' => [
                eval('return new \Symfony\Component\Validator\Constraints\Image(minWidth: 3, minWidthMessage: "myMessage");'),
            ];
        }
    }

    /**
     * @dataProvider provideMaxWidthConstraints
     */
    public function testWidthTooBig(Image $constraint)
    {
        $this->validator->validate($this->image, $constraint);

        $this->buildViolation('myMessage')
            ->setParameter('{{ width }}', '2')
            ->setParameter('{{ max_width }}', '1')
            ->setCode(Image::TOO_WIDE_ERROR)
            ->assertRaised();
    }

    public function provideMaxWidthConstraints(): iterable
    {
        yield 'Doctrine style' => [new Image([
            'maxWidth' => 1,
            'maxWidthMessage' => 'myMessage',
        ])];

        if (\PHP_VERSION_ID >= 80000) {
            yield 'Named arguments' => [
                eval('return new \Symfony\Component\Validator\Constraints\Image(maxWidth: 1, maxWidthMessage: "myMessage");'),
            ];
        }
    }

    /**
     * @dataProvider provideMinHeightConstraints
     */
    public function testHeightTooSmall(Image $constraint)
    {
        $this->validator->validate($this->image, $constraint);

        $this->buildViolation('myMessage')
            ->setParameter('{{ height }}', '2')
            ->setParameter('{{ min_height }}', '3')
            ->setCode(Image::TOO_LOW_ERROR)
            ->assertRaised();
    }

    public function provideMinHeightConstraints(): iterable
    {
        yield 'Doctrine style' => [new Image([
            'minHeight' => 3,
            'minHeightMessage' => 'myMessage',
        ])];

        if (\PHP_VERSION_ID >= 80000) {
            yield 'Named arguments' => [
                eval('return new \Symfony\Component\Validator\Constraints\Image(minHeight: 3, minHeightMessage: "myMessage");'),
            ];
        }
    }

    /**
     * @dataProvider provideMaxHeightConstraints
     */
    public function testHeightTooBig(Image $constraint)
    {
        $this->validator->validate($this->image, $constraint);

        $this->buildViolation('myMessage')
            ->setParameter('{{ height }}', '2')
            ->setParameter('{{ max_height }}', '1')
            ->setCode(Image::TOO_HIGH_ERROR)
            ->assertRaised();
    }

    public function provideMaxHeightConstraints(): iterable
    {
        yield 'Doctrine style' => [new Image([
            'maxHeight' => 1,
            'maxHeightMessage' => 'myMessage',
        ])];

        if (\PHP_VERSION_ID >= 80000) {
            yield 'Named arguments' => [
                eval('return new \Symfony\Component\Validator\Constraints\Image(maxHeight: 1, maxHeightMessage: "myMessage");'),
            ];
        }
    }

    /**
     * @dataProvider provideMinPixelsConstraints
     */
    public function testPixelsTooFew(Image $constraint)
    {
        $this->validator->validate($this->image, $constraint);

        $this->buildViolation('myMessage')
            ->setParameter('{{ pixels }}', '4')
            ->setParameter('{{ min_pixels }}', '5')
            ->setParameter('{{ height }}', '2')
            ->setParameter('{{ width }}', '2')
            ->setCode(Image::TOO_FEW_PIXEL_ERROR)
            ->assertRaised();
    }

    public function provideMinPixelsConstraints(): iterable
    {
        yield 'Doctrine style' => [new Image([
            'minPixels' => 5,
            'minPixelsMessage' => 'myMessage',
        ])];

        if (\PHP_VERSION_ID >= 80000) {
            yield 'Named arguments' => [
                eval('return new \Symfony\Component\Validator\Constraints\Image(minPixels: 5, minPixelsMessage: "myMessage");'),
            ];
        }
    }

    /**
     * @dataProvider provideMaxPixelsConstraints
     */
    public function testPixelsTooMany(Image $constraint)
    {
        $this->validator->validate($this->image, $constraint);

        $this->buildViolation('myMessage')
            ->setParameter('{{ pixels }}', '4')
            ->setParameter('{{ max_pixels }}', '3')
            ->setParameter('{{ height }}', '2')
            ->setParameter('{{ width }}', '2')
            ->setCode(Image::TOO_MANY_PIXEL_ERROR)
            ->assertRaised();
    }

    public function provideMaxPixelsConstraints(): iterable
    {
        yield 'Doctrine style' => [new Image([
            'maxPixels' => 3,
            'maxPixelsMessage' => 'myMessage',
        ])];

        if (\PHP_VERSION_ID >= 80000) {
            yield 'Named arguments' => [
                eval('return new \Symfony\Component\Validator\Constraints\Image(maxPixels: 3, maxPixelsMessage: "myMessage");'),
            ];
        }
    }

    public function testInvalidMinWidth()
    {
        $this->expectException(ConstraintDefinitionException::class);
        $constraint = new Image([
            'minWidth' => '1abc',
        ]);

        $this->validator->validate($this->image, $constraint);
    }

    public function testInvalidMaxWidth()
    {
        $this->expectException(ConstraintDefinitionException::class);
        $constraint = new Image([
            'maxWidth' => '1abc',
        ]);

        $this->validator->validate($this->image, $constraint);
    }

    public function testInvalidMinHeight()
    {
        $this->expectException(ConstraintDefinitionException::class);
        $constraint = new Image([
            'minHeight' => '1abc',
        ]);

        $this->validator->validate($this->image, $constraint);
    }

    public function testInvalidMaxHeight()
    {
        $this->expectException(ConstraintDefinitionException::class);
        $constraint = new Image([
            'maxHeight' => '1abc',
        ]);

        $this->validator->validate($this->image, $constraint);
    }

    public function testInvalidMinPixels()
    {
        $this->expectException(ConstraintDefinitionException::class);
        $constraint = new Image([
            'minPixels' => '1abc',
        ]);

        $this->validator->validate($this->image, $constraint);
    }

    public function testInvalidMaxPixels()
    {
        $this->expectException(ConstraintDefinitionException::class);
        $constraint = new Image([
            'maxPixels' => '1abc',
        ]);

        $this->validator->validate($this->image, $constraint);
    }

    /**
     * @dataProvider provideMinRatioConstraints
     */
    public function testRatioTooSmall(Image $constraint)
    {
        $this->validator->validate($this->image, $constraint);

        $this->buildViolation('myMessage')
            ->setParameter('{{ ratio }}', 1)
            ->setParameter('{{ min_ratio }}', 2)
            ->setCode(Image::RATIO_TOO_SMALL_ERROR)
            ->assertRaised();
    }

    public function provideMinRatioConstraints(): iterable
    {
        yield 'Doctrine style' => [new Image([
            'minRatio' => 2,
            'minRatioMessage' => 'myMessage',
        ])];

        if (\PHP_VERSION_ID >= 80000) {
            yield 'Named arguments' => [
                eval('return new \Symfony\Component\Validator\Constraints\Image(minRatio: 2, minRatioMessage: "myMessage");'),
            ];
        }
    }

    /**
     * @dataProvider provideMaxRatioConstraints
     */
    public function testRatioTooBig(Image $constraint)
    {
        $this->validator->validate($this->image, $constraint);

        $this->buildViolation('myMessage')
            ->setParameter('{{ ratio }}', 1)
            ->setParameter('{{ max_ratio }}', 0.5)
            ->setCode(Image::RATIO_TOO_BIG_ERROR)
            ->assertRaised();
    }

    public function provideMaxRatioConstraints(): iterable
    {
        yield 'Doctrine style' => [new Image([
            'maxRatio' => 0.5,
            'maxRatioMessage' => 'myMessage',
        ])];

        if (\PHP_VERSION_ID >= 80000) {
            yield 'Named arguments' => [
                eval('return new \Symfony\Component\Validator\Constraints\Image(maxRatio: 0.5, maxRatioMessage: "myMessage");'),
            ];
        }
    }

    public function testMaxRatioUsesTwoDecimalsOnly()
    {
        $constraint = new Image([
            'maxRatio' => 1.33,
        ]);

        $this->validator->validate($this->image4By3, $constraint);

        $this->assertNoViolation();
    }

    public function testMinRatioUsesInputMoreDecimals()
    {
        $constraint = new Image([
            'minRatio' => 4 / 3,
        ]);

        $this->validator->validate($this->image4By3, $constraint);

        $this->assertNoViolation();
    }

    public function testMaxRatioUsesInputMoreDecimals()
    {
        $constraint = new Image([
            'maxRatio' => 16 / 9,
        ]);

        $this->validator->validate($this->image16By9, $constraint);

        $this->assertNoViolation();
    }

    public function testInvalidMinRatio()
    {
        $this->expectException(ConstraintDefinitionException::class);
        $constraint = new Image([
            'minRatio' => '1abc',
        ]);

        $this->validator->validate($this->image, $constraint);
    }

    public function testInvalidMaxRatio()
    {
        $this->expectException(ConstraintDefinitionException::class);
        $constraint = new Image([
            'maxRatio' => '1abc',
        ]);

        $this->validator->validate($this->image, $constraint);
    }

    /**
     * @dataProvider provideAllowSquareConstraints
     */
    public function testSquareNotAllowed(Image $constraint)
    {
        $this->validator->validate($this->image, $constraint);

        $this->buildViolation('myMessage')
            ->setParameter('{{ width }}', 2)
            ->setParameter('{{ height }}', 2)
            ->setCode(Image::SQUARE_NOT_ALLOWED_ERROR)
            ->assertRaised();
    }

    public function provideAllowSquareConstraints(): iterable
    {
        yield 'Doctrine style' => [new Image([
            'allowSquare' => false,
            'allowSquareMessage' => 'myMessage',
        ])];

        if (\PHP_VERSION_ID >= 80000) {
            yield 'Named arguments' => [
                eval('return new \Symfony\Component\Validator\Constraints\Image(allowSquare: false, allowSquareMessage: "myMessage");'),
            ];
        }
    }

    /**
     * @dataProvider provideAllowLandscapeConstraints
     */
    public function testLandscapeNotAllowed(Image $constraint)
    {
        $this->validator->validate($this->imageLandscape, $constraint);

        $this->buildViolation('myMessage')
            ->setParameter('{{ width }}', 2)
            ->setParameter('{{ height }}', 1)
            ->setCode(Image::LANDSCAPE_NOT_ALLOWED_ERROR)
            ->assertRaised();
    }

    public function provideAllowLandscapeConstraints(): iterable
    {
        yield 'Doctrine style' => [new Image([
            'allowLandscape' => false,
            'allowLandscapeMessage' => 'myMessage',
        ])];

        if (\PHP_VERSION_ID >= 80000) {
            yield 'Named arguments' => [
                eval('return new \Symfony\Component\Validator\Constraints\Image(allowLandscape: false, allowLandscapeMessage: "myMessage");'),
            ];
        }
    }

    /**
     * @dataProvider provideAllowPortraitConstraints
     */
    public function testPortraitNotAllowed(Image $constraint)
    {
        $this->validator->validate($this->imagePortrait, $constraint);

        $this->buildViolation('myMessage')
            ->setParameter('{{ width }}', 1)
            ->setParameter('{{ height }}', 2)
            ->setCode(Image::PORTRAIT_NOT_ALLOWED_ERROR)
            ->assertRaised();
    }

    public function provideAllowPortraitConstraints(): iterable
    {
        yield 'Doctrine style' => [new Image([
            'allowPortrait' => false,
            'allowPortraitMessage' => 'myMessage',
        ])];

        if (\PHP_VERSION_ID >= 80000) {
            yield 'Named arguments' => [
                eval('return new \Symfony\Component\Validator\Constraints\Image(allowPortrait: false, allowPortraitMessage: "myMessage");'),
            ];
        }
    }

    /**
     * @dataProvider provideDetectCorruptedConstraints
     */
    public function testCorrupted(Image $constraint)
    {
        if (!\function_exists('imagecreatefromstring')) {
            $this->markTestSkipped('This test require GD extension');
        }

        $this->validator->validate($this->image, $constraint);

        $this->assertNoViolation();

        $this->validator->validate($this->imageCorrupted, $constraint);

        $this->buildViolation('myMessage')
            ->setCode(Image::CORRUPTED_IMAGE_ERROR)
            ->assertRaised();
    }

<<<<<<< HEAD
    public function provideDetectCorruptedConstraints(): iterable
    {
        yield 'Doctrine style' => [new Image([
            'detectCorrupted' => true,
            'corruptedMessage' => 'myMessage',
        ])];

        if (\PHP_VERSION_ID >= 80000) {
            yield 'Named arguments' => [
                eval('return new \Symfony\Component\Validator\Constraints\Image(detectCorrupted: true, corruptedMessage: "myMessage");'),
            ];
        }
=======
    public function testInvalidMimeType()
    {
        $this->validator->validate($this->notAnImage, $constraint = new Image());

        $this->assertSame('image/*', $constraint->mimeTypes);

        $this->buildViolation('This file is not a valid image.')
            ->setParameter('{{ file }}', sprintf('"%s"', $this->notAnImage))
            ->setParameter('{{ type }}', '"text/plain"')
            ->setParameter('{{ types }}', '"image/*"')
            ->setParameter('{{ name }}', '"ccc.txt"')
            ->setCode(Image::INVALID_MIME_TYPE_ERROR)
            ->assertRaised();
>>>>>>> 392d88ed
    }
}<|MERGE_RESOLUTION|>--- conflicted
+++ resolved
@@ -562,20 +562,6 @@
             ->assertRaised();
     }
 
-<<<<<<< HEAD
-    public function provideDetectCorruptedConstraints(): iterable
-    {
-        yield 'Doctrine style' => [new Image([
-            'detectCorrupted' => true,
-            'corruptedMessage' => 'myMessage',
-        ])];
-
-        if (\PHP_VERSION_ID >= 80000) {
-            yield 'Named arguments' => [
-                eval('return new \Symfony\Component\Validator\Constraints\Image(detectCorrupted: true, corruptedMessage: "myMessage");'),
-            ];
-        }
-=======
     public function testInvalidMimeType()
     {
         $this->validator->validate($this->notAnImage, $constraint = new Image());
@@ -589,6 +575,19 @@
             ->setParameter('{{ name }}', '"ccc.txt"')
             ->setCode(Image::INVALID_MIME_TYPE_ERROR)
             ->assertRaised();
->>>>>>> 392d88ed
+    }
+
+    public function provideDetectCorruptedConstraints(): iterable
+    {
+        yield 'Doctrine style' => [new Image([
+            'detectCorrupted' => true,
+            'corruptedMessage' => 'myMessage',
+        ])];
+
+        if (\PHP_VERSION_ID >= 80000) {
+            yield 'Named arguments' => [
+                eval('return new \Symfony\Component\Validator\Constraints\Image(detectCorrupted: true, corruptedMessage: "myMessage");'),
+            ];
+        }
     }
 }