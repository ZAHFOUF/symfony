<?php

/*
 * This file is part of the Symfony package.
 *
 * (c) Fabien Potencier <fabien@symfony.com>
 *
 * For the full copyright and license information, please view the LICENSE
 * file that was distributed with this source code.
 */

namespace Symfony\Component\Validator\Tests\Constraints;

use Symfony\Component\Intl\Util\IntlTestHelper;
use Symfony\Component\Validator\Constraints\Range;
use Symfony\Component\Validator\Constraints\RangeValidator;
use Symfony\Component\Validator\Exception\ConstraintDefinitionException;
use Symfony\Component\Validator\Test\ConstraintValidatorTestCase;

class RangeValidatorTest extends ConstraintValidatorTestCase
{
    protected function createValidator(): RangeValidator
    {
        return new RangeValidator();
    }

    public function testNullIsValid()
    {
        $this->validator->validate(null, new Range(['min' => 10, 'max' => 20]));

        $this->assertNoViolation();
    }

    public function getTenToTwenty()
    {
        return [
            [10.00001],
            [19.99999],
            ['10.00001'],
            ['19.99999'],
            [10],
            [20],
            [10.0],
            [20.0],
        ];
    }

    public function getLessThanTen()
    {
        return [
            [9.99999, '9.99999'],
            ['9.99999', '"9.99999"'],
            [5, '5'],
            [1.0, '1'],
        ];
    }

    public function getMoreThanTwenty()
    {
        return [
            [20.000001, '20.000001'],
            ['20.000001', '"20.000001"'],
            [21, '21'],
            [30.0, '30'],
        ];
    }

    /**
     * @dataProvider getTenToTwenty
     */
    public function testValidValuesMin($value)
    {
        $constraint = new Range(['min' => 10]);
        $this->validator->validate($value, $constraint);

        $this->assertNoViolation();
    }

    /**
<<<<<<< HEAD
=======
     * @requires PHP 8
     *
>>>>>>> 74b5b25e
     * @dataProvider getTenToTwenty
     */
    public function testValidValuesMinNamed($value)
    {
        $constraint = new Range(min: 10);
        $this->validator->validate($value, $constraint);

        $this->assertNoViolation();
    }

    /**
     * @dataProvider getTenToTwenty
     */
    public function testValidValuesMax($value)
    {
        $constraint = new Range(['max' => 20]);
        $this->validator->validate($value, $constraint);

        $this->assertNoViolation();
    }

    /**
<<<<<<< HEAD
=======
     * @requires PHP 8
     *
>>>>>>> 74b5b25e
     * @dataProvider getTenToTwenty
     */
    public function testValidValuesMaxNamed($value)
    {
        $constraint = new Range(max: 20);
        $this->validator->validate($value, $constraint);

        $this->assertNoViolation();
    }

    /**
     * @dataProvider getTenToTwenty
     */
    public function testValidValuesMinMax($value)
    {
        $constraint = new Range(['min' => 10, 'max' => 20]);
        $this->validator->validate($value, $constraint);

        $this->assertNoViolation();
    }

    /**
<<<<<<< HEAD
=======
     * @requires PHP 8
     *
>>>>>>> 74b5b25e
     * @dataProvider getTenToTwenty
     */
    public function testValidValuesMinMaxNamed($value)
    {
        $constraint = new Range(min: 10, max: 20);
        $this->validator->validate($value, $constraint);

        $this->assertNoViolation();
    }

    /**
     * @dataProvider getLessThanTen
     */
    public function testInvalidValuesMin($value, $formattedValue)
    {
        $constraint = new Range([
            'min' => 10,
            'minMessage' => 'myMessage',
        ]);

        $this->validator->validate($value, $constraint);

        $this->buildViolation('myMessage')
            ->setParameter('{{ value }}', $formattedValue)
            ->setParameter('{{ limit }}', 10)
            ->setCode(Range::TOO_LOW_ERROR)
            ->assertRaised();
    }

    /**
<<<<<<< HEAD
=======
     * @requires PHP 8
     *
>>>>>>> 74b5b25e
     * @dataProvider getLessThanTen
     */
    public function testInvalidValuesMinNamed($value, $formattedValue)
    {
        $constraint = new Range(min: 10, minMessage: 'myMessage');

        $this->validator->validate($value, $constraint);

        $this->buildViolation('myMessage')
            ->setParameter('{{ value }}', $formattedValue)
            ->setParameter('{{ limit }}', 10)
            ->setCode(Range::TOO_LOW_ERROR)
            ->assertRaised();
    }

    /**
     * @dataProvider getMoreThanTwenty
     */
    public function testInvalidValuesMax($value, $formattedValue)
    {
        $constraint = new Range([
            'max' => 20,
            'maxMessage' => 'myMessage',
        ]);

        $this->validator->validate($value, $constraint);

        $this->buildViolation('myMessage')
            ->setParameter('{{ value }}', $formattedValue)
            ->setParameter('{{ limit }}', 20)
            ->setCode(Range::TOO_HIGH_ERROR)
            ->assertRaised();
    }

    /**
<<<<<<< HEAD
=======
     * @requires PHP 8
     *
>>>>>>> 74b5b25e
     * @dataProvider getMoreThanTwenty
     */
    public function testInvalidValuesMaxNamed($value, $formattedValue)
    {
        $constraint = new Range(max: 20, maxMessage: 'myMessage');

        $this->validator->validate($value, $constraint);

        $this->buildViolation('myMessage')
            ->setParameter('{{ value }}', $formattedValue)
            ->setParameter('{{ limit }}', 20)
            ->setCode(Range::TOO_HIGH_ERROR)
            ->assertRaised();
    }

    /**
     * @dataProvider getMoreThanTwenty
     */
    public function testInvalidValuesCombinedMax($value, $formattedValue)
    {
        $constraint = new Range([
            'min' => 10,
            'max' => 20,
            'notInRangeMessage' => 'myNotInRangeMessage',
        ]);

        $this->validator->validate($value, $constraint);

        $this->buildViolation('myNotInRangeMessage')
            ->setParameter('{{ value }}', $formattedValue)
            ->setParameter('{{ min }}', 10)
            ->setParameter('{{ max }}', 20)
            ->setCode(Range::NOT_IN_RANGE_ERROR)
            ->assertRaised();
    }

    /**
<<<<<<< HEAD
=======
     * @requires PHP 8
     *
>>>>>>> 74b5b25e
     * @dataProvider getMoreThanTwenty
     */
    public function testInvalidValuesCombinedMaxNamed($value, $formattedValue)
    {
        $constraint = new Range(min: 10, max: 20, notInRangeMessage: 'myNotInRangeMessage');

        $this->validator->validate($value, $constraint);

        $this->buildViolation('myNotInRangeMessage')
            ->setParameter('{{ value }}', $formattedValue)
            ->setParameter('{{ min }}', 10)
            ->setParameter('{{ max }}', 20)
            ->setCode(Range::NOT_IN_RANGE_ERROR)
            ->assertRaised();
    }

    /**
     * @dataProvider getLessThanTen
     */
    public function testInvalidValuesCombinedMin($value, $formattedValue)
    {
        $constraint = new Range([
            'min' => 10,
            'max' => 20,
            'notInRangeMessage' => 'myNotInRangeMessage',
        ]);

        $this->validator->validate($value, $constraint);

        $this->buildViolation('myNotInRangeMessage')
            ->setParameter('{{ value }}', $formattedValue)
            ->setParameter('{{ min }}', 10)
            ->setParameter('{{ max }}', 20)
            ->setCode(Range::NOT_IN_RANGE_ERROR)
            ->assertRaised();
    }

    /**
<<<<<<< HEAD
=======
     * @requires PHP 8
     *
>>>>>>> 74b5b25e
     * @dataProvider getLessThanTen
     */
    public function testInvalidValuesCombinedMinNamed($value, $formattedValue)
    {
        $constraint = new Range(min: 10, max: 20, notInRangeMessage: 'myNotInRangeMessage');

        $this->validator->validate($value, $constraint);

        $this->buildViolation('myNotInRangeMessage')
            ->setParameter('{{ value }}', $formattedValue)
            ->setParameter('{{ min }}', 10)
            ->setParameter('{{ max }}', 20)
            ->setCode(Range::NOT_IN_RANGE_ERROR)
            ->assertRaised();
    }

    public static function getTenthToTwentiethMarch2014()
    {
        // The provider runs before setUp(), so we need to manually fix
        // the default timezone
        $timezone = date_default_timezone_get();
        date_default_timezone_set('UTC');

        $tests = [
            [new \DateTime('March 10, 2014')],
            [new \DateTime('March 15, 2014')],
            [new \DateTime('March 20, 2014')],
        ];

        $tests[] = [new \DateTimeImmutable('March 10, 2014')];
        $tests[] = [new \DateTimeImmutable('March 15, 2014')];
        $tests[] = [new \DateTimeImmutable('March 20, 2014')];

        date_default_timezone_set($timezone);

        return $tests;
    }

    public static function getSoonerThanTenthMarch2014()
    {
        // The provider runs before setUp(), so we need to manually fix
        // the default timezone
        $timezone = date_default_timezone_get();
        date_default_timezone_set('UTC');

        $tests = [
            [new \DateTime('March 20, 2013'), 'Mar 20, 2013, 12:00 AM'],
            [new \DateTime('March 9, 2014'), 'Mar 9, 2014, 12:00 AM'],
        ];

        $tests[] = [new \DateTimeImmutable('March 20, 2013'), 'Mar 20, 2013, 12:00 AM'];
        $tests[] = [new \DateTimeImmutable('March 9, 2014'), 'Mar 9, 2014, 12:00 AM'];

        date_default_timezone_set($timezone);

        return $tests;
    }

    public static function getLaterThanTwentiethMarch2014()
    {
        // The provider runs before setUp(), so we need to manually fix
        // the default timezone
        $timezone = date_default_timezone_get();
        date_default_timezone_set('UTC');

        $tests = [
            [new \DateTime('March 21, 2014'), 'Mar 21, 2014, 12:00 AM'],
            [new \DateTime('March 9, 2015'), 'Mar 9, 2015, 12:00 AM'],
        ];

        $tests[] = [new \DateTimeImmutable('March 21, 2014'), 'Mar 21, 2014, 12:00 AM'];
        $tests[] = [new \DateTimeImmutable('March 9, 2015'), 'Mar 9, 2015, 12:00 AM'];

        date_default_timezone_set($timezone);

        return $tests;
    }

    /**
     * @dataProvider getTenthToTwentiethMarch2014
     */
    public function testValidDatesMin($value)
    {
        $constraint = new Range(['min' => 'March 10, 2014']);
        $this->validator->validate($value, $constraint);

        $this->assertNoViolation();
    }

    /**
     * @dataProvider getTenthToTwentiethMarch2014
     */
    public function testValidDatesMax($value)
    {
        $constraint = new Range(['max' => 'March 20, 2014']);
        $this->validator->validate($value, $constraint);

        $this->assertNoViolation();
    }

    /**
     * @dataProvider getTenthToTwentiethMarch2014
     */
    public function testValidDatesMinMax($value)
    {
        $constraint = new Range(['min' => 'March 10, 2014', 'max' => 'March 20, 2014']);
        $this->validator->validate($value, $constraint);

        $this->assertNoViolation();
    }

    /**
     * @dataProvider getSoonerThanTenthMarch2014
     */
    public function testInvalidDatesMin($value, $dateTimeAsString)
    {
        // Conversion of dates to string differs between ICU versions
        // Make sure we have the correct version loaded
        IntlTestHelper::requireIntl($this, '57.1');

        $constraint = new Range([
            'min' => 'March 10, 2014',
            'minMessage' => 'myMessage',
        ]);

        $this->validator->validate($value, $constraint);

        $this->buildViolation('myMessage')
            ->setParameter('{{ value }}', $dateTimeAsString)
            ->setParameter('{{ limit }}', 'Mar 10, 2014, 12:00 AM')
            ->setCode(Range::TOO_LOW_ERROR)
            ->assertRaised();
    }

    /**
     * @dataProvider getLaterThanTwentiethMarch2014
     */
    public function testInvalidDatesMax($value, $dateTimeAsString)
    {
        // Conversion of dates to string differs between ICU versions
        // Make sure we have the correct version loaded
        IntlTestHelper::requireIntl($this, '57.1');

        $constraint = new Range([
            'max' => 'March 20, 2014',
            'maxMessage' => 'myMessage',
        ]);

        $this->validator->validate($value, $constraint);

        $this->buildViolation('myMessage')
            ->setParameter('{{ value }}', $dateTimeAsString)
            ->setParameter('{{ limit }}', 'Mar 20, 2014, 12:00 AM')
            ->setCode(Range::TOO_HIGH_ERROR)
            ->assertRaised();
    }

    /**
     * @dataProvider getLaterThanTwentiethMarch2014
     */
    public function testInvalidDatesCombinedMax($value, $dateTimeAsString)
    {
        // Conversion of dates to string differs between ICU versions
        // Make sure we have the correct version loaded
        IntlTestHelper::requireIntl($this, '57.1');

        $constraint = new Range([
            'min' => 'March 10, 2014',
            'max' => 'March 20, 2014',
            'notInRangeMessage' => 'myNotInRangeMessage',
        ]);

        $this->validator->validate($value, $constraint);

        $this->buildViolation('myNotInRangeMessage')
            ->setParameter('{{ value }}', $dateTimeAsString)
            ->setParameter('{{ min }}', 'Mar 10, 2014, 12:00 AM')
            ->setParameter('{{ max }}', 'Mar 20, 2014, 12:00 AM')
            ->setCode(Range::NOT_IN_RANGE_ERROR)
            ->assertRaised();
    }

    /**
     * @dataProvider getSoonerThanTenthMarch2014
     */
    public function testInvalidDatesCombinedMin($value, $dateTimeAsString)
    {
        // Conversion of dates to string differs between ICU versions
        // Make sure we have the correct version loaded
        IntlTestHelper::requireIntl($this, '57.1');

        $constraint = new Range([
            'min' => 'March 10, 2014',
            'max' => 'March 20, 2014',
            'notInRangeMessage' => 'myNotInRangeMessage',
        ]);

        $this->validator->validate($value, $constraint);

        $this->buildViolation('myNotInRangeMessage')
            ->setParameter('{{ value }}', $dateTimeAsString)
            ->setParameter('{{ min }}', 'Mar 10, 2014, 12:00 AM')
            ->setParameter('{{ max }}', 'Mar 20, 2014, 12:00 AM')
            ->setCode(Range::NOT_IN_RANGE_ERROR)
            ->assertRaised();
    }

    public function getInvalidValues()
    {
        return [
            [9.999999],
            [20.000001],
            ['9.999999'],
            ['20.000001'],
            [new \stdClass()],
        ];
    }

    public function testNonNumeric()
    {
        $constraint = new Range([
            'min' => 10,
            'max' => 20,
        ]);

        $this->validator->validate('abcd', $constraint);

        $this->buildViolation($constraint->invalidMessage)
            ->setParameter('{{ value }}', '"abcd"')
            ->setCode(Range::INVALID_CHARACTERS_ERROR)
            ->assertRaised();
    }

    public function testNonNumericWithParsableDatetimeMinAndMaxNull()
    {
        $constraint = new Range([
            'min' => 'March 10, 2014',
        ]);

        $this->validator->validate('abcd', $constraint);

        $this->buildViolation($constraint->invalidDateTimeMessage)
            ->setParameter('{{ value }}', '"abcd"')
            ->setCode(Range::INVALID_CHARACTERS_ERROR)
            ->assertRaised();
    }

    public function testNonNumericWithParsableDatetimeMaxAndMinNull()
    {
        $constraint = new Range([
            'max' => 'March 20, 2014',
        ]);

        $this->validator->validate('abcd', $constraint);

        $this->buildViolation($constraint->invalidDateTimeMessage)
            ->setParameter('{{ value }}', '"abcd"')
            ->setCode(Range::INVALID_CHARACTERS_ERROR)
            ->assertRaised();
    }

    public function testNonNumericWithParsableDatetimeMinAndMax()
    {
        $constraint = new Range([
            'min' => 'March 10, 2014',
            'max' => 'March 20, 2014',
        ]);

        $this->validator->validate('abcd', $constraint);

        $this->buildViolation($constraint->invalidDateTimeMessage)
            ->setParameter('{{ value }}', '"abcd"')
            ->setCode(Range::INVALID_CHARACTERS_ERROR)
            ->assertRaised();
    }

    public function testNonNumericWithNonParsableDatetimeMin()
    {
        $constraint = new Range([
            'min' => 'March 40, 2014',
            'max' => 'March 20, 2014',
        ]);

        $this->validator->validate('abcd', $constraint);

        $this->buildViolation($constraint->invalidMessage)
            ->setParameter('{{ value }}', '"abcd"')
            ->setCode(Range::INVALID_CHARACTERS_ERROR)
            ->assertRaised();
    }

    public function testNonNumericWithNonParsableDatetimeMax()
    {
        $constraint = new Range([
            'min' => 'March 10, 2014',
            'max' => 'March 50, 2014',
        ]);

        $this->validator->validate('abcd', $constraint);

        $this->buildViolation($constraint->invalidMessage)
            ->setParameter('{{ value }}', '"abcd"')
            ->setCode(Range::INVALID_CHARACTERS_ERROR)
            ->assertRaised();
    }

    public function testNonNumericWithNonParsableDatetimeMinAndMax()
    {
        $constraint = new Range([
            'min' => 'March 40, 2014',
            'max' => 'March 50, 2014',
        ]);

        $this->validator->validate('abcd', $constraint);

        $this->buildViolation($constraint->invalidMessage)
            ->setParameter('{{ value }}', '"abcd"')
            ->setCode(Range::INVALID_CHARACTERS_ERROR)
            ->assertRaised();
    }

    /**
     * @dataProvider throwsOnInvalidStringDatesProvider
     */
    public function testThrowsOnInvalidStringDates($expectedMessage, $value, $min, $max)
    {
        $this->expectException(ConstraintDefinitionException::class);
        $this->expectExceptionMessage($expectedMessage);

        $this->validator->validate($value, new Range([
            'min' => $min,
            'max' => $max,
        ]));
    }

    public function throwsOnInvalidStringDatesProvider(): array
    {
        return [
            ['The min value "foo" could not be converted to a "DateTimeImmutable" instance in the "Symfony\Component\Validator\Constraints\Range" constraint.', new \DateTimeImmutable(), 'foo', null],
            ['The min value "foo" could not be converted to a "DateTime" instance in the "Symfony\Component\Validator\Constraints\Range" constraint.', new \DateTime(), 'foo', null],
            ['The max value "foo" could not be converted to a "DateTimeImmutable" instance in the "Symfony\Component\Validator\Constraints\Range" constraint.', new \DateTimeImmutable(), null, 'foo'],
            ['The max value "foo" could not be converted to a "DateTime" instance in the "Symfony\Component\Validator\Constraints\Range" constraint.', new \DateTime(), null, 'foo'],
            ['The min value "bar" could not be converted to a "DateTimeImmutable" instance in the "Symfony\Component\Validator\Constraints\Range" constraint.', new \DateTimeImmutable(), 'bar', 'ccc'],
        ];
    }

    public function testNoViolationOnNullObjectWithPropertyPaths()
    {
        $this->setObject(null);

        $this->validator->validate(1, new Range([
            'minPropertyPath' => 'minPropertyPath',
            'maxPropertyPath' => 'maxPropertyPath',
        ]));

        $this->assertNoViolation();
    }

    /**
     * @dataProvider getTenToTwenty
     */
    public function testValidValuesMinPropertyPath($value)
    {
        $this->setObject(new Limit(10));

        $this->validator->validate($value, new Range([
            'minPropertyPath' => 'value',
        ]));

        $this->assertNoViolation();
    }

    /**
<<<<<<< HEAD
=======
     * @requires PHP 8
     *
>>>>>>> 74b5b25e
     * @dataProvider getTenToTwenty
     */
    public function testValidValuesMinPropertyPathNamed($value)
    {
        $this->setObject(new Limit(10));

        $this->validator->validate($value, new Range(minPropertyPath: 'value'));

        $this->assertNoViolation();
    }

    /**
     * @dataProvider getTenToTwenty
     */
    public function testValidValuesMaxPropertyPath($value)
    {
        $this->setObject(new Limit(20));

        $this->validator->validate($value, new Range([
            'maxPropertyPath' => 'value',
        ]));

        $this->assertNoViolation();
    }

    /**
<<<<<<< HEAD
=======
     * @requires PHP 8
     *
>>>>>>> 74b5b25e
     * @dataProvider getTenToTwenty
     */
    public function testValidValuesMaxPropertyPathNamed($value)
    {
        $this->setObject(new Limit(20));

        $this->validator->validate($value, new Range(maxPropertyPath: 'value'));

        $this->assertNoViolation();
    }

    /**
     * @dataProvider getTenToTwenty
     */
    public function testValidValuesMinMaxPropertyPath($value)
    {
        $this->setObject(new MinMax(10, 20));

        $this->validator->validate($value, new Range([
            'minPropertyPath' => 'min',
            'maxPropertyPath' => 'max',
        ]));

        $this->assertNoViolation();
    }

    /**
     * @dataProvider getLessThanTen
     */
    public function testInvalidValuesMinPropertyPath($value, $formattedValue)
    {
        $this->setObject(new Limit(10));

        $constraint = new Range([
            'minPropertyPath' => 'value',
            'minMessage' => 'myMessage',
        ]);

        $this->validator->validate($value, $constraint);

        $this->buildViolation('myMessage')
            ->setParameter('{{ value }}', $formattedValue)
            ->setParameter('{{ limit }}', 10)
            ->setParameter('{{ min_limit_path }}', 'value')
            ->setCode(Range::TOO_LOW_ERROR)
            ->assertRaised();
    }

    /**
     * @dataProvider getMoreThanTwenty
     */
    public function testInvalidValuesMaxPropertyPath($value, $formattedValue)
    {
        $this->setObject(new Limit(20));

        $constraint = new Range([
            'maxPropertyPath' => 'value',
            'maxMessage' => 'myMessage',
        ]);

        $this->validator->validate($value, $constraint);

        $this->buildViolation('myMessage')
            ->setParameter('{{ value }}', $formattedValue)
            ->setParameter('{{ limit }}', 20)
            ->setParameter('{{ max_limit_path }}', 'value')
            ->setCode(Range::TOO_HIGH_ERROR)
            ->assertRaised();
    }

    /**
     * @dataProvider getMoreThanTwenty
     */
    public function testInvalidValuesCombinedMaxPropertyPath($value, $formattedValue)
    {
        $this->setObject(new MinMax(10, 20));

        $constraint = new Range([
            'minPropertyPath' => 'min',
            'maxPropertyPath' => 'max',
            'notInRangeMessage' => 'myNotInRangeMessage',
        ]);

        $this->validator->validate($value, $constraint);

        $this->buildViolation('myNotInRangeMessage')
            ->setParameter('{{ value }}', $formattedValue)
            ->setParameter('{{ min }}', 10)
            ->setParameter('{{ max }}', 20)
            ->setParameter('{{ max_limit_path }}', 'max')
            ->setParameter('{{ min_limit_path }}', 'min')
            ->setCode(Range::NOT_IN_RANGE_ERROR)
            ->assertRaised();
    }

    /**
<<<<<<< HEAD
=======
     * @requires PHP 8
     *
>>>>>>> 74b5b25e
     * @dataProvider getMoreThanTwenty
     */
    public function testInvalidValuesCombinedMaxPropertyPathNamed($value, $formattedValue)
    {
        $this->setObject(new MinMax(10, 20));

        $constraint = new Range(
            minPropertyPath: 'min',
            maxPropertyPath: 'max',
            notInRangeMessage: 'myNotInRangeMessage',
        );

        $this->validator->validate($value, $constraint);

        $this->buildViolation('myNotInRangeMessage')
            ->setParameter('{{ value }}', $formattedValue)
            ->setParameter('{{ min }}', 10)
            ->setParameter('{{ max }}', 20)
            ->setParameter('{{ max_limit_path }}', 'max')
            ->setParameter('{{ min_limit_path }}', 'min')
            ->setCode(Range::NOT_IN_RANGE_ERROR)
            ->assertRaised();
    }

    /**
     * @dataProvider getLessThanTen
     */
    public function testInvalidValuesCombinedMinPropertyPath($value, $formattedValue)
    {
        $this->setObject(new MinMax(10, 20));

        $constraint = new Range([
            'minPropertyPath' => 'min',
            'maxPropertyPath' => 'max',
            'notInRangeMessage' => 'myNotInRangeMessage',
        ]);

        $this->validator->validate($value, $constraint);

        $this->buildViolation('myNotInRangeMessage')
            ->setParameter('{{ value }}', $formattedValue)
            ->setParameter('{{ min }}', 10)
            ->setParameter('{{ max }}', 20)
            ->setParameter('{{ max_limit_path }}', 'max')
            ->setParameter('{{ min_limit_path }}', 'min')
            ->setCode(Range::NOT_IN_RANGE_ERROR)
            ->assertRaised();
    }

    /**
<<<<<<< HEAD
=======
     * @requires PHP 8
     *
>>>>>>> 74b5b25e
     * @dataProvider getLessThanTen
     */
    public function testInvalidValuesCombinedMinPropertyPathNamed($value, $formattedValue)
    {
        $this->setObject(new MinMax(10, 20));

        $constraint = new Range(
            minPropertyPath: 'min',
            maxPropertyPath: 'max',
            notInRangeMessage: 'myNotInRangeMessage',
        );

        $this->validator->validate($value, $constraint);

        $this->buildViolation('myNotInRangeMessage')
            ->setParameter('{{ value }}', $formattedValue)
            ->setParameter('{{ min }}', 10)
            ->setParameter('{{ max }}', 20)
            ->setParameter('{{ max_limit_path }}', 'max')
            ->setParameter('{{ min_limit_path }}', 'min')
            ->setCode(Range::NOT_IN_RANGE_ERROR)
            ->assertRaised();
    }

    /**
     * @dataProvider getLessThanTen
     */
    public function testViolationOnNullObjectWithDefinedMin($value, $formattedValue)
    {
        $this->setObject(null);

        $this->validator->validate($value, new Range([
            'min' => 10,
            'maxPropertyPath' => 'max',
            'minMessage' => 'myMessage',
        ]));

        $this->buildViolation('myMessage')
            ->setParameter('{{ value }}', $formattedValue)
            ->setParameter('{{ limit }}', 10)
            ->setParameter('{{ max_limit_path }}', 'max')
            ->setCode(Range::TOO_LOW_ERROR)
            ->assertRaised();
    }

    /**
     * @dataProvider getMoreThanTwenty
     */
    public function testViolationOnNullObjectWithDefinedMax($value, $formattedValue)
    {
        $this->setObject(null);

        $this->validator->validate($value, new Range([
            'minPropertyPath' => 'min',
            'max' => 20,
            'maxMessage' => 'myMessage',
        ]));

        $this->buildViolation('myMessage')
            ->setParameter('{{ value }}', $formattedValue)
            ->setParameter('{{ limit }}', 20)
            ->setParameter('{{ min_limit_path }}', 'min')
            ->setCode(Range::TOO_HIGH_ERROR)
            ->assertRaised();
    }

    /**
     * @dataProvider getTenthToTwentiethMarch2014
     */
    public function testValidDatesMinPropertyPath($value)
    {
        $this->setObject(new Limit('March 10, 2014'));

        $this->validator->validate($value, new Range(['minPropertyPath' => 'value']));

        $this->assertNoViolation();
    }

    /**
     * @dataProvider getTenthToTwentiethMarch2014
     */
    public function testValidDatesMaxPropertyPath($value)
    {
        $this->setObject(new Limit('March 20, 2014'));

        $constraint = new Range(['maxPropertyPath' => 'value']);
        $this->validator->validate($value, $constraint);

        $this->assertNoViolation();
    }

    /**
     * @dataProvider getTenthToTwentiethMarch2014
     */
    public function testValidDatesMinMaxPropertyPath($value)
    {
        $this->setObject(new MinMax('March 10, 2014', 'March 20, 2014'));

        $constraint = new Range(['minPropertyPath' => 'min', 'maxPropertyPath' => 'max']);
        $this->validator->validate($value, $constraint);

        $this->assertNoViolation();
    }

    /**
     * @dataProvider getSoonerThanTenthMarch2014
     */
    public function testInvalidDatesMinPropertyPath($value, $dateTimeAsString)
    {
        // Conversion of dates to string differs between ICU versions
        // Make sure we have the correct version loaded
        IntlTestHelper::requireIntl($this, '57.1');

        $this->setObject(new Limit('March 10, 2014'));

        $constraint = new Range([
            'minPropertyPath' => 'value',
            'minMessage' => 'myMessage',
        ]);

        $this->validator->validate($value, $constraint);

        $this->buildViolation('myMessage')
            ->setParameter('{{ value }}', $dateTimeAsString)
            ->setParameter('{{ limit }}', 'Mar 10, 2014, 12:00 AM')
            ->setParameter('{{ min_limit_path }}', 'value')
            ->setCode(Range::TOO_LOW_ERROR)
            ->assertRaised();
    }

    /**
     * @dataProvider getLaterThanTwentiethMarch2014
     */
    public function testInvalidDatesMaxPropertyPath($value, $dateTimeAsString)
    {
        // Conversion of dates to string differs between ICU versions
        // Make sure we have the correct version loaded
        IntlTestHelper::requireIntl($this, '57.1');

        $this->setObject(new Limit('March 20, 2014'));

        $constraint = new Range([
            'maxPropertyPath' => 'value',
            'maxMessage' => 'myMessage',
        ]);

        $this->validator->validate($value, $constraint);

        $this->buildViolation('myMessage')
            ->setParameter('{{ value }}', $dateTimeAsString)
            ->setParameter('{{ limit }}', 'Mar 20, 2014, 12:00 AM')
            ->setParameter('{{ max_limit_path }}', 'value')
            ->setCode(Range::TOO_HIGH_ERROR)
            ->assertRaised();
    }

    /**
     * @dataProvider getLaterThanTwentiethMarch2014
     */
    public function testInvalidDatesCombinedMaxPropertyPath($value, $dateTimeAsString)
    {
        // Conversion of dates to string differs between ICU versions
        // Make sure we have the correct version loaded
        IntlTestHelper::requireIntl($this, '57.1');

        $this->setObject(new MinMax('March 10, 2014', 'March 20, 2014'));

        $constraint = new Range([
            'minPropertyPath' => 'min',
            'maxPropertyPath' => 'max',
            'notInRangeMessage' => 'myNotInRangeMessage',
        ]);

        $this->validator->validate($value, $constraint);

        $this->buildViolation('myNotInRangeMessage')
            ->setParameter('{{ value }}', $dateTimeAsString)
            ->setParameter('{{ min }}', 'Mar 10, 2014, 12:00 AM')
            ->setParameter('{{ max }}', 'Mar 20, 2014, 12:00 AM')
            ->setParameter('{{ max_limit_path }}', 'max')
            ->setParameter('{{ min_limit_path }}', 'min')
            ->setCode(Range::NOT_IN_RANGE_ERROR)
            ->assertRaised();
    }

    /**
     * @dataProvider getSoonerThanTenthMarch2014
     */
    public function testInvalidDatesCombinedMinPropertyPath($value, $dateTimeAsString)
    {
        // Conversion of dates to string differs between ICU versions
        // Make sure we have the correct version loaded
        IntlTestHelper::requireIntl($this, '57.1');

        $this->setObject(new MinMax('March 10, 2014', 'March 20, 2014'));

        $constraint = new Range([
            'minPropertyPath' => 'min',
            'maxPropertyPath' => 'max',
            'notInRangeMessage' => 'myNotInRangeMessage',
        ]);

        $this->validator->validate($value, $constraint);

        $this->buildViolation('myNotInRangeMessage')
            ->setParameter('{{ value }}', $dateTimeAsString)
            ->setParameter('{{ min }}', 'Mar 10, 2014, 12:00 AM')
            ->setParameter('{{ max }}', 'Mar 20, 2014, 12:00 AM')
            ->setParameter('{{ max_limit_path }}', 'max')
            ->setParameter('{{ min_limit_path }}', 'min')
            ->setCode(Range::NOT_IN_RANGE_ERROR)
            ->assertRaised();
    }

    public function provideMessageIfMinAndMaxSet(): array
    {
        $notInRangeMessage = (new Range(['min' => '']))->notInRangeMessage;

        return [
            [
                [],
                12,
                $notInRangeMessage,
                Range::NOT_IN_RANGE_ERROR,
            ],
            [
                ['notInRangeMessage' => 'not_in_range_message'],
                12,
                'not_in_range_message',
                Range::NOT_IN_RANGE_ERROR,
            ],
            [
                ['minMessage' => 'min_message'],
                0,
                $notInRangeMessage,
                Range::NOT_IN_RANGE_ERROR,
            ],
            [
                ['maxMessage' => 'max_message'],
                0,
                $notInRangeMessage,
                Range::NOT_IN_RANGE_ERROR,
            ],
            [
                ['minMessage' => 'min_message'],
                15,
                $notInRangeMessage,
                Range::NOT_IN_RANGE_ERROR,
            ],
            [
                ['maxMessage' => 'max_message'],
                15,
                $notInRangeMessage,
                Range::NOT_IN_RANGE_ERROR,
            ],
        ];
    }

    /**
<<<<<<< HEAD
=======
     * @group legacy
     *
>>>>>>> 74b5b25e
     * @dataProvider provideMessageIfMinAndMaxSet
     */
    public function testMessageIfMinAndMaxSet(array $constraintExtraOptions, int $value, string $expectedMessage, string $expectedCode)
    {
        $constraint = new Range(array_merge(['min' => 1, 'max' => 10], $constraintExtraOptions));
        $this->validator->validate($value, $constraint);

        $this
            ->buildViolation($expectedMessage)
            ->setParameters(['{{ min }}' => '1', '{{ max }}' => '10', '{{ value }}' => (string) $value])
            ->setCode($expectedCode)
            ->assertRaised();
    }
}

final class Limit
{
    private $value;

    public function __construct($value)
    {
        $this->value = $value;
    }

    public function getValue()
    {
        return $this->value;
    }
}

final class MinMax
{
    private $min;
    private $max;

    public function __construct($min, $max)
    {
        $this->min = $min;
        $this->max = $max;
    }

    public function getMin()
    {
        return $this->min;
    }

    public function getMax()
    {
        return $this->max;
    }
}<|MERGE_RESOLUTION|>--- conflicted
+++ resolved
@@ -77,11 +77,6 @@
     }
 
     /**
-<<<<<<< HEAD
-=======
-     * @requires PHP 8
-     *
->>>>>>> 74b5b25e
      * @dataProvider getTenToTwenty
      */
     public function testValidValuesMinNamed($value)
@@ -104,11 +99,6 @@
     }
 
     /**
-<<<<<<< HEAD
-=======
-     * @requires PHP 8
-     *
->>>>>>> 74b5b25e
      * @dataProvider getTenToTwenty
      */
     public function testValidValuesMaxNamed($value)
@@ -131,11 +121,6 @@
     }
 
     /**
-<<<<<<< HEAD
-=======
-     * @requires PHP 8
-     *
->>>>>>> 74b5b25e
      * @dataProvider getTenToTwenty
      */
     public function testValidValuesMinMaxNamed($value)
@@ -166,11 +151,6 @@
     }
 
     /**
-<<<<<<< HEAD
-=======
-     * @requires PHP 8
-     *
->>>>>>> 74b5b25e
      * @dataProvider getLessThanTen
      */
     public function testInvalidValuesMinNamed($value, $formattedValue)
@@ -206,11 +186,6 @@
     }
 
     /**
-<<<<<<< HEAD
-=======
-     * @requires PHP 8
-     *
->>>>>>> 74b5b25e
      * @dataProvider getMoreThanTwenty
      */
     public function testInvalidValuesMaxNamed($value, $formattedValue)
@@ -248,11 +223,6 @@
     }
 
     /**
-<<<<<<< HEAD
-=======
-     * @requires PHP 8
-     *
->>>>>>> 74b5b25e
      * @dataProvider getMoreThanTwenty
      */
     public function testInvalidValuesCombinedMaxNamed($value, $formattedValue)
@@ -291,11 +261,6 @@
     }
 
     /**
-<<<<<<< HEAD
-=======
-     * @requires PHP 8
-     *
->>>>>>> 74b5b25e
      * @dataProvider getLessThanTen
      */
     public function testInvalidValuesCombinedMinNamed($value, $formattedValue)
@@ -669,11 +634,6 @@
     }
 
     /**
-<<<<<<< HEAD
-=======
-     * @requires PHP 8
-     *
->>>>>>> 74b5b25e
      * @dataProvider getTenToTwenty
      */
     public function testValidValuesMinPropertyPathNamed($value)
@@ -700,11 +660,6 @@
     }
 
     /**
-<<<<<<< HEAD
-=======
-     * @requires PHP 8
-     *
->>>>>>> 74b5b25e
      * @dataProvider getTenToTwenty
      */
     public function testValidValuesMaxPropertyPathNamed($value)
@@ -801,11 +756,6 @@
     }
 
     /**
-<<<<<<< HEAD
-=======
-     * @requires PHP 8
-     *
->>>>>>> 74b5b25e
      * @dataProvider getMoreThanTwenty
      */
     public function testInvalidValuesCombinedMaxPropertyPathNamed($value, $formattedValue)
@@ -856,11 +806,6 @@
     }
 
     /**
-<<<<<<< HEAD
-=======
-     * @requires PHP 8
-     *
->>>>>>> 74b5b25e
      * @dataProvider getLessThanTen
      */
     public function testInvalidValuesCombinedMinPropertyPathNamed($value, $formattedValue)
@@ -1120,11 +1065,6 @@
     }
 
     /**
-<<<<<<< HEAD
-=======
-     * @group legacy
-     *
->>>>>>> 74b5b25e
      * @dataProvider provideMessageIfMinAndMaxSet
      */
     public function testMessageIfMinAndMaxSet(array $constraintExtraOptions, int $value, string $expectedMessage, string $expectedCode)
