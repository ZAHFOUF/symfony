<?php

/*
 * This file is part of the Symfony package.
 *
 * (c) Fabien Potencier <fabien@symfony.com>
 *
 * For the full copyright and license information, please view the LICENSE
 * file that was distributed with this source code.
 */

namespace Symfony\Component\Validator\Tests\Constraints;

use Symfony\Component\Intl\Util\IntlTestHelper;
use Symfony\Component\Validator\Constraints\Range;
use Symfony\Component\Validator\Constraints\RangeValidator;
use Symfony\Component\Validator\Exception\ConstraintDefinitionException;
use Symfony\Component\Validator\Test\ConstraintValidatorTestCase;
use Symfony\Component\Validator\Tests\IcuCompatibilityTrait;

class RangeValidatorTest extends ConstraintValidatorTestCase
{
    use IcuCompatibilityTrait;

    protected function createValidator(): RangeValidator
    {
        return new RangeValidator();
    }

    public function testNullIsValid()
    {
        $this->validator->validate(null, new Range(['min' => 10, 'max' => 20]));

        $this->assertNoViolation();
    }

    public static function getTenToTwenty(): array
    {
        return [
            [10.00001],
            [19.99999],
            ['10.00001'],
            ['19.99999'],
            [10],
            [20],
            [10.0],
            [20.0],
        ];
    }

    public static function getLessThanTen()
    {
        return [
            [9.99999, '9.99999'],
            ['9.99999', '"9.99999"'],
            [5, '5'],
            [1.0, '1'],
        ];
    }

    public static function getMoreThanTwenty(): array
    {
        return [
            [20.000001, '20.000001'],
            ['20.000001', '"20.000001"'],
            [21, '21'],
            [30.0, '30'],
        ];
    }

    /**
     * @dataProvider getTenToTwenty
     */
    public function testValidValuesMin($value)
    {
        $constraint = new Range(['min' => 10]);
        $this->validator->validate($value, $constraint);

        $this->assertNoViolation();
    }

    /**
     * @dataProvider getTenToTwenty
     */
    public function testValidValuesMinNamed($value)
    {
        $constraint = new Range(min: 10);
        $this->validator->validate($value, $constraint);

        $this->assertNoViolation();
    }

    /**
     * @dataProvider getTenToTwenty
     */
    public function testValidValuesMax($value)
    {
        $constraint = new Range(['max' => 20]);
        $this->validator->validate($value, $constraint);

        $this->assertNoViolation();
    }

    /**
     * @dataProvider getTenToTwenty
     */
    public function testValidValuesMaxNamed($value)
    {
        $constraint = new Range(max: 20);
        $this->validator->validate($value, $constraint);

        $this->assertNoViolation();
    }

    /**
     * @dataProvider getTenToTwenty
     */
    public function testValidValuesMinMax($value)
    {
        $constraint = new Range(['min' => 10, 'max' => 20]);
        $this->validator->validate($value, $constraint);

        $this->assertNoViolation();
    }

    /**
     * @dataProvider getTenToTwenty
     */
    public function testValidValuesMinMaxNamed($value)
    {
        $constraint = new Range(min: 10, max: 20);
        $this->validator->validate($value, $constraint);

        $this->assertNoViolation();
    }

    /**
     * @dataProvider getLessThanTen
     */
    public function testInvalidValuesMin($value, $formattedValue)
    {
        $constraint = new Range([
            'min' => 10,
            'minMessage' => 'myMessage',
        ]);

        $this->validator->validate($value, $constraint);

        $this->buildViolation('myMessage')
            ->setParameter('{{ value }}', $formattedValue)
            ->setParameter('{{ limit }}', 10)
            ->setCode(Range::TOO_LOW_ERROR)
            ->assertRaised();
    }

    /**
     * @dataProvider getLessThanTen
     */
    public function testInvalidValuesMinNamed($value, $formattedValue)
    {
        $constraint = new Range(min: 10, minMessage: 'myMessage');

        $this->validator->validate($value, $constraint);

        $this->buildViolation('myMessage')
            ->setParameter('{{ value }}', $formattedValue)
            ->setParameter('{{ limit }}', 10)
            ->setCode(Range::TOO_LOW_ERROR)
            ->assertRaised();
    }

    /**
     * @dataProvider getMoreThanTwenty
     */
    public function testInvalidValuesMax($value, $formattedValue)
    {
        $constraint = new Range([
            'max' => 20,
            'maxMessage' => 'myMessage',
        ]);

        $this->validator->validate($value, $constraint);

        $this->buildViolation('myMessage')
            ->setParameter('{{ value }}', $formattedValue)
            ->setParameter('{{ limit }}', 20)
            ->setCode(Range::TOO_HIGH_ERROR)
            ->assertRaised();
    }

    /**
     * @dataProvider getMoreThanTwenty
     */
    public function testInvalidValuesMaxNamed($value, $formattedValue)
    {
        $constraint = new Range(max: 20, maxMessage: 'myMessage');

        $this->validator->validate($value, $constraint);

        $this->buildViolation('myMessage')
            ->setParameter('{{ value }}', $formattedValue)
            ->setParameter('{{ limit }}', 20)
            ->setCode(Range::TOO_HIGH_ERROR)
            ->assertRaised();
    }

    /**
     * @dataProvider getMoreThanTwenty
     */
    public function testInvalidValuesCombinedMax($value, $formattedValue)
    {
        $constraint = new Range([
            'min' => 10,
            'max' => 20,
            'notInRangeMessage' => 'myNotInRangeMessage',
        ]);

        $this->validator->validate($value, $constraint);

        $this->buildViolation('myNotInRangeMessage')
            ->setParameter('{{ value }}', $formattedValue)
            ->setParameter('{{ min }}', 10)
            ->setParameter('{{ max }}', 20)
            ->setCode(Range::NOT_IN_RANGE_ERROR)
            ->assertRaised();
    }

    /**
     * @dataProvider getMoreThanTwenty
     */
    public function testInvalidValuesCombinedMaxNamed($value, $formattedValue)
    {
        $constraint = new Range(min: 10, max: 20, notInRangeMessage: 'myNotInRangeMessage');

        $this->validator->validate($value, $constraint);

        $this->buildViolation('myNotInRangeMessage')
            ->setParameter('{{ value }}', $formattedValue)
            ->setParameter('{{ min }}', 10)
            ->setParameter('{{ max }}', 20)
            ->setCode(Range::NOT_IN_RANGE_ERROR)
            ->assertRaised();
    }

    /**
     * @dataProvider getLessThanTen
     */
    public function testInvalidValuesCombinedMin($value, $formattedValue)
    {
        $constraint = new Range([
            'min' => 10,
            'max' => 20,
            'notInRangeMessage' => 'myNotInRangeMessage',
        ]);

        $this->validator->validate($value, $constraint);

        $this->buildViolation('myNotInRangeMessage')
            ->setParameter('{{ value }}', $formattedValue)
            ->setParameter('{{ min }}', 10)
            ->setParameter('{{ max }}', 20)
            ->setCode(Range::NOT_IN_RANGE_ERROR)
            ->assertRaised();
    }

    /**
     * @dataProvider getLessThanTen
     */
    public function testInvalidValuesCombinedMinNamed($value, $formattedValue)
    {
        $constraint = new Range(min: 10, max: 20, notInRangeMessage: 'myNotInRangeMessage');

        $this->validator->validate($value, $constraint);

        $this->buildViolation('myNotInRangeMessage')
            ->setParameter('{{ value }}', $formattedValue)
            ->setParameter('{{ min }}', 10)
            ->setParameter('{{ max }}', 20)
            ->setCode(Range::NOT_IN_RANGE_ERROR)
            ->assertRaised();
    }

    public static function getTenthToTwentiethMarch2014(): array
    {
        // The provider runs before setUp(), so we need to manually fix
        // the default timezone
        $timezone = date_default_timezone_get();
        date_default_timezone_set('UTC');

        $tests = [
            [new \DateTime('March 10, 2014')],
            [new \DateTime('March 15, 2014')],
            [new \DateTime('March 20, 2014')],
            [new \DateTimeImmutable('March 10, 2014')],
            [new \DateTimeImmutable('March 15, 2014')],
            [new \DateTimeImmutable('March 20, 2014')],
        ];

        date_default_timezone_set($timezone);

        return $tests;
    }

    public static function getSoonerThanTenthMarch2014(): array
    {
        // The provider runs before setUp(), so we need to manually fix
        // the default timezone
        $timezone = date_default_timezone_get();
        date_default_timezone_set('UTC');

        $tests = [
<<<<<<< HEAD
            [new \DateTime('March 20, 2013'), 'Mar 20, 2013, 12:00 AM'],
            [new \DateTime('March 9, 2014'), 'Mar 9, 2014, 12:00 AM'],
            [new \DateTimeImmutable('March 20, 2013'), 'Mar 20, 2013, 12:00 AM'],
            [new \DateTimeImmutable('March 9, 2014'), 'Mar 9, 2014, 12:00 AM'],
=======
            [new \DateTime('March 20, 2013'), self::normalizeIcuSpaces("Mar 20, 2013, 12:00\u{202F}AM")],
            [new \DateTime('March 9, 2014'), self::normalizeIcuSpaces("Mar 9, 2014, 12:00\u{202F}AM")],
            [new \DateTimeImmutable('March 20, 2013'), self::normalizeIcuSpaces("Mar 20, 2013, 12:00\u{202F}AM")],
            [new \DateTimeImmutable('March 9, 2014'), self::normalizeIcuSpaces("Mar 9, 2014, 12:00\u{202F}AM")],
>>>>>>> eab28dd5
        ];

        date_default_timezone_set($timezone);

        return $tests;
    }

    public static function getLaterThanTwentiethMarch2014(): array
    {
        // The provider runs before setUp(), so we need to manually fix
        // the default timezone
        $timezone = date_default_timezone_get();
        date_default_timezone_set('UTC');

        $tests = [
<<<<<<< HEAD
            [new \DateTime('March 21, 2014'), 'Mar 21, 2014, 12:00 AM'],
            [new \DateTime('March 9, 2015'), 'Mar 9, 2015, 12:00 AM'],
            [new \DateTimeImmutable('March 21, 2014'), 'Mar 21, 2014, 12:00 AM'],
            [new \DateTimeImmutable('March 9, 2015'), 'Mar 9, 2015, 12:00 AM'],
=======
            [new \DateTime('March 21, 2014'), self::normalizeIcuSpaces("Mar 21, 2014, 12:00\u{202F}AM")],
            [new \DateTime('March 9, 2015'), self::normalizeIcuSpaces("Mar 9, 2015, 12:00\u{202F}AM")],
            [new \DateTimeImmutable('March 21, 2014'), self::normalizeIcuSpaces("Mar 21, 2014, 12:00\u{202F}AM")],
            [new \DateTimeImmutable('March 9, 2015'), self::normalizeIcuSpaces("Mar 9, 2015, 12:00\u{202F}AM")],
>>>>>>> eab28dd5
        ];

        date_default_timezone_set($timezone);

        return $tests;
    }

    /**
     * @dataProvider getTenthToTwentiethMarch2014
     */
    public function testValidDatesMin($value)
    {
        $constraint = new Range(['min' => 'March 10, 2014']);
        $this->validator->validate($value, $constraint);

        $this->assertNoViolation();
    }

    /**
     * @dataProvider getTenthToTwentiethMarch2014
     */
    public function testValidDatesMax($value)
    {
        $constraint = new Range(['max' => 'March 20, 2014']);
        $this->validator->validate($value, $constraint);

        $this->assertNoViolation();
    }

    /**
     * @dataProvider getTenthToTwentiethMarch2014
     */
    public function testValidDatesMinMax($value)
    {
        $constraint = new Range(['min' => 'March 10, 2014', 'max' => 'March 20, 2014']);
        $this->validator->validate($value, $constraint);

        $this->assertNoViolation();
    }

    /**
     * @dataProvider getSoonerThanTenthMarch2014
     */
    public function testInvalidDatesMin(\DateTimeInterface $value, string $dateTimeAsString)
    {
        // Conversion of dates to string differs between ICU versions
        // Make sure we have the correct version loaded
        IntlTestHelper::requireIntl($this, '57.1');

        $constraint = new Range([
            'min' => 'March 10, 2014',
            'minMessage' => 'myMessage',
        ]);

        $this->validator->validate($value, $constraint);

        $this->buildViolation('myMessage')
            ->setParameter('{{ value }}', $dateTimeAsString)
            ->setParameter('{{ limit }}', self::normalizeIcuSpaces("Mar 10, 2014, 12:00\u{202F}AM"))
            ->setCode(Range::TOO_LOW_ERROR)
            ->assertRaised();
    }

    /**
     * @dataProvider getLaterThanTwentiethMarch2014
     */
    public function testInvalidDatesMax(\DateTimeInterface $value, string $dateTimeAsString)
    {
        // Conversion of dates to string differs between ICU versions
        // Make sure we have the correct version loaded
        IntlTestHelper::requireIntl($this, '57.1');

        $constraint = new Range([
            'max' => 'March 20, 2014',
            'maxMessage' => 'myMessage',
        ]);

        $this->validator->validate($value, $constraint);

        $this->buildViolation('myMessage')
            ->setParameter('{{ value }}', $dateTimeAsString)
            ->setParameter('{{ limit }}', self::normalizeIcuSpaces("Mar 20, 2014, 12:00\u{202F}AM"))
            ->setCode(Range::TOO_HIGH_ERROR)
            ->assertRaised();
    }

    /**
     * @dataProvider getLaterThanTwentiethMarch2014
     */
    public function testInvalidDatesCombinedMax(\DateTimeInterface $value, string $dateTimeAsString)
    {
        // Conversion of dates to string differs between ICU versions
        // Make sure we have the correct version loaded
        IntlTestHelper::requireIntl($this, '57.1');

        $constraint = new Range([
            'min' => 'March 10, 2014',
            'max' => 'March 20, 2014',
            'notInRangeMessage' => 'myNotInRangeMessage',
        ]);

        $this->validator->validate($value, $constraint);

        $this->buildViolation('myNotInRangeMessage')
            ->setParameter('{{ value }}', $dateTimeAsString)
            ->setParameter('{{ min }}', self::normalizeIcuSpaces("Mar 10, 2014, 12:00\u{202F}AM"))
            ->setParameter('{{ max }}', self::normalizeIcuSpaces("Mar 20, 2014, 12:00\u{202F}AM"))
            ->setCode(Range::NOT_IN_RANGE_ERROR)
            ->assertRaised();
    }

    /**
     * @dataProvider getSoonerThanTenthMarch2014
     */
    public function testInvalidDatesCombinedMin($value, $dateTimeAsString)
    {
        // Conversion of dates to string differs between ICU versions
        // Make sure we have the correct version loaded
        IntlTestHelper::requireIntl($this, '57.1');

        $constraint = new Range([
            'min' => 'March 10, 2014',
            'max' => 'March 20, 2014',
            'notInRangeMessage' => 'myNotInRangeMessage',
        ]);

        $this->validator->validate($value, $constraint);

        $this->buildViolation('myNotInRangeMessage')
            ->setParameter('{{ value }}', $dateTimeAsString)
            ->setParameter('{{ min }}', self::normalizeIcuSpaces("Mar 10, 2014, 12:00\u{202F}AM"))
            ->setParameter('{{ max }}', self::normalizeIcuSpaces("Mar 20, 2014, 12:00\u{202F}AM"))
            ->setCode(Range::NOT_IN_RANGE_ERROR)
            ->assertRaised();
    }

    public function getInvalidValues(): array
    {
        return [
            [9.999999],
            [20.000001],
            ['9.999999'],
            ['20.000001'],
            [new \stdClass()],
        ];
    }

    public function testNonNumeric()
    {
        $constraint = new Range([
            'min' => 10,
            'max' => 20,
        ]);

        $this->validator->validate('abcd', $constraint);

        $this->buildViolation($constraint->invalidMessage)
            ->setParameter('{{ value }}', '"abcd"')
            ->setCode(Range::INVALID_CHARACTERS_ERROR)
            ->assertRaised();
    }

    public function testNonNumericWithParsableDatetimeMinAndMaxNull()
    {
        $constraint = new Range([
            'min' => 'March 10, 2014',
        ]);

        $this->validator->validate('abcd', $constraint);

        $this->buildViolation($constraint->invalidDateTimeMessage)
            ->setParameter('{{ value }}', '"abcd"')
            ->setCode(Range::INVALID_CHARACTERS_ERROR)
            ->assertRaised();
    }

    public function testNonNumericWithParsableDatetimeMaxAndMinNull()
    {
        $constraint = new Range([
            'max' => 'March 20, 2014',
        ]);

        $this->validator->validate('abcd', $constraint);

        $this->buildViolation($constraint->invalidDateTimeMessage)
            ->setParameter('{{ value }}', '"abcd"')
            ->setCode(Range::INVALID_CHARACTERS_ERROR)
            ->assertRaised();
    }

    public function testNonNumericWithParsableDatetimeMinAndMax()
    {
        $constraint = new Range([
            'min' => 'March 10, 2014',
            'max' => 'March 20, 2014',
        ]);

        $this->validator->validate('abcd', $constraint);

        $this->buildViolation($constraint->invalidDateTimeMessage)
            ->setParameter('{{ value }}', '"abcd"')
            ->setCode(Range::INVALID_CHARACTERS_ERROR)
            ->assertRaised();
    }

    public function testNonNumericWithNonParsableDatetimeMin()
    {
        $constraint = new Range([
            'min' => 'March 40, 2014',
            'max' => 'March 20, 2014',
        ]);

        $this->validator->validate('abcd', $constraint);

        $this->buildViolation($constraint->invalidMessage)
            ->setParameter('{{ value }}', '"abcd"')
            ->setCode(Range::INVALID_CHARACTERS_ERROR)
            ->assertRaised();
    }

    public function testNonNumericWithNonParsableDatetimeMax()
    {
        $constraint = new Range([
            'min' => 'March 10, 2014',
            'max' => 'March 50, 2014',
        ]);

        $this->validator->validate('abcd', $constraint);

        $this->buildViolation($constraint->invalidMessage)
            ->setParameter('{{ value }}', '"abcd"')
            ->setCode(Range::INVALID_CHARACTERS_ERROR)
            ->assertRaised();
    }

    public function testNonNumericWithNonParsableDatetimeMinAndMax()
    {
        $constraint = new Range([
            'min' => 'March 40, 2014',
            'max' => 'March 50, 2014',
        ]);

        $this->validator->validate('abcd', $constraint);

        $this->buildViolation($constraint->invalidMessage)
            ->setParameter('{{ value }}', '"abcd"')
            ->setCode(Range::INVALID_CHARACTERS_ERROR)
            ->assertRaised();
    }

    /**
     * @dataProvider throwsOnInvalidStringDatesProvider
     */
    public function testThrowsOnInvalidStringDates($expectedMessage, $value, $min, $max)
    {
        $this->expectException(ConstraintDefinitionException::class);
        $this->expectExceptionMessage($expectedMessage);

        $this->validator->validate($value, new Range([
            'min' => $min,
            'max' => $max,
        ]));
    }

    public static function throwsOnInvalidStringDatesProvider(): array
    {
        return [
            ['The min value "foo" could not be converted to a "DateTimeImmutable" instance in the "Symfony\Component\Validator\Constraints\Range" constraint.', new \DateTimeImmutable(), 'foo', null],
            ['The min value "foo" could not be converted to a "DateTime" instance in the "Symfony\Component\Validator\Constraints\Range" constraint.', new \DateTime(), 'foo', null],
            ['The max value "foo" could not be converted to a "DateTimeImmutable" instance in the "Symfony\Component\Validator\Constraints\Range" constraint.', new \DateTimeImmutable(), null, 'foo'],
            ['The max value "foo" could not be converted to a "DateTime" instance in the "Symfony\Component\Validator\Constraints\Range" constraint.', new \DateTime(), null, 'foo'],
            ['The min value "bar" could not be converted to a "DateTimeImmutable" instance in the "Symfony\Component\Validator\Constraints\Range" constraint.', new \DateTimeImmutable(), 'bar', 'ccc'],
        ];
    }

    public function testNoViolationOnNullObjectWithPropertyPaths()
    {
        $this->setObject(null);

        $this->validator->validate(1, new Range([
            'minPropertyPath' => 'minPropertyPath',
            'maxPropertyPath' => 'maxPropertyPath',
        ]));

        $this->assertNoViolation();
    }

    /**
     * @dataProvider getTenToTwenty
     */
    public function testValidValuesMinPropertyPath($value)
    {
        $this->setObject(new Limit(10));

        $this->validator->validate($value, new Range([
            'minPropertyPath' => 'value',
        ]));

        $this->assertNoViolation();
    }

    /**
     * @dataProvider getTenToTwenty
     */
    public function testValidValuesMinPropertyPathNamed($value)
    {
        $this->setObject(new Limit(10));

        $this->validator->validate($value, new Range(minPropertyPath: 'value'));

        $this->assertNoViolation();
    }

    /**
     * @dataProvider getTenToTwenty
     */
    public function testValidValuesMaxPropertyPath($value)
    {
        $this->setObject(new Limit(20));

        $this->validator->validate($value, new Range([
            'maxPropertyPath' => 'value',
        ]));

        $this->assertNoViolation();
    }

    /**
     * @dataProvider getTenToTwenty
     */
    public function testValidValuesMaxPropertyPathNamed($value)
    {
        $this->setObject(new Limit(20));

        $this->validator->validate($value, new Range(maxPropertyPath: 'value'));

        $this->assertNoViolation();
    }

    /**
     * @dataProvider getTenToTwenty
     */
    public function testValidValuesMinMaxPropertyPath($value)
    {
        $this->setObject(new MinMax(10, 20));

        $this->validator->validate($value, new Range([
            'minPropertyPath' => 'min',
            'maxPropertyPath' => 'max',
        ]));

        $this->assertNoViolation();
    }

    /**
     * @dataProvider getLessThanTen
     */
    public function testInvalidValuesMinPropertyPath($value, $formattedValue)
    {
        $this->setObject(new Limit(10));

        $constraint = new Range([
            'minPropertyPath' => 'value',
            'minMessage' => 'myMessage',
        ]);

        $this->validator->validate($value, $constraint);

        $this->buildViolation('myMessage')
            ->setParameter('{{ value }}', $formattedValue)
            ->setParameter('{{ limit }}', 10)
            ->setParameter('{{ min_limit_path }}', 'value')
            ->setCode(Range::TOO_LOW_ERROR)
            ->assertRaised();
    }

    /**
     * @dataProvider getMoreThanTwenty
     */
    public function testInvalidValuesMaxPropertyPath($value, $formattedValue)
    {
        $this->setObject(new Limit(20));

        $constraint = new Range([
            'maxPropertyPath' => 'value',
            'maxMessage' => 'myMessage',
        ]);

        $this->validator->validate($value, $constraint);

        $this->buildViolation('myMessage')
            ->setParameter('{{ value }}', $formattedValue)
            ->setParameter('{{ limit }}', 20)
            ->setParameter('{{ max_limit_path }}', 'value')
            ->setCode(Range::TOO_HIGH_ERROR)
            ->assertRaised();
    }

    /**
     * @dataProvider getMoreThanTwenty
     */
    public function testInvalidValuesCombinedMaxPropertyPath($value, $formattedValue)
    {
        $this->setObject(new MinMax(10, 20));

        $constraint = new Range([
            'minPropertyPath' => 'min',
            'maxPropertyPath' => 'max',
            'notInRangeMessage' => 'myNotInRangeMessage',
        ]);

        $this->validator->validate($value, $constraint);

        $this->buildViolation('myNotInRangeMessage')
            ->setParameter('{{ value }}', $formattedValue)
            ->setParameter('{{ min }}', 10)
            ->setParameter('{{ max }}', 20)
            ->setParameter('{{ max_limit_path }}', 'max')
            ->setParameter('{{ min_limit_path }}', 'min')
            ->setCode(Range::NOT_IN_RANGE_ERROR)
            ->assertRaised();
    }

    /**
     * @dataProvider getMoreThanTwenty
     */
    public function testInvalidValuesCombinedMaxPropertyPathNamed($value, $formattedValue)
    {
        $this->setObject(new MinMax(10, 20));

        $constraint = new Range(
            minPropertyPath: 'min',
            maxPropertyPath: 'max',
            notInRangeMessage: 'myNotInRangeMessage',
        );

        $this->validator->validate($value, $constraint);

        $this->buildViolation('myNotInRangeMessage')
            ->setParameter('{{ value }}', $formattedValue)
            ->setParameter('{{ min }}', 10)
            ->setParameter('{{ max }}', 20)
            ->setParameter('{{ max_limit_path }}', 'max')
            ->setParameter('{{ min_limit_path }}', 'min')
            ->setCode(Range::NOT_IN_RANGE_ERROR)
            ->assertRaised();
    }

    /**
     * @dataProvider getLessThanTen
     */
    public function testInvalidValuesCombinedMinPropertyPath($value, $formattedValue)
    {
        $this->setObject(new MinMax(10, 20));

        $constraint = new Range([
            'minPropertyPath' => 'min',
            'maxPropertyPath' => 'max',
            'notInRangeMessage' => 'myNotInRangeMessage',
        ]);

        $this->validator->validate($value, $constraint);

        $this->buildViolation('myNotInRangeMessage')
            ->setParameter('{{ value }}', $formattedValue)
            ->setParameter('{{ min }}', 10)
            ->setParameter('{{ max }}', 20)
            ->setParameter('{{ max_limit_path }}', 'max')
            ->setParameter('{{ min_limit_path }}', 'min')
            ->setCode(Range::NOT_IN_RANGE_ERROR)
            ->assertRaised();
    }

    /**
     * @dataProvider getLessThanTen
     */
    public function testInvalidValuesCombinedMinPropertyPathNamed($value, $formattedValue)
    {
        $this->setObject(new MinMax(10, 20));

        $constraint = new Range(
            minPropertyPath: 'min',
            maxPropertyPath: 'max',
            notInRangeMessage: 'myNotInRangeMessage',
        );

        $this->validator->validate($value, $constraint);

        $this->buildViolation('myNotInRangeMessage')
            ->setParameter('{{ value }}', $formattedValue)
            ->setParameter('{{ min }}', 10)
            ->setParameter('{{ max }}', 20)
            ->setParameter('{{ max_limit_path }}', 'max')
            ->setParameter('{{ min_limit_path }}', 'min')
            ->setCode(Range::NOT_IN_RANGE_ERROR)
            ->assertRaised();
    }

    /**
     * @dataProvider getLessThanTen
     */
    public function testViolationOnNullObjectWithDefinedMin($value, $formattedValue)
    {
        $this->setObject(null);

        $this->validator->validate($value, new Range([
            'min' => 10,
            'maxPropertyPath' => 'max',
            'minMessage' => 'myMessage',
        ]));

        $this->buildViolation('myMessage')
            ->setParameter('{{ value }}', $formattedValue)
            ->setParameter('{{ limit }}', 10)
            ->setParameter('{{ max_limit_path }}', 'max')
            ->setCode(Range::TOO_LOW_ERROR)
            ->assertRaised();
    }

    /**
     * @dataProvider getMoreThanTwenty
     */
    public function testViolationOnNullObjectWithDefinedMax($value, $formattedValue)
    {
        $this->setObject(null);

        $this->validator->validate($value, new Range([
            'minPropertyPath' => 'min',
            'max' => 20,
            'maxMessage' => 'myMessage',
        ]));

        $this->buildViolation('myMessage')
            ->setParameter('{{ value }}', $formattedValue)
            ->setParameter('{{ limit }}', 20)
            ->setParameter('{{ min_limit_path }}', 'min')
            ->setCode(Range::TOO_HIGH_ERROR)
            ->assertRaised();
    }

    /**
     * @dataProvider getTenthToTwentiethMarch2014
     */
    public function testValidDatesMinPropertyPath($value)
    {
        $this->setObject(new Limit('March 10, 2014'));

        $this->validator->validate($value, new Range(['minPropertyPath' => 'value']));

        $this->assertNoViolation();
    }

    /**
     * @dataProvider getTenthToTwentiethMarch2014
     */
    public function testValidDatesMaxPropertyPath($value)
    {
        $this->setObject(new Limit('March 20, 2014'));

        $constraint = new Range(['maxPropertyPath' => 'value']);
        $this->validator->validate($value, $constraint);

        $this->assertNoViolation();
    }

    /**
     * @dataProvider getTenthToTwentiethMarch2014
     */
    public function testValidDatesMinMaxPropertyPath($value)
    {
        $this->setObject(new MinMax('March 10, 2014', 'March 20, 2014'));

        $constraint = new Range(['minPropertyPath' => 'min', 'maxPropertyPath' => 'max']);
        $this->validator->validate($value, $constraint);

        $this->assertNoViolation();
    }

    /**
     * @dataProvider getSoonerThanTenthMarch2014
     */
    public function testInvalidDatesMinPropertyPath($value, $dateTimeAsString)
    {
        // Conversion of dates to string differs between ICU versions
        // Make sure we have the correct version loaded
        IntlTestHelper::requireIntl($this, '57.1');

        $this->setObject(new Limit('March 10, 2014'));

        $constraint = new Range([
            'minPropertyPath' => 'value',
            'minMessage' => 'myMessage',
        ]);

        $this->validator->validate($value, $constraint);

        $this->buildViolation('myMessage')
            ->setParameter('{{ value }}', $dateTimeAsString)
            ->setParameter('{{ limit }}', self::normalizeIcuSpaces("Mar 10, 2014, 12:00\u{202F}AM"))
            ->setParameter('{{ min_limit_path }}', 'value')
            ->setCode(Range::TOO_LOW_ERROR)
            ->assertRaised();
    }

    /**
     * @dataProvider getLaterThanTwentiethMarch2014
     */
    public function testInvalidDatesMaxPropertyPath($value, $dateTimeAsString)
    {
        // Conversion of dates to string differs between ICU versions
        // Make sure we have the correct version loaded
        IntlTestHelper::requireIntl($this, '57.1');

        $this->setObject(new Limit('March 20, 2014'));

        $constraint = new Range([
            'maxPropertyPath' => 'value',
            'maxMessage' => 'myMessage',
        ]);

        $this->validator->validate($value, $constraint);

        $this->buildViolation('myMessage')
            ->setParameter('{{ value }}', $dateTimeAsString)
            ->setParameter('{{ limit }}', self::normalizeIcuSpaces("Mar 20, 2014, 12:00\u{202F}AM"))
            ->setParameter('{{ max_limit_path }}', 'value')
            ->setCode(Range::TOO_HIGH_ERROR)
            ->assertRaised();
    }

    /**
     * @dataProvider getLaterThanTwentiethMarch2014
     */
    public function testInvalidDatesCombinedMaxPropertyPath($value, $dateTimeAsString)
    {
        // Conversion of dates to string differs between ICU versions
        // Make sure we have the correct version loaded
        IntlTestHelper::requireIntl($this, '57.1');

        $this->setObject(new MinMax('March 10, 2014', 'March 20, 2014'));

        $constraint = new Range([
            'minPropertyPath' => 'min',
            'maxPropertyPath' => 'max',
            'notInRangeMessage' => 'myNotInRangeMessage',
        ]);

        $this->validator->validate($value, $constraint);

        $this->buildViolation('myNotInRangeMessage')
            ->setParameter('{{ value }}', $dateTimeAsString)
            ->setParameter('{{ min }}', self::normalizeIcuSpaces("Mar 10, 2014, 12:00\u{202F}AM"))
            ->setParameter('{{ max }}', self::normalizeIcuSpaces("Mar 20, 2014, 12:00\u{202F}AM"))
            ->setParameter('{{ max_limit_path }}', 'max')
            ->setParameter('{{ min_limit_path }}', 'min')
            ->setCode(Range::NOT_IN_RANGE_ERROR)
            ->assertRaised();
    }

    /**
     * @dataProvider getSoonerThanTenthMarch2014
     */
    public function testInvalidDatesCombinedMinPropertyPath($value, $dateTimeAsString)
    {
        // Conversion of dates to string differs between ICU versions
        // Make sure we have the correct version loaded
        IntlTestHelper::requireIntl($this, '57.1');

        $this->setObject(new MinMax('March 10, 2014', 'March 20, 2014'));

        $constraint = new Range([
            'minPropertyPath' => 'min',
            'maxPropertyPath' => 'max',
            'notInRangeMessage' => 'myNotInRangeMessage',
        ]);

        $this->validator->validate($value, $constraint);

        $this->buildViolation('myNotInRangeMessage')
            ->setParameter('{{ value }}', $dateTimeAsString)
            ->setParameter('{{ min }}', self::normalizeIcuSpaces("Mar 10, 2014, 12:00\u{202F}AM"))
            ->setParameter('{{ max }}', self::normalizeIcuSpaces("Mar 20, 2014, 12:00\u{202F}AM"))
            ->setParameter('{{ max_limit_path }}', 'max')
            ->setParameter('{{ min_limit_path }}', 'min')
            ->setCode(Range::NOT_IN_RANGE_ERROR)
            ->assertRaised();
    }

    public static function provideMessageIfMinAndMaxSet(): array
    {
        $notInRangeMessage = (new Range(['min' => '']))->notInRangeMessage;

        return [
            [
                [],
                12,
                $notInRangeMessage,
                Range::NOT_IN_RANGE_ERROR,
            ],
            [
                ['notInRangeMessage' => 'not_in_range_message'],
                12,
                'not_in_range_message',
                Range::NOT_IN_RANGE_ERROR,
            ],
            [
                ['minMessage' => 'min_message'],
                0,
                $notInRangeMessage,
                Range::NOT_IN_RANGE_ERROR,
            ],
            [
                ['maxMessage' => 'max_message'],
                0,
                $notInRangeMessage,
                Range::NOT_IN_RANGE_ERROR,
            ],
            [
                ['minMessage' => 'min_message'],
                15,
                $notInRangeMessage,
                Range::NOT_IN_RANGE_ERROR,
            ],
            [
                ['maxMessage' => 'max_message'],
                15,
                $notInRangeMessage,
                Range::NOT_IN_RANGE_ERROR,
            ],
        ];
    }

    /**
     * @dataProvider provideMessageIfMinAndMaxSet
     */
    public function testMessageIfMinAndMaxSet(array $constraintExtraOptions, int $value, string $expectedMessage, string $expectedCode)
    {
        $constraint = new Range(array_merge(['min' => 1, 'max' => 10], $constraintExtraOptions));
        $this->validator->validate($value, $constraint);

        $this
            ->buildViolation($expectedMessage)
            ->setParameters(['{{ min }}' => '1', '{{ max }}' => '10', '{{ value }}' => (string) $value])
            ->setCode($expectedCode)
            ->assertRaised();
    }
}

final class Limit
{
    private $value;

    public function __construct($value)
    {
        $this->value = $value;
    }

    public function getValue()
    {
        return $this->value;
    }
}

final class MinMax
{
    private $min;
    private $max;

    public function __construct($min, $max)
    {
        $this->min = $min;
        $this->max = $max;
    }

    public function getMin()
    {
        return $this->min;
    }

    public function getMax()
    {
        return $this->max;
    }
}<|MERGE_RESOLUTION|>--- conflicted
+++ resolved
@@ -309,17 +309,10 @@
         date_default_timezone_set('UTC');
 
         $tests = [
-<<<<<<< HEAD
-            [new \DateTime('March 20, 2013'), 'Mar 20, 2013, 12:00 AM'],
-            [new \DateTime('March 9, 2014'), 'Mar 9, 2014, 12:00 AM'],
-            [new \DateTimeImmutable('March 20, 2013'), 'Mar 20, 2013, 12:00 AM'],
-            [new \DateTimeImmutable('March 9, 2014'), 'Mar 9, 2014, 12:00 AM'],
-=======
             [new \DateTime('March 20, 2013'), self::normalizeIcuSpaces("Mar 20, 2013, 12:00\u{202F}AM")],
             [new \DateTime('March 9, 2014'), self::normalizeIcuSpaces("Mar 9, 2014, 12:00\u{202F}AM")],
             [new \DateTimeImmutable('March 20, 2013'), self::normalizeIcuSpaces("Mar 20, 2013, 12:00\u{202F}AM")],
             [new \DateTimeImmutable('March 9, 2014'), self::normalizeIcuSpaces("Mar 9, 2014, 12:00\u{202F}AM")],
->>>>>>> eab28dd5
         ];
 
         date_default_timezone_set($timezone);
@@ -335,17 +328,10 @@
         date_default_timezone_set('UTC');
 
         $tests = [
-<<<<<<< HEAD
-            [new \DateTime('March 21, 2014'), 'Mar 21, 2014, 12:00 AM'],
-            [new \DateTime('March 9, 2015'), 'Mar 9, 2015, 12:00 AM'],
-            [new \DateTimeImmutable('March 21, 2014'), 'Mar 21, 2014, 12:00 AM'],
-            [new \DateTimeImmutable('March 9, 2015'), 'Mar 9, 2015, 12:00 AM'],
-=======
             [new \DateTime('March 21, 2014'), self::normalizeIcuSpaces("Mar 21, 2014, 12:00\u{202F}AM")],
             [new \DateTime('March 9, 2015'), self::normalizeIcuSpaces("Mar 9, 2015, 12:00\u{202F}AM")],
             [new \DateTimeImmutable('March 21, 2014'), self::normalizeIcuSpaces("Mar 21, 2014, 12:00\u{202F}AM")],
             [new \DateTimeImmutable('March 9, 2015'), self::normalizeIcuSpaces("Mar 9, 2015, 12:00\u{202F}AM")],
->>>>>>> eab28dd5
         ];
 
         date_default_timezone_set($timezone);
