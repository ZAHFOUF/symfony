--- conflicted
+++ resolved
@@ -21,13 +21,9 @@
  */
 class GreaterThanValidatorTest extends AbstractComparisonValidatorTestCase
 {
-<<<<<<< HEAD
-    protected function createValidator(): GreaterThanValidator
-=======
     use IcuCompatibilityTrait;
 
-    protected function createValidator()
->>>>>>> e95605c6
+    protected function createValidator(): GreaterThanValidator
     {
         return new GreaterThanValidator();
     }
