--- conflicted
+++ resolved
@@ -35,14 +35,7 @@
         return GreaterThan::TOO_LOW_ERROR;
     }
 
-<<<<<<< HEAD
-    public function provideValidComparisons(): array
-=======
-    /**
-     * {@inheritdoc}
-     */
     public static function provideValidComparisons(): array
->>>>>>> 41ed4aa2
     {
         return [
             [2, 1],
@@ -55,28 +48,14 @@
         ];
     }
 
-<<<<<<< HEAD
-    public function provideValidComparisonsToPropertyPath(): array
-=======
-    /**
-     * {@inheritdoc}
-     */
     public static function provideValidComparisonsToPropertyPath(): array
->>>>>>> 41ed4aa2
     {
         return [
             [6],
         ];
     }
 
-<<<<<<< HEAD
-    public function provideInvalidComparisons(): array
-=======
-    /**
-     * {@inheritdoc}
-     */
     public static function provideInvalidComparisons(): array
->>>>>>> 41ed4aa2
     {
         return [
             [1, '1', 2, '2', 'int'],
