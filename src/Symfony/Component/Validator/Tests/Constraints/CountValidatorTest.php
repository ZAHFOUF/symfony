<?php

/*
 * This file is part of the Symfony package.
 *
 * (c) Fabien Potencier <fabien@symfony.com>
 *
 * For the full copyright and license information, please view the LICENSE
 * file that was distributed with this source code.
 */

namespace Symfony\Component\Validator\Tests\Constraints;

use Symfony\Bridge\PhpUnit\ForwardCompatTestTrait;
use Symfony\Component\Validator\Constraints\Count;
use Symfony\Component\Validator\Constraints\CountValidator;
use Symfony\Component\Validator\Test\ConstraintValidatorTestCase;

/**
 * @author Bernhard Schussek <bschussek@gmail.com>
 */
abstract class CountValidatorTest extends ConstraintValidatorTestCase
{
    use ForwardCompatTestTrait;

    protected function createValidator()
    {
        return new CountValidator();
    }

    abstract protected function createCollection(array $content);

    public function testNullIsValid()
    {
        $this->validator->validate(null, new Count(6));

        $this->assertNoViolation();
    }

<<<<<<< HEAD
    /**
     * @expectedException \Symfony\Component\Validator\Exception\UnexpectedValueException
     */
=======
>>>>>>> 8173dafd
    public function testExpectsCountableType()
    {
        $this->expectException('Symfony\Component\Validator\Exception\UnexpectedTypeException');
        $this->validator->validate(new \stdClass(), new Count(5));
    }

    public function getThreeOrLessElements()
    {
        return [
            [$this->createCollection([1])],
            [$this->createCollection([1, 2])],
            [$this->createCollection([1, 2, 3])],
            [$this->createCollection(['a' => 1, 'b' => 2, 'c' => 3])],
        ];
    }

    public function getFourElements()
    {
        return [
            [$this->createCollection([1, 2, 3, 4])],
            [$this->createCollection(['a' => 1, 'b' => 2, 'c' => 3, 'd' => 4])],
        ];
    }

    public function getFiveOrMoreElements()
    {
        return [
            [$this->createCollection([1, 2, 3, 4, 5])],
            [$this->createCollection([1, 2, 3, 4, 5, 6])],
            [$this->createCollection(['a' => 1, 'b' => 2, 'c' => 3, 'd' => 4, 'e' => 5])],
        ];
    }

    /**
     * @dataProvider getThreeOrLessElements
     */
    public function testValidValuesMax($value)
    {
        $constraint = new Count(['max' => 3]);
        $this->validator->validate($value, $constraint);

        $this->assertNoViolation();
    }

    /**
     * @dataProvider getFiveOrMoreElements
     */
    public function testValidValuesMin($value)
    {
        $constraint = new Count(['min' => 5]);
        $this->validator->validate($value, $constraint);

        $this->assertNoViolation();
    }

    /**
     * @dataProvider getFourElements
     */
    public function testValidValuesExact($value)
    {
        $constraint = new Count(4);
        $this->validator->validate($value, $constraint);

        $this->assertNoViolation();
    }

    /**
     * @dataProvider getFiveOrMoreElements
     */
    public function testTooManyValues($value)
    {
        $constraint = new Count([
            'max' => 4,
            'maxMessage' => 'myMessage',
        ]);

        $this->validator->validate($value, $constraint);

        $this->buildViolation('myMessage')
            ->setParameter('{{ count }}', \count($value))
            ->setParameter('{{ limit }}', 4)
            ->setInvalidValue($value)
            ->setPlural(4)
            ->setCode(Count::TOO_MANY_ERROR)
            ->assertRaised();
    }

    /**
     * @dataProvider getThreeOrLessElements
     */
    public function testTooFewValues($value)
    {
        $constraint = new Count([
            'min' => 4,
            'minMessage' => 'myMessage',
        ]);

        $this->validator->validate($value, $constraint);

        $this->buildViolation('myMessage')
            ->setParameter('{{ count }}', \count($value))
            ->setParameter('{{ limit }}', 4)
            ->setInvalidValue($value)
            ->setPlural(4)
            ->setCode(Count::TOO_FEW_ERROR)
            ->assertRaised();
    }

    /**
     * @dataProvider getFiveOrMoreElements
     */
    public function testTooManyValuesExact($value)
    {
        $constraint = new Count([
            'min' => 4,
            'max' => 4,
            'exactMessage' => 'myMessage',
        ]);

        $this->validator->validate($value, $constraint);

        $this->buildViolation('myMessage')
            ->setParameter('{{ count }}', \count($value))
            ->setParameter('{{ limit }}', 4)
            ->setInvalidValue($value)
            ->setPlural(4)
            ->setCode(Count::TOO_MANY_ERROR)
            ->assertRaised();
    }

    /**
     * @dataProvider getThreeOrLessElements
     */
    public function testTooFewValuesExact($value)
    {
        $constraint = new Count([
            'min' => 4,
            'max' => 4,
            'exactMessage' => 'myMessage',
        ]);

        $this->validator->validate($value, $constraint);

        $this->buildViolation('myMessage')
            ->setParameter('{{ count }}', \count($value))
            ->setParameter('{{ limit }}', 4)
            ->setInvalidValue($value)
            ->setPlural(4)
            ->setCode(Count::TOO_FEW_ERROR)
            ->assertRaised();
    }

    public function testDefaultOption()
    {
        $constraint = new Count(5);

        $this->assertEquals(5, $constraint->min);
        $this->assertEquals(5, $constraint->max);
    }

    public function testConstraintAnnotationDefaultOption()
    {
        $constraint = new Count(['value' => 5, 'exactMessage' => 'message']);

        $this->assertEquals(5, $constraint->min);
        $this->assertEquals(5, $constraint->max);
        $this->assertEquals('message', $constraint->exactMessage);
    }
}<|MERGE_RESOLUTION|>--- conflicted
+++ resolved
@@ -37,15 +37,9 @@
         $this->assertNoViolation();
     }
 
-<<<<<<< HEAD
-    /**
-     * @expectedException \Symfony\Component\Validator\Exception\UnexpectedValueException
-     */
-=======
->>>>>>> 8173dafd
     public function testExpectsCountableType()
     {
-        $this->expectException('Symfony\Component\Validator\Exception\UnexpectedTypeException');
+        $this->expectException('Symfony\Component\Validator\Exception\UnexpectedValueException');
         $this->validator->validate(new \stdClass(), new Count(5));
     }
 
