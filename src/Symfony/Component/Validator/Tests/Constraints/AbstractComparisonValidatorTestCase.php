--- conflicted
+++ resolved
@@ -283,11 +283,7 @@
 
     abstract public static function provideComparisonsToNullValueAtPropertyPath();
 
-<<<<<<< HEAD
-    abstract protected static function createConstraint(array $options = null): Constraint;
-=======
     abstract protected static function createConstraint(?array $options = null): Constraint;
->>>>>>> a44829e2
 
     protected function getErrorCode(): ?string
     {
