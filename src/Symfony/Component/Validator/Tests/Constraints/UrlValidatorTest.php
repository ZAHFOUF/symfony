<?php

/*
 * This file is part of the Symfony package.
 *
 * (c) Fabien Potencier <fabien@symfony.com>
 *
 * For the full copyright and license information, please view the LICENSE
 * file that was distributed with this source code.
 */

namespace Symfony\Component\Validator\Tests\Constraints;

use Symfony\Component\Validator\Constraints\Url;
use Symfony\Component\Validator\Constraints\UrlValidator;
use Symfony\Component\Validator\Validation;

class UrlValidatorTest extends AbstractConstraintValidatorTest
{
    protected function createValidator()
    {
        return new UrlValidator();
    }

    public function testNullIsValid()
    {
        $this->validator->validate(null, new Url());

        $this->assertNoViolation();
    }

    public function testEmptyStringIsValid()
    {
        $this->validator->validate('', new Url());

        $this->assertNoViolation();
    }

    /**
     * @expectedException \Symfony\Component\Validator\Exception\UnexpectedTypeException
     */
    public function testExpectsStringCompatibleType()
    {
        $this->validator->validate(new \stdClass(), new Url());
    }

    /**
     * @dataProvider getValidUrls
     */
    public function testValidUrls($url)
    {
        $this->validator->validate($url, new Url());

        $this->assertNoViolation();
    }

    public function getValidUrls()
    {
        return array(
            array('http://a.pl'),
            array('http://www.google.com'),
<<<<<<< HEAD
=======
            //array('http://www.google.com.') OK as of 2.5
>>>>>>> 0ecb34f2
            array('http://www.google.museum'),
            array('https://google.com/'),
            array('https://google.com:80/'),
            array('http://www.example.coop/'),
            array('http://www.test-example.com/'),
            array('http://www.symfony.com/'),
            array('http://symfony.fake/blog/'),
            array('http://symfony.com/?'),
            array('http://symfony.com/search?type=&q=url+validator'),
            array('http://symfony.com/#'),
            array('http://symfony.com/#?'),
            array('http://www.symfony.com/doc/current/book/validation.html#supported-constraints'),
            array('http://very.long.domain.name.com/'),
<<<<<<< HEAD
=======
            //array('http://localhost/') OK as of 2.5
>>>>>>> 0ecb34f2
            array('http://127.0.0.1/'),
            array('http://127.0.0.1:80/'),
            array('http://[::1]/'),
            array('http://[::1]:80/'),
            array('http://[1:2:3::4:5:6:7]/'),
            array('http://sãopaulo.com/'),
            array('http://xn--sopaulo-xwa.com/'),
            array('http://sãopaulo.com.br/'),
            array('http://xn--sopaulo-xwa.com.br/'),
            array('http://пример.испытание/'),
            array('http://xn--e1afmkfd.xn--80akhbyknj4f/'),
            array('http://مثال.إختبار/'),
            array('http://xn--mgbh0fb.xn--kgbechtv/'),
            array('http://例子.测试/'),
            array('http://xn--fsqu00a.xn--0zwm56d/'),
            array('http://例子.測試/'),
            array('http://xn--fsqu00a.xn--g6w251d/'),
            array('http://例え.テスト/'),
            array('http://xn--r8jz45g.xn--zckzah/'),
            array('http://مثال.آزمایشی/'),
            array('http://xn--mgbh0fb.xn--hgbk6aj7f53bba/'),
            array('http://실례.테스트/'),
            array('http://xn--9n2bp8q.xn--9t4b11yi5a/'),
            array('http://العربية.idn.icann.org/'),
            array('http://xn--ogb.idn.icann.org/'),
            array('http://xn--e1afmkfd.xn--80akhbyknj4f.xn--e1afmkfd/'),
            array('http://xn--espaa-rta.xn--ca-ol-fsay5a/'),
            array('http://xn--d1abbgf6aiiy.xn--p1ai/'),
            array('http://☎.com/'),
            array('http://username:password@symfony.com'),
            array('http://user-name@symfony.com'),
        );
    }

    /**
     * @dataProvider getInvalidUrls
     */
    public function testInvalidUrls($url)
    {
        $constraint = new Url(array(
            'message' => 'myMessage'
        ));

        $this->validator->validate($url, $constraint);

        $this->assertViolation('myMessage', array(
            '{{ value }}' => '"'.$url.'"',
        ));
    }

    public function getInvalidUrls()
    {
        return array(
            array('google.com'),
            array('://google.com'),
            array('http ://google.com'),
            array('http:/google.com'),
            array('http://goog_le.com'),
            array('http://google.com::aa'),
            array('http://google.com:aa'),
            array('http://symfony.com?'),
            array('http://symfony.com#'),
            array('ftp://google.fr'),
            array('faked://google.fr'),
            array('http://127.0.0.1:aa/'),
            array('ftp://[::1]/'),
            array('http://[::1'),
<<<<<<< HEAD
=======
            array('http://hello.☎/'),
            array('http://:password@symfony.com'),
            array('http://:password@@symfony.com'),
            array('http://username:passwordsymfony.com'),
            array('http://usern@me:password@symfony.com'),
>>>>>>> 0ecb34f2
        );
    }

    /**
     * @dataProvider getValidCustomUrls
     */
    public function testCustomProtocolIsValid($url)
    {
        $constraint = new Url(array(
            'protocols' => array('ftp', 'file', 'git')
        ));

        $this->validator->validate($url, $constraint);

        $this->assertNoViolation();
    }

    public function getValidCustomUrls()
    {
        return array(
            array('ftp://google.com'),
            array('file://127.0.0.1'),
            array('git://[::1]/'),
        );
    }
}<|MERGE_RESOLUTION|>--- conflicted
+++ resolved
@@ -59,10 +59,7 @@
         return array(
             array('http://a.pl'),
             array('http://www.google.com'),
-<<<<<<< HEAD
-=======
             //array('http://www.google.com.') OK as of 2.5
->>>>>>> 0ecb34f2
             array('http://www.google.museum'),
             array('https://google.com/'),
             array('https://google.com:80/'),
@@ -76,10 +73,7 @@
             array('http://symfony.com/#?'),
             array('http://www.symfony.com/doc/current/book/validation.html#supported-constraints'),
             array('http://very.long.domain.name.com/'),
-<<<<<<< HEAD
-=======
             //array('http://localhost/') OK as of 2.5
->>>>>>> 0ecb34f2
             array('http://127.0.0.1/'),
             array('http://127.0.0.1:80/'),
             array('http://[::1]/'),
@@ -147,14 +141,11 @@
             array('http://127.0.0.1:aa/'),
             array('ftp://[::1]/'),
             array('http://[::1'),
-<<<<<<< HEAD
-=======
             array('http://hello.☎/'),
             array('http://:password@symfony.com'),
             array('http://:password@@symfony.com'),
             array('http://username:passwordsymfony.com'),
             array('http://usern@me:password@symfony.com'),
->>>>>>> 0ecb34f2
         );
     }
 
