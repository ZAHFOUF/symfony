<?php

/*
 * This file is part of the Symfony package.
 *
 * (c) Fabien Potencier <fabien@symfony.com>
 *
 * For the full copyright and license information, please view the LICENSE
 * file that was distributed with this source code.
 */

namespace Symfony\Component\Validator\Tests\Constraints;

use PHPUnit\Framework\TestCase;
use Symfony\Component\Validator\Constraints\Collection;
use Symfony\Component\Validator\Constraints\Email;
use Symfony\Component\Validator\Constraints\Optional;
use Symfony\Component\Validator\Constraints\Required;
use Symfony\Component\Validator\Constraints\Valid;
use Symfony\Component\Validator\Exception\ConstraintDefinitionException;
use Symfony\Component\Validator\Exception\InvalidOptionsException;

/**
 * @author Bernhard Schussek <bschussek@gmail.com>
 */
class CollectionTest extends TestCase
{
<<<<<<< HEAD
=======
    public function testRejectInvalidFieldsOption()
    {
        $this->expectException(ConstraintDefinitionException::class);
        new Collection([
            'fields' => 'foo',
        ]);
    }

    public function testRejectNonConstraints()
    {
        $this->expectException(InvalidOptionsException::class);
        new Collection([
            'foo' => 'bar',
        ]);
    }

>>>>>>> 727c7ea2
    public function testRejectValidConstraint()
    {
        $this->expectException(ConstraintDefinitionException::class);
        new Collection([
            'foo' => new Valid(),
        ]);
    }

    public function testRejectValidConstraintWithinOptional()
    {
        $this->expectException(ConstraintDefinitionException::class);
        new Collection([
            'foo' => new Optional(new Valid()),
        ]);
    }

    public function testRejectValidConstraintWithinRequired()
    {
        $this->expectException(ConstraintDefinitionException::class);
        new Collection([
            'foo' => new Required(new Valid()),
        ]);
    }

    public function testAcceptOptionalConstraintAsOneElementArray()
    {
        $collection1 = new Collection([
            'fields' => [
                'alternate_email' => [
                    new Optional(new Email()),
                ],
            ],
        ]);

        $collection2 = new Collection([
            'fields' => [
                'alternate_email' => new Optional(new Email()),
            ],
        ]);

        $this->assertEquals($collection1, $collection2);
    }

    public function testAcceptRequiredConstraintAsOneElementArray()
    {
        $collection1 = new Collection([
            'fields' => [
                'alternate_email' => [
                    new Required(new Email()),
                ],
            ],
        ]);

        $collection2 = new Collection([
            'fields' => [
                'alternate_email' => new Required(new Email()),
            ],
        ]);

        $this->assertEquals($collection1, $collection2);
    }

    public function testConstraintHasDefaultGroupWithOptionalValues()
    {
        $constraint = new Collection([
            'foo' => new Required(),
            'bar' => new Optional(),
        ]);

        $this->assertEquals(['Default'], $constraint->groups);
        $this->assertEquals(['Default'], $constraint->fields['foo']->groups);
        $this->assertEquals(['Default'], $constraint->fields['bar']->groups);
    }

    public function testOnlySomeKeysAreKnowOptions()
    {
        $constraint = new Collection([
            'fields' => [new Required()],
            'properties' => [new Required()],
            'catalog' => [new Optional()],
        ]);

        $this->assertArrayHasKey('fields', $constraint->fields);
        $this->assertInstanceOf(Required::class, $constraint->fields['fields']);
        $this->assertArrayHasKey('properties', $constraint->fields);
        $this->assertInstanceOf(Required::class, $constraint->fields['properties']);
        $this->assertArrayHasKey('catalog', $constraint->fields);
        $this->assertInstanceOf(Optional::class, $constraint->fields['catalog']);
    }

    public function testAllKeysAreKnowOptions()
    {
        $constraint = new Collection([
            'fields' => [
                'fields' => [new Required()],
                'properties' => [new Required()],
                'catalog' => [new Optional()],
            ],
            'allowExtraFields' => true,
            'extraFieldsMessage' => 'foo bar baz',
        ]);

        $this->assertArrayHasKey('fields', $constraint->fields);
        $this->assertInstanceOf(Required::class, $constraint->fields['fields']);
        $this->assertArrayHasKey('properties', $constraint->fields);
        $this->assertInstanceOf(Required::class, $constraint->fields['properties']);
        $this->assertArrayHasKey('catalog', $constraint->fields);
        $this->assertInstanceOf(Optional::class, $constraint->fields['catalog']);

        $this->assertTrue($constraint->allowExtraFields);
        $this->assertSame('foo bar baz', $constraint->extraFieldsMessage);
    }
}<|MERGE_RESOLUTION|>--- conflicted
+++ resolved
@@ -25,16 +25,6 @@
  */
 class CollectionTest extends TestCase
 {
-<<<<<<< HEAD
-=======
-    public function testRejectInvalidFieldsOption()
-    {
-        $this->expectException(ConstraintDefinitionException::class);
-        new Collection([
-            'fields' => 'foo',
-        ]);
-    }
-
     public function testRejectNonConstraints()
     {
         $this->expectException(InvalidOptionsException::class);
@@ -43,7 +33,6 @@
         ]);
     }
 
->>>>>>> 727c7ea2
     public function testRejectValidConstraint()
     {
         $this->expectException(ConstraintDefinitionException::class);
