<?php

/*
 * This file is part of the Symfony package.
 *
 * (c) Fabien Potencier <fabien@symfony.com>
 *
 * For the full copyright and license information, please view the LICENSE
 * file that was distributed with this source code.
 */

namespace Symfony\Component\Validator\Tests\Mapping\Loader;

use PHPUnit\Framework\TestCase;
use Symfony\Component\PropertyInfo\PropertyAccessExtractorInterface;
use Symfony\Component\PropertyInfo\PropertyListExtractorInterface;
use Symfony\Component\PropertyInfo\PropertyTypeExtractorInterface;
use Symfony\Component\PropertyInfo\Type as LegacyType;
use Symfony\Component\TypeInfo\Type;
use Symfony\Component\Validator\Constraints\All;
use Symfony\Component\Validator\Constraints\Iban;
use Symfony\Component\Validator\Constraints\NotBlank;
use Symfony\Component\Validator\Constraints\NotNull;
use Symfony\Component\Validator\Constraints\Type as TypeConstraint;
use Symfony\Component\Validator\Mapping\AutoMappingStrategy;
use Symfony\Component\Validator\Mapping\ClassMetadata;
use Symfony\Component\Validator\Mapping\Loader\PropertyInfoLoader;
use Symfony\Component\Validator\Mapping\PropertyMetadata;
use Symfony\Component\Validator\Tests\Fixtures\NestedAttribute\Entity;
use Symfony\Component\Validator\Tests\Fixtures\PropertyInfoLoaderEntity;
use Symfony\Component\Validator\Tests\Fixtures\PropertyInfoLoaderNoAutoMappingEntity;
use Symfony\Component\Validator\Validation;

/**
 * @author Kévin Dunglas <dunglas@gmail.com>
 */
class PropertyInfoLoaderTest extends TestCase
{
    public function testLoadClassMetadata()
    {
        $propertyListExtractor = $this->createMock(PropertyListExtractorInterface::class);
        $propertyListExtractor
            ->method('getProperties')
            ->willReturn([
                'nullableString',
                'string',
                'scalar',
                'object',
                'collection',
                'collectionOfUnknown',
                'alreadyMappedType',
                'alreadyMappedNotNull',
                'alreadyMappedNotBlank',
                'alreadyPartiallyMappedCollection',
                'readOnly',
                'nonExistentField',
                'noAutoMapping',
            ])
        ;

<<<<<<< HEAD
        $propertyTypeExtractor = new class() implements PropertyTypeExtractorInterface {
            private int $i = 0;
            private int $j = 0;
            private array $types;
            private array $legacyTypes;

            public function getType(string $class, string $property, array $context = []): ?Type
            {
                $this->types ??= [
                    Type::nullable(Type::string()),
                    Type::string(),
                    Type::union(Type::string(), Type::int(), Type::bool(), Type::null()),
                    Type::nullable(Type::object(Entity::class)),
                    Type::nullable(Type::array(Type::object(Entity::class))),
                    Type::nullable(Type::array()),
                    Type::nullable(Type::float()), // The existing constraint is float
                    Type::nullable(Type::string()),
                    Type::nullable(Type::string()),
                    Type::nullable(Type::array(Type::float())),
                    Type::string(),
                    Type::string(),
                ];

                $type = $this->types[$this->i];
                ++$this->i;

                return $type;
            }

            public function getTypes(string $class, string $property, array $context = []): ?array
            {
                $this->legacyTypes ??= [
                    [new LegacyType('string', true)],
                    [new LegacyType('string')],
                    [new LegacyType('string', true), new LegacyType('int'), new LegacyType('bool')],
                    [new LegacyType('object', true, Entity::class)],
                    [new LegacyType('array', true, null, true, null, new LegacyType('object', false, Entity::class))],
                    [new LegacyType('array', true, null, true)],
                    [new LegacyType('float', true)], // The existing constraint is float
                    [new LegacyType('string', true)],
                    [new LegacyType('string', true)],
                    [new LegacyType('array', true, null, true, null, new LegacyType('float'))],
                    [new LegacyType('string')],
                    [new LegacyType('string')],
                ];

                $legacyType = $this->legacyTypes[$this->j];
                ++$this->j;

                return $legacyType;
            }
        };

        $propertyAccessExtractor = $this->createMock(PropertyAccessExtractorInterface::class);
        $propertyAccessExtractor
=======
        $propertyInfoStub
            ->method('getTypes')
            ->willReturn(
                [new Type(Type::BUILTIN_TYPE_STRING, true)],
                [new Type(Type::BUILTIN_TYPE_STRING)],
                [new Type(Type::BUILTIN_TYPE_STRING, true), new Type(Type::BUILTIN_TYPE_INT), new Type(Type::BUILTIN_TYPE_BOOL)],
                [new Type(Type::BUILTIN_TYPE_OBJECT, true, Entity::class)],
                [new Type(Type::BUILTIN_TYPE_ARRAY, true, null, true, null, new Type(Type::BUILTIN_TYPE_OBJECT, false, Entity::class))],
                [new Type(Type::BUILTIN_TYPE_ARRAY, true, null, true)],
                [new Type(Type::BUILTIN_TYPE_FLOAT, true)], // The existing constraint is float
                [new Type(Type::BUILTIN_TYPE_STRING, true)],
                [new Type(Type::BUILTIN_TYPE_STRING, true)],
                [new Type(Type::BUILTIN_TYPE_ARRAY, true, null, true, null, new Type(Type::BUILTIN_TYPE_FLOAT))],
                [new Type(Type::BUILTIN_TYPE_STRING)],
                [new Type(Type::BUILTIN_TYPE_STRING)]
            )
        ;

        $propertyInfoStub
>>>>>>> 440675f1
            ->method('isWritable')
            ->willReturn(
                true,
                true,
                true,
                true,
                true,
                true,
                true,
                true,
                true,
                true,
                false,
                true
            )
        ;

        $propertyInfoLoader = new PropertyInfoLoader($propertyListExtractor, $propertyTypeExtractor, $propertyAccessExtractor, '{.*}');

        $validator = Validation::createValidatorBuilder()
            ->enableAttributeMapping()
            ->addLoader($propertyInfoLoader)
            ->getValidator()
        ;

        $classMetadata = $validator->getMetadataFor(new PropertyInfoLoaderEntity());

        $nullableStringMetadata = $classMetadata->getPropertyMetadata('nullableString');
        $this->assertCount(1, $nullableStringMetadata);
        $nullableStringConstraints = $nullableStringMetadata[0]->getConstraints();
        $this->assertCount(1, $nullableStringConstraints);
        $this->assertInstanceOf(TypeConstraint::class, $nullableStringConstraints[0]);
        $this->assertSame('string', $nullableStringConstraints[0]->type);

        $stringMetadata = $classMetadata->getPropertyMetadata('string');
        $this->assertCount(1, $stringMetadata);
        $stringConstraints = $stringMetadata[0]->getConstraints();
        $this->assertCount(2, $stringConstraints);
        $this->assertInstanceOf(TypeConstraint::class, $stringConstraints[0]);
        $this->assertSame('string', $stringConstraints[0]->type);
        $this->assertInstanceOf(NotNull::class, $stringConstraints[1]);

        $scalarMetadata = $classMetadata->getPropertyMetadata('scalar');
        $this->assertCount(1, $scalarMetadata);
        $scalarConstraints = $scalarMetadata[0]->getConstraints();
        $this->assertCount(1, $scalarConstraints);
        $this->assertInstanceOf(TypeConstraint::class, $scalarConstraints[0]);
        $this->assertSame('scalar', $scalarConstraints[0]->type);

        $objectMetadata = $classMetadata->getPropertyMetadata('object');
        $this->assertCount(1, $objectMetadata);
        $objectConstraints = $objectMetadata[0]->getConstraints();
        $this->assertCount(1, $objectConstraints);
        $this->assertInstanceOf(TypeConstraint::class, $objectConstraints[0]);
        $this->assertSame(Entity::class, $objectConstraints[0]->type);

        $collectionMetadata = $classMetadata->getPropertyMetadata('collection');
        $this->assertCount(1, $collectionMetadata);
        $collectionConstraints = $collectionMetadata[0]->getConstraints();
        $this->assertCount(2, $collectionConstraints);
        $this->assertInstanceOf(All::class, $collectionConstraints[0]);
        $this->assertInstanceOf(NotNull::class, $collectionConstraints[0]->constraints[0]);
        $this->assertInstanceOf(TypeConstraint::class, $collectionConstraints[0]->constraints[1]);
        $this->assertSame(Entity::class, $collectionConstraints[0]->constraints[1]->type);

        $collectionOfUnknownMetadata = $classMetadata->getPropertyMetadata('collectionOfUnknown');
        $this->assertCount(1, $collectionOfUnknownMetadata);
        $collectionOfUnknownConstraints = $collectionOfUnknownMetadata[0]->getConstraints();
        $this->assertCount(1, $collectionOfUnknownConstraints);
        $this->assertInstanceOf(TypeConstraint::class, $collectionOfUnknownConstraints[0]);
        $this->assertSame('array', $collectionOfUnknownConstraints[0]->type);

        $alreadyMappedTypeMetadata = $classMetadata->getPropertyMetadata('alreadyMappedType');
        $this->assertCount(1, $alreadyMappedTypeMetadata);
        $alreadyMappedTypeConstraints = $alreadyMappedTypeMetadata[0]->getConstraints();
        $this->assertCount(1, $alreadyMappedTypeMetadata);
        $this->assertInstanceOf(TypeConstraint::class, $alreadyMappedTypeConstraints[0]);

        $alreadyMappedNotNullMetadata = $classMetadata->getPropertyMetadata('alreadyMappedNotNull');
        $this->assertCount(1, $alreadyMappedNotNullMetadata);
        $alreadyMappedNotNullConstraints = $alreadyMappedNotNullMetadata[0]->getConstraints();
        $this->assertCount(1, $alreadyMappedNotNullMetadata);
        $this->assertInstanceOf(NotNull::class, $alreadyMappedNotNullConstraints[0]);

        $alreadyMappedNotBlankMetadata = $classMetadata->getPropertyMetadata('alreadyMappedNotBlank');
        $this->assertCount(1, $alreadyMappedNotBlankMetadata);
        $alreadyMappedNotBlankConstraints = $alreadyMappedNotBlankMetadata[0]->getConstraints();
        $this->assertCount(1, $alreadyMappedNotBlankMetadata);
        $this->assertInstanceOf(NotBlank::class, $alreadyMappedNotBlankConstraints[0]);

        $alreadyPartiallyMappedCollectionMetadata = $classMetadata->getPropertyMetadata('alreadyPartiallyMappedCollection');
        $this->assertCount(1, $alreadyPartiallyMappedCollectionMetadata);
        $alreadyPartiallyMappedCollectionConstraints = $alreadyPartiallyMappedCollectionMetadata[0]->getConstraints();
        $this->assertCount(2, $alreadyPartiallyMappedCollectionConstraints);
        $this->assertInstanceOf(All::class, $alreadyPartiallyMappedCollectionConstraints[0]);
        $this->assertInstanceOf(TypeConstraint::class, $alreadyPartiallyMappedCollectionConstraints[0]->constraints[0]);
        $this->assertSame('string', $alreadyPartiallyMappedCollectionConstraints[0]->constraints[0]->type);
        $this->assertInstanceOf(Iban::class, $alreadyPartiallyMappedCollectionConstraints[0]->constraints[1]);

        $readOnlyMetadata = $classMetadata->getPropertyMetadata('readOnly');
        $this->assertEmpty($readOnlyMetadata);

        /** @var PropertyMetadata[] $noAutoMappingMetadata */
        $noAutoMappingMetadata = $classMetadata->getPropertyMetadata('noAutoMapping');
        $this->assertCount(1, $noAutoMappingMetadata);
        $this->assertSame(AutoMappingStrategy::DISABLED, $noAutoMappingMetadata[0]->getAutoMappingStrategy());
        $noAutoMappingConstraints = $noAutoMappingMetadata[0]->getConstraints();
        $this->assertCount(0, $noAutoMappingConstraints, 'DisableAutoMapping constraint is not added in the list');
    }

    /**
     * @dataProvider regexpProvider
     */
    public function testClassValidator(bool $expected, ?string $classValidatorRegexp = null)
    {
        $propertyListExtractor = $this->createMock(PropertyListExtractorInterface::class);
        $propertyListExtractor
            ->method('getProperties')
            ->willReturn(['string'])
        ;

        $propertyTypeExtractor = new class() implements PropertyTypeExtractorInterface {
            public function getType(string $class, string $property, array $context = []): ?Type
            {
                return Type::string();
            }

            public function getTypes(string $class, string $property, array $context = []): ?array
            {
                return [new LegacyType('string')];
            }
        };

        $propertyAccessExtractor = $this->createMock(PropertyAccessExtractorInterface::class);

        $propertyInfoLoader = new PropertyInfoLoader($propertyListExtractor, $propertyTypeExtractor, $propertyAccessExtractor, $classValidatorRegexp);

        $classMetadata = new ClassMetadata(PropertyInfoLoaderEntity::class);
        $this->assertSame($expected, $propertyInfoLoader->loadClassMetadata($classMetadata));
    }

    public static function regexpProvider(): array
    {
        return [
            [false, null],
            [true, '{.*}'],
            [true, '{^'.preg_quote(PropertyInfoLoaderEntity::class).'$|^'.preg_quote(Entity::class).'$}'],
            [false, '{^'.preg_quote(Entity::class).'$}'],
        ];
    }

    public function testClassNoAutoMapping(?PropertyTypeExtractorInterface $propertyListExtractor = null)
    {
<<<<<<< HEAD
        if (null === $propertyListExtractor) {
            $propertyListExtractor = $this->createMock(PropertyListExtractorInterface::class);
            $propertyListExtractor
                ->method('getProperties')
                ->willReturn(['string', 'autoMappingExplicitlyEnabled'])
            ;

            $propertyTypeExtractor = new class() implements PropertyTypeExtractorInterface {
                public function getType(string $class, string $property, array $context = []): ?Type
                {
                    return Type::string();
                }

                public function getTypes(string $class, string $property, array $context = []): ?array
                {
                    return [new LegacyType('string')];
                }
            };
        }

        $propertyAccessExtractor = $this->createMock(PropertyAccessExtractorInterface::class);

        $propertyInfoLoader = new PropertyInfoLoader($propertyListExtractor, $propertyTypeExtractor, $propertyAccessExtractor, '{.*}');
=======
        $propertyInfoStub = $this->createMock(PropertyInfoExtractorInterface::class);
        $propertyInfoStub
            ->method('getProperties')
            ->willReturn(['string', 'autoMappingExplicitlyEnabled'])
        ;

        $propertyInfoStub
            ->method('getTypes')
            ->willReturn(
                [new Type(Type::BUILTIN_TYPE_STRING)],
                [new Type(Type::BUILTIN_TYPE_BOOL)]
            );

        $propertyInfoLoader = new PropertyInfoLoader($propertyInfoStub, $propertyInfoStub, $propertyInfoStub, '{.*}');
>>>>>>> 440675f1
        $validator = Validation::createValidatorBuilder()
            ->enableAttributeMapping()
            ->addLoader($propertyInfoLoader)
            ->getValidator()
        ;

        /** @var ClassMetadata $classMetadata */
        $classMetadata = $validator->getMetadataFor(new PropertyInfoLoaderNoAutoMappingEntity());
        $this->assertEmpty($classMetadata->getPropertyMetadata('string'));
        $this->assertCount(2, $classMetadata->getPropertyMetadata('autoMappingExplicitlyEnabled')[0]->constraints);
        $this->assertSame(AutoMappingStrategy::ENABLED, $classMetadata->getPropertyMetadata('autoMappingExplicitlyEnabled')[0]->getAutoMappingStrategy());
    }
}<|MERGE_RESOLUTION|>--- conflicted
+++ resolved
@@ -58,7 +58,6 @@
             ])
         ;
 
-<<<<<<< HEAD
         $propertyTypeExtractor = new class() implements PropertyTypeExtractorInterface {
             private int $i = 0;
             private int $j = 0;
@@ -114,27 +113,6 @@
 
         $propertyAccessExtractor = $this->createMock(PropertyAccessExtractorInterface::class);
         $propertyAccessExtractor
-=======
-        $propertyInfoStub
-            ->method('getTypes')
-            ->willReturn(
-                [new Type(Type::BUILTIN_TYPE_STRING, true)],
-                [new Type(Type::BUILTIN_TYPE_STRING)],
-                [new Type(Type::BUILTIN_TYPE_STRING, true), new Type(Type::BUILTIN_TYPE_INT), new Type(Type::BUILTIN_TYPE_BOOL)],
-                [new Type(Type::BUILTIN_TYPE_OBJECT, true, Entity::class)],
-                [new Type(Type::BUILTIN_TYPE_ARRAY, true, null, true, null, new Type(Type::BUILTIN_TYPE_OBJECT, false, Entity::class))],
-                [new Type(Type::BUILTIN_TYPE_ARRAY, true, null, true)],
-                [new Type(Type::BUILTIN_TYPE_FLOAT, true)], // The existing constraint is float
-                [new Type(Type::BUILTIN_TYPE_STRING, true)],
-                [new Type(Type::BUILTIN_TYPE_STRING, true)],
-                [new Type(Type::BUILTIN_TYPE_ARRAY, true, null, true, null, new Type(Type::BUILTIN_TYPE_FLOAT))],
-                [new Type(Type::BUILTIN_TYPE_STRING)],
-                [new Type(Type::BUILTIN_TYPE_STRING)]
-            )
-        ;
-
-        $propertyInfoStub
->>>>>>> 440675f1
             ->method('isWritable')
             ->willReturn(
                 true,
@@ -288,7 +266,6 @@
 
     public function testClassNoAutoMapping(?PropertyTypeExtractorInterface $propertyListExtractor = null)
     {
-<<<<<<< HEAD
         if (null === $propertyListExtractor) {
             $propertyListExtractor = $this->createMock(PropertyListExtractorInterface::class);
             $propertyListExtractor
@@ -312,22 +289,6 @@
         $propertyAccessExtractor = $this->createMock(PropertyAccessExtractorInterface::class);
 
         $propertyInfoLoader = new PropertyInfoLoader($propertyListExtractor, $propertyTypeExtractor, $propertyAccessExtractor, '{.*}');
-=======
-        $propertyInfoStub = $this->createMock(PropertyInfoExtractorInterface::class);
-        $propertyInfoStub
-            ->method('getProperties')
-            ->willReturn(['string', 'autoMappingExplicitlyEnabled'])
-        ;
-
-        $propertyInfoStub
-            ->method('getTypes')
-            ->willReturn(
-                [new Type(Type::BUILTIN_TYPE_STRING)],
-                [new Type(Type::BUILTIN_TYPE_BOOL)]
-            );
-
-        $propertyInfoLoader = new PropertyInfoLoader($propertyInfoStub, $propertyInfoStub, $propertyInfoStub, '{.*}');
->>>>>>> 440675f1
         $validator = Validation::createValidatorBuilder()
             ->enableAttributeMapping()
             ->addLoader($propertyInfoLoader)
