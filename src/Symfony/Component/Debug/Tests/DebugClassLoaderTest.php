<?php

/*
 * This file is part of the Symfony package.
 *
 * (c) Fabien Potencier <fabien@symfony.com>
 *
 * For the full copyright and license information, please view the LICENSE
 * file that was distributed with this source code.
 */

namespace Symfony\Component\Debug\Tests;

use PHPUnit\Framework\TestCase;
use Symfony\Component\Debug\DebugClassLoader;
use Symfony\Component\Debug\ErrorHandler;

class DebugClassLoaderTest extends TestCase
{
    /**
     * @var int Error reporting level before running tests
     */
    private $errorReporting;

    private $loader;

    protected function setUp()
    {
        $this->errorReporting = error_reporting(E_ALL);
        $this->loader = new ClassLoader();
        spl_autoload_register(array($this->loader, 'loadClass'), true, true);
        DebugClassLoader::enable();
    }

    protected function tearDown()
    {
        DebugClassLoader::disable();
        spl_autoload_unregister(array($this->loader, 'loadClass'));
        error_reporting($this->errorReporting);
    }

    public function testIdempotence()
    {
        DebugClassLoader::enable();

        $functions = spl_autoload_functions();
        foreach ($functions as $function) {
            if (is_array($function) && $function[0] instanceof DebugClassLoader) {
                $reflClass = new \ReflectionClass($function[0]);
                $reflProp = $reflClass->getProperty('classLoader');
                $reflProp->setAccessible(true);

                $this->assertNotInstanceOf('Symfony\Component\Debug\DebugClassLoader', $reflProp->getValue($function[0]));

                return;
            }
        }

        $this->fail('DebugClassLoader did not register');
    }

    /**
     * @expectedException \Exception
     * @expectedExceptionMessage boo
     */
    public function testThrowingClass()
    {
        try {
            class_exists(__NAMESPACE__.'\Fixtures\Throwing');
            $this->fail('Exception expected');
        } catch (\Exception $e) {
            $this->assertSame('boo', $e->getMessage());
        }

        // the second call also should throw
        class_exists(__NAMESPACE__.'\Fixtures\Throwing');
    }

    public function testUnsilencing()
    {
        if (\PHP_VERSION_ID >= 70000) {
            $this->markTestSkipped('PHP7 throws exceptions, unsilencing is not required anymore.');
        }
        if (defined('HHVM_VERSION')) {
            $this->markTestSkipped('HHVM is not handled in this test case.');
        }

        ob_start();

        $this->iniSet('log_errors', 0);
        $this->iniSet('display_errors', 1);

        // See below: this will fail with parse error
        // but this should not be @-silenced.
        @class_exists(__NAMESPACE__.'\TestingUnsilencing', true);

        $output = ob_get_clean();

        $this->assertStringMatchesFormat('%aParse error%a', $output);
    }

    public function testStacking()
    {
        // the ContextErrorException must not be loaded to test the workaround
        // for https://bugs.php.net/65322.
        if (class_exists('Symfony\Component\Debug\Exception\ContextErrorException', false)) {
            $this->markTestSkipped('The ContextErrorException class is already loaded.');
        }
        if (defined('HHVM_VERSION')) {
            $this->markTestSkipped('HHVM is not handled in this test case.');
        }

        ErrorHandler::register();

        try {
            // Trigger autoloading + E_STRICT at compile time
            // which in turn triggers $errorHandler->handle()
            // that again triggers autoloading for ContextErrorException.
            // Error stacking works around the bug above and everything is fine.

            eval('
                namespace '.__NAMESPACE__.';
                class ChildTestingStacking extends TestingStacking { function foo($bar) {} }
            ');
            $this->fail('ContextErrorException expected');
        } catch (\ErrorException $exception) {
            // if an exception is thrown, the test passed
            $this->assertStringStartsWith(__FILE__, $exception->getFile());
            if (\PHP_VERSION_ID < 70000) {
                $this->assertRegExp('/^Runtime Notice: Declaration/', $exception->getMessage());
                $this->assertEquals(E_STRICT, $exception->getSeverity());
            } else {
                $this->assertRegExp('/^Warning: Declaration/', $exception->getMessage());
                $this->assertEquals(E_WARNING, $exception->getSeverity());
            }
        } finally {
            restore_error_handler();
            restore_exception_handler();
        }
    }

    /**
     * @expectedException \RuntimeException
     * @expectedExceptionMessage Case mismatch between loaded and declared class names
     */
    public function testNameCaseMismatch()
    {
        class_exists(__NAMESPACE__.'\TestingCaseMismatch', true);
    }

    /**
     * @expectedException \RuntimeException
     * @expectedExceptionMessage Case mismatch between class and real file names
     */
    public function testFileCaseMismatch()
    {
        if (!file_exists(__DIR__.'/Fixtures/CaseMismatch.php')) {
            $this->markTestSkipped('Can only be run on case insensitive filesystems');
        }

        class_exists(__NAMESPACE__.'\Fixtures\CaseMismatch', true);
    }

    /**
     * @expectedException \RuntimeException
     * @expectedExceptionMessage Case mismatch between loaded and declared class names
     */
    public function testPsr4CaseMismatch()
    {
        class_exists(__NAMESPACE__.'\Fixtures\Psr4CaseMismatch', true);
    }

    public function testNotPsr0()
    {
        $this->assertTrue(class_exists(__NAMESPACE__.'\Fixtures\NotPSR0', true));
    }

    public function testNotPsr0Bis()
    {
        $this->assertTrue(class_exists(__NAMESPACE__.'\Fixtures\NotPSR0bis', true));
    }

    public function testClassAlias()
    {
        $this->assertTrue(class_exists(__NAMESPACE__.'\Fixtures\ClassAlias', true));
    }

    /**
     * @dataProvider provideDeprecatedSuper
     */
    public function testDeprecatedSuper($class, $super, $type)
    {
        set_error_handler(function () { return false; });
        $e = error_reporting(0);
        trigger_error('', E_USER_DEPRECATED);

        class_exists('Test\\'.__NAMESPACE__.'\\'.$class, true);

        error_reporting($e);
        restore_error_handler();

        $lastError = error_get_last();
        unset($lastError['file'], $lastError['line']);

        $xError = array(
            'type' => E_USER_DEPRECATED,
<<<<<<< HEAD
            'message' => 'The "Test\Symfony\Component\Debug\Tests\\'.$class.'" class '.$type.' "Symfony\Component\Debug\Tests\Fixtures\\'.$super.'" that is deprecated but this is a test deprecation notice.',
=======
            'message' => 'The Test\Symfony\Component\Debug\Tests\\'.$class.' class '.$type.' Symfony\Component\Debug\Tests\Fixtures\\'.$super.' that is deprecated but this is a test deprecation notice',
>>>>>>> 4e1c65c6
        );

        $this->assertSame($xError, $lastError);
    }

    public function provideDeprecatedSuper()
    {
        return array(
            array('DeprecatedInterfaceClass', 'DeprecatedInterface', 'implements'),
            array('DeprecatedParentClass', 'DeprecatedClass', 'extends'),
        );
    }

    public function testInterfaceExtendsDeprecatedInterface()
    {
        set_error_handler(function () { return false; });
        $e = error_reporting(0);
        trigger_error('', E_USER_NOTICE);

        class_exists('Test\\'.__NAMESPACE__.'\\NonDeprecatedInterfaceClass', true);

        error_reporting($e);
        restore_error_handler();

        $lastError = error_get_last();
        unset($lastError['file'], $lastError['line']);

        $xError = array(
            'type' => E_USER_NOTICE,
            'message' => '',
        );

        $this->assertSame($xError, $lastError);
    }

    public function testDeprecatedSuperInSameNamespace()
    {
        set_error_handler(function () { return false; });
        $e = error_reporting(0);
        trigger_error('', E_USER_NOTICE);

        class_exists('Symfony\Bridge\Debug\Tests\Fixtures\ExtendsDeprecatedParent', true);

        error_reporting($e);
        restore_error_handler();

        $lastError = error_get_last();
        unset($lastError['file'], $lastError['line']);

        $xError = array(
            'type' => E_USER_NOTICE,
            'message' => '',
        );

        $this->assertSame($xError, $lastError);
    }

    public function testReservedForPhp7()
    {
        if (\PHP_VERSION_ID >= 70000) {
            $this->markTestSkipped('PHP7 already prevents using reserved names.');
        }

        set_error_handler(function () { return false; });
        $e = error_reporting(0);
        trigger_error('', E_USER_NOTICE);

        class_exists('Test\\'.__NAMESPACE__.'\\Float', true);

        error_reporting($e);
        restore_error_handler();

        $lastError = error_get_last();
        unset($lastError['file'], $lastError['line']);

        $xError = array(
            'type' => E_USER_DEPRECATED,
            'message' => 'The "Test\Symfony\Component\Debug\Tests\Float" class uses the reserved name "Float", it will break on PHP 7 and higher',
        );

        $this->assertSame($xError, $lastError);
    }

    public function testExtendedFinalClass()
    {
        set_error_handler(function () { return false; });
        $e = error_reporting(0);
        trigger_error('', E_USER_NOTICE);

        class_exists('Test\\'.__NAMESPACE__.'\\ExtendsFinalClass', true);

        error_reporting($e);
        restore_error_handler();

        $lastError = error_get_last();
        unset($lastError['file'], $lastError['line']);

        $xError = array(
            'type' => E_USER_DEPRECATED,
            'message' => 'The "Symfony\Component\Debug\Tests\Fixtures\FinalClass" class is considered final since version 3.3. It may change without further notice as of its next major version. You should not extend it from "Test\Symfony\Component\Debug\Tests\ExtendsFinalClass".',
        );

        $this->assertSame($xError, $lastError);
    }

    public function testExtendedFinalMethod()
    {
        set_error_handler(function () { return false; });
        $e = error_reporting(0);
        trigger_error('', E_USER_NOTICE);

        class_exists(__NAMESPACE__.'\\Fixtures\\ExtendedFinalMethod', true);

        error_reporting($e);
        restore_error_handler();

        $lastError = error_get_last();
        unset($lastError['file'], $lastError['line']);

        $xError = array(
            'type' => E_USER_DEPRECATED,
            'message' => 'The "Symfony\Component\Debug\Tests\Fixtures\FinalMethod::finalMethod()" method is considered final since version 3.3. It may change without further notice as of its next major version. You should not extend it from "Symfony\Component\Debug\Tests\Fixtures\ExtendedFinalMethod".',
        );

        $this->assertSame($xError, $lastError);
    }
}

class ClassLoader
{
    public function loadClass($class)
    {
    }

    public function getClassMap()
    {
        return array(__NAMESPACE__.'\Fixtures\NotPSR0bis' => __DIR__.'/Fixtures/notPsr0Bis.php');
    }

    public function findFile($class)
    {
        $fixtureDir = __DIR__.DIRECTORY_SEPARATOR.'Fixtures'.DIRECTORY_SEPARATOR;

        if (__NAMESPACE__.'\TestingUnsilencing' === $class) {
            eval('-- parse error --');
        } elseif (__NAMESPACE__.'\TestingStacking' === $class) {
            eval('namespace '.__NAMESPACE__.'; class TestingStacking { function foo() {} }');
        } elseif (__NAMESPACE__.'\TestingCaseMismatch' === $class) {
            eval('namespace '.__NAMESPACE__.'; class TestingCaseMisMatch {}');
        } elseif (__NAMESPACE__.'\Fixtures\CaseMismatch' === $class) {
            return $fixtureDir.'CaseMismatch.php';
        } elseif (__NAMESPACE__.'\Fixtures\Psr4CaseMismatch' === $class) {
            return $fixtureDir.'psr4'.DIRECTORY_SEPARATOR.'Psr4CaseMismatch.php';
        } elseif (__NAMESPACE__.'\Fixtures\NotPSR0' === $class) {
            return $fixtureDir.'reallyNotPsr0.php';
        } elseif (__NAMESPACE__.'\Fixtures\NotPSR0bis' === $class) {
            return $fixtureDir.'notPsr0Bis.php';
        } elseif (__NAMESPACE__.'\Fixtures\DeprecatedInterface' === $class) {
            return $fixtureDir.'DeprecatedInterface.php';
        } elseif (__NAMESPACE__.'\Fixtures\FinalClass' === $class) {
            return $fixtureDir.'FinalClass.php';
        } elseif (__NAMESPACE__.'\Fixtures\FinalMethod' === $class) {
            return $fixtureDir.'FinalMethod.php';
        } elseif (__NAMESPACE__.'\Fixtures\ExtendedFinalMethod' === $class) {
            return $fixtureDir.'ExtendedFinalMethod.php';
        } elseif ('Symfony\Bridge\Debug\Tests\Fixtures\ExtendsDeprecatedParent' === $class) {
            eval('namespace Symfony\Bridge\Debug\Tests\Fixtures; class ExtendsDeprecatedParent extends \\'.__NAMESPACE__.'\Fixtures\DeprecatedClass {}');
        } elseif ('Test\\'.__NAMESPACE__.'\DeprecatedParentClass' === $class) {
            eval('namespace Test\\'.__NAMESPACE__.'; class DeprecatedParentClass extends \\'.__NAMESPACE__.'\Fixtures\DeprecatedClass {}');
        } elseif ('Test\\'.__NAMESPACE__.'\DeprecatedInterfaceClass' === $class) {
            eval('namespace Test\\'.__NAMESPACE__.'; class DeprecatedInterfaceClass implements \\'.__NAMESPACE__.'\Fixtures\DeprecatedInterface {}');
        } elseif ('Test\\'.__NAMESPACE__.'\NonDeprecatedInterfaceClass' === $class) {
            eval('namespace Test\\'.__NAMESPACE__.'; class NonDeprecatedInterfaceClass implements \\'.__NAMESPACE__.'\Fixtures\NonDeprecatedInterface {}');
        } elseif ('Test\\'.__NAMESPACE__.'\Float' === $class) {
            eval('namespace Test\\'.__NAMESPACE__.'; class Float {}');
        } elseif ('Test\\'.__NAMESPACE__.'\ExtendsFinalClass' === $class) {
            eval('namespace Test\\'.__NAMESPACE__.'; class ExtendsFinalClass extends \\'.__NAMESPACE__.'\Fixtures\FinalClass {}');
        }
    }
}<|MERGE_RESOLUTION|>--- conflicted
+++ resolved
@@ -204,11 +204,7 @@
 
         $xError = array(
             'type' => E_USER_DEPRECATED,
-<<<<<<< HEAD
-            'message' => 'The "Test\Symfony\Component\Debug\Tests\\'.$class.'" class '.$type.' "Symfony\Component\Debug\Tests\Fixtures\\'.$super.'" that is deprecated but this is a test deprecation notice.',
-=======
-            'message' => 'The Test\Symfony\Component\Debug\Tests\\'.$class.' class '.$type.' Symfony\Component\Debug\Tests\Fixtures\\'.$super.' that is deprecated but this is a test deprecation notice',
->>>>>>> 4e1c65c6
+            'message' => 'The "Test\Symfony\Component\Debug\Tests\\'.$class.'" class '.$type.' "Symfony\Component\Debug\Tests\Fixtures\\'.$super.'" that is deprecated but this is a test deprecation notice',
         );
 
         $this->assertSame($xError, $lastError);
