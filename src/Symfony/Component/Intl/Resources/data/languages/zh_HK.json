--- conflicted
+++ resolved
@@ -10,15 +10,6 @@
         "crs": "塞舌爾克里奧爾法文",
         "den": "斯拉夫文",
         "eo": "世界語",
-<<<<<<< HEAD
-=======
-        "es_419": "拉丁美洲西班牙文",
-        "es_ES": "歐洲西班牙文",
-        "es_MX": "墨西哥西班牙文",
-        "fa_AF": "達利文",
-        "fr_CA": "加拿大法文",
-        "fr_CH": "瑞士法文",
->>>>>>> 5fc4d1b6
         "gil": "吉爾伯特文",
         "gl": "加里西亞文",
         "gsw": "瑞士德文",
