<?php

/*
 * This file is part of the Symfony package.
 *
 * (c) Fabien Potencier <fabien@symfony.com>
 *
 * For the full copyright and license information, please view the LICENSE
 * file that was distributed with this source code.
 */

namespace Symfony\Component\Intl\Data\Generator;

use Symfony\Component\Filesystem\Filesystem;
use Symfony\Component\Intl\Data\Bundle\Compiler\BundleCompilerInterface;
use Symfony\Component\Intl\Data\Bundle\Reader\BundleEntryReader;
use Symfony\Component\Intl\Data\Bundle\Reader\BundleEntryReaderInterface;
use Symfony\Component\Intl\Data\Bundle\Reader\IntlBundleReader;
use Symfony\Component\Intl\Data\Util\LocaleScanner;

/**
 * The rule for compiling the currency bundle.
 *
 * @author Bernhard Schussek <bschussek@gmail.com>
 *
 * @internal
 */
abstract class AbstractDataGenerator
{
    private $compiler;
    private $dirName;

<<<<<<< HEAD
    public function __construct(BundleCompilerInterface $compiler, $dirName)
=======
    public function __construct(BundleCompilerInterface $compiler, string $dirName)
>>>>>>> c902c8ae
    {
        $this->compiler = $compiler;
        $this->dirName = $dirName;
    }

    public function generateData(GeneratorConfig $config)
    {
        $filesystem = new Filesystem();
        $localeScanner = new LocaleScanner();
        $reader = new BundleEntryReader(new IntlBundleReader());

        $writers = $config->getBundleWriters();
        $tempDir = sys_get_temp_dir().'/icu-data-'.$this->dirName;

        // Prepare filesystem directories
        foreach ($writers as $targetDir => $writer) {
            $filesystem->remove($targetDir.'/'.$this->dirName);
            $filesystem->mkdir($targetDir.'/'.$this->dirName);
        }

        $filesystem->remove($tempDir);
        $filesystem->mkdir($tempDir);

        $locales = $this->scanLocales($localeScanner, $config->getSourceDir());

        $this->compileTemporaryBundles($this->compiler, $config->getSourceDir(), $tempDir);

        $this->preGenerate();

        foreach ($locales as $locale) {
            $localeData = $this->generateDataForLocale($reader, $tempDir, $locale);

            if (null !== $localeData) {
                foreach ($writers as $targetDir => $writer) {
                    $writer->write($targetDir.'/'.$this->dirName, $locale, $localeData);
                }
            }
        }

        $rootData = $this->generateDataForRoot($reader, $tempDir);

        if (null !== $rootData) {
            foreach ($writers as $targetDir => $writer) {
                $writer->write($targetDir.'/'.$this->dirName, 'root', $rootData);
            }
        }

        $metaData = $this->generateDataForMeta($reader, $tempDir);

        if (null !== $metaData) {
            foreach ($writers as $targetDir => $writer) {
                $writer->write($targetDir.'/'.$this->dirName, 'meta', $metaData);
            }
        }

        // Clean up
        $filesystem->remove($tempDir);
    }

    /**
     * @param LocaleScanner $scanner
     * @param string        $sourceDir
     *
     * @return string[]
     */
    abstract protected function scanLocales(LocaleScanner $scanner, $sourceDir);

    /**
     * @param string $sourceDir
     * @param string $tempDir
     */
    abstract protected function compileTemporaryBundles(BundleCompilerInterface $compiler, $sourceDir, $tempDir);

    abstract protected function preGenerate();

    /**
     * @param string $tempDir
     * @param string $displayLocale
     *
     * @return array|null
     */
    abstract protected function generateDataForLocale(BundleEntryReaderInterface $reader, $tempDir, $displayLocale);

    /**
     * @param string $tempDir
     *
     * @return array|null
     */
    abstract protected function generateDataForRoot(BundleEntryReaderInterface $reader, $tempDir);

    /**
     * @param string $tempDir
     *
     * @return array|null
     */
    abstract protected function generateDataForMeta(BundleEntryReaderInterface $reader, $tempDir);
}<|MERGE_RESOLUTION|>--- conflicted
+++ resolved
@@ -30,11 +30,7 @@
     private $compiler;
     private $dirName;
 
-<<<<<<< HEAD
-    public function __construct(BundleCompilerInterface $compiler, $dirName)
-=======
     public function __construct(BundleCompilerInterface $compiler, string $dirName)
->>>>>>> c902c8ae
     {
         $this->compiler = $compiler;
         $this->dirName = $dirName;
