--- conflicted
+++ resolved
@@ -42,14 +42,7 @@
         }
     }
 
-<<<<<<< HEAD
-    public function dispatch(object $event, string $eventName = null): object
-=======
-    /**
-     * {@inheritdoc}
-     */
     public function dispatch(object $event, ?string $eventName = null): object
->>>>>>> 2a31f2dd
     {
         $eventName ??= $event::class;
 
@@ -66,14 +59,7 @@
         return $event;
     }
 
-<<<<<<< HEAD
-    public function getListeners(string $eventName = null): array
-=======
-    /**
-     * {@inheritdoc}
-     */
-    public function getListeners(?string $eventName = null)
->>>>>>> 2a31f2dd
+    public function getListeners(?string $eventName = null): array
     {
         if (null !== $eventName) {
             if (empty($this->listeners[$eventName])) {
@@ -122,14 +108,7 @@
         return null;
     }
 
-<<<<<<< HEAD
-    public function hasListeners(string $eventName = null): bool
-=======
-    /**
-     * {@inheritdoc}
-     */
-    public function hasListeners(?string $eventName = null)
->>>>>>> 2a31f2dd
+    public function hasListeners(?string $eventName = null): bool
     {
         if (null !== $eventName) {
             return !empty($this->listeners[$eventName]);
