--- conflicted
+++ resolved
@@ -452,7 +452,16 @@
         $this->expectNotToPerformAssertions();
     }
 
-<<<<<<< HEAD
+    public function testMisspelledScheme()
+    {
+        $httpClient = $this->getHttpClient(__FUNCTION__);
+
+        $this->expectException(InvalidArgumentException::class);
+        $this->expectExceptionMessage('Invalid URL: host is missing in "http:/localhost:8057/".');
+
+        $httpClient->request('GET', 'http:/localhost:8057/');
+    }
+
     /**
      * @dataProvider getRedirectWithAuthTests
      */
@@ -505,15 +514,5 @@
         ]);
 
         $this->assertSame(['abc' => 'def', 'content-type' => 'application/json', 'REQUEST_METHOD' => 'POST'], $response->toArray());
-=======
-    public function testMisspelledScheme()
-    {
-        $httpClient = $this->getHttpClient(__FUNCTION__);
-
-        $this->expectException(InvalidArgumentException::class);
-        $this->expectExceptionMessage('Invalid URL: host is missing in "http:/localhost:8057/".');
-
-        $httpClient->request('GET', 'http:/localhost:8057/');
->>>>>>> 40b8e952
     }
 }