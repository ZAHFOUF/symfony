<?php

/*
 * This file is part of the Symfony package.
 *
 * (c) Fabien Potencier <fabien@symfony.com>
 *
 * For the full copyright and license information, please view the LICENSE
 * file that was distributed with this source code.
 */

namespace Symfony\Component\HttpClient;

use Symfony\Contracts\HttpClient\HttpClientInterface;
use Symfony\Contracts\HttpClient\ResponseInterface;
use Symfony\Contracts\HttpClient\ResponseStreamInterface;
use Symfony\Contracts\Service\ResetInterface;

/**
 * Eases with writing decorators.
 *
 * @author Nicolas Grekas <p@tchwork.com>
 */
trait DecoratorTrait
{
    private HttpClientInterface $client;

    public function __construct(?HttpClientInterface $client = null)
    {
        $this->client = $client ?? HttpClient::create();
    }

    public function request(string $method, string $url, array $options = []): ResponseInterface
    {
        return $this->client->request($method, $url, $options);
    }

<<<<<<< HEAD
    public function stream(ResponseInterface|iterable $responses, float $timeout = null): ResponseStreamInterface
=======
    public function stream(ResponseInterface|iterable $responses, ?float $timeout = null): ResponseStreamInterface
>>>>>>> a44829e2
    {
        return $this->client->stream($responses, $timeout);
    }

    public function withOptions(array $options): static
    {
        $clone = clone $this;
        $clone->client = $this->client->withOptions($options);

        return $clone;
    }

    /**
     * @return void
     */
    public function reset()
    {
        if ($this->client instanceof ResetInterface) {
            $this->client->reset();
        }
    }
}<|MERGE_RESOLUTION|>--- conflicted
+++ resolved
@@ -35,11 +35,7 @@
         return $this->client->request($method, $url, $options);
     }
 
-<<<<<<< HEAD
-    public function stream(ResponseInterface|iterable $responses, float $timeout = null): ResponseStreamInterface
-=======
     public function stream(ResponseInterface|iterable $responses, ?float $timeout = null): ResponseStreamInterface
->>>>>>> a44829e2
     {
         return $this->client->stream($responses, $timeout);
     }
