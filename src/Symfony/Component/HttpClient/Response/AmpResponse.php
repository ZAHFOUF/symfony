--- conflicted
+++ resolved
@@ -134,14 +134,7 @@
         });
     }
 
-<<<<<<< HEAD
-    public function getInfo(string $type = null): mixed
-=======
-    /**
-     * {@inheritdoc}
-     */
-    public function getInfo(?string $type = null)
->>>>>>> 2a31f2dd
+    public function getInfo(?string $type = null): mixed
     {
         return null !== $type ? $this->info[$type] ?? null : $this->info;
     }
