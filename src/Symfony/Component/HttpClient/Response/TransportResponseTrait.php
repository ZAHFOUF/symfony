<?php

/*
 * This file is part of the Symfony package.
 *
 * (c) Fabien Potencier <fabien@symfony.com>
 *
 * For the full copyright and license information, please view the LICENSE
 * file that was distributed with this source code.
 */

namespace Symfony\Component\HttpClient\Response;

use Symfony\Component\HttpClient\Chunk\DataChunk;
use Symfony\Component\HttpClient\Chunk\ErrorChunk;
use Symfony\Component\HttpClient\Chunk\FirstChunk;
use Symfony\Component\HttpClient\Chunk\LastChunk;
use Symfony\Component\HttpClient\Exception\TransportException;
use Symfony\Component\HttpClient\Internal\ClientState;

/**
 * Implements common logic for transport-level response classes.
 *
 * @author Nicolas Grekas <p@tchwork.com>
 *
 * @internal
 */
trait TransportResponseTrait
{
<<<<<<< HEAD
    private array $headers = [];
    private array $info = [
=======
    private $canary;
    private $headers = [];
    private $info = [
>>>>>>> 74a69367
        'response_headers' => [],
        'http_code' => 0,
        'error' => null,
        'canceled' => false,
    ];

    /** @var object|resource */
    private $handle;
<<<<<<< HEAD
    private int|string $id;
    private ?float $timeout = 0;
    private $inflate = null;
    private ?array $finalInfo = null;
    private $canary;
    private $logger = null;
=======
    private $id;
    private $timeout = 0;
    private $inflate;
    private $finalInfo;
    private $logger;
>>>>>>> 74a69367

    /**
     * {@inheritdoc}
     */
    public function getStatusCode(): int
    {
        if ($this->initializer) {
            self::initialize($this);
        }

        return $this->info['http_code'];
    }

    /**
     * {@inheritdoc}
     */
    public function getHeaders(bool $throw = true): array
    {
        if ($this->initializer) {
            self::initialize($this);
        }

        if ($throw) {
            $this->checkStatusCode();
        }

        return $this->headers;
    }

    /**
     * {@inheritdoc}
     */
    public function cancel(): void
    {
        $this->info['canceled'] = true;
        $this->info['error'] = 'Response has been canceled.';
        $this->close();
    }

    /**
     * Closes the response and all its network handles.
     */
    protected function close(): void
    {
        $this->canary->cancel();
        $this->inflate = null;
    }

    /**
     * Adds pending responses to the activity list.
     */
    abstract protected static function schedule(self $response, array &$runningResponses): void;

    /**
     * Performs all pending non-blocking operations.
     */
    abstract protected static function perform(ClientState $multi, array &$responses): void;

    /**
     * Waits for network activity.
     */
    abstract protected static function select(ClientState $multi, float $timeout): int;

    private static function addResponseHeaders(array $responseHeaders, array &$info, array &$headers, string &$debug = ''): void
    {
        foreach ($responseHeaders as $h) {
            if (11 <= \strlen($h) && '/' === $h[4] && preg_match('#^HTTP/\d+(?:\.\d+)? (\d\d\d)(?: |$)#', $h, $m)) {
                if ($headers) {
                    $debug .= "< \r\n";
                    $headers = [];
                }
                $info['http_code'] = (int) $m[1];
            } elseif (2 === \count($m = explode(':', $h, 2))) {
                $headers[strtolower($m[0])][] = ltrim($m[1]);
            }

            $debug .= "< {$h}\r\n";
            $info['response_headers'][] = $h;
        }

        $debug .= "< \r\n";
    }

    /**
     * Ensures the request is always sent and that the response code was checked.
     */
    private function doDestruct()
    {
        $this->shouldBuffer = true;

        if ($this->initializer && null === $this->info['error']) {
            self::initialize($this);
            $this->checkStatusCode();
        }
    }

    /**
     * Implements an event loop based on a buffer activity queue.
     *
     * @param iterable<array-key, self> $responses
     *
     * @internal
     */
    public static function stream(iterable $responses, float $timeout = null): \Generator
    {
        $runningResponses = [];

        foreach ($responses as $response) {
            self::schedule($response, $runningResponses);
        }

        $lastActivity = microtime(true);
        $elapsedTimeout = 0;

        if ($fromLastTimeout = 0.0 === $timeout && '-0' === (string) $timeout) {
            $timeout = null;
        } elseif ($fromLastTimeout = 0 > $timeout) {
            $timeout = -$timeout;
        }

        while (true) {
            $hasActivity = false;
            $timeoutMax = 0;
            $timeoutMin = $timeout ?? \INF;

            /** @var ClientState $multi */
            foreach ($runningResponses as $i => [$multi]) {
                $responses = &$runningResponses[$i][1];
                self::perform($multi, $responses);

                foreach ($responses as $j => $response) {
                    $timeoutMax = $timeout ?? max($timeoutMax, $response->timeout);
                    $timeoutMin = min($timeoutMin, $response->timeout, 1);
                    $chunk = false;

                    if ($fromLastTimeout && null !== $multi->lastTimeout) {
                        $elapsedTimeout = microtime(true) - $multi->lastTimeout;
                    }

                    if (isset($multi->handlesActivity[$j])) {
                        $multi->lastTimeout = null;
                    } elseif (!isset($multi->openHandles[$j])) {
                        unset($responses[$j]);
                        continue;
                    } elseif ($elapsedTimeout >= $timeoutMax) {
                        $multi->handlesActivity[$j] = [new ErrorChunk($response->offset, sprintf('Idle timeout reached for "%s".', $response->getInfo('url')))];
                        $multi->lastTimeout ?? $multi->lastTimeout = $lastActivity;
                    } else {
                        continue;
                    }

                    while ($multi->handlesActivity[$j] ?? false) {
                        $hasActivity = true;
                        $elapsedTimeout = 0;

                        if (\is_string($chunk = array_shift($multi->handlesActivity[$j]))) {
                            if (null !== $response->inflate && false === $chunk = @inflate_add($response->inflate, $chunk)) {
                                $multi->handlesActivity[$j] = [null, new TransportException(sprintf('Error while processing content unencoding for "%s".', $response->getInfo('url')))];
                                continue;
                            }

                            if ('' !== $chunk && null !== $response->content && \strlen($chunk) !== fwrite($response->content, $chunk)) {
                                $multi->handlesActivity[$j] = [null, new TransportException(sprintf('Failed writing %d bytes to the response buffer.', \strlen($chunk)))];
                                continue;
                            }

                            $chunkLen = \strlen($chunk);
                            $chunk = new DataChunk($response->offset, $chunk);
                            $response->offset += $chunkLen;
                        } elseif (null === $chunk) {
                            $e = $multi->handlesActivity[$j][0];
                            unset($responses[$j], $multi->handlesActivity[$j]);
                            $response->close();

                            if (null !== $e) {
                                $response->info['error'] = $e->getMessage();

                                if ($e instanceof \Error) {
                                    throw $e;
                                }

                                $chunk = new ErrorChunk($response->offset, $e);
                            } else {
                                if (0 === $response->offset && null === $response->content) {
                                    $response->content = fopen('php://memory', 'w+');
                                }

                                $chunk = new LastChunk($response->offset);
                            }
                        } elseif ($chunk instanceof ErrorChunk) {
                            unset($responses[$j]);
                            $elapsedTimeout = $timeoutMax;
                        } elseif ($chunk instanceof FirstChunk) {
                            if ($response->logger) {
                                $info = $response->getInfo();
                                $response->logger->info(sprintf('Response: "%s %s"', $info['http_code'], $info['url']));
                            }

                            $response->inflate = \extension_loaded('zlib') && $response->inflate && 'gzip' === ($response->headers['content-encoding'][0] ?? null) ? inflate_init(\ZLIB_ENCODING_GZIP) : null;

                            if ($response->shouldBuffer instanceof \Closure) {
                                try {
                                    $response->shouldBuffer = ($response->shouldBuffer)($response->headers);

                                    if (null !== $response->info['error']) {
                                        throw new TransportException($response->info['error']);
                                    }
                                } catch (\Throwable $e) {
                                    $response->close();
                                    $multi->handlesActivity[$j] = [null, $e];
                                }
                            }

                            if (true === $response->shouldBuffer) {
                                $response->content = fopen('php://temp', 'w+');
                            } elseif (\is_resource($response->shouldBuffer)) {
                                $response->content = $response->shouldBuffer;
                            }
                            $response->shouldBuffer = null;

                            yield $response => $chunk;

                            if ($response->initializer && null === $response->info['error']) {
                                // Ensure the HTTP status code is always checked
                                $response->getHeaders(true);
                            }

                            continue;
                        }

                        yield $response => $chunk;
                    }

                    unset($multi->handlesActivity[$j]);

                    if ($chunk instanceof ErrorChunk && !$chunk->didThrow()) {
                        // Ensure transport exceptions are always thrown
                        $chunk->getContent();
                    }
                }

                if (!$responses) {
                    unset($runningResponses[$i]);
                }

                // Prevent memory leaks
                $multi->handlesActivity = $multi->handlesActivity ?: [];
                $multi->openHandles = $multi->openHandles ?: [];
            }

            if (!$runningResponses) {
                break;
            }

            if ($hasActivity) {
                $lastActivity = microtime(true);
                continue;
            }

            if (-1 === self::select($multi, min($timeoutMin, $timeoutMax - $elapsedTimeout))) {
                usleep(min(500, 1E6 * $timeoutMin));
            }

            $elapsedTimeout = microtime(true) - $lastActivity;
        }
    }
}<|MERGE_RESOLUTION|>--- conflicted
+++ resolved
@@ -27,14 +27,9 @@
  */
 trait TransportResponseTrait
 {
-<<<<<<< HEAD
+    private $canary;
     private array $headers = [];
     private array $info = [
-=======
-    private $canary;
-    private $headers = [];
-    private $info = [
->>>>>>> 74a69367
         'response_headers' => [],
         'http_code' => 0,
         'error' => null,
@@ -43,20 +38,11 @@
 
     /** @var object|resource */
     private $handle;
-<<<<<<< HEAD
     private int|string $id;
     private ?float $timeout = 0;
     private $inflate = null;
     private ?array $finalInfo = null;
-    private $canary;
     private $logger = null;
-=======
-    private $id;
-    private $timeout = 0;
-    private $inflate;
-    private $finalInfo;
-    private $logger;
->>>>>>> 74a69367
 
     /**
      * {@inheritdoc}
