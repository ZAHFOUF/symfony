<?php

/*
 * This file is part of the Symfony package.
 *
 * (c) Fabien Potencier <fabien@symfony.com>
 *
 * For the full copyright and license information, please view the LICENSE
 * file that was distributed with this source code.
 */

namespace Symfony\Component\HttpClient;

use Psr\Log\LoggerAwareInterface;
use Psr\Log\LoggerAwareTrait;
use Symfony\Component\HttpClient\Exception\InvalidArgumentException;
use Symfony\Component\HttpClient\Exception\TransportException;
use Symfony\Component\HttpClient\Internal\NativeClientState;
use Symfony\Component\HttpClient\Response\NativeResponse;
use Symfony\Component\HttpClient\Response\ResponseStream;
use Symfony\Contracts\HttpClient\HttpClientInterface;
use Symfony\Contracts\HttpClient\ResponseInterface;
use Symfony\Contracts\HttpClient\ResponseStreamInterface;
use Symfony\Contracts\Service\ResetInterface;

/**
 * A portable implementation of the HttpClientInterface contracts based on PHP stream wrappers.
 *
 * PHP stream wrappers are able to fetch response bodies concurrently,
 * but each request is opened synchronously.
 *
 * @author Nicolas Grekas <p@tchwork.com>
 */
final class NativeHttpClient implements HttpClientInterface, LoggerAwareInterface, ResetInterface
{
    use HttpClientTrait;
    use LoggerAwareTrait;

    public const OPTIONS_DEFAULTS = HttpClientInterface::OPTIONS_DEFAULTS + [
        'crypto_method' => \STREAM_CRYPTO_METHOD_TLSv1_2_CLIENT,
    ];

    private array $defaultOptions = self::OPTIONS_DEFAULTS;
    private static array $emptyDefaults = self::OPTIONS_DEFAULTS;

    private NativeClientState $multi;

    /**
     * @param array $defaultOptions     Default request's options
     * @param int   $maxHostConnections The maximum number of connections to open
     *
     * @see HttpClientInterface::OPTIONS_DEFAULTS for available options
     */
    public function __construct(array $defaultOptions = [], int $maxHostConnections = 6)
    {
        $this->defaultOptions['buffer'] ??= self::shouldBuffer(...);

        if ($defaultOptions) {
            [, $this->defaultOptions] = self::prepareRequest(null, null, $defaultOptions, $this->defaultOptions);
        }

        $this->multi = new NativeClientState();
        $this->multi->maxHostConnections = 0 < $maxHostConnections ? $maxHostConnections : \PHP_INT_MAX;
    }

    /**
     * @see HttpClientInterface::OPTIONS_DEFAULTS for available options
     */
    public function request(string $method, string $url, array $options = []): ResponseInterface
    {
        [$url, $options] = self::prepareRequest($method, $url, $options, $this->defaultOptions);

        if ($options['bindto']) {
            if (file_exists($options['bindto'])) {
                throw new TransportException(__CLASS__.' cannot bind to local Unix sockets, use e.g. CurlHttpClient instead.');
            }
            if (str_starts_with($options['bindto'], 'if!')) {
                throw new TransportException(__CLASS__.' cannot bind to network interfaces, use e.g. CurlHttpClient instead.');
            }
            if (str_starts_with($options['bindto'], 'host!')) {
                $options['bindto'] = substr($options['bindto'], 5);
            }
        }

        $hasContentLength = isset($options['normalized_headers']['content-length']);
        $hasBody = '' !== $options['body'] || 'POST' === $method || $hasContentLength;

        $options['body'] = self::getBodyAsString($options['body']);

        if ('chunked' === substr($options['normalized_headers']['transfer-encoding'][0] ?? '', \strlen('Transfer-Encoding: '))) {
            unset($options['normalized_headers']['transfer-encoding']);
            $options['headers'] = array_merge(...array_values($options['normalized_headers']));
            $options['body'] = self::dechunk($options['body']);
        }
        if ('' === $options['body'] && $hasBody && !$hasContentLength) {
            $options['headers'][] = 'Content-Length: 0';
        }
        if ($hasBody && !isset($options['normalized_headers']['content-type'])) {
            $options['headers'][] = 'Content-Type: application/x-www-form-urlencoded';
        }

        if (\extension_loaded('zlib') && !isset($options['normalized_headers']['accept-encoding'])) {
            // gzip is the most widely available algo, no need to deal with deflate
            $options['headers'][] = 'Accept-Encoding: gzip';
        }

        if ($options['peer_fingerprint']) {
            if (isset($options['peer_fingerprint']['pin-sha256']) && 1 === \count($options['peer_fingerprint'])) {
                throw new TransportException(__CLASS__.' cannot verify "pin-sha256" fingerprints, please provide a "sha256" one.');
            }

            unset($options['peer_fingerprint']['pin-sha256']);
        }

        $info = [
            'response_headers' => [],
            'url' => $url,
            'error' => null,
            'canceled' => false,
            'http_method' => $method,
            'http_code' => 0,
            'redirect_count' => 0,
            'start_time' => 0.0,
            'connect_time' => 0.0,
            'redirect_time' => 0.0,
            'pretransfer_time' => 0.0,
            'starttransfer_time' => 0.0,
            'total_time' => 0.0,
            'namelookup_time' => 0.0,
            'size_upload' => 0,
            'size_download' => 0,
            'size_body' => \strlen($options['body']),
            'primary_ip' => '',
            'primary_port' => 'http:' === $url['scheme'] ? 80 : 443,
            'debug' => \extension_loaded('curl') ? '' : "* Enable the curl extension for better performance\n",
        ];

        if ($onProgress = $options['on_progress']) {
            $maxDuration = 0 < $options['max_duration'] ? $options['max_duration'] : \INF;
            $onProgress = static function (...$progress) use ($onProgress, &$info, $maxDuration) {
                if ($info['total_time'] >= $maxDuration) {
                    throw new TransportException(sprintf('Max duration was reached for "%s".', implode('', $info['url'])));
                }

                $progressInfo = $info;
                $progressInfo['url'] = implode('', $info['url']);
                unset($progressInfo['size_body']);

                // Memoize the last progress to ease calling the callback periodically when no network transfer happens
                static $lastProgress = [0, 0];

                if ($progress && -1 === $progress[0]) {
                    // Response completed
                    $lastProgress[0] = max($lastProgress);
                } else {
                    $lastProgress = $progress ?: $lastProgress;
                }

                $onProgress($lastProgress[0], $lastProgress[1], $progressInfo);
            };
        } elseif (0 < $options['max_duration']) {
            $maxDuration = $options['max_duration'];
            $onProgress = static function () use (&$info, $maxDuration): void {
                if ($info['total_time'] >= $maxDuration) {
                    throw new TransportException(sprintf('Max duration was reached for "%s".', implode('', $info['url'])));
                }
            };
        }

        // Always register a notification callback to compute live stats about the response
        $notification = static function (int $code, int $severity, ?string $msg, int $msgCode, int $dlNow, int $dlSize) use ($onProgress, &$info) {
            $info['total_time'] = microtime(true) - $info['start_time'];

            if (\STREAM_NOTIFY_PROGRESS === $code) {
                $info['starttransfer_time'] = $info['starttransfer_time'] ?: $info['total_time'];
                $info['size_upload'] += $dlNow ? 0 : $info['size_body'];
                $info['size_download'] = $dlNow;
            } elseif (\STREAM_NOTIFY_CONNECT === $code) {
                $info['connect_time'] = $info['total_time'];
                $info['debug'] .= $info['request_header'];
                unset($info['request_header']);
            } else {
                return;
            }

            if ($onProgress) {
                $onProgress($dlNow, $dlSize);
            }
        };

        if ($options['resolve']) {
            $this->multi->dnsCache = $options['resolve'] + $this->multi->dnsCache;
        }

        $this->logger?->info(sprintf('Request: "%s %s"', $method, implode('', $url)));

        if (!isset($options['normalized_headers']['user-agent'])) {
            $options['headers'][] = 'User-Agent: Symfony HttpClient (Native)';
        }

        if (0 < $options['max_duration']) {
            $options['timeout'] = min($options['max_duration'], $options['timeout']);
        }

        switch ($cryptoMethod = $options['crypto_method']) {
            case \STREAM_CRYPTO_METHOD_TLSv1_0_CLIENT: $cryptoMethod |= \STREAM_CRYPTO_METHOD_TLSv1_1_CLIENT;
            case \STREAM_CRYPTO_METHOD_TLSv1_1_CLIENT: $cryptoMethod |= \STREAM_CRYPTO_METHOD_TLSv1_2_CLIENT;
            case \STREAM_CRYPTO_METHOD_TLSv1_2_CLIENT: $cryptoMethod |= \STREAM_CRYPTO_METHOD_TLSv1_3_CLIENT;
        }

        $context = [
            'http' => [
                'protocol_version' => min($options['http_version'] ?: '1.1', '1.1'),
                'method' => $method,
                'content' => $options['body'],
                'ignore_errors' => true,
                'curl_verify_ssl_peer' => $options['verify_peer'],
                'curl_verify_ssl_host' => $options['verify_host'],
                'auto_decode' => false, // Disable dechunk filter, it's incompatible with stream_select()
                'timeout' => $options['timeout'],
                'follow_location' => false, // We follow redirects ourselves - the native logic is too limited
            ],
            'ssl' => array_filter([
                'verify_peer' => $options['verify_peer'],
                'verify_peer_name' => $options['verify_host'],
                'cafile' => $options['cafile'],
                'capath' => $options['capath'],
                'local_cert' => $options['local_cert'],
                'local_pk' => $options['local_pk'],
                'passphrase' => $options['passphrase'],
                'ciphers' => $options['ciphers'],
                'peer_fingerprint' => $options['peer_fingerprint'],
                'capture_peer_cert_chain' => $options['capture_peer_cert_chain'],
                'allow_self_signed' => (bool) $options['peer_fingerprint'],
                'SNI_enabled' => true,
                'disable_compression' => true,
                'crypto_method' => $cryptoMethod,
            ], static fn ($v) => null !== $v),
            'socket' => [
                'bindto' => $options['bindto'],
                'tcp_nodelay' => true,
            ],
        ];

        $context = stream_context_create($context, ['notification' => $notification]);

        $resolver = static function ($multi) use ($context, $options, $url, &$info, $onProgress) {
            [$host, $port] = self::parseHostPort($url, $info);

            if (!isset($options['normalized_headers']['host'])) {
                $options['headers'][] = 'Host: '.$host.$port;
            }

            $proxy = self::getProxy($options['proxy'], $url, $options['no_proxy']);

            if (!self::configureHeadersAndProxy($context, $host, $options['headers'], $proxy, 'https:' === $url['scheme'])) {
                $ip = self::dnsResolve($host, $multi, $info, $onProgress);
                $url['authority'] = substr_replace($url['authority'], $ip, -\strlen($host) - \strlen($port), \strlen($host));
            }

            return [self::createRedirectResolver($options, $host, $port, $proxy, $info, $onProgress), implode('', $url)];
        };

        return new NativeResponse($this->multi, $context, implode('', $url), $options, $info, $resolver, $onProgress, $this->logger);
    }

<<<<<<< HEAD
    public function stream(ResponseInterface|iterable $responses, float $timeout = null): ResponseStreamInterface
=======
    /**
     * {@inheritdoc}
     */
    public function stream($responses, ?float $timeout = null): ResponseStreamInterface
>>>>>>> 2a31f2dd
    {
        if ($responses instanceof NativeResponse) {
            $responses = [$responses];
        }

        return new ResponseStream(NativeResponse::stream($responses, $timeout));
    }

    public function reset(): void
    {
        $this->multi->reset();
    }

    private static function getBodyAsString($body): string
    {
        if (\is_resource($body)) {
            return stream_get_contents($body);
        }

        if (!$body instanceof \Closure) {
            return $body;
        }

        $result = '';

        while ('' !== $data = $body(self::$CHUNK_SIZE)) {
            if (!\is_string($data)) {
                throw new TransportException(sprintf('Return value of the "body" option callback must be string, "%s" returned.', get_debug_type($data)));
            }

            $result .= $data;
        }

        return $result;
    }

    /**
     * Extracts the host and the port from the URL.
     */
    private static function parseHostPort(array $url, array &$info): array
    {
        if ($port = parse_url($url['authority'], \PHP_URL_PORT) ?: '') {
            $info['primary_port'] = $port;
            $port = ':'.$port;
        } else {
            $info['primary_port'] = 'http:' === $url['scheme'] ? 80 : 443;
        }

        return [parse_url($url['authority'], \PHP_URL_HOST), $port];
    }

    /**
     * Resolves the IP of the host using the local DNS cache if possible.
     */
    private static function dnsResolve(string $host, NativeClientState $multi, array &$info, ?\Closure $onProgress): string
    {
        if (null === $ip = $multi->dnsCache[$host] ?? null) {
            $info['debug'] .= "* Hostname was NOT found in DNS cache\n";
            $now = microtime(true);

            if (!$ip = gethostbynamel($host)) {
                throw new TransportException(sprintf('Could not resolve host "%s".', $host));
            }

            $info['namelookup_time'] = microtime(true) - ($info['start_time'] ?: $now);
            $multi->dnsCache[$host] = $ip = $ip[0];
            $info['debug'] .= "* Added {$host}:0:{$ip} to DNS cache\n";
        } else {
            $info['debug'] .= "* Hostname was found in DNS cache\n";
        }

        $info['primary_ip'] = $ip;

        if ($onProgress) {
            // Notify DNS resolution
            $onProgress();
        }

        return $ip;
    }

    /**
     * Handles redirects - the native logic is too buggy to be used.
     */
    private static function createRedirectResolver(array $options, string $host, string $port, ?array $proxy, array &$info, ?\Closure $onProgress): \Closure
    {
        $redirectHeaders = [];
        if (0 < $maxRedirects = $options['max_redirects']) {
            $redirectHeaders = ['host' => $host, 'port' => $port];
            $redirectHeaders['with_auth'] = $redirectHeaders['no_auth'] = array_filter($options['headers'], static fn ($h) => 0 !== stripos($h, 'Host:'));

            if (isset($options['normalized_headers']['authorization']) || isset($options['normalized_headers']['cookie'])) {
                $redirectHeaders['no_auth'] = array_filter($redirectHeaders['no_auth'], static fn ($h) => 0 !== stripos($h, 'Authorization:') && 0 !== stripos($h, 'Cookie:'));
            }
        }

        return static function (NativeClientState $multi, ?string $location, $context) use (&$redirectHeaders, $proxy, &$info, $maxRedirects, $onProgress): ?string {
            if (null === $location || $info['http_code'] < 300 || 400 <= $info['http_code']) {
                $info['redirect_url'] = null;

                return null;
            }

            try {
                $url = self::parseUrl($location);
            } catch (InvalidArgumentException) {
                $info['redirect_url'] = null;

                return null;
            }

            $url = self::resolveUrl($url, $info['url']);
            $info['redirect_url'] = implode('', $url);

            if ($info['redirect_count'] >= $maxRedirects) {
                return null;
            }

            $info['url'] = $url;
            ++$info['redirect_count'];
            $info['redirect_time'] = microtime(true) - $info['start_time'];

            // Do like curl and browsers: turn POST to GET on 301, 302 and 303
            if (\in_array($info['http_code'], [301, 302, 303], true)) {
                $options = stream_context_get_options($context)['http'];

                if ('POST' === $options['method'] || 303 === $info['http_code']) {
                    $info['http_method'] = $options['method'] = 'HEAD' === $options['method'] ? 'HEAD' : 'GET';
                    $options['content'] = '';
                    $filterContentHeaders = static fn ($h) => 0 !== stripos($h, 'Content-Length:') && 0 !== stripos($h, 'Content-Type:') && 0 !== stripos($h, 'Transfer-Encoding:');
                    $options['header'] = array_filter($options['header'], $filterContentHeaders);
                    $redirectHeaders['no_auth'] = array_filter($redirectHeaders['no_auth'], $filterContentHeaders);
                    $redirectHeaders['with_auth'] = array_filter($redirectHeaders['with_auth'], $filterContentHeaders);

                    stream_context_set_option($context, ['http' => $options]);
                }
            }

            [$host, $port] = self::parseHostPort($url, $info);

            if (false !== (parse_url($location, \PHP_URL_HOST) ?? false)) {
                // Authorization and Cookie headers MUST NOT follow except for the initial host name
                $requestHeaders = $redirectHeaders['host'] === $host && $redirectHeaders['port'] === $port ? $redirectHeaders['with_auth'] : $redirectHeaders['no_auth'];
                $requestHeaders[] = 'Host: '.$host.$port;
                $dnsResolve = !self::configureHeadersAndProxy($context, $host, $requestHeaders, $proxy, 'https:' === $url['scheme']);
            } else {
                $dnsResolve = isset(stream_context_get_options($context)['ssl']['peer_name']);
            }

            if ($dnsResolve) {
                $ip = self::dnsResolve($host, $multi, $info, $onProgress);
                $url['authority'] = substr_replace($url['authority'], $ip, -\strlen($host) - \strlen($port), \strlen($host));
            }

            return implode('', $url);
        };
    }

    private static function configureHeadersAndProxy($context, string $host, array $requestHeaders, ?array $proxy, bool $isSsl): bool
    {
        if (null === $proxy) {
            stream_context_set_option($context, 'http', 'header', $requestHeaders);
            stream_context_set_option($context, 'ssl', 'peer_name', $host);

            return false;
        }

        // Matching "no_proxy" should follow the behavior of curl

        foreach ($proxy['no_proxy'] as $rule) {
            $dotRule = '.'.ltrim($rule, '.');

            if ('*' === $rule || $host === $rule || str_ends_with($host, $dotRule)) {
                stream_context_set_option($context, 'http', 'proxy', null);
                stream_context_set_option($context, 'http', 'request_fulluri', false);
                stream_context_set_option($context, 'http', 'header', $requestHeaders);
                stream_context_set_option($context, 'ssl', 'peer_name', $host);

                return false;
            }
        }

        if (null !== $proxy['auth']) {
            $requestHeaders[] = 'Proxy-Authorization: '.$proxy['auth'];
        }

        stream_context_set_option($context, 'http', 'proxy', $proxy['url']);
        stream_context_set_option($context, 'http', 'request_fulluri', !$isSsl);
        stream_context_set_option($context, 'http', 'header', $requestHeaders);
        stream_context_set_option($context, 'ssl', 'peer_name', null);

        return true;
    }
}<|MERGE_RESOLUTION|>--- conflicted
+++ resolved
@@ -264,14 +264,7 @@
         return new NativeResponse($this->multi, $context, implode('', $url), $options, $info, $resolver, $onProgress, $this->logger);
     }
 
-<<<<<<< HEAD
-    public function stream(ResponseInterface|iterable $responses, float $timeout = null): ResponseStreamInterface
-=======
-    /**
-     * {@inheritdoc}
-     */
-    public function stream($responses, ?float $timeout = null): ResponseStreamInterface
->>>>>>> 2a31f2dd
+    public function stream(ResponseInterface|iterable $responses, ?float $timeout = null): ResponseStreamInterface
     {
         if ($responses instanceof NativeResponse) {
             $responses = [$responses];
