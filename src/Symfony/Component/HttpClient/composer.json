{
    "name": "symfony/http-client",
    "type": "library",
    "description": "Provides powerful methods to fetch HTTP resources synchronously or asynchronously",
    "keywords": ["http"],
    "homepage": "https://symfony.com",
    "license": "MIT",
    "authors": [
        {
            "name": "Nicolas Grekas",
            "email": "p@tchwork.com"
        },
        {
            "name": "Symfony Community",
            "homepage": "https://symfony.com/contributors"
        }
    ],
    "provide": {
        "php-http/async-client-implementation": "*",
        "php-http/client-implementation": "*",
        "psr/http-client-implementation": "1.0",
        "symfony/http-client-implementation": "3.0"
    },
    "require": {
        "php": ">=8.2",
        "psr/log": "^1|^2|^3",
        "symfony/http-client-contracts": "^3",
        "symfony/service-contracts": "^2.5|^3"
    },
    "require-dev": {
        "amphp/amp": "^2.5",
        "amphp/http-client": "^4.2.1",
        "amphp/http-tunnel": "^1.0",
        "amphp/socket": "^1.1",
        "guzzlehttp/promises": "^1.4",
        "nyholm/psr7": "^1.0",
        "php-http/httplug": "^1.0|^2.0",
        "psr/http-client": "^1.0",
<<<<<<< HEAD
        "symfony/dependency-injection": "^6.4|^7.0",
        "symfony/http-kernel": "^6.4|^7.0",
        "symfony/process": "^6.4|^7.0",
        "symfony/stopwatch": "^6.4|^7.0"
=======
        "symfony/dependency-injection": "^5.4|^6.0|^7.0",
        "symfony/http-kernel": "^5.4|^6.0|^7.0",
        "symfony/messenger": "^5.4|^6.0|^7.0",
        "symfony/process": "^5.4|^6.0|^7.0",
        "symfony/stopwatch": "^5.4|^6.0|^7.0"
>>>>>>> 0b44a27d
    },
    "conflict": {
        "php-http/discovery": "<1.15",
        "symfony/http-foundation": "<6.4"
    },
    "autoload": {
        "psr-4": { "Symfony\\Component\\HttpClient\\": "" },
        "exclude-from-classmap": [
            "/Tests/"
        ]
    },
    "minimum-stability": "dev"
}<|MERGE_RESOLUTION|>--- conflicted
+++ resolved
@@ -36,18 +36,11 @@
         "nyholm/psr7": "^1.0",
         "php-http/httplug": "^1.0|^2.0",
         "psr/http-client": "^1.0",
-<<<<<<< HEAD
         "symfony/dependency-injection": "^6.4|^7.0",
         "symfony/http-kernel": "^6.4|^7.0",
+        "symfony/messenger": "^6.4|^7.0",
         "symfony/process": "^6.4|^7.0",
         "symfony/stopwatch": "^6.4|^7.0"
-=======
-        "symfony/dependency-injection": "^5.4|^6.0|^7.0",
-        "symfony/http-kernel": "^5.4|^6.0|^7.0",
-        "symfony/messenger": "^5.4|^6.0|^7.0",
-        "symfony/process": "^5.4|^6.0|^7.0",
-        "symfony/stopwatch": "^5.4|^6.0|^7.0"
->>>>>>> 0b44a27d
     },
     "conflict": {
         "php-http/discovery": "<1.15",
