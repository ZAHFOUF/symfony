<?php

/*
 * This file is part of the Symfony package.
 *
 * (c) Fabien Potencier <fabien@symfony.com>
 *
 * For the full copyright and license information, please view the LICENSE
 * file that was distributed with this source code.
 */

namespace Symfony\Component\Dotenv\Command;

use Symfony\Component\Console\Attribute\AsCommand;
use Symfony\Component\Console\Command\Command;
use Symfony\Component\Console\Completion\CompletionInput;
use Symfony\Component\Console\Completion\CompletionSuggestions;
use Symfony\Component\Console\Input\InputArgument;
use Symfony\Component\Console\Input\InputInterface;
use Symfony\Component\Console\Output\OutputInterface;
use Symfony\Component\Console\Style\SymfonyStyle;
use Symfony\Component\Dotenv\Dotenv;

/**
 * A console command to debug current dotenv files with variables and values.
 *
 * @author Christopher Hertel <mail@christopher-hertel.de>
 */
#[AsCommand(name: 'debug:dotenv', description: 'Lists all dotenv files with variables and values')]
final class DebugCommand extends Command
{
    /**
     * @deprecated since Symfony 6.1
     */
    protected static $defaultName = 'debug:dotenv';

    /**
     * @deprecated since Symfony 6.1
     */
    protected static $defaultDescription = 'Lists all dotenv files with variables and values';

    private $kernelEnvironment;
    private $projectDirectory;

    public function __construct(string $kernelEnvironment, string $projectDirectory)
    {
        $this->kernelEnvironment = $kernelEnvironment;
        $this->projectDirectory = $projectDirectory;

        parent::__construct();
    }

    protected function configure(): void
    {
        $this
            ->setDefinition([
                new InputArgument('filter', InputArgument::OPTIONAL, 'The name of an environment variable or a filter.', null, $this->getAvailableVars(...)),
            ])
            ->setHelp(<<<'EOT'
The <info>%command.full_name%</info> command displays all the environment variables configured by dotenv:

  <info>php %command.full_name%</info>

To get specific variables, specify its full or partial name:

    <info>php %command.full_name% FOO_BAR</info>

EOT
            );
    }

    protected function execute(InputInterface $input, OutputInterface $output): int
    {
        $io = new SymfonyStyle($input, $output);
        $io->title('Dotenv Variables & Files');

        if (!\array_key_exists('SYMFONY_DOTENV_VARS', $_SERVER)) {
            $io->error('Dotenv component is not initialized.');

            return 1;
        }

        $envFiles = $this->getEnvFiles();
        $availableFiles = array_filter($envFiles, fn (string $file) => is_file($this->getFilePath($file)));

        if (\in_array('.env.local.php', $availableFiles, true)) {
            $io->warning('Due to existing dump file (.env.local.php) all other dotenv files are skipped.');
        }

        if (is_file($this->getFilePath('.env')) && is_file($this->getFilePath('.env.dist'))) {
            $io->warning('The file .env.dist gets skipped due to the existence of .env.');
        }

        $io->section('Scanned Files (in descending priority)');
        $io->listing(array_map(static fn (string $envFile) => \in_array($envFile, $availableFiles, true)
            ? sprintf('<fg=green>✓</> %s', $envFile)
            : sprintf('<fg=red>⨯</> %s', $envFile), $envFiles));

        $nameFilter = $input->getArgument('filter');
        $variables = $this->getVariables($availableFiles, $nameFilter);

        $io->section('Variables');

        if ($variables || null === $nameFilter) {
            $io->table(
                array_merge(['Variable', 'Value'], $availableFiles),
                $this->getVariables($availableFiles, $nameFilter)
            );

            $io->comment('Note that values might be different between web and CLI.');
        } else {
            $io->warning(sprintf('No variables match the given filter "%s".', $nameFilter));
        }

        return 0;
    }

    public function complete(CompletionInput $input, CompletionSuggestions $suggestions): void
    {
<<<<<<< HEAD
        if ($input->mustSuggestArgumentValuesFor('filter')) {
            $suggestions->suggestValues($this->getAvailableVars());
        }
    }

    private function getVariables(array $envFiles, ?string $nameFilter): array
    {
        $vars = $this->getAvailableVars();
=======
        $dotenvVars = $_SERVER['SYMFONY_DOTENV_VARS'] ?? '';

        if ('' === $dotenvVars) {
            return [];
        }

        $vars = explode(',', $dotenvVars);
        sort($vars);
>>>>>>> 52839bef

        $output = [];
        $fileValues = [];
        foreach ($vars as $var) {
            if (null !== $nameFilter && 0 !== stripos($var, $nameFilter)) {
                continue;
            }

            $realValue = $_SERVER[$var];
            $varDetails = [$var, $realValue];
            foreach ($envFiles as $envFile) {
                $values = $fileValues[$envFile] ??= $this->loadValues($envFile);

                $varString = $values[$var] ?? '<fg=yellow>n/a</>';
                $shortenedVar = $this->getHelper('formatter')->truncate($varString, 30);
                $varDetails[] = $varString === $realValue ? '<fg=green>'.$shortenedVar.'</>' : $shortenedVar;
            }

            $output[] = $varDetails;
        }

        return $output;
    }

    private function getAvailableVars(): array
    {
        $vars = explode(',', $_SERVER['SYMFONY_DOTENV_VARS'] ?? '');
        sort($vars);

        return $vars;
    }

    private function getEnvFiles(): array
    {
        $files = [
            '.env.local.php',
            sprintf('.env.%s.local', $this->kernelEnvironment),
            sprintf('.env.%s', $this->kernelEnvironment),
        ];

        if ('test' !== $this->kernelEnvironment) {
            $files[] = '.env.local';
        }

        if (!is_file($this->getFilePath('.env')) && is_file($this->getFilePath('.env.dist'))) {
            $files[] = '.env.dist';
        } else {
            $files[] = '.env';
        }

        return $files;
    }

    private function getFilePath(string $file): string
    {
        return $this->projectDirectory.\DIRECTORY_SEPARATOR.$file;
    }

    private function loadValues(string $file): array
    {
        $filePath = $this->getFilePath($file);

        if (str_ends_with($filePath, '.php')) {
            return include $filePath;
        }

        return (new Dotenv())->parse(file_get_contents($filePath));
    }
}<|MERGE_RESOLUTION|>--- conflicted
+++ resolved
@@ -117,7 +117,6 @@
 
     public function complete(CompletionInput $input, CompletionSuggestions $suggestions): void
     {
-<<<<<<< HEAD
         if ($input->mustSuggestArgumentValuesFor('filter')) {
             $suggestions->suggestValues($this->getAvailableVars());
         }
@@ -126,16 +125,6 @@
     private function getVariables(array $envFiles, ?string $nameFilter): array
     {
         $vars = $this->getAvailableVars();
-=======
-        $dotenvVars = $_SERVER['SYMFONY_DOTENV_VARS'] ?? '';
-
-        if ('' === $dotenvVars) {
-            return [];
-        }
-
-        $vars = explode(',', $dotenvVars);
-        sort($vars);
->>>>>>> 52839bef
 
         $output = [];
         $fileValues = [];
@@ -162,7 +151,13 @@
 
     private function getAvailableVars(): array
     {
-        $vars = explode(',', $_SERVER['SYMFONY_DOTENV_VARS'] ?? '');
+        $dotenvVars = $_SERVER['SYMFONY_DOTENV_VARS'] ?? '';
+
+        if ('' === $dotenvVars) {
+            return [];
+        }
+
+        $vars = explode(',', $dotenvVars);
         sort($vars);
 
         return $vars;
