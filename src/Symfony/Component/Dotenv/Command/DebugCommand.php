<?php

/*
 * This file is part of the Symfony package.
 *
 * (c) Fabien Potencier <fabien@symfony.com>
 *
 * For the full copyright and license information, please view the LICENSE
 * file that was distributed with this source code.
 */

namespace Symfony\Component\Dotenv\Command;

use Symfony\Component\Console\Attribute\AsCommand;
use Symfony\Component\Console\Command\Command;
use Symfony\Component\Console\Completion\CompletionInput;
use Symfony\Component\Console\Completion\CompletionSuggestions;
use Symfony\Component\Console\Input\InputArgument;
use Symfony\Component\Console\Input\InputInterface;
use Symfony\Component\Console\Output\OutputInterface;
use Symfony\Component\Console\Style\SymfonyStyle;
use Symfony\Component\Dotenv\Dotenv;

/**
 * A console command to debug current dotenv files with variables and values.
 *
 * @author Christopher Hertel <mail@christopher-hertel.de>
 */
#[AsCommand(name: 'debug:dotenv', description: 'List all dotenv files with variables and values')]
final class DebugCommand extends Command
{
<<<<<<< HEAD
=======
    /**
     * @deprecated since Symfony 6.1
     */
    protected static $defaultName = 'debug:dotenv';

    /**
     * @deprecated since Symfony 6.1
     */
    protected static $defaultDescription = 'List all dotenv files with variables and values';

>>>>>>> 1333caf8
    private string $kernelEnvironment;
    private string $projectDirectory;

    public function __construct(string $kernelEnvironment, string $projectDirectory)
    {
        $this->kernelEnvironment = $kernelEnvironment;
        $this->projectDirectory = $projectDirectory;

        parent::__construct();
    }

    protected function configure(): void
    {
        $this
            ->setDefinition([
                new InputArgument('filter', InputArgument::OPTIONAL, 'The name of an environment variable or a filter.', null, $this->getAvailableVars(...)),
            ])
            ->setHelp(<<<'EOT'
The <info>%command.full_name%</info> command displays all the environment variables configured by dotenv:

  <info>php %command.full_name%</info>

To get specific variables, specify its full or partial name:

    <info>php %command.full_name% FOO_BAR</info>

EOT
            );
    }

    protected function execute(InputInterface $input, OutputInterface $output): int
    {
        $io = new SymfonyStyle($input, $output);
        $io->title('Dotenv Variables & Files');

        if (!\array_key_exists('SYMFONY_DOTENV_VARS', $_SERVER)) {
            $io->error('Dotenv component is not initialized.');

            return 1;
        }

        $envFiles = $this->getEnvFiles();
        $availableFiles = array_filter($envFiles, fn (string $file) => is_file($this->getFilePath($file)));

        if (\in_array('.env.local.php', $availableFiles, true)) {
            $io->warning('Due to existing dump file (.env.local.php) all other dotenv files are skipped.');
        }

        if (is_file($this->getFilePath('.env')) && is_file($this->getFilePath('.env.dist'))) {
            $io->warning('The file .env.dist gets skipped due to the existence of .env.');
        }

        $io->section('Scanned Files (in descending priority)');
        $io->listing(array_map(static fn (string $envFile) => \in_array($envFile, $availableFiles, true)
            ? sprintf('<fg=green>✓</> %s', $envFile)
            : sprintf('<fg=red>⨯</> %s', $envFile), $envFiles));

        $nameFilter = $input->getArgument('filter');
        $variables = $this->getVariables($availableFiles, $nameFilter);

        $io->section('Variables');

        if ($variables || null === $nameFilter) {
            $io->table(
                array_merge(['Variable', 'Value'], $availableFiles),
                $this->getVariables($availableFiles, $nameFilter)
            );

            $io->comment('Note that values might be different between web and CLI.');
        } else {
            $io->warning(sprintf('No variables match the given filter "%s".', $nameFilter));
        }

        return 0;
    }

    public function complete(CompletionInput $input, CompletionSuggestions $suggestions): void
    {
        if ($input->mustSuggestArgumentValuesFor('filter')) {
            $suggestions->suggestValues($this->getAvailableVars());
        }
    }

    private function getVariables(array $envFiles, ?string $nameFilter): array
    {
        $vars = $this->getAvailableVars();

        $output = [];
        $fileValues = [];
        foreach ($vars as $var) {
            if (null !== $nameFilter && 0 !== stripos($var, $nameFilter)) {
                continue;
            }

            $realValue = $_SERVER[$var];
            $varDetails = [$var, $realValue];
            foreach ($envFiles as $envFile) {
                $values = $fileValues[$envFile] ??= $this->loadValues($envFile);

                $varString = $values[$var] ?? '<fg=yellow>n/a</>';
                $shortenedVar = $this->getHelper('formatter')->truncate($varString, 30);
                $varDetails[] = $varString === $realValue ? '<fg=green>'.$shortenedVar.'</>' : $shortenedVar;
            }

            $output[] = $varDetails;
        }

        return $output;
    }

    private function getAvailableVars(): array
    {
        $vars = explode(',', $_SERVER['SYMFONY_DOTENV_VARS'] ?? '');
        sort($vars);

        return $vars;
    }

    private function getEnvFiles(): array
    {
        $files = [
            '.env.local.php',
            sprintf('.env.%s.local', $this->kernelEnvironment),
            sprintf('.env.%s', $this->kernelEnvironment),
        ];

        if ('test' !== $this->kernelEnvironment) {
            $files[] = '.env.local';
        }

        if (!is_file($this->getFilePath('.env')) && is_file($this->getFilePath('.env.dist'))) {
            $files[] = '.env.dist';
        } else {
            $files[] = '.env';
        }

        return $files;
    }

    private function getFilePath(string $file): string
    {
        return $this->projectDirectory.\DIRECTORY_SEPARATOR.$file;
    }

    private function loadValues(string $file): array
    {
        $filePath = $this->getFilePath($file);

        if (str_ends_with($filePath, '.php')) {
            return include $filePath;
        }

        return (new Dotenv())->parse(file_get_contents($filePath));
    }
}<|MERGE_RESOLUTION|>--- conflicted
+++ resolved
@@ -29,19 +29,6 @@
 #[AsCommand(name: 'debug:dotenv', description: 'List all dotenv files with variables and values')]
 final class DebugCommand extends Command
 {
-<<<<<<< HEAD
-=======
-    /**
-     * @deprecated since Symfony 6.1
-     */
-    protected static $defaultName = 'debug:dotenv';
-
-    /**
-     * @deprecated since Symfony 6.1
-     */
-    protected static $defaultDescription = 'List all dotenv files with variables and values';
-
->>>>>>> 1333caf8
     private string $kernelEnvironment;
     private string $projectDirectory;
 
