<?php

/*
 * This file is part of the Symfony package.
 *
 * (c) Fabien Potencier <fabien@symfony.com>
 *
 * For the full copyright and license information, please view the LICENSE
 * file that was distributed with this source code.
 */

namespace Symfony\Component\Dotenv\Tests;

use PHPUnit\Framework\TestCase;
use Symfony\Bridge\PhpUnit\ForwardCompatTestTrait;
use Symfony\Component\Dotenv\Dotenv;
use Symfony\Component\Dotenv\Exception\FormatException;

class DotenvTest extends TestCase
{
    use ForwardCompatTestTrait;

    /**
     * @dataProvider getEnvDataWithFormatErrors
     */
    public function testParseWithFormatError($data, $error)
    {
        $dotenv = new Dotenv(true);

        try {
            $dotenv->parse($data);
            $this->fail('Should throw a FormatException');
        } catch (FormatException $e) {
            $this->assertStringMatchesFormat($error, $e->getMessage());
        }
    }

    public function getEnvDataWithFormatErrors()
    {
        $tests = [
            ['FOO=BAR BAZ', "A value containing spaces must be surrounded by quotes in \".env\" at line 1.\n...FOO=BAR BAZ...\n             ^ line 1 offset 11"],
            ['FOO BAR=BAR', "Whitespace characters are not supported after the variable name in \".env\" at line 1.\n...FOO BAR=BAR...\n     ^ line 1 offset 3"],
            ['FOO', "Missing = in the environment variable declaration in \".env\" at line 1.\n...FOO...\n     ^ line 1 offset 3"],
            ['FOO="foo', "Missing quote to end the value in \".env\" at line 1.\n...FOO=\"foo...\n          ^ line 1 offset 8"],
            ['FOO=\'foo', "Missing quote to end the value in \".env\" at line 1.\n...FOO='foo...\n          ^ line 1 offset 8"],
            ['FOO=\'foo'."\n", "Missing quote to end the value in \".env\" at line 1.\n...FOO='foo\\n...\n          ^ line 1 offset 8"],
            ['export FOO', "Unable to unset an environment variable in \".env\" at line 1.\n...export FOO...\n            ^ line 1 offset 10"],
            ['FOO=${FOO', "Unclosed braces on variable expansion in \".env\" at line 1.\n...FOO=\${FOO...\n           ^ line 1 offset 9"],
            ['FOO= BAR', "Whitespace are not supported before the value in \".env\" at line 1.\n...FOO= BAR...\n      ^ line 1 offset 4"],
            ['Стасян', "Invalid character in variable name in \".env\" at line 1.\n...Стасян...\n  ^ line 1 offset 0"],
            ['FOO!', "Missing = in the environment variable declaration in \".env\" at line 1.\n...FOO!...\n     ^ line 1 offset 3"],
            ['FOO=$(echo foo', "Missing closing parenthesis. in \".env\" at line 1.\n...FOO=$(echo foo...\n                ^ line 1 offset 14"],
            ['FOO=$(echo foo'."\n", "Missing closing parenthesis. in \".env\" at line 1.\n...FOO=$(echo foo\\n...\n                ^ line 1 offset 14"],
        ];

        if ('\\' !== \DIRECTORY_SEPARATOR) {
            $tests[] = ['FOO=$((1dd2))', "Issue expanding a command (%s\n) in \".env\" at line 1.\n...FOO=$((1dd2))...\n               ^ line 1 offset 13"];
        }

        return $tests;
    }

    /**
     * @dataProvider getEnvData
     */
    public function testParse($data, $expected)
    {
        $dotenv = new Dotenv(true);
        $this->assertSame($expected, $dotenv->parse($data));
    }

    public function getEnvData()
    {
        putenv('LOCAL=local');
        $_ENV['REMOTE'] = 'remote';
        $_SERVER['SERVERVAR'] = 'servervar';

        $tests = [
            // backslashes
            ['FOO=foo\\\\bar', ['FOO' => 'foo\\bar']],
            ["FOO='foo\\\\bar'", ['FOO' => 'foo\\\\bar']],
            ['FOO="foo\\\\bar"', ['FOO' => 'foo\\bar']],

            // escaped backslash in front of variable
            ["BAR=bar\nFOO=foo\\\\\$BAR", ['BAR' => 'bar', 'FOO' => 'foo\\bar']],
            ["BAR=bar\nFOO='foo\\\\\$BAR'", ['BAR' => 'bar', 'FOO' => 'foo\\\\$BAR']],
            ["BAR=bar\nFOO=\"foo\\\\\$BAR\"", ['BAR' => 'bar', 'FOO' => 'foo\\bar']],

            ['FOO=foo\\\\\\$BAR', ['FOO' => 'foo\\$BAR']],
            ['FOO=\'foo\\\\\\$BAR\'', ['FOO' => 'foo\\\\\\$BAR']],
            ['FOO="foo\\\\\\$BAR"', ['FOO' => 'foo\\$BAR']],

            // spaces
            ['FOO=bar', ['FOO' => 'bar']],
            [' FOO=bar ', ['FOO' => 'bar']],
            ['FOO=', ['FOO' => '']],
            ["FOO=\n\n\nBAR=bar", ['FOO' => '', 'BAR' => 'bar']],
            ['FOO=  ', ['FOO' => '']],
            ["FOO=\nBAR=bar", ['FOO' => '', 'BAR' => 'bar']],

            // newlines
            ["\n\nFOO=bar\r\n\n", ['FOO' => 'bar']],
            ["FOO=bar\r\nBAR=foo", ['FOO' => 'bar', 'BAR' => 'foo']],
            ["FOO=bar\rBAR=foo", ['FOO' => 'bar', 'BAR' => 'foo']],
            ["FOO=bar\nBAR=foo", ['FOO' => 'bar', 'BAR' => 'foo']],

            // quotes
            ["FOO=\"bar\"\n", ['FOO' => 'bar']],
            ["FOO=\"bar'foo\"\n", ['FOO' => 'bar\'foo']],
            ["FOO='bar'\n", ['FOO' => 'bar']],
            ["FOO='bar\"foo'\n", ['FOO' => 'bar"foo']],
            ["FOO=\"bar\\\"foo\"\n", ['FOO' => 'bar"foo']],
            ['FOO="bar\nfoo"', ['FOO' => "bar\nfoo"]],
            ['FOO="bar\rfoo"', ['FOO' => "bar\rfoo"]],
            ['FOO=\'bar\nfoo\'', ['FOO' => 'bar\nfoo']],
            ['FOO=\'bar\rfoo\'', ['FOO' => 'bar\rfoo']],
            ['FOO=" FOO "', ['FOO' => ' FOO ']],
            ['FOO="  "', ['FOO' => '  ']],
            ['PATH="c:\\\\"', ['PATH' => 'c:\\']],
            ["FOO=\"bar\nfoo\"", ['FOO' => "bar\nfoo"]],
            ['FOO=BAR\\"', ['FOO' => 'BAR"']],
            ["FOO=BAR\\'BAZ", ['FOO' => "BAR'BAZ"]],
            ['FOO=\\"BAR', ['FOO' => '"BAR']],

            // concatenated values
            ["FOO='bar''foo'\n", ['FOO' => 'barfoo']],
            ["FOO='bar '' baz'", ['FOO' => 'bar  baz']],
            ["FOO=bar\nBAR='baz'\"\$FOO\"", ['FOO' => 'bar', 'BAR' => 'bazbar']],
            ["FOO='bar '\\'' baz'", ['FOO' => "bar ' baz"]],

            // comments
            ["#FOO=bar\nBAR=foo", ['BAR' => 'foo']],
            ["#FOO=bar # Comment\nBAR=foo", ['BAR' => 'foo']],
            ["FOO='bar foo' # Comment", ['FOO' => 'bar foo']],
            ["FOO='bar#foo' # Comment", ['FOO' => 'bar#foo']],
            ["# Comment\r\nFOO=bar\n# Comment\nBAR=foo", ['FOO' => 'bar', 'BAR' => 'foo']],
            ["FOO=bar # Another comment\nBAR=foo", ['FOO' => 'bar', 'BAR' => 'foo']],
            ["FOO=\n\n# comment\nBAR=bar", ['FOO' => '', 'BAR' => 'bar']],
            ['FOO=NOT#COMMENT', ['FOO' => 'NOT#COMMENT']],
            ['FOO=  # Comment', ['FOO' => '']],

            // edge cases (no conversions, only strings as values)
            ['FOO=0', ['FOO' => '0']],
            ['FOO=false', ['FOO' => 'false']],
            ['FOO=null', ['FOO' => 'null']],

            // export
            ['export FOO=bar', ['FOO' => 'bar']],
            ['  export   FOO=bar', ['FOO' => 'bar']],

            // variable expansion
            ["FOO=BAR\nBAR=\$FOO", ['FOO' => 'BAR', 'BAR' => 'BAR']],
            ["FOO=BAR\nBAR=\"\$FOO\"", ['FOO' => 'BAR', 'BAR' => 'BAR']],
            ["FOO=BAR\nBAR='\$FOO'", ['FOO' => 'BAR', 'BAR' => '$FOO']],
            ["FOO_BAR9=BAR\nBAR=\$FOO_BAR9", ['FOO_BAR9' => 'BAR', 'BAR' => 'BAR']],
            ["FOO=BAR\nBAR=\${FOO}Z", ['FOO' => 'BAR', 'BAR' => 'BARZ']],
            ["FOO=BAR\nBAR=\$FOO}", ['FOO' => 'BAR', 'BAR' => 'BAR}']],
            ["FOO=BAR\nBAR=\\\$FOO", ['FOO' => 'BAR', 'BAR' => '$FOO']],
            ['FOO=" \\$ "', ['FOO' => ' $ ']],
            ['FOO=" $ "', ['FOO' => ' $ ']],
            ['BAR=$LOCAL', ['BAR' => 'local']],
            ['BAR=$REMOTE', ['BAR' => 'remote']],
            ['BAR=$SERVERVAR', ['BAR' => 'servervar']],
            ['FOO=$NOTDEFINED', ['FOO' => '']],
        ];

        if ('\\' !== \DIRECTORY_SEPARATOR) {
            $tests = array_merge($tests, [
                // command expansion
                ['FOO=$(echo foo)', ['FOO' => 'foo']],
                ['FOO=$((1+2))', ['FOO' => '3']],
                ['FOO=FOO$((1+2))BAR', ['FOO' => 'FOO3BAR']],
                ['FOO=$(echo "$(echo "$(echo "$(echo foo)")")")', ['FOO' => 'foo']],
                ["FOO=$(echo \"Quotes won't be a problem\")", ['FOO' => 'Quotes won\'t be a problem']],
                ["FOO=bar\nBAR=$(echo \"FOO is \$FOO\")", ['FOO' => 'bar', 'BAR' => 'FOO is bar']],
            ]);
        }

        return $tests;
    }

    public function testLoad()
    {
        unset($_ENV['FOO']);
        unset($_ENV['BAR']);
        unset($_SERVER['FOO']);
        unset($_SERVER['BAR']);
        putenv('FOO');
        putenv('BAR');

        @mkdir($tmpdir = sys_get_temp_dir().'/dotenv');

        $path1 = tempnam($tmpdir, 'sf-');
        $path2 = tempnam($tmpdir, 'sf-');

        file_put_contents($path1, 'FOO=BAR');
        file_put_contents($path2, 'BAR=BAZ');

        (new Dotenv(true))->load($path1, $path2);

        $foo = getenv('FOO');
        $bar = getenv('BAR');

        putenv('FOO');
        putenv('BAR');
        unlink($path1);
        unlink($path2);
        rmdir($tmpdir);

        $this->assertSame('BAR', $foo);
        $this->assertSame('BAZ', $bar);
    }

    public function testLoadEnv()
    {
        unset($_ENV['FOO']);
        unset($_ENV['BAR']);
        unset($_SERVER['FOO']);
        unset($_SERVER['BAR']);
        putenv('FOO');
        putenv('BAR');

        @mkdir($tmpdir = sys_get_temp_dir().'/dotenv');

        $path = tempnam($tmpdir, 'sf-');

        // .env

        file_put_contents($path, 'FOO=BAR');
        (new Dotenv(true))->loadEnv($path, 'TEST_APP_ENV');
        $this->assertSame('BAR', getenv('FOO'));
        $this->assertSame('dev', getenv('TEST_APP_ENV'));

        // .env.local

        $_SERVER['TEST_APP_ENV'] = 'local';
        file_put_contents("$path.local", 'FOO=localBAR');
        (new Dotenv(true))->loadEnv($path, 'TEST_APP_ENV');
        $this->assertSame('localBAR', getenv('FOO'));

        // special case for test

        $_SERVER['TEST_APP_ENV'] = 'test';
        (new Dotenv(true))->loadEnv($path, 'TEST_APP_ENV');
        $this->assertSame('BAR', getenv('FOO'));

        // .env.dev

        unset($_SERVER['TEST_APP_ENV']);
        file_put_contents("$path.dev", 'FOO=devBAR');
        (new Dotenv(true))->loadEnv($path, 'TEST_APP_ENV');
        $this->assertSame('devBAR', getenv('FOO'));

        // .env.dev.local

        file_put_contents("$path.dev.local", 'FOO=devlocalBAR');
        (new Dotenv(true))->loadEnv($path, 'TEST_APP_ENV');
        $this->assertSame('devlocalBAR', getenv('FOO'));

        // .env.dist

        unlink($path);
        file_put_contents("$path.dist", 'BAR=distBAR');
        (new Dotenv(true))->loadEnv($path, 'TEST_APP_ENV');
        $this->assertSame('distBAR', getenv('BAR'));

        putenv('FOO');
        putenv('BAR');
        unlink("$path.dist");
        unlink("$path.local");
        unlink("$path.dev");
        unlink("$path.dev.local");
        rmdir($tmpdir);
    }

    public function testOverload()
    {
        unset($_ENV['FOO']);
        unset($_ENV['BAR']);
        unset($_SERVER['FOO']);
        unset($_SERVER['BAR']);

        putenv('FOO=initial_foo_value');
        putenv('BAR=initial_bar_value');
        $_ENV['FOO'] = 'initial_foo_value';
        $_ENV['BAR'] = 'initial_bar_value';

        @mkdir($tmpdir = sys_get_temp_dir().'/dotenv');

        $path1 = tempnam($tmpdir, 'sf-');
        $path2 = tempnam($tmpdir, 'sf-');

        file_put_contents($path1, 'FOO=BAR');
        file_put_contents($path2, 'BAR=BAZ');

        (new Dotenv(true))->overload($path1, $path2);

        $foo = getenv('FOO');
        $bar = getenv('BAR');

        putenv('FOO');
        putenv('BAR');
        unlink($path1);
        unlink($path2);
        rmdir($tmpdir);

        $this->assertSame('BAR', $foo);
        $this->assertSame('BAZ', $bar);
    }

    public function testLoadDirectory()
    {
<<<<<<< HEAD
        $dotenv = new Dotenv(true);
=======
        $this->expectException('Symfony\Component\Dotenv\Exception\PathException');
        $dotenv = new Dotenv();
>>>>>>> 8173dafd
        $dotenv->load(__DIR__);
    }

    public function testServerSuperglobalIsNotOverridden()
    {
        $originalValue = $_SERVER['argc'];

        $dotenv = new Dotenv(true);
        $dotenv->populate(['argc' => 'new_value']);

        $this->assertSame($originalValue, $_SERVER['argc']);
    }

    public function testEnvVarIsNotOverridden()
    {
        putenv('TEST_ENV_VAR=original_value');
        $_SERVER['TEST_ENV_VAR'] = 'original_value';

        $dotenv = new Dotenv(true);
        $dotenv->populate(['TEST_ENV_VAR' => 'new_value']);

        $this->assertSame('original_value', getenv('TEST_ENV_VAR'));
    }

    public function testHttpVarIsPartiallyOverridden()
    {
        $_SERVER['HTTP_TEST_ENV_VAR'] = 'http_value';

        $dotenv = new Dotenv(true);
        $dotenv->populate(['HTTP_TEST_ENV_VAR' => 'env_value']);

        $this->assertSame('env_value', getenv('HTTP_TEST_ENV_VAR'));
        $this->assertSame('env_value', $_ENV['HTTP_TEST_ENV_VAR']);
        $this->assertSame('http_value', $_SERVER['HTTP_TEST_ENV_VAR']);
    }

    public function testEnvVarIsOverriden()
    {
        putenv('TEST_ENV_VAR_OVERRIDEN=original_value');

        $dotenv = new Dotenv(true);
        $dotenv->populate(['TEST_ENV_VAR_OVERRIDEN' => 'new_value'], true);

        $this->assertSame('new_value', getenv('TEST_ENV_VAR_OVERRIDEN'));
        $this->assertSame('new_value', $_ENV['TEST_ENV_VAR_OVERRIDEN']);
        $this->assertSame('new_value', $_SERVER['TEST_ENV_VAR_OVERRIDEN']);
    }

    public function testMemorizingLoadedVarsNamesInSpecialVar()
    {
        // Special variable not exists
        unset($_ENV['SYMFONY_DOTENV_VARS']);
        unset($_SERVER['SYMFONY_DOTENV_VARS']);
        putenv('SYMFONY_DOTENV_VARS');

        unset($_ENV['APP_DEBUG']);
        unset($_SERVER['APP_DEBUG']);
        putenv('APP_DEBUG');
        unset($_ENV['DATABASE_URL']);
        unset($_SERVER['DATABASE_URL']);
        putenv('DATABASE_URL');

        $dotenv = new Dotenv(true);
        $dotenv->populate(['APP_DEBUG' => '1', 'DATABASE_URL' => 'mysql://root@localhost/db']);

        $this->assertSame('APP_DEBUG,DATABASE_URL', getenv('SYMFONY_DOTENV_VARS'));

        // Special variable has a value
        $_ENV['SYMFONY_DOTENV_VARS'] = 'APP_ENV';
        $_SERVER['SYMFONY_DOTENV_VARS'] = 'APP_ENV';
        putenv('SYMFONY_DOTENV_VARS=APP_ENV');

        $_ENV['APP_DEBUG'] = '1';
        $_SERVER['APP_DEBUG'] = '1';
        putenv('APP_DEBUG=1');
        unset($_ENV['DATABASE_URL']);
        unset($_SERVER['DATABASE_URL']);
        putenv('DATABASE_URL');

        $dotenv = new Dotenv(true);
        $dotenv->populate(['APP_DEBUG' => '0', 'DATABASE_URL' => 'mysql://root@localhost/db']);
        $dotenv->populate(['DATABASE_URL' => 'sqlite:///somedb.sqlite']);

        $this->assertSame('APP_ENV,DATABASE_URL', getenv('SYMFONY_DOTENV_VARS'));
    }

    public function testOverridingEnvVarsWithNamesMemorizedInSpecialVar()
    {
        putenv('SYMFONY_DOTENV_VARS='.$_SERVER['SYMFONY_DOTENV_VARS'] = 'FOO,BAR,BAZ');

        putenv('FOO=foo');
        putenv('BAR=bar');
        putenv('BAZ=baz');
        putenv('DOCUMENT_ROOT=/var/www');

        $dotenv = new Dotenv(true);
        $dotenv->populate(['FOO' => 'foo1', 'BAR' => 'bar1', 'BAZ' => 'baz1', 'DOCUMENT_ROOT' => '/boot']);

        $this->assertSame('foo1', getenv('FOO'));
        $this->assertSame('bar1', getenv('BAR'));
        $this->assertSame('baz1', getenv('BAZ'));
        $this->assertSame('/var/www', getenv('DOCUMENT_ROOT'));
    }

    /**
     * @group legacy
     * @expectedDeprecation The default value of "$usePutenv" argument of "%s" will be changed from "true" to "false" in Symfony 5.0. You should define its value explicitly.
     */
    public function testDeprecationWarning()
    {
        new Dotenv();
    }

    public function testNoDeprecationWarning()
    {
        $dotenv = new Dotenv(true);
        $this->assertInstanceOf(Dotenv::class, $dotenv);
        $dotenv = new Dotenv(false);
        $this->assertInstanceOf(Dotenv::class, $dotenv);
    }

    public function testDoNotUsePutenv()
    {
        $dotenv = new Dotenv(false);
        $dotenv->populate(['TEST_USE_PUTENV' => 'no']);

        $this->assertSame('no', $_SERVER['TEST_USE_PUTENV']);
        $this->assertSame('no', $_ENV['TEST_USE_PUTENV']);
        $this->assertFalse(getenv('TEST_USE_PUTENV'));
    }
}<|MERGE_RESOLUTION|>--- conflicted
+++ resolved
@@ -310,12 +310,8 @@
 
     public function testLoadDirectory()
     {
-<<<<<<< HEAD
-        $dotenv = new Dotenv(true);
-=======
         $this->expectException('Symfony\Component\Dotenv\Exception\PathException');
-        $dotenv = new Dotenv();
->>>>>>> 8173dafd
+        $dotenv = new Dotenv(true);
         $dotenv->load(__DIR__);
     }
 
