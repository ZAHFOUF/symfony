<?php

/*
 * This file is part of the Symfony package.
 *
 * (c) Fabien Potencier <fabien@symfony.com>
 *
 * For the full copyright and license information, please view the LICENSE
 * file that was distributed with this source code.
 */

namespace Symfony\Component\Mailer;

<<<<<<< HEAD
=======
use Psr\EventDispatcher\EventDispatcherInterface;
use Symfony\Component\EventDispatcher\Event;
use Symfony\Component\EventDispatcher\LegacyEventDispatcherProxy;
>>>>>>> c3c250c3
use Symfony\Component\Mailer\Event\MessageEvent;
use Symfony\Component\Mailer\Messenger\SendEmailMessage;
use Symfony\Component\Mailer\Transport\TransportInterface;
use Symfony\Component\Messenger\MessageBusInterface;
use Symfony\Component\Mime\RawMessage;
use Symfony\Contracts\EventDispatcher\EventDispatcherInterface as SymfonyEventDispatcherInterface;

/**
 * @author Fabien Potencier <fabien@symfony.com>
 */
final class Mailer implements MailerInterface
{
    private $transport;
    private $bus;
    private $dispatcher;

    public function __construct(TransportInterface $transport, MessageBusInterface $bus = null, EventDispatcherInterface $dispatcher = null)
    {
        $this->transport = $transport;
        $this->bus = $bus;
<<<<<<< HEAD
        $this->dispatcher = $dispatcher;
=======
        $this->dispatcher = class_exists(Event::class) && $dispatcher instanceof SymfonyEventDispatcherInterface ? LegacyEventDispatcherProxy::decorate($dispatcher) : $dispatcher;
>>>>>>> c3c250c3
    }

    public function send(RawMessage $message, Envelope $envelope = null): void
    {
        if (null === $this->bus) {
            $this->transport->send($message, $envelope);

            return;
        }

        if (null !== $this->dispatcher) {
            $clonedMessage = clone $message;
            $clonedEnvelope = null !== $envelope ? clone $envelope : Envelope::create($clonedMessage);
            $event = new MessageEvent($clonedMessage, $clonedEnvelope, (string) $this->transport, true);
            $this->dispatcher->dispatch($event);
        }

        $this->bus->dispatch(new SendEmailMessage($message, $envelope));
    }
}<|MERGE_RESOLUTION|>--- conflicted
+++ resolved
@@ -11,18 +11,12 @@
 
 namespace Symfony\Component\Mailer;
 
-<<<<<<< HEAD
-=======
 use Psr\EventDispatcher\EventDispatcherInterface;
-use Symfony\Component\EventDispatcher\Event;
-use Symfony\Component\EventDispatcher\LegacyEventDispatcherProxy;
->>>>>>> c3c250c3
 use Symfony\Component\Mailer\Event\MessageEvent;
 use Symfony\Component\Mailer\Messenger\SendEmailMessage;
 use Symfony\Component\Mailer\Transport\TransportInterface;
 use Symfony\Component\Messenger\MessageBusInterface;
 use Symfony\Component\Mime\RawMessage;
-use Symfony\Contracts\EventDispatcher\EventDispatcherInterface as SymfonyEventDispatcherInterface;
 
 /**
  * @author Fabien Potencier <fabien@symfony.com>
@@ -37,11 +31,7 @@
     {
         $this->transport = $transport;
         $this->bus = $bus;
-<<<<<<< HEAD
         $this->dispatcher = $dispatcher;
-=======
-        $this->dispatcher = class_exists(Event::class) && $dispatcher instanceof SymfonyEventDispatcherInterface ? LegacyEventDispatcherProxy::decorate($dispatcher) : $dispatcher;
->>>>>>> c3c250c3
     }
 
     public function send(RawMessage $message, Envelope $envelope = null): void
