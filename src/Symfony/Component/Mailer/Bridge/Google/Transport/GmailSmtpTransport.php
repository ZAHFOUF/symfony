<?php

/*
 * This file is part of the Symfony package.
 *
 * (c) Fabien Potencier <fabien@symfony.com>
 *
 * For the full copyright and license information, please view the LICENSE
 * file that was distributed with this source code.
 */

namespace Symfony\Component\Mailer\Bridge\Google\Transport;

use Psr\EventDispatcher\EventDispatcherInterface;
use Psr\Log\LoggerInterface;
use Symfony\Component\Mailer\Transport\Smtp\EsmtpTransport;

/**
 * @author Kevin Verschaeve
 */
class GmailSmtpTransport extends EsmtpTransport
{
<<<<<<< HEAD
    public function __construct(string $username, #[\SensitiveParameter] string $password, EventDispatcherInterface $dispatcher = null, LoggerInterface $logger = null)
=======
    public function __construct(string $username, #[\SensitiveParameter] string $password, ?EventDispatcherInterface $dispatcher = null, ?LoggerInterface $logger = null)
>>>>>>> a44829e2
    {
        parent::__construct('smtp.gmail.com', 465, true, $dispatcher, $logger);

        $this->setUsername($username);
        $this->setPassword($password);
    }
}<|MERGE_RESOLUTION|>--- conflicted
+++ resolved
@@ -20,11 +20,7 @@
  */
 class GmailSmtpTransport extends EsmtpTransport
 {
-<<<<<<< HEAD
-    public function __construct(string $username, #[\SensitiveParameter] string $password, EventDispatcherInterface $dispatcher = null, LoggerInterface $logger = null)
-=======
     public function __construct(string $username, #[\SensitiveParameter] string $password, ?EventDispatcherInterface $dispatcher = null, ?LoggerInterface $logger = null)
->>>>>>> a44829e2
     {
         parent::__construct('smtp.gmail.com', 465, true, $dispatcher, $logger);
 
