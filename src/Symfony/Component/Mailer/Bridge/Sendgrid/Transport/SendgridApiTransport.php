<?php

/*
 * This file is part of the Symfony package.
 *
 * (c) Fabien Potencier <fabien@symfony.com>
 *
 * For the full copyright and license information, please view the LICENSE
 * file that was distributed with this source code.
 */

namespace Symfony\Component\Mailer\Bridge\Sendgrid\Transport;

use Psr\EventDispatcher\EventDispatcherInterface;
use Psr\Log\LoggerInterface;
use Symfony\Component\Mailer\Envelope;
use Symfony\Component\Mailer\Exception\HttpTransportException;
use Symfony\Component\Mailer\Exception\TransportException;
use Symfony\Component\Mailer\Header\MetadataHeader;
use Symfony\Component\Mailer\Header\TagHeader;
use Symfony\Component\Mailer\SentMessage;
use Symfony\Component\Mailer\Transport\AbstractApiTransport;
use Symfony\Component\Mime\Address;
use Symfony\Component\Mime\Email;
use Symfony\Contracts\HttpClient\Exception\DecodingExceptionInterface;
use Symfony\Contracts\HttpClient\Exception\TransportExceptionInterface;
use Symfony\Contracts\HttpClient\HttpClientInterface;
use Symfony\Contracts\HttpClient\ResponseInterface;

/**
 * @author Kevin Verschaeve
 */
class SendgridApiTransport extends AbstractApiTransport
{
    private const HOST = 'api.sendgrid.com';

<<<<<<< HEAD
    public function __construct(
        #[\SensitiveParameter] private string $key,
        HttpClientInterface $client = null,
        EventDispatcherInterface $dispatcher = null,
        LoggerInterface $logger = null,
    ) {
=======
    private string $key;

    public function __construct(string $key, ?HttpClientInterface $client = null, ?EventDispatcherInterface $dispatcher = null, ?LoggerInterface $logger = null)
    {
        $this->key = $key;

>>>>>>> 6cd40eaa
        parent::__construct($client, $dispatcher, $logger);
    }

    public function __toString(): string
    {
        return sprintf('sendgrid+api://%s', $this->getEndpoint());
    }

    protected function doSendApi(SentMessage $sentMessage, Email $email, Envelope $envelope): ResponseInterface
    {
        $response = $this->client->request('POST', 'https://'.$this->getEndpoint().'/v3/mail/send', [
            'json' => $this->getPayload($email, $envelope),
            'auth_bearer' => $this->key,
        ]);

        try {
            $statusCode = $response->getStatusCode();
        } catch (TransportExceptionInterface $e) {
            throw new HttpTransportException('Could not reach the remote Sendgrid server.', $response, 0, $e);
        }

        if (202 !== $statusCode) {
            try {
                $result = $response->toArray(false);

                throw new HttpTransportException('Unable to send an email: '.implode('; ', array_column($result['errors'], 'message')).sprintf(' (code %d).', $statusCode), $response);
            } catch (DecodingExceptionInterface $e) {
                throw new HttpTransportException('Unable to send an email: '.$response->getContent(false).sprintf(' (code %d).', $statusCode), $response, 0, $e);
            }
        }

        $sentMessage->setMessageId($response->getHeaders(false)['x-message-id'][0]);

        return $response;
    }

    private function getPayload(Email $email, Envelope $envelope): array
    {
        $addressStringifier = function (Address $address) {
            $stringified = ['email' => $address->getAddress()];

            if ($address->getName()) {
                $stringified['name'] = $address->getName();
            }

            return $stringified;
        };

        $payload = [
            'personalizations' => [],
            'from' => $addressStringifier($envelope->getSender()),
            'content' => $this->getContent($email),
        ];

        if ($email->getAttachments()) {
            $payload['attachments'] = $this->getAttachments($email);
        }

        $personalization = [
            'to' => array_map($addressStringifier, $this->getRecipients($email, $envelope)),
            'subject' => $email->getSubject(),
        ];
        if ($emails = array_map($addressStringifier, $email->getCc())) {
            $personalization['cc'] = $emails;
        }
        if ($emails = array_map($addressStringifier, $email->getBcc())) {
            $personalization['bcc'] = $emails;
        }
        if ($emails = array_map($addressStringifier, $email->getReplyTo())) {
            // Email class supports an array of reply-to addresses,
            // but SendGrid only supports a single address
            $payload['reply_to'] = $emails[0];
        }

        $customArguments = [];
        $categories = [];

        // these headers can't be overwritten according to Sendgrid docs
        // see https://sendgrid.api-docs.io/v3.0/mail-send/mail-send-errors#-Headers-Errors
        $headersToBypass = ['x-sg-id', 'x-sg-eid', 'received', 'dkim-signature', 'content-transfer-encoding', 'from', 'to', 'cc', 'bcc', 'subject', 'content-type', 'reply-to'];
        foreach ($email->getHeaders()->all() as $name => $header) {
            if (\in_array($name, $headersToBypass, true)) {
                continue;
            }

            if ($header instanceof TagHeader) {
                if (10 === \count($categories)) {
                    throw new TransportException(sprintf('Too many "%s" instances present in the email headers. Sendgrid does not accept more than 10 categories on an email.', TagHeader::class));
                }
                $categories[] = mb_substr($header->getValue(), 0, 255);
            } elseif ($header instanceof MetadataHeader) {
                $customArguments[$header->getKey()] = $header->getValue();
            } else {
                $payload['headers'][$header->getName()] = $header->getBodyAsString();
            }
        }

        if (\count($categories) > 0) {
            $payload['categories'] = $categories;
        }

        if (\count($customArguments) > 0) {
            $personalization['custom_args'] = $customArguments;
        }

        $payload['personalizations'][] = $personalization;

        return $payload;
    }

    private function getContent(Email $email): array
    {
        $content = [];
        if (null !== $text = $email->getTextBody()) {
            $content[] = ['type' => 'text/plain', 'value' => $text];
        }
        if (null !== $html = $email->getHtmlBody()) {
            $content[] = ['type' => 'text/html', 'value' => $html];
        }

        return $content;
    }

    private function getAttachments(Email $email): array
    {
        $attachments = [];
        foreach ($email->getAttachments() as $attachment) {
            $headers = $attachment->getPreparedHeaders();
            $filename = $headers->getHeaderParameter('Content-Disposition', 'filename');
            $disposition = $headers->getHeaderBody('Content-Disposition');

            $att = [
                'content' => str_replace("\r\n", '', $attachment->bodyToString()),
                'type' => $headers->get('Content-Type')->getBody(),
                'filename' => $filename,
                'disposition' => $disposition,
            ];

            if ('inline' === $disposition) {
                $att['content_id'] = $filename;
            }

            $attachments[] = $att;
        }

        return $attachments;
    }

    private function getEndpoint(): ?string
    {
        return ($this->host ?: self::HOST).($this->port ? ':'.$this->port : '');
    }
}<|MERGE_RESOLUTION|>--- conflicted
+++ resolved
@@ -34,21 +34,12 @@
 {
     private const HOST = 'api.sendgrid.com';
 
-<<<<<<< HEAD
     public function __construct(
         #[\SensitiveParameter] private string $key,
-        HttpClientInterface $client = null,
-        EventDispatcherInterface $dispatcher = null,
-        LoggerInterface $logger = null,
+        ?HttpClientInterface $client = null,
+        ?EventDispatcherInterface $dispatcher = null,
+        ?LoggerInterface $logger = null,
     ) {
-=======
-    private string $key;
-
-    public function __construct(string $key, ?HttpClientInterface $client = null, ?EventDispatcherInterface $dispatcher = null, ?LoggerInterface $logger = null)
-    {
-        $this->key = $key;
-
->>>>>>> 6cd40eaa
         parent::__construct($client, $dispatcher, $logger);
     }
 
