{
    "name": "symfony/sendgrid-mailer",
    "type": "symfony-mailer-bridge",
    "description": "Symfony Sendgrid Mailer Bridge",
    "keywords": [],
    "homepage": "https://symfony.com",
    "license": "MIT",
    "authors": [
        {
            "name": "Fabien Potencier",
            "email": "fabien@symfony.com"
        },
        {
            "name": "Symfony Community",
            "homepage": "https://symfony.com/contributors"
        }
    ],
    "require": {
        "php": ">=8.2",
        "symfony/mailer": "^6.4|^7.0"
    },
    "require-dev": {
<<<<<<< HEAD
        "symfony/http-client": "^6.4|^7.0"
    },
    "conflict": {
        "symfony/mime": "<6.4"
=======
        "symfony/http-client": "^5.4|^6.0|^7.0",
        "symfony/webhook": "^6.3|^7.0"
    },
    "conflict": {
        "symfony/mime": "<6.2",
        "symfony/http-foundation": "<6.2"
>>>>>>> 73a6b4b8
    },
    "autoload": {
        "psr-4": { "Symfony\\Component\\Mailer\\Bridge\\Sendgrid\\": "" },
        "exclude-from-classmap": [
            "/Tests/"
        ]
    },
    "minimum-stability": "dev"
}<|MERGE_RESOLUTION|>--- conflicted
+++ resolved
@@ -20,19 +20,12 @@
         "symfony/mailer": "^6.4|^7.0"
     },
     "require-dev": {
-<<<<<<< HEAD
-        "symfony/http-client": "^6.4|^7.0"
+        "symfony/http-client": "^6.4|^7.0",
+        "symfony/webhook": "^6.4|^7.0"
     },
     "conflict": {
-        "symfony/mime": "<6.4"
-=======
-        "symfony/http-client": "^5.4|^6.0|^7.0",
-        "symfony/webhook": "^6.3|^7.0"
-    },
-    "conflict": {
-        "symfony/mime": "<6.2",
-        "symfony/http-foundation": "<6.2"
->>>>>>> 73a6b4b8
+        "symfony/mime": "<6.4",
+        "symfony/http-foundation": "<6.4"
     },
     "autoload": {
         "psr-4": { "Symfony\\Component\\Mailer\\Bridge\\Sendgrid\\": "" },
