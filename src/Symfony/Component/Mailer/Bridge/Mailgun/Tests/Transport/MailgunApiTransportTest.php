--- conflicted
+++ resolved
@@ -254,23 +254,14 @@
         $transport = new MailgunApiTransport('ACCESS_KEY', 'DOMAIN');
         $method = new \ReflectionMethod(MailgunApiTransport::class, 'getPayload');
         $payload = $method->invoke($transport, $email, $envelope);
-<<<<<<< HEAD
-        $this->assertArrayHasKey('h:x-mailgun-variables', $payload);
-        $this->assertEquals($json, $payload['h:x-mailgun-variables']);
-        $this->assertArrayHasKey('h:custom-header', $payload);
-        $this->assertEquals('value', $payload['h:custom-header']);
+        $this->assertArrayHasKey('h:X-Mailgun-Variables', $payload);
+        $this->assertEquals($json, $payload['h:X-Mailgun-Variables']);
+        $this->assertArrayHasKey('h:Custom-Header', $payload);
+        $this->assertEquals('value', $payload['h:Custom-Header']);
         $this->assertArrayHasKey(0, $payload);
         $this->assertArrayHasKey(1, $payload);
         $this->assertSame('password-reset', $payload[0]['o:tag']);
         $this->assertSame('product-name', $payload[1]['o:tag']);
-=======
-        $this->assertArrayHasKey('h:X-Mailgun-Variables', $payload);
-        $this->assertEquals($json, $payload['h:X-Mailgun-Variables']);
-        $this->assertArrayHasKey('h:Custom-Header', $payload);
-        $this->assertEquals('value', $payload['h:Custom-Header']);
-        $this->assertArrayHasKey('o:tag', $payload);
-        $this->assertSame('password-reset', $payload['o:tag']);
->>>>>>> 504e4b86
         $this->assertArrayHasKey('v:Color', $payload);
         $this->assertSame('blue', $payload['v:Color']);
         $this->assertArrayHasKey('v:Client-ID', $payload);
