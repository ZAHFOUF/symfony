--- conflicted
+++ resolved
@@ -32,27 +32,14 @@
 
     private const HOST = 'api.%region_dot%mailgun.net';
 
-<<<<<<< HEAD
     public function __construct(
         #[\SensitiveParameter] private string $key,
         private string $domain,
         private ?string $region = null,
-        HttpClientInterface $client = null,
-        EventDispatcherInterface $dispatcher = null,
-        LoggerInterface $logger = null,
+        ?HttpClientInterface $client = null,
+        ?EventDispatcherInterface $dispatcher = null,
+        ?LoggerInterface $logger = null,
     ) {
-=======
-    private string $key;
-    private string $domain;
-    private ?string $region;
-
-    public function __construct(string $key, string $domain, ?string $region = null, ?HttpClientInterface $client = null, ?EventDispatcherInterface $dispatcher = null, ?LoggerInterface $logger = null)
-    {
-        $this->key = $key;
-        $this->domain = $domain;
-        $this->region = $region;
-
->>>>>>> 6cd40eaa
         parent::__construct($client, $dispatcher, $logger);
     }
 
