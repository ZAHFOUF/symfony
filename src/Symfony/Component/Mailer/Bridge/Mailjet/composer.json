{
    "name": "symfony/mailjet-mailer",
    "type": "symfony-mailer-bridge",
    "description": "Symfony Mailjet Mailer Bridge",
    "keywords": [],
    "homepage": "https://symfony.com",
    "license": "MIT",
    "authors": [
        {
            "name": "Fabien Potencier",
            "email": "fabien@symfony.com"
        },
        {
            "name": "Symfony Community",
            "homepage": "https://symfony.com/contributors"
        }
    ],
    "require": {
        "php": ">=8.2",
        "symfony/mailer": "^6.4|^7.0"
    },
    "require-dev": {
<<<<<<< HEAD
        "symfony/http-client": "^6.4|^7.0",
        "symfony/webhook": "^6.4"
=======
        "symfony/http-client": "^5.4|^6.0|^7.0",
        "symfony/webhook": "^6.3|^7.0"
>>>>>>> 35703d1f
    },
    "autoload": {
        "psr-4": { "Symfony\\Component\\Mailer\\Bridge\\Mailjet\\": "" },
        "exclude-from-classmap": [
            "/Tests/"
        ]
    },
    "minimum-stability": "dev"
}<|MERGE_RESOLUTION|>--- conflicted
+++ resolved
@@ -20,13 +20,8 @@
         "symfony/mailer": "^6.4|^7.0"
     },
     "require-dev": {
-<<<<<<< HEAD
         "symfony/http-client": "^6.4|^7.0",
-        "symfony/webhook": "^6.4"
-=======
-        "symfony/http-client": "^5.4|^6.0|^7.0",
-        "symfony/webhook": "^6.3|^7.0"
->>>>>>> 35703d1f
+        "symfony/webhook": "^6.4|^7.0"
     },
     "autoload": {
         "psr-4": { "Symfony\\Component\\Mailer\\Bridge\\Mailjet\\": "" },
