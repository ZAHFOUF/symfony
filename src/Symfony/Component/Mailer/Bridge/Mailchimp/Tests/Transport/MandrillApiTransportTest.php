--- conflicted
+++ resolved
@@ -16,12 +16,9 @@
 use Symfony\Component\HttpClient\Response\MockResponse;
 use Symfony\Component\Mailer\Bridge\Mailchimp\Transport\MandrillApiTransport;
 use Symfony\Component\Mailer\Envelope;
-<<<<<<< HEAD
+use Symfony\Component\Mailer\Exception\HttpTransportException;
 use Symfony\Component\Mailer\Header\MetadataHeader;
 use Symfony\Component\Mailer\Header\TagHeader;
-=======
-use Symfony\Component\Mailer\Exception\HttpTransportException;
->>>>>>> b0fc5647
 use Symfony\Component\Mime\Address;
 use Symfony\Component\Mime\Email;
 use Symfony\Contracts\HttpClient\ResponseInterface;
@@ -71,44 +68,6 @@
         $this->assertEquals('foo: bar', $payload['message']['headers'][0]);
     }
 
-<<<<<<< HEAD
-    public function testTagAndMetadataHeaders()
-    {
-        $email = new Email();
-        $email->getHeaders()->add(new TagHeader('password-reset'));
-        $email->getHeaders()->add(new MetadataHeader('Color', 'blue'));
-        $email->getHeaders()->add(new MetadataHeader('Client-ID', '12345'));
-        $envelope = new Envelope(new Address('alice@system.com'), [new Address('bob@system.com')]);
-
-        $transport = new MandrillApiTransport('ACCESS_KEY');
-        $method = new \ReflectionMethod(MandrillApiTransport::class, 'getPayload');
-        $method->setAccessible(true);
-        $payload = $method->invoke($transport, $email, $envelope);
-
-        $this->assertArrayHasKey('message', $payload);
-        $this->assertArrayNotHasKey('headers', $payload['message']);
-        $this->assertArrayHasKey('tags', $payload['message']);
-        $this->assertSame(['password-reset'], $payload['message']['tags']);
-        $this->assertArrayHasKey('metadata', $payload['message']);
-        $this->assertSame(['Color' => 'blue', 'Client-ID' => '12345'], $payload['message']['metadata']);
-    }
-
-    public function testCanHaveMultipleTags()
-    {
-        $email = new Email();
-        $email->getHeaders()->add(new TagHeader('password-reset,user'));
-        $envelope = new Envelope(new Address('alice@system.com'), [new Address('bob@system.com')]);
-
-        $transport = new MandrillApiTransport('ACCESS_KEY');
-        $method = new \ReflectionMethod(MandrillApiTransport::class, 'getPayload');
-        $method->setAccessible(true);
-        $payload = $method->invoke($transport, $email, $envelope);
-
-        $this->assertArrayHasKey('message', $payload);
-        $this->assertArrayNotHasKey('headers', $payload['message']);
-        $this->assertArrayHasKey('tags', $payload['message']);
-        $this->assertSame(['password-reset', 'user'], $payload['message']['tags']);
-=======
     public function testSend()
     {
         $client = new MockHttpClient(function (string $method, string $url, array $options): ResponseInterface {
@@ -162,6 +121,43 @@
         $this->expectException(HttpTransportException::class);
         $this->expectExceptionMessage('Unable to send an email: i\'m a teapot (code 418).');
         $transport->send($mail);
->>>>>>> b0fc5647
+    }
+
+    public function testTagAndMetadataHeaders()
+    {
+        $email = new Email();
+        $email->getHeaders()->add(new TagHeader('password-reset'));
+        $email->getHeaders()->add(new MetadataHeader('Color', 'blue'));
+        $email->getHeaders()->add(new MetadataHeader('Client-ID', '12345'));
+        $envelope = new Envelope(new Address('alice@system.com'), [new Address('bob@system.com')]);
+
+        $transport = new MandrillApiTransport('ACCESS_KEY');
+        $method = new \ReflectionMethod(MandrillApiTransport::class, 'getPayload');
+        $method->setAccessible(true);
+        $payload = $method->invoke($transport, $email, $envelope);
+
+        $this->assertArrayHasKey('message', $payload);
+        $this->assertArrayNotHasKey('headers', $payload['message']);
+        $this->assertArrayHasKey('tags', $payload['message']);
+        $this->assertSame(['password-reset'], $payload['message']['tags']);
+        $this->assertArrayHasKey('metadata', $payload['message']);
+        $this->assertSame(['Color' => 'blue', 'Client-ID' => '12345'], $payload['message']['metadata']);
+    }
+
+    public function testCanHaveMultipleTags()
+    {
+        $email = new Email();
+        $email->getHeaders()->add(new TagHeader('password-reset,user'));
+        $envelope = new Envelope(new Address('alice@system.com'), [new Address('bob@system.com')]);
+
+        $transport = new MandrillApiTransport('ACCESS_KEY');
+        $method = new \ReflectionMethod(MandrillApiTransport::class, 'getPayload');
+        $method->setAccessible(true);
+        $payload = $method->invoke($transport, $email, $envelope);
+
+        $this->assertArrayHasKey('message', $payload);
+        $this->assertArrayNotHasKey('headers', $payload['message']);
+        $this->assertArrayHasKey('tags', $payload['message']);
+        $this->assertSame(['password-reset', 'user'], $payload['message']['tags']);
     }
 }