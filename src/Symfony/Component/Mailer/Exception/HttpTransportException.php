<?php

/*
 * This file is part of the Symfony package.
 *
 * (c) Fabien Potencier <fabien@symfony.com>
 *
 * For the full copyright and license information, please view the LICENSE
 * file that was distributed with this source code.
 */

namespace Symfony\Component\Mailer\Exception;

use Symfony\Contracts\HttpClient\ResponseInterface;

/**
 * @author Fabien Potencier <fabien@symfony.com>
 */
class HttpTransportException extends TransportException
{
    private ResponseInterface $response;

<<<<<<< HEAD
    public function __construct(string $message, ResponseInterface $response, int $code = 0, \Throwable $previous = null)
=======
    public function __construct(?string $message, ResponseInterface $response, int $code = 0, ?\Throwable $previous = null)
>>>>>>> 2a31f2dd
    {
        parent::__construct($message, $code, $previous);

        $this->response = $response;
    }

    public function getResponse(): ResponseInterface
    {
        return $this->response;
    }
}<|MERGE_RESOLUTION|>--- conflicted
+++ resolved
@@ -20,11 +20,7 @@
 {
     private ResponseInterface $response;
 
-<<<<<<< HEAD
-    public function __construct(string $message, ResponseInterface $response, int $code = 0, \Throwable $previous = null)
-=======
-    public function __construct(?string $message, ResponseInterface $response, int $code = 0, ?\Throwable $previous = null)
->>>>>>> 2a31f2dd
+    public function __construct(string $message, ResponseInterface $response, int $code = 0, ?\Throwable $previous = null)
     {
         parent::__construct($message, $code, $previous);
 
