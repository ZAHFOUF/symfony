--- conflicted
+++ resolved
@@ -24,20 +24,13 @@
  */
 class RoundRobinTransport implements TransportInterface
 {
-<<<<<<< HEAD
+    /**
+     * @var \SplObjectStorage<TransportInterface, float>
+     */
     private \SplObjectStorage $deadTransports;
     private array $transports = [];
     private int $retryPeriod;
     private int $cursor = -1;
-=======
-    /**
-     * @var \SplObjectStorage<TransportInterface, float>
-     */
-    private $deadTransports;
-    private $transports = [];
-    private $retryPeriod;
-    private $cursor = -1;
->>>>>>> 175e3f72
 
     /**
      * @param TransportInterface[] $transports
