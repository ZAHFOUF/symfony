<?php

/*
 * This file is part of the Symfony package.
 *
 * (c) Fabien Potencier <fabien@symfony.com>
 *
 * For the full copyright and license information, please view the LICENSE
 * file that was distributed with this source code.
 */

namespace Symfony\Component\Mailer\Transport\Smtp\Stream;

use Symfony\Component\Mailer\Exception\TransportException;

/**
 * A stream supporting local processes.
 *
 * @author Fabien Potencier <fabien@symfony.com>
 * @author Chris Corbyn
 *
 * @internal
 */
final class ProcessStream extends AbstractStream
{
    private string $command;

<<<<<<< HEAD
    public function setCommand(string $command): void
=======
    private $interactive = false;

    public function setCommand(string $command)
>>>>>>> f60c3cf9
    {
        $this->command = $command;
    }

    public function setInteractive(bool $interactive)
    {
        $this->interactive = $interactive;
    }

    public function initialize(): void
    {
        $descriptorSpec = [
            0 => ['pipe', 'r'],
            1 => ['pipe', 'w'],
            2 => ['pipe', '\\' === \DIRECTORY_SEPARATOR ? 'a' : 'w'],
        ];
        $pipes = [];
        $this->stream = proc_open($this->command, $descriptorSpec, $pipes);
        stream_set_blocking($pipes[2], false);
        if ($err = stream_get_contents($pipes[2])) {
            throw new TransportException('Process could not be started: '.$err);
        }
        $this->in = &$pipes[0];
        $this->out = &$pipes[1];
        $this->err = &$pipes[2];
    }

    public function terminate(): void
    {
        if (null !== $this->stream) {
            fclose($this->in);
            $out = stream_get_contents($this->out);
            fclose($this->out);
            $err = stream_get_contents($this->err);
            fclose($this->err);
            if (0 !== $exitCode = proc_close($this->stream)) {
                $errorMessage = 'Process failed with exit code '.$exitCode.': '.$out.$err;
            }
        }

        parent::terminate();

        if (!$this->interactive && isset($errorMessage)) {
            throw new TransportException($errorMessage);
        }
    }

    protected function getReadConnectionDescription(): string
    {
        return 'process '.$this->command;
    }
}<|MERGE_RESOLUTION|>--- conflicted
+++ resolved
@@ -24,14 +24,9 @@
 final class ProcessStream extends AbstractStream
 {
     private string $command;
+    private bool $interactive = false;
 
-<<<<<<< HEAD
     public function setCommand(string $command): void
-=======
-    private $interactive = false;
-
-    public function setCommand(string $command)
->>>>>>> f60c3cf9
     {
         $this->command = $command;
     }
