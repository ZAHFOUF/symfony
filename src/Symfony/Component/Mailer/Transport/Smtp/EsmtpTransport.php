--- conflicted
+++ resolved
@@ -32,11 +32,7 @@
     private string $password = '';
     private array $capabilities;
 
-<<<<<<< HEAD
-    public function __construct(string $host = 'localhost', int $port = 0, bool $tls = null, EventDispatcherInterface $dispatcher = null, LoggerInterface $logger = null, AbstractStream $stream = null, array $authenticators = null)
-=======
-    public function __construct(string $host = 'localhost', int $port = 0, ?bool $tls = null, ?EventDispatcherInterface $dispatcher = null, ?LoggerInterface $logger = null)
->>>>>>> 2a31f2dd
+    public function __construct(string $host = 'localhost', int $port = 0, ?bool $tls = null, ?EventDispatcherInterface $dispatcher = null, ?LoggerInterface $logger = null, ?AbstractStream $stream = null, ?array $authenticators = null)
     {
         parent::__construct($stream, $dispatcher, $logger);
 
