--- conflicted
+++ resolved
@@ -66,22 +66,14 @@
 
     private iterable $factories;
 
-<<<<<<< HEAD
-    public static function fromDsn(#[\SensitiveParameter] string $dsn, EventDispatcherInterface $dispatcher = null, HttpClientInterface $client = null, LoggerInterface $logger = null): TransportInterface
-=======
     public static function fromDsn(#[\SensitiveParameter] string $dsn, ?EventDispatcherInterface $dispatcher = null, ?HttpClientInterface $client = null, ?LoggerInterface $logger = null): TransportInterface
->>>>>>> a44829e2
     {
         $factory = new self(iterator_to_array(self::getDefaultFactories($dispatcher, $client, $logger)));
 
         return $factory->fromString($dsn);
     }
 
-<<<<<<< HEAD
-    public static function fromDsns(#[\SensitiveParameter] array $dsns, EventDispatcherInterface $dispatcher = null, HttpClientInterface $client = null, LoggerInterface $logger = null): TransportInterface
-=======
     public static function fromDsns(#[\SensitiveParameter] array $dsns, ?EventDispatcherInterface $dispatcher = null, ?HttpClientInterface $client = null, ?LoggerInterface $logger = null): TransportInterface
->>>>>>> a44829e2
     {
         $factory = new self(iterator_to_array(self::getDefaultFactories($dispatcher, $client, $logger)));
 
@@ -177,11 +169,7 @@
     /**
      * @return \Traversable<int, TransportFactoryInterface>
      */
-<<<<<<< HEAD
-    public static function getDefaultFactories(EventDispatcherInterface $dispatcher = null, HttpClientInterface $client = null, LoggerInterface $logger = null): \Traversable
-=======
     public static function getDefaultFactories(?EventDispatcherInterface $dispatcher = null, ?HttpClientInterface $client = null, ?LoggerInterface $logger = null): \Traversable
->>>>>>> a44829e2
     {
         foreach (self::FACTORY_CLASSES as $factoryClass) {
             if (class_exists($factoryClass)) {
