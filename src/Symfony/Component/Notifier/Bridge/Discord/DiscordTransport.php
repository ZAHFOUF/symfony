<?php

/*
 * This file is part of the Symfony package.
 *
 * (c) Fabien Potencier <fabien@symfony.com>
 *
 * For the full copyright and license information, please view the LICENSE
 * file that was distributed with this source code.
 */

namespace Symfony\Component\Notifier\Bridge\Discord;

use Symfony\Component\Notifier\Exception\LengthException;
use Symfony\Component\Notifier\Exception\TransportException;
use Symfony\Component\Notifier\Exception\UnsupportedMessageTypeException;
use Symfony\Component\Notifier\Message\ChatMessage;
use Symfony\Component\Notifier\Message\MessageInterface;
use Symfony\Component\Notifier\Message\SentMessage;
use Symfony\Component\Notifier\Transport\AbstractTransport;
use Symfony\Contracts\EventDispatcher\EventDispatcherInterface;
use Symfony\Contracts\HttpClient\Exception\TransportExceptionInterface;
use Symfony\Contracts\HttpClient\HttpClientInterface;

/**
 * @author Mathieu Piot <math.piot@gmail.com>
 */
final class DiscordTransport extends AbstractTransport
{
    protected const HOST = 'discord.com';

    private const SUBJECT_LIMIT = 2000;

<<<<<<< HEAD
    public function __construct(
        #[\SensitiveParameter] private string $token,
        private string $webhookId,
        HttpClientInterface $client = null,
        EventDispatcherInterface $dispatcher = null,
    ) {
=======
    private string $token;
    private string $webhookId;

    public function __construct(#[\SensitiveParameter] string $token, string $webhookId, ?HttpClientInterface $client = null, ?EventDispatcherInterface $dispatcher = null)
    {
        $this->token = $token;
        $this->webhookId = $webhookId;
        $this->client = $client;

>>>>>>> 6cd40eaa
        parent::__construct($client, $dispatcher);
    }

    public function __toString(): string
    {
        return sprintf('discord://%s?webhook_id=%s', $this->getEndpoint(), $this->webhookId);
    }

    public function supports(MessageInterface $message): bool
    {
        return $message instanceof ChatMessage && (null === $message->getOptions() || $message->getOptions() instanceof DiscordOptions);
    }

    /**
     * @see https://discord.com/developers/docs/resources/webhook
     */
    protected function doSend(MessageInterface $message): SentMessage
    {
        if (!$message instanceof ChatMessage) {
            throw new UnsupportedMessageTypeException(__CLASS__, ChatMessage::class, $message);
        }

        $options = $message->getOptions()?->toArray() ?? [];
        $options['content'] = $message->getSubject();

        if (mb_strlen($options['content'], 'UTF-8') > self::SUBJECT_LIMIT) {
            throw new LengthException(sprintf('The subject length of a Discord message must not exceed %d characters.', self::SUBJECT_LIMIT));
        }

        $endpoint = sprintf('https://%s/api/webhooks/%s/%s', $this->getEndpoint(), $this->webhookId, $this->token);
        $response = $this->client->request('POST', $endpoint, [
            'json' => array_filter($options),
        ]);

        try {
            $statusCode = $response->getStatusCode();
        } catch (TransportExceptionInterface $e) {
            throw new TransportException('Could not reach the remote Discord server.', $response, 0, $e);
        }

        if (204 !== $statusCode) {
            $result = $response->toArray(false);

            if (401 === $statusCode) {
                $originalContent = $message->getSubject();
                $errorMessage = $result['message'];
                $errorCode = $result['code'];
                throw new TransportException(sprintf('Unable to post the Discord message: "%s" (%d: "%s").', $originalContent, $errorCode, $errorMessage), $response);
            }

            if (400 === $statusCode) {
                $originalContent = $message->getSubject();

                $errorMessage = '';
                foreach ($result as $fieldName => $message) {
                    $message = \is_array($message) ? implode(' ', $message) : $message;
                    $errorMessage .= $fieldName.': '.$message.' ';
                }

                $errorMessage = trim($errorMessage);
                throw new TransportException(sprintf('Unable to post the Discord message: "%s" (%s).', $originalContent, $errorMessage), $response);
            }

            throw new TransportException(sprintf('Unable to post the Discord message: "%s" (Status Code: %d).', $message->getSubject(), $statusCode), $response);
        }

        return new SentMessage($message, (string) $this);
    }
}<|MERGE_RESOLUTION|>--- conflicted
+++ resolved
@@ -31,24 +31,12 @@
 
     private const SUBJECT_LIMIT = 2000;
 
-<<<<<<< HEAD
     public function __construct(
         #[\SensitiveParameter] private string $token,
         private string $webhookId,
-        HttpClientInterface $client = null,
-        EventDispatcherInterface $dispatcher = null,
+        ?HttpClientInterface $client = null,
+        ?EventDispatcherInterface $dispatcher = null,
     ) {
-=======
-    private string $token;
-    private string $webhookId;
-
-    public function __construct(#[\SensitiveParameter] string $token, string $webhookId, ?HttpClientInterface $client = null, ?EventDispatcherInterface $dispatcher = null)
-    {
-        $this->token = $token;
-        $this->webhookId = $webhookId;
-        $this->client = $client;
-
->>>>>>> 6cd40eaa
         parent::__construct($client, $dispatcher);
     }
 
