--- conflicted
+++ resolved
@@ -41,13 +41,7 @@
 
     public function testSendNonChatMessageThrowsLogicException()
     {
-<<<<<<< HEAD
-        $transport = new DiscordTransport('testToken', 'testChannel', $this->createMock(HttpClientInterface::class));
-=======
         $transport = $this->createTransport();
-
-        $this->expectException(LogicException::class);
->>>>>>> c60f0b8e
 
         $this->expectException(UnsupportedMessageTypeException::class);
 
