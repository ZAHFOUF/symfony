--- conflicted
+++ resolved
@@ -18,25 +18,14 @@
 use Symfony\Component\Notifier\Message\ChatMessage;
 use Symfony\Component\Notifier\Message\SmsMessage;
 use Symfony\Component\Notifier\Test\TransportTestCase;
-<<<<<<< HEAD
-=======
 use Symfony\Component\Notifier\Tests\Fixtures\DummyHttpClient;
 use Symfony\Component\Notifier\Tests\Fixtures\DummyMessage;
-use Symfony\Component\Notifier\Transport\TransportInterface;
->>>>>>> a9c2bce6
 use Symfony\Contracts\HttpClient\HttpClientInterface;
 use Symfony\Contracts\HttpClient\ResponseInterface;
 
 final class DiscordTransportTest extends TransportTestCase
 {
-<<<<<<< HEAD
-    public function createTransport(HttpClientInterface $client = null): DiscordTransport
-=======
-    /**
-     * @return DiscordTransport
-     */
-    public static function createTransport(HttpClientInterface $client = null): TransportInterface
->>>>>>> a9c2bce6
+    public static function createTransport(HttpClientInterface $client = null): DiscordTransport
     {
         return (new DiscordTransport('testToken', 'testWebhookId', $client ?? new DummyHttpClient()))->setHost('host.test');
     }
