--- conflicted
+++ resolved
@@ -12,7 +12,6 @@
 namespace Symfony\Component\Notifier\Bridge\Twilio;
 
 use Symfony\Component\Notifier\Exception\InvalidArgumentException;
-use Symfony\Component\Notifier\Exception\LogicException;
 use Symfony\Component\Notifier\Exception\TransportException;
 use Symfony\Component\Notifier\Exception\UnsupportedMessageTypeException;
 use Symfony\Component\Notifier\Message\MessageInterface;
@@ -34,11 +33,7 @@
     private string $authToken;
     private string $from;
 
-<<<<<<< HEAD
-    public function __construct(string $accountSid, #[\SensitiveParameter] string $authToken, string $from, HttpClientInterface $client = null, EventDispatcherInterface $dispatcher = null)
-=======
     public function __construct(string $accountSid, #[\SensitiveParameter] string $authToken, string $from, ?HttpClientInterface $client = null, ?EventDispatcherInterface $dispatcher = null)
->>>>>>> a44829e2
     {
         $this->accountSid = $accountSid;
         $this->authToken = $authToken;
