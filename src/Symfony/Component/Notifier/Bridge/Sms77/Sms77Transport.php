<?php

/*
 * This file is part of the Symfony package.
 *
 * (c) Fabien Potencier <fabien@symfony.com>
 *
 * For the full copyright and license information, please view the LICENSE
 * file that was distributed with this source code.
 */

namespace Symfony\Component\Notifier\Bridge\Sms77;

use Symfony\Component\Notifier\Exception\TransportException;
use Symfony\Component\Notifier\Exception\UnsupportedMessageTypeException;
use Symfony\Component\Notifier\Message\MessageInterface;
use Symfony\Component\Notifier\Message\SentMessage;
use Symfony\Component\Notifier\Message\SmsMessage;
use Symfony\Component\Notifier\Transport\AbstractTransport;
use Symfony\Contracts\EventDispatcher\EventDispatcherInterface;
use Symfony\Contracts\HttpClient\Exception\TransportExceptionInterface;
use Symfony\Contracts\HttpClient\HttpClientInterface;

/**
 * @author André Matthies <matthiez@gmail.com>
 */
final class Sms77Transport extends AbstractTransport
{
    protected const HOST = 'gateway.sms77.io';

    private string $apiKey;
    private ?string $from;

<<<<<<< HEAD
    public function __construct(#[\SensitiveParameter] string $apiKey, string $from = null, HttpClientInterface $client = null, EventDispatcherInterface $dispatcher = null)
=======
    public function __construct(#[\SensitiveParameter] string $apiKey, ?string $from = null, ?HttpClientInterface $client = null, ?EventDispatcherInterface $dispatcher = null)
>>>>>>> a44829e2
    {
        $this->apiKey = $apiKey;
        $this->from = $from;

        parent::__construct($client, $dispatcher);
    }

    public function __toString(): string
    {
        return sprintf('sms77://%s%s', $this->getEndpoint(), null !== $this->from ? '?from='.$this->from : '');
    }

    public function supports(MessageInterface $message): bool
    {
        return $message instanceof SmsMessage;
    }

    protected function doSend(MessageInterface $message): SentMessage
    {
        if (!$message instanceof SmsMessage) {
            throw new UnsupportedMessageTypeException(__CLASS__, SmsMessage::class, $message);
        }

        $endpoint = sprintf('https://%s/api/sms', $this->getEndpoint());
        $response = $this->client->request('POST', $endpoint, [
            'headers' => [
                'Content-Type' => 'application/json',
                'SentWith' => 'Symfony Notifier',
                'X-Api-Key' => $this->apiKey,
            ],
            'json' => [
                'from' => $message->getFrom() ?: $this->from,
                'json' => 1,
                'text' => $message->getSubject(),
                'to' => $message->getPhone(),
            ],
        ]);

        try {
            $statusCode = $response->getStatusCode();
        } catch (TransportExceptionInterface $e) {
            throw new TransportException('Could not reach the remote Sms77 server.', $response, 0, $e);
        }

        if (200 !== $statusCode) {
            $error = $response->toArray(false);

            throw new TransportException(sprintf('Unable to send the SMS: "%s" (%s).', $error['description'], $error['code']), $response);
        }

        $success = $response->toArray(false);

        if (false === \in_array($success['success'], [100, 101])) {
            throw new TransportException(sprintf('Unable to send the SMS: "%s".', $success['success']), $response);
        }

        $sentMessage = new SentMessage($message, (string) $this);
        $sentMessage->setMessageId((int) $success['messages'][0]['id']);

        return $sentMessage;
    }
}<|MERGE_RESOLUTION|>--- conflicted
+++ resolved
@@ -31,11 +31,7 @@
     private string $apiKey;
     private ?string $from;
 
-<<<<<<< HEAD
-    public function __construct(#[\SensitiveParameter] string $apiKey, string $from = null, HttpClientInterface $client = null, EventDispatcherInterface $dispatcher = null)
-=======
     public function __construct(#[\SensitiveParameter] string $apiKey, ?string $from = null, ?HttpClientInterface $client = null, ?EventDispatcherInterface $dispatcher = null)
->>>>>>> a44829e2
     {
         $this->apiKey = $apiKey;
         $this->from = $from;
