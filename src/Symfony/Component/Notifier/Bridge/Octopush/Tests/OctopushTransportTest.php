--- conflicted
+++ resolved
@@ -21,11 +21,7 @@
 
 final class OctopushTransportTest extends TransportTestCase
 {
-<<<<<<< HEAD
-    public static function createTransport(HttpClientInterface $client = null): OctopushTransport
-=======
     public static function createTransport(?HttpClientInterface $client = null): OctopushTransport
->>>>>>> a44829e2
     {
         return new OctopushTransport('userLogin', 'apiKey', 'from', 'type', $client ?? new MockHttpClient());
     }
