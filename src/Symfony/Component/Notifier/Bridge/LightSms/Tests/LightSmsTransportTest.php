<?php

/*
 * This file is part of the Symfony package.
 *
 * (c) Fabien Potencier <fabien@symfony.com>
 *
 * For the full copyright and license information, please view the LICENSE
 * file that was distributed with this source code.
 */

namespace Symfony\Component\Notifier\Bridge\LightSms\Tests;

use Symfony\Component\HttpClient\MockHttpClient;
use Symfony\Component\Notifier\Bridge\LightSms\LightSmsTransport;
use Symfony\Component\Notifier\Message\ChatMessage;
use Symfony\Component\Notifier\Message\SmsMessage;
use Symfony\Component\Notifier\Test\TransportTestCase;
use Symfony\Component\Notifier\Tests\Transport\DummyMessage;
use Symfony\Contracts\HttpClient\HttpClientInterface;

final class LightSmsTransportTest extends TransportTestCase
{
<<<<<<< HEAD
    public static function createTransport(HttpClientInterface $client = null): LightSmsTransport
=======
    public static function createTransport(?HttpClientInterface $client = null): LightSmsTransport
>>>>>>> a44829e2
    {
        return new LightSmsTransport('accountSid', 'authToken', 'from', $client ?? new MockHttpClient());
    }

    public static function toStringProvider(): iterable
    {
        yield ['lightsms://www.lightsms.com?from=from', self::createTransport()];
    }

    public static function supportedMessagesProvider(): iterable
    {
        yield [new SmsMessage('0611223344', 'Hello!')];
    }

    public static function unsupportedMessagesProvider(): iterable
    {
        yield [new ChatMessage('Hello!')];
        yield [new DummyMessage()];
    }
}<|MERGE_RESOLUTION|>--- conflicted
+++ resolved
@@ -21,11 +21,7 @@
 
 final class LightSmsTransportTest extends TransportTestCase
 {
-<<<<<<< HEAD
-    public static function createTransport(HttpClientInterface $client = null): LightSmsTransport
-=======
     public static function createTransport(?HttpClientInterface $client = null): LightSmsTransport
->>>>>>> a44829e2
     {
         return new LightSmsTransport('accountSid', 'authToken', 'from', $client ?? new MockHttpClient());
     }
