--- conflicted
+++ resolved
@@ -32,11 +32,7 @@
     private string $apiKey;
     private ?string $from;
 
-<<<<<<< HEAD
-    public function __construct(string $login, #[\SensitiveParameter] string $apiKey, string $from = null, HttpClientInterface $client = null, EventDispatcherInterface $dispatcher = null)
-=======
     public function __construct(string $login, #[\SensitiveParameter] string $apiKey, ?string $from = null, ?HttpClientInterface $client = null, ?EventDispatcherInterface $dispatcher = null)
->>>>>>> a44829e2
     {
         $this->login = $login;
         $this->apiKey = $apiKey;
