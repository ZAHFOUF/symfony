--- conflicted
+++ resolved
@@ -30,11 +30,7 @@
     private string $authToken;
     private string $from;
 
-<<<<<<< HEAD
-    public function __construct(#[\SensitiveParameter] string $authToken, string $from, HttpClientInterface $client = null, EventDispatcherInterface $dispatcher = null)
-=======
-    public function __construct(string $authToken, string $from, ?HttpClientInterface $client = null, ?EventDispatcherInterface $dispatcher = null)
->>>>>>> 2a31f2dd
+    public function __construct(#[\SensitiveParameter] string $authToken, string $from, ?HttpClientInterface $client = null, ?EventDispatcherInterface $dispatcher = null)
     {
         $this->authToken = $authToken;
         $this->from = $from;
