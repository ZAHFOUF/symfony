--- conflicted
+++ resolved
@@ -21,11 +21,7 @@
 
 final class InfobipTransportTest extends TransportTestCase
 {
-<<<<<<< HEAD
-    public static function createTransport(HttpClientInterface $client = null): InfobipTransport
-=======
     public static function createTransport(?HttpClientInterface $client = null): InfobipTransport
->>>>>>> a44829e2
     {
         return (new InfobipTransport('authtoken', '0611223344', $client ?? new MockHttpClient()))->setHost('host.test');
     }
