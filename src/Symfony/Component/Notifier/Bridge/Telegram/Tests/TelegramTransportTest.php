--- conflicted
+++ resolved
@@ -890,11 +890,8 @@
 
     /**
      * @dataProvider sendFileByUploadProvider
-<<<<<<< HEAD
-=======
      *
      * @requires extension fileinfo
->>>>>>> 7074da9b
      */
     public function testSendFileByUploadWithOptions(
         TelegramOptions $messageOptions,
