--- conflicted
+++ resolved
@@ -19,25 +19,15 @@
 use Symfony\Component\Notifier\Message\MessageInterface;
 use Symfony\Component\Notifier\Message\SmsMessage;
 use Symfony\Component\Notifier\Test\TransportTestCase;
-<<<<<<< HEAD
-=======
 use Symfony\Component\Notifier\Tests\Fixtures\DummyHttpClient;
 use Symfony\Component\Notifier\Tests\Fixtures\DummyMessage;
 use Symfony\Component\Notifier\Transport\TransportInterface;
->>>>>>> a9c2bce6
 use Symfony\Contracts\HttpClient\HttpClientInterface;
 use Symfony\Contracts\HttpClient\ResponseInterface;
 
 final class TelegramTransportTest extends TransportTestCase
 {
-<<<<<<< HEAD
-    public function createTransport(HttpClientInterface $client = null, string $channel = null): TelegramTransport
-=======
-    /**
-     * @return TelegramTransport
-     */
-    public static function createTransport(HttpClientInterface $client = null, string $channel = null): TransportInterface
->>>>>>> a9c2bce6
+    public static function createTransport(HttpClientInterface $client = null, string $channel = null): TelegramTransport
     {
         return new TelegramTransport('token', $channel, $client ?? new DummyHttpClient());
     }
