--- conflicted
+++ resolved
@@ -35,11 +35,7 @@
     private ?string $sender = null;
     private bool $noStopClause = false;
 
-<<<<<<< HEAD
-    public function __construct(string $applicationKey, #[\SensitiveParameter] string $applicationSecret, #[\SensitiveParameter] string $consumerKey, string $serviceName, HttpClientInterface $client = null, EventDispatcherInterface $dispatcher = null)
-=======
     public function __construct(string $applicationKey, #[\SensitiveParameter] string $applicationSecret, #[\SensitiveParameter] string $consumerKey, string $serviceName, ?HttpClientInterface $client = null, ?EventDispatcherInterface $dispatcher = null)
->>>>>>> a44829e2
     {
         $this->applicationKey = $applicationKey;
         $this->applicationSecret = $applicationSecret;
