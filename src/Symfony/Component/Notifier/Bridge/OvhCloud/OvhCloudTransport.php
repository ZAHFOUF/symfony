<?php

/*
 * This file is part of the Symfony package.
 *
 * (c) Fabien Potencier <fabien@symfony.com>
 *
 * For the full copyright and license information, please view the LICENSE
 * file that was distributed with this source code.
 */

namespace Symfony\Component\Notifier\Bridge\OvhCloud;

use Symfony\Component\Notifier\Exception\TransportException;
use Symfony\Component\Notifier\Exception\UnsupportedMessageTypeException;
use Symfony\Component\Notifier\Message\MessageInterface;
use Symfony\Component\Notifier\Message\SentMessage;
use Symfony\Component\Notifier\Message\SmsMessage;
use Symfony\Component\Notifier\Transport\AbstractTransport;
use Symfony\Contracts\EventDispatcher\EventDispatcherInterface;
use Symfony\Contracts\HttpClient\Exception\TransportExceptionInterface;
use Symfony\Contracts\HttpClient\HttpClientInterface;

/**
 * @author Thomas Ferney <thomas.ferney@gmail.com>
 */
final class OvhCloudTransport extends AbstractTransport
{
    protected const HOST = 'eu.api.ovh.com';

    private ?string $sender = null;
    private bool $noStopClause = false;

<<<<<<< HEAD
    public function __construct(
        #[\SensitiveParameter] private string $applicationKey,
        #[\SensitiveParameter] private string $applicationSecret,
        #[\SensitiveParameter] private string $consumerKey,
        private string $serviceName,
        HttpClientInterface $client = null,
        EventDispatcherInterface $dispatcher = null,
    )
=======
    public function __construct(string $applicationKey, #[\SensitiveParameter] string $applicationSecret, #[\SensitiveParameter] string $consumerKey, string $serviceName, ?HttpClientInterface $client = null, ?EventDispatcherInterface $dispatcher = null)
>>>>>>> 6cd40eaa
    {
        parent::__construct($client, $dispatcher);
    }

    public function __toString(): string
    {
        return sprintf('ovhcloud://%s?service_name=%s%s', $this->getEndpoint(), $this->serviceName, $this->sender ? '&sender='.$this->sender : '');
    }

    /**
     * @return $this
     */
    public function setNoStopClause(bool $noStopClause): static
    {
        $this->noStopClause = $noStopClause;

        return $this;
    }

    /**
     * @return $this
     */
    public function setSender(?string $sender): static
    {
        $this->sender = $sender;

        return $this;
    }

    public function supports(MessageInterface $message): bool
    {
        return $message instanceof SmsMessage;
    }

    protected function doSend(MessageInterface $message): SentMessage
    {
        if (!$message instanceof SmsMessage) {
            throw new UnsupportedMessageTypeException(__CLASS__, SmsMessage::class, $message);
        }

        $endpoint = sprintf('https://%s/1.0/sms/%s/jobs', $this->getEndpoint(), $this->serviceName);

        $content = [
            'charset' => 'UTF-8',
            'class' => 'flash',
            'coding' => '8bit',
            'message' => $message->getSubject(),
            'receivers' => [$message->getPhone()],
            'noStopClause' => $this->noStopClause,
            'priority' => 'medium',
        ];

        if ('' !== $message->getFrom()) {
            $content['sender'] = $message->getFrom();
        } elseif ($this->sender) {
            $content['sender'] = $this->sender;
        } else {
            $content['senderForResponse'] = true;
        }

        $now = time() + $this->calculateTimeDelta();
        $headers['X-Ovh-Application'] = $this->applicationKey;
        $headers['X-Ovh-Timestamp'] = $now;
        $headers['Content-Type'] = 'application/json';

        $body = json_encode($content, \JSON_UNESCAPED_SLASHES);
        $toSign = $this->applicationSecret.'+'.$this->consumerKey.'+POST+'.$endpoint.'+'.$body.'+'.$now;
        $headers['X-Ovh-Consumer'] = $this->consumerKey;
        $headers['X-Ovh-Signature'] = '$1$'.sha1($toSign);

        $response = $this->client->request('POST', $endpoint, [
            'headers' => $headers,
            'body' => $body,
        ]);

        try {
            $statusCode = $response->getStatusCode();
        } catch (TransportExceptionInterface $e) {
            throw new TransportException('Could not reach the remote OvhCloud server.', $response, 0, $e);
        }

        if (200 !== $statusCode) {
            $error = $response->toArray(false);

            throw new TransportException(sprintf('Unable to send the SMS: %s.', $error['message']), $response);
        }

        $success = $response->toArray(false);

        if (!isset($success['ids'][0])) {
            throw new TransportException(sprintf('Attempt to send the SMS to invalid receivers: "%s".', implode(',', $success['invalidReceivers'])), $response);
        }

        $sentMessage = new SentMessage($message, (string) $this);
        $sentMessage->setMessageId($success['ids'][0]);

        return $sentMessage;
    }

    /**
     * Calculates the time delta between the local machine and the API server.
     */
    private function calculateTimeDelta(): int
    {
        $endpoint = sprintf('https://%s/1.0/auth/time', $this->getEndpoint());
        $response = $this->client->request('GET', $endpoint);

        return $response->getContent() - time();
    }
}<|MERGE_RESOLUTION|>--- conflicted
+++ resolved
@@ -31,18 +31,14 @@
     private ?string $sender = null;
     private bool $noStopClause = false;
 
-<<<<<<< HEAD
     public function __construct(
         #[\SensitiveParameter] private string $applicationKey,
         #[\SensitiveParameter] private string $applicationSecret,
         #[\SensitiveParameter] private string $consumerKey,
         private string $serviceName,
-        HttpClientInterface $client = null,
-        EventDispatcherInterface $dispatcher = null,
+        ?HttpClientInterface $client = null,
+        ?EventDispatcherInterface $dispatcher = null,
     )
-=======
-    public function __construct(string $applicationKey, #[\SensitiveParameter] string $applicationSecret, #[\SensitiveParameter] string $consumerKey, string $serviceName, ?HttpClientInterface $client = null, ?EventDispatcherInterface $dispatcher = null)
->>>>>>> 6cd40eaa
     {
         parent::__construct($client, $dispatcher);
     }
