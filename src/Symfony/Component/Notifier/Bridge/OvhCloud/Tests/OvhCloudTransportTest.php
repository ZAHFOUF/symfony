--- conflicted
+++ resolved
@@ -33,15 +33,9 @@
 
     public static function toStringProvider(): iterable
     {
-<<<<<<< HEAD
-        yield ['ovhcloud://eu.api.ovh.com?service_name=serviceName', $this->createTransport()];
-        yield ['ovhcloud://eu.api.ovh.com?service_name=serviceName', $this->createTransport(null, null, true)];
-        yield ['ovhcloud://eu.api.ovh.com?service_name=serviceName&sender=sender', $this->createTransport(null, 'sender')];
-=======
-        yield ['ovhcloud://eu.api.ovh.com?consumer_key=consumerKey&service_name=serviceName&no_stop_clause=0', self::createTransport()];
-        yield ['ovhcloud://eu.api.ovh.com?consumer_key=consumerKey&service_name=serviceName&no_stop_clause=1', self::createTransport(null, null, true)];
-        yield ['ovhcloud://eu.api.ovh.com?consumer_key=consumerKey&service_name=serviceName&sender=sender&no_stop_clause=0', self::createTransport(null, 'sender')];
->>>>>>> 4ef4b32d
+        yield ['ovhcloud://eu.api.ovh.com?service_name=serviceName', self::createTransport()];
+        yield ['ovhcloud://eu.api.ovh.com?service_name=serviceName', self::createTransport(null, null, true)];
+        yield ['ovhcloud://eu.api.ovh.com?service_name=serviceName&sender=sender', self::createTransport(null, 'sender')];
     }
 
     public static function supportedMessagesProvider(): iterable
