--- conflicted
+++ resolved
@@ -87,13 +87,7 @@
 
         $threadKey = $options->getThreadKey() ?: $this->threadKey;
 
-<<<<<<< HEAD
         $url = \sprintf('https://%s/v1/spaces/%s/messages?key=%s&token=%s%s',
-=======
-        $threadKey = $options->getThreadKey() ?: $this->threadKey;
-
-        $url = sprintf('https://%s/v1/spaces/%s/messages?key=%s&token=%s%s',
->>>>>>> d69938cd
             $this->getEndpoint(),
             $this->space,
             urlencode($this->accessKey),
