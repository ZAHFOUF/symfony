<?php

/*
 * This file is part of the Symfony package.
 *
 * (c) Fabien Potencier <fabien@symfony.com>
 *
 * For the full copyright and license information, please view the LICENSE
 * file that was distributed with this source code.
 */

namespace Symfony\Component\Notifier\Bridge\Slack\Tests;

use Symfony\Component\HttpClient\MockHttpClient;
use Symfony\Component\Notifier\Bridge\Slack\SlackOptions;
use Symfony\Component\Notifier\Bridge\Slack\SlackSentMessage;
use Symfony\Component\Notifier\Bridge\Slack\SlackTransport;
use Symfony\Component\Notifier\Exception\InvalidArgumentException;
use Symfony\Component\Notifier\Exception\TransportException;
use Symfony\Component\Notifier\Message\ChatMessage;
use Symfony\Component\Notifier\Message\SmsMessage;
use Symfony\Component\Notifier\Notification\Notification;
use Symfony\Component\Notifier\Test\TransportTestCase;
use Symfony\Component\Notifier\Tests\Transport\DummyMessage;
use Symfony\Contracts\HttpClient\HttpClientInterface;
use Symfony\Contracts\HttpClient\ResponseInterface;

final class SlackTransportTest extends TransportTestCase
{
<<<<<<< HEAD
    public static function createTransport(HttpClientInterface $client = null, string $channel = null): SlackTransport
=======
    public static function createTransport(?HttpClientInterface $client = null, ?string $channel = null): SlackTransport
>>>>>>> a44829e2
    {
        return new SlackTransport('xoxb-TestToken', $channel, $client ?? new MockHttpClient());
    }

    public static function toStringProvider(): iterable
    {
        yield ['slack://slack.com', self::createTransport()];
        yield ['slack://slack.com?channel=test+Channel', self::createTransport(null, 'test Channel')];
    }

    public static function supportedMessagesProvider(): iterable
    {
        yield [new ChatMessage('Hello!')];
    }

    public static function unsupportedMessagesProvider(): iterable
    {
        yield [new SmsMessage('0611223344', 'Hello!')];
        yield [new DummyMessage()];
    }

    public function testInstatiatingWithAnInvalidSlackTokenThrowsInvalidArgumentException()
    {
        $this->expectException(InvalidArgumentException::class);
        $this->expectExceptionMessage('A valid Slack token needs to start with "xoxb-", "xoxp-" or "xoxa-2". See https://api.slack.com/authentication/token-types for further information.');

        new SlackTransport('token', 'testChannel', $this->createMock(HttpClientInterface::class));
    }

    public function testSendWithEmptyArrayResponseThrowsTransportException()
    {
        $this->expectException(TransportException::class);

        $response = $this->createMock(ResponseInterface::class);
        $response->expects($this->exactly(2))
            ->method('getStatusCode')
            ->willReturn(500);
        $response->expects($this->once())
            ->method('getContent')
            ->willReturn('[]');

        $client = new MockHttpClient(static fn (): ResponseInterface => $response);

        $transport = self::createTransport($client, 'testChannel');

        $transport->send(new ChatMessage('testMessage'));
    }

    public function testSendWithErrorResponseThrowsTransportException()
    {
        $this->expectException(TransportException::class);
        $this->expectExceptionMessageMatches('/testErrorCode/');

        $response = $this->createMock(ResponseInterface::class);
        $response->expects($this->exactly(2))
            ->method('getStatusCode')
            ->willReturn(400);

        $response->expects($this->once())
            ->method('getContent')
            ->willReturn(json_encode(['error' => 'testErrorCode']));

        $client = new MockHttpClient(static fn (): ResponseInterface => $response);

        $transport = self::createTransport($client, 'testChannel');

        $transport->send(new ChatMessage('testMessage'));
    }

    public function testSendWithOptions()
    {
        $channel = 'testChannel';
        $message = 'testMessage';

        $response = $this->createMock(ResponseInterface::class);

        $response->expects($this->exactly(2))
            ->method('getStatusCode')
            ->willReturn(200);

        $response->expects($this->once())
            ->method('getContent')
            ->willReturn(json_encode(['ok' => true, 'ts' => '1503435956.000247', 'channel' => 'C123456']));

        $expectedBody = json_encode(['channel' => $channel, 'text' => $message]);

        $client = new MockHttpClient(function (string $method, string $url, array $options = []) use ($response, $expectedBody): ResponseInterface {
            $this->assertJsonStringEqualsJsonString($expectedBody, $options['body']);

            return $response;
        });

        $transport = self::createTransport($client, $channel);

        $sentMessage = $transport->send(new ChatMessage('testMessage'));

        $this->assertSame('1503435956.000247', $sentMessage->getMessageId());
        $this->assertInstanceOf(SlackSentMessage::class, $sentMessage);
        $this->assertSame('C123456', $sentMessage->getChannelId());
    }

    public function testSendWithNotification()
    {
        $channel = 'testChannel';
        $message = 'testMessage';

        $response = $this->createMock(ResponseInterface::class);

        $response->expects($this->exactly(2))
            ->method('getStatusCode')
            ->willReturn(200);

        $response->expects($this->once())
            ->method('getContent')
            ->willReturn(json_encode(['ok' => true, 'ts' => '1503435956.000247', 'channel' => 'C123456']));

        $notification = new Notification($message);
        $chatMessage = ChatMessage::fromNotification($notification);
        $options = SlackOptions::fromNotification($notification);

        $expectedBody = json_encode([
            'blocks' => $options->toArray()['blocks'],
            'channel' => $channel,
            'text' => $message,
        ]);

        $client = new MockHttpClient(function (string $method, string $url, array $options = []) use ($response, $expectedBody): ResponseInterface {
            $this->assertJsonStringEqualsJsonString($expectedBody, $options['body']);

            return $response;
        });

        $transport = self::createTransport($client, $channel);

        $sentMessage = $transport->send($chatMessage);

        $this->assertSame('1503435956.000247', $sentMessage->getMessageId());
    }

    public function testSendWith200ResponseButNotOk()
    {
        $channel = 'testChannel';
        $message = 'testMessage';

        $this->expectException(TransportException::class);

        $response = $this->createMock(ResponseInterface::class);

        $response->expects($this->exactly(2))
            ->method('getStatusCode')
            ->willReturn(200);

        $response->expects($this->once())
            ->method('getContent')
            ->willReturn(json_encode(['ok' => false, 'error' => 'testErrorCode']));

        $expectedBody = json_encode(['channel' => $channel, 'text' => $message]);

        $client = new MockHttpClient(function (string $method, string $url, array $options = []) use ($response, $expectedBody): ResponseInterface {
            $this->assertJsonStringEqualsJsonString($expectedBody, $options['body']);

            return $response;
        });

        $transport = self::createTransport($client, $channel);

        $transport->send(new ChatMessage('testMessage'));
    }

    public function testSendIncludesContentTypeWithCharset()
    {
        $response = $this->createMock(ResponseInterface::class);

        $response->expects($this->exactly(2))
            ->method('getStatusCode')
            ->willReturn(200);

        $response->expects($this->once())
            ->method('getContent')
            ->willReturn(json_encode(['ok' => true, 'ts' => '1503435956.000247', 'channel' => 'C123456']));

        $client = new MockHttpClient(function (string $method, string $url, array $options = []) use ($response): ResponseInterface {
            $this->assertContains('Content-Type: application/json; charset=utf-8', $options['headers']);

            return $response;
        });

        $transport = self::createTransport($client);

        $transport->send(new ChatMessage('testMessage'));
    }

    public function testSendWithErrorsIncluded()
    {
        $response = $this->createMock(ResponseInterface::class);

        $response->expects($this->exactly(2))
            ->method('getStatusCode')
            ->willReturn(200);

        $response->expects($this->once())
            ->method('getContent')
            ->willReturn(json_encode([
                'ok' => false,
                'error' => 'invalid_blocks',
                'errors' => ['no more than 50 items allowed [json-pointer:/blocks]'],
            ]));

        $client = new MockHttpClient(fn (): ResponseInterface => $response);

        $transport = self::createTransport($client, 'testChannel');

        $this->expectException(TransportException::class);
        $this->expectExceptionMessage('Unable to post the Slack message: "invalid_blocks" (no more than 50 items allowed [json-pointer:/blocks]).');

        $transport->send(new ChatMessage('testMessage'));
    }

    public function testUpdateMessage()
    {
        $response = $this->createMock(ResponseInterface::class);

        $response->expects($this->exactly(2))
            ->method('getStatusCode')
            ->willReturn(200);

        $response->expects($this->once())
            ->method('getContent')
            ->willReturn(json_encode(['ok' => true, 'ts' => '1503435956.000247', 'channel' => 'C123456']));

        $sentMessage = new SlackSentMessage(new ChatMessage('Hello'), 'slack', 'C123456', '1503435956.000247');
        $chatMessage = $sentMessage->getUpdateMessage('Hello World');

        $expectedBody = json_encode([
            'channel' => 'C123456',
            'ts' => '1503435956.000247',
            'text' => 'Hello World',
        ]);

        $client = new MockHttpClient(function (string $method, string $url, array $options = []) use ($response, $expectedBody): ResponseInterface {
            $this->assertJsonStringEqualsJsonString($expectedBody, $options['body']);
            $this->assertStringEndsWith('chat.update', $url);

            return $response;
        });

        $transport = $this->createTransport($client, 'another-channel');

        $sentMessage = $transport->send($chatMessage);

        $this->assertSame('1503435956.000247', $sentMessage->getMessageId());
    }
}<|MERGE_RESOLUTION|>--- conflicted
+++ resolved
@@ -27,11 +27,7 @@
 
 final class SlackTransportTest extends TransportTestCase
 {
-<<<<<<< HEAD
-    public static function createTransport(HttpClientInterface $client = null, string $channel = null): SlackTransport
-=======
     public static function createTransport(?HttpClientInterface $client = null, ?string $channel = null): SlackTransport
->>>>>>> a44829e2
     {
         return new SlackTransport('xoxb-TestToken', $channel, $client ?? new MockHttpClient());
     }
