<?php

/*
 * This file is part of the Symfony package.
 *
 * (c) Fabien Potencier <fabien@symfony.com>
 *
 * For the full copyright and license information, please view the LICENSE
 * file that was distributed with this source code.
 */

namespace Symfony\Component\Notifier\Bridge\Ntfy;

use Symfony\Component\Notifier\Exception\LogicException;
use Symfony\Component\Notifier\Exception\TransportException;
use Symfony\Component\Notifier\Exception\UnsupportedMessageTypeException;
use Symfony\Component\Notifier\Message\MessageInterface;
use Symfony\Component\Notifier\Message\PushMessage;
use Symfony\Component\Notifier\Message\SentMessage;
use Symfony\Component\Notifier\Transport\AbstractTransport;
use Symfony\Contracts\EventDispatcher\EventDispatcherInterface;
use Symfony\Contracts\HttpClient\Exception\TransportExceptionInterface;
use Symfony\Contracts\HttpClient\HttpClientInterface;

/**
 * @author Mickael Perraud <mikaelkael.fr@gmail.com>
 */
final class NtfyTransport extends AbstractTransport
{
    protected const HOST = 'ntfy.sh';
    private ?string $user = null;
    private ?string $password = null;

<<<<<<< HEAD
    public function __construct(
        private string $topic,
        private bool $secureHttp = true,
        HttpClientInterface $client = null,
        EventDispatcherInterface $dispatcher = null,
    ) {
=======
    public function __construct(private string $topic, private bool $secureHttp = true, ?HttpClientInterface $client = null, ?EventDispatcherInterface $dispatcher = null)
    {
>>>>>>> 6cd40eaa
        parent::__construct($client, $dispatcher);
    }

    public function getTopic(): string
    {
        return $this->topic;
    }

    public function setPassword(#[\SensitiveParameter] ?string $password): self
    {
        $this->password = $password;

        return $this;
    }

    public function setUser(?string $user): self
    {
        $this->user = $user;

        return $this;
    }

    protected function doSend(MessageInterface $message): SentMessage
    {
        if (!$message instanceof PushMessage) {
            throw new UnsupportedMessageTypeException(__CLASS__, PushMessage::class, $message);
        }

        if ($message->getOptions() && !$message->getOptions() instanceof NtfyOptions) {
            throw new LogicException(sprintf('The "%s" transport only supports instances of "%s" for options.', __CLASS__, NtfyOptions::class));
        }

        if (!($opts = $message->getOptions()) && $notification = $message->getNotification()) {
            $opts = NtfyOptions::fromNotification($notification);
        }

        $options = $opts ? $opts->toArray() : [];

        $options['topic'] = $this->getTopic();

        if (!isset($options['title'])) {
            $options['title'] = $message->getSubject();
        }
        if (!isset($options['message'])) {
            $options['message'] = $message->getContent();
        }

        $headers = [];

        if (null !== $this->user && null !== $this->password) {
            $headers['Authorization'] = 'Basic '.rtrim(base64_encode($this->user.':'.$this->password), '=');
        }

        $response = $this->client->request('POST', ($this->secureHttp ? 'https' : 'http').'://'.$this->getEndpoint(), [
            'headers' => $headers,
            'json' => $options,
        ]);

        try {
            $statusCode = $response->getStatusCode();
        } catch (TransportExceptionInterface $e) {
            throw new TransportException('Could not reach the remote Ntfy server.', $response, 0, $e);
        }

        if (200 !== $statusCode) {
            throw new TransportException(sprintf('Unable to send the Ntfy push notification: "%s".', $response->getContent(false)), $response);
        }

        $result = $response->toArray(false);

        if (empty($result['id'])) {
            throw new TransportException(sprintf('Unable to send the Ntfy push notification: "%s".', $response->getContent(false)), $response);
        }

        $sentMessage = new SentMessage($message, (string) $this);
        $sentMessage->setMessageId($result['id']);

        return $sentMessage;
    }

    public function supports(MessageInterface $message): bool
    {
        return $message instanceof PushMessage
            && (null === $message->getOptions() || $message->getOptions() instanceof NtfyOptions);
    }

    public function __toString(): string
    {
        return sprintf('ntfy://%s/%s', $this->getEndpoint(), $this->getTopic());
    }
}<|MERGE_RESOLUTION|>--- conflicted
+++ resolved
@@ -31,17 +31,12 @@
     private ?string $user = null;
     private ?string $password = null;
 
-<<<<<<< HEAD
     public function __construct(
         private string $topic,
         private bool $secureHttp = true,
-        HttpClientInterface $client = null,
-        EventDispatcherInterface $dispatcher = null,
+        ?HttpClientInterface $client = null,
+        ?EventDispatcherInterface $dispatcher = null,
     ) {
-=======
-    public function __construct(private string $topic, private bool $secureHttp = true, ?HttpClientInterface $client = null, ?EventDispatcherInterface $dispatcher = null)
-    {
->>>>>>> 6cd40eaa
         parent::__construct($client, $dispatcher);
     }
 
