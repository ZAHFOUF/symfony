<?php

/*
 * This file is part of the Symfony package.
 *
 * (c) Fabien Potencier <fabien@symfony.com>
 *
 * For the full copyright and license information, please view the LICENSE
 * file that was distributed with this source code.
 */

namespace Symfony\Component\Notifier\Bridge\GatewayApi\Tests;

use Symfony\Component\HttpClient\MockHttpClient;
use Symfony\Component\Notifier\Bridge\GatewayApi\GatewayApiTransport;
use Symfony\Component\Notifier\Message\ChatMessage;
use Symfony\Component\Notifier\Message\SentMessage;
use Symfony\Component\Notifier\Message\SmsMessage;
use Symfony\Component\Notifier\Test\TransportTestCase;
<<<<<<< HEAD
=======
use Symfony\Component\Notifier\Tests\Fixtures\DummyHttpClient;
use Symfony\Component\Notifier\Tests\Fixtures\DummyMessage;
use Symfony\Component\Notifier\Transport\TransportInterface;
>>>>>>> a9c2bce6
use Symfony\Contracts\HttpClient\HttpClientInterface;
use Symfony\Contracts\HttpClient\ResponseInterface;

/**
 * @author Piergiuseppe Longo <piergiuseppe.longo@gmail.com>
 * @author Oskar Stark <oskarstark@googlemail.com>
 */
final class GatewayApiTransportTest extends TransportTestCase
{
<<<<<<< HEAD
    public function createTransport(HttpClientInterface $client = null): GatewayApiTransport
=======
    /**
     * @return GatewayApiTransport
     */
    public static function createTransport(HttpClientInterface $client = null): TransportInterface
>>>>>>> a9c2bce6
    {
        return new GatewayApiTransport('authtoken', 'Symfony', $client ?? new DummyHttpClient());
    }

    public static function toStringProvider(): iterable
    {
        yield ['gatewayapi://gatewayapi.com?from=Symfony', self::createTransport()];
    }

    public static function supportedMessagesProvider(): iterable
    {
        yield [new SmsMessage('0611223344', 'Hello!')];
    }

    public static function unsupportedMessagesProvider(): iterable
    {
        yield [new ChatMessage('Hello!')];
        yield [new DummyMessage()];
    }

    public function testSend()
    {
        $response = $this->createMock(ResponseInterface::class);
        $response->expects($this->exactly(2))
            ->method('getStatusCode')
            ->willReturn(200);
        $response->expects($this->once())
            ->method('getContent')
            ->willReturn(json_encode(['ids' => [42]]));

        $client = new MockHttpClient(static function () use ($response): ResponseInterface {
            return $response;
        });

        $message = new SmsMessage('3333333333', 'Hello!');

        $transport = self::createTransport($client);
        $sentMessage = $transport->send($message);

        $this->assertInstanceOf(SentMessage::class, $sentMessage);
        $this->assertSame('42', $sentMessage->getMessageId());
    }
}<|MERGE_RESOLUTION|>--- conflicted
+++ resolved
@@ -17,12 +17,9 @@
 use Symfony\Component\Notifier\Message\SentMessage;
 use Symfony\Component\Notifier\Message\SmsMessage;
 use Symfony\Component\Notifier\Test\TransportTestCase;
-<<<<<<< HEAD
-=======
 use Symfony\Component\Notifier\Tests\Fixtures\DummyHttpClient;
 use Symfony\Component\Notifier\Tests\Fixtures\DummyMessage;
 use Symfony\Component\Notifier\Transport\TransportInterface;
->>>>>>> a9c2bce6
 use Symfony\Contracts\HttpClient\HttpClientInterface;
 use Symfony\Contracts\HttpClient\ResponseInterface;
 
@@ -32,14 +29,7 @@
  */
 final class GatewayApiTransportTest extends TransportTestCase
 {
-<<<<<<< HEAD
-    public function createTransport(HttpClientInterface $client = null): GatewayApiTransport
-=======
-    /**
-     * @return GatewayApiTransport
-     */
-    public static function createTransport(HttpClientInterface $client = null): TransportInterface
->>>>>>> a9c2bce6
+    public static function createTransport(HttpClientInterface $client = null): GatewayApiTransport
     {
         return new GatewayApiTransport('authtoken', 'Symfony', $client ?? new DummyHttpClient());
     }
