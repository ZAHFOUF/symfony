<?php

/*
 * This file is part of the Symfony package.
 *
 * (c) Fabien Potencier <fabien@symfony.com>
 *
 * For the full copyright and license information, please view the LICENSE
 * file that was distributed with this source code.
 */

namespace Symfony\Component\Notifier\Bridge\MessageBird\Tests;

use Symfony\Component\HttpClient\MockHttpClient;
use Symfony\Component\Notifier\Bridge\MessageBird\MessageBirdOptions;
use Symfony\Component\Notifier\Bridge\MessageBird\MessageBirdTransport;
use Symfony\Component\Notifier\Message\ChatMessage;
use Symfony\Component\Notifier\Message\SmsMessage;
use Symfony\Component\Notifier\Test\TransportTestCase;
use Symfony\Component\Notifier\Tests\Transport\DummyMessage;
use Symfony\Contracts\HttpClient\HttpClientInterface;

final class MessageBirdTransportTest extends TransportTestCase
{
<<<<<<< HEAD
    public static function createTransport(HttpClientInterface $client = null): MessageBirdTransport
=======
    public static function createTransport(?HttpClientInterface $client = null): MessageBirdTransport
>>>>>>> a44829e2
    {
        return new MessageBirdTransport('token', 'from', $client ?? new MockHttpClient());
    }

    public static function toStringProvider(): iterable
    {
        yield ['messagebird://rest.messagebird.com?from=from', self::createTransport()];
    }

    public static function supportedMessagesProvider(): iterable
    {
        yield [new SmsMessage('0611223344', 'Hello!')];
        yield [new SmsMessage('0611223344', 'Hello!', 'from', new MessageBirdOptions(['from' => 'foo']))];
    }

    public static function unsupportedMessagesProvider(): iterable
    {
        yield [new ChatMessage('Hello!')];
        yield [new DummyMessage()];
    }
}<|MERGE_RESOLUTION|>--- conflicted
+++ resolved
@@ -22,11 +22,7 @@
 
 final class MessageBirdTransportTest extends TransportTestCase
 {
-<<<<<<< HEAD
-    public static function createTransport(HttpClientInterface $client = null): MessageBirdTransport
-=======
     public static function createTransport(?HttpClientInterface $client = null): MessageBirdTransport
->>>>>>> a44829e2
     {
         return new MessageBirdTransport('token', 'from', $client ?? new MockHttpClient());
     }
