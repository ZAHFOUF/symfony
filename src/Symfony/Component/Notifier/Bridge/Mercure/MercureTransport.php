--- conflicted
+++ resolved
@@ -37,11 +37,7 @@
     /**
      * @param string|string[]|null $topics
      */
-<<<<<<< HEAD
-    public function __construct(HubInterface $hub, string $hubId, string|array $topics = null, HttpClientInterface $client = null, EventDispatcherInterface $dispatcher = null)
-=======
     public function __construct(HubInterface $hub, string $hubId, string|array|null $topics = null, ?HttpClientInterface $client = null, ?EventDispatcherInterface $dispatcher = null)
->>>>>>> a44829e2
     {
         $this->hub = $hub;
         $this->hubId = $hubId;
