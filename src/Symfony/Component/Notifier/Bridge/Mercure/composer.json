{
    "name": "symfony/mercure-notifier",
    "type": "symfony-notifier-bridge",
    "description": "Symfony Mercure Notifier Bridge",
    "keywords": ["mercure", "notifier"],
    "homepage": "https://symfony.com",
    "license": "MIT",
    "authors": [
        {
            "name": "Mathias Arlaud",
            "email": "mathias.arlaud@gmail.com"
        },
        {
            "name": "Symfony Community",
            "homepage": "https://symfony.com/contributors"
        }
    ],
    "require": {
<<<<<<< HEAD
        "php": ">=8.1",
=======
        "php": ">=8.0.2",
>>>>>>> ac438a44
        "ext-json": "*",
        "symfony/mercure": "^0.5.2|^0.6",
        "symfony/notifier": "^5.4|^6.0",
        "symfony/service-contracts": "^1.10|^2|^3"
    },
    "autoload": {
        "psr-4": { "Symfony\\Component\\Notifier\\Bridge\\Mercure\\": "" },
        "exclude-from-classmap": [
            "/Tests/"
        ]
    },
    "minimum-stability": "dev"
}<|MERGE_RESOLUTION|>--- conflicted
+++ resolved
@@ -16,11 +16,7 @@
         }
     ],
     "require": {
-<<<<<<< HEAD
         "php": ">=8.1",
-=======
-        "php": ">=8.0.2",
->>>>>>> ac438a44
         "ext-json": "*",
         "symfony/mercure": "^0.5.2|^0.6",
         "symfony/notifier": "^5.4|^6.0",
