--- conflicted
+++ resolved
@@ -18,13 +18,8 @@
     "require": {
         "php": ">=8.0.2",
         "ext-json": "*",
-<<<<<<< HEAD
-        "symfony/mercure": "^0.5.2",
+        "symfony/mercure": "^0.5.2|^0.6",
         "symfony/notifier": "^5.4|^6.0",
-=======
-        "symfony/mercure": "^0.5.2|^0.6",
-        "symfony/notifier": "^5.3|^6.0",
->>>>>>> 1457491c
         "symfony/service-contracts": "^1.10|^2|^3"
     },
     "autoload": {
