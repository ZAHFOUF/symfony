<?php

/*
 * This file is part of the Symfony package.
 *
 * (c) Fabien Potencier <fabien@symfony.com>
 *
 * For the full copyright and license information, please view the LICENSE
 * file that was distributed with this source code.
 */

namespace Symfony\Component\Notifier\Bridge\FakeChat\Tests;

use Symfony\Component\HttpClient\MockHttpClient;
use Symfony\Component\Mime\Email;
use Symfony\Component\Notifier\Bridge\FakeChat\FakeChatEmailTransport;
use Symfony\Component\Notifier\Message\ChatMessage;
use Symfony\Component\Notifier\Message\SmsMessage;
use Symfony\Component\Notifier\Test\TransportTestCase;
use Symfony\Component\Notifier\Tests\Fixtures\TestOptions;
use Symfony\Component\Notifier\Tests\Mailer\DummyMailer;
use Symfony\Component\Notifier\Tests\Transport\DummyMessage;
use Symfony\Contracts\HttpClient\HttpClientInterface;

final class FakeChatEmailTransportTest extends TransportTestCase
{
<<<<<<< HEAD
    public static function createTransport(HttpClientInterface $client = null, string $transportName = null): FakeChatEmailTransport
=======
    public static function createTransport(?HttpClientInterface $client = null, ?string $transportName = null): TransportInterface
>>>>>>> 2a31f2dd
    {
        $transport = (new FakeChatEmailTransport(new DummyMailer(), 'recipient@email.net', 'sender@email.net', $client ?? new MockHttpClient()));

        if (null !== $transportName) {
            $transport->setHost($transportName);
        }

        return $transport;
    }

    public static function toStringProvider(): iterable
    {
        yield ['fakechat+email://default?to=recipient@email.net&from=sender@email.net', self::createTransport()];
        yield ['fakechat+email://mailchimp?to=recipient@email.net&from=sender@email.net', self::createTransport(null, 'mailchimp')];
    }

    public static function supportedMessagesProvider(): iterable
    {
        yield [new ChatMessage('Hello!')];
    }

    public static function unsupportedMessagesProvider(): iterable
    {
        yield [new SmsMessage('0611223344', 'Hello!')];
        yield [new DummyMessage()];
    }

    public function testSendWithDefaultTransportAndWithRecipient()
    {
        $transportName = null;

        $message = new ChatMessage($subject = 'Hello!', new TestOptions(['recipient_id' => $recipient = 'Oskar']));

        $mailer = new DummyMailer();

        $transport = (new FakeChatEmailTransport($mailer, $to = 'recipient@email.net', $from = 'sender@email.net'));
        $transport->setHost($transportName);

        $transport->send($message);

        /** @var Email $sentEmail */
        $sentEmail = $mailer->getSentEmail();
        $this->assertInstanceOf(Email::class, $sentEmail);
        $this->assertSame($to, $sentEmail->getTo()[0]->getEncodedAddress());
        $this->assertSame($from, $sentEmail->getFrom()[0]->getEncodedAddress());
        $this->assertSame(sprintf('New Chat message for recipient: %s', $recipient), $sentEmail->getSubject());
        $this->assertSame($subject, $sentEmail->getTextBody());
        $this->assertFalse($sentEmail->getHeaders()->has('X-Transport'));
    }

    public function testSendWithDefaultTransportAndWithoutRecipient()
    {
        $transportName = null;

        $message = new ChatMessage($subject = 'Hello!');

        $mailer = new DummyMailer();

        $transport = (new FakeChatEmailTransport($mailer, $to = 'recipient@email.net', $from = 'sender@email.net'));
        $transport->setHost($transportName);

        $transport->send($message);

        /** @var Email $sentEmail */
        $sentEmail = $mailer->getSentEmail();
        $this->assertInstanceOf(Email::class, $sentEmail);
        $this->assertSame($to, $sentEmail->getTo()[0]->getEncodedAddress());
        $this->assertSame($from, $sentEmail->getFrom()[0]->getEncodedAddress());
        $this->assertSame('New Chat message without specified recipient!', $sentEmail->getSubject());
        $this->assertSame($subject, $sentEmail->getTextBody());
        $this->assertFalse($sentEmail->getHeaders()->has('X-Transport'));
    }

    public function testSendWithCustomTransportAndWithRecipient()
    {
        $transportName = 'mailchimp';

        $message = new ChatMessage($subject = 'Hello!', new TestOptions(['recipient_id' => $recipient = 'Oskar']));

        $mailer = new DummyMailer();

        $transport = (new FakeChatEmailTransport($mailer, $to = 'recipient@email.net', $from = 'sender@email.net'));
        $transport->setHost($transportName);

        $transport->send($message);

        /** @var Email $sentEmail */
        $sentEmail = $mailer->getSentEmail();
        $this->assertInstanceOf(Email::class, $sentEmail);
        $this->assertSame($to, $sentEmail->getTo()[0]->getEncodedAddress());
        $this->assertSame($from, $sentEmail->getFrom()[0]->getEncodedAddress());
        $this->assertSame(sprintf('New Chat message for recipient: %s', $recipient), $sentEmail->getSubject());
        $this->assertSame($subject, $sentEmail->getTextBody());
        $this->assertTrue($sentEmail->getHeaders()->has('X-Transport'));
        $this->assertSame($transportName, $sentEmail->getHeaders()->get('X-Transport')->getBody());
    }

    public function testSendWithCustomTransportAndWithoutRecipient()
    {
        $transportName = 'mailchimp';

        $message = new ChatMessage($subject = 'Hello!');

        $mailer = new DummyMailer();

        $transport = (new FakeChatEmailTransport($mailer, $to = 'recipient@email.net', $from = 'sender@email.net'));
        $transport->setHost($transportName);

        $transport->send($message);

        /** @var Email $sentEmail */
        $sentEmail = $mailer->getSentEmail();
        $this->assertInstanceOf(Email::class, $sentEmail);
        $this->assertSame($to, $sentEmail->getTo()[0]->getEncodedAddress());
        $this->assertSame($from, $sentEmail->getFrom()[0]->getEncodedAddress());
        $this->assertSame('New Chat message without specified recipient!', $sentEmail->getSubject());
        $this->assertSame($subject, $sentEmail->getTextBody());
        $this->assertTrue($sentEmail->getHeaders()->has('X-Transport'));
        $this->assertSame($transportName, $sentEmail->getHeaders()->get('X-Transport')->getBody());
    }
}<|MERGE_RESOLUTION|>--- conflicted
+++ resolved
@@ -24,11 +24,7 @@
 
 final class FakeChatEmailTransportTest extends TransportTestCase
 {
-<<<<<<< HEAD
-    public static function createTransport(HttpClientInterface $client = null, string $transportName = null): FakeChatEmailTransport
-=======
-    public static function createTransport(?HttpClientInterface $client = null, ?string $transportName = null): TransportInterface
->>>>>>> 2a31f2dd
+    public static function createTransport(?HttpClientInterface $client = null, ?string $transportName = null): FakeChatEmailTransport
     {
         $transport = (new FakeChatEmailTransport(new DummyMailer(), 'recipient@email.net', 'sender@email.net', $client ?? new MockHttpClient()));
 
