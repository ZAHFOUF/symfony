<?php

/*
 * This file is part of the Symfony package.
 *
 * (c) Fabien Potencier <fabien@symfony.com>
 *
 * For the full copyright and license information, please view the LICENSE
 * file that was distributed with this source code.
 */

namespace Symfony\Component\Notifier\Bridge\Mailjet\Tests;

use Symfony\Component\HttpClient\MockHttpClient;
use Symfony\Component\Notifier\Bridge\Mailjet\MailjetTransport;
use Symfony\Component\Notifier\Message\ChatMessage;
use Symfony\Component\Notifier\Message\SmsMessage;
use Symfony\Component\Notifier\Test\TransportTestCase;
use Symfony\Component\Notifier\Tests\Transport\DummyMessage;
use Symfony\Contracts\HttpClient\HttpClientInterface;

final class MailjetTransportTest extends TransportTestCase
{
<<<<<<< HEAD
    public static function createTransport(HttpClientInterface $client = null): MailjetTransport
=======
    public static function createTransport(?HttpClientInterface $client = null): MailjetTransport
>>>>>>> a44829e2
    {
        return (new MailjetTransport('authtoken', 'Mailjet', $client ?? new MockHttpClient()))->setHost('host.test');
    }

    public static function toStringProvider(): iterable
    {
        yield ['mailjet://Mailjet@host.test', self::createTransport()];
    }

    public static function supportedMessagesProvider(): iterable
    {
        yield [new SmsMessage('0611223344', 'Hello!')];
    }

    public static function unsupportedMessagesProvider(): iterable
    {
        yield [new ChatMessage('Hello!')];
        yield [new DummyMessage()];
    }
}<|MERGE_RESOLUTION|>--- conflicted
+++ resolved
@@ -21,11 +21,7 @@
 
 final class MailjetTransportTest extends TransportTestCase
 {
-<<<<<<< HEAD
-    public static function createTransport(HttpClientInterface $client = null): MailjetTransport
-=======
     public static function createTransport(?HttpClientInterface $client = null): MailjetTransport
->>>>>>> a44829e2
     {
         return (new MailjetTransport('authtoken', 'Mailjet', $client ?? new MockHttpClient()))->setHost('host.test');
     }
