--- conflicted
+++ resolved
@@ -21,14 +21,7 @@
 
 final class MailjetTransportTest extends TransportTestCase
 {
-<<<<<<< HEAD
-    public static function createTransport(HttpClientInterface $client = null): MailjetTransport
-=======
-    /**
-     * @return MailjetTransport
-     */
-    public static function createTransport(?HttpClientInterface $client = null): TransportInterface
->>>>>>> 2a31f2dd
+    public static function createTransport(?HttpClientInterface $client = null): MailjetTransport
     {
         return (new MailjetTransport('authtoken', 'Mailjet', $client ?? new MockHttpClient()))->setHost('host.test');
     }
