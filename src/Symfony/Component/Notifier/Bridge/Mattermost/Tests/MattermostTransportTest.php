--- conflicted
+++ resolved
@@ -29,11 +29,7 @@
      */
     public function createTransport(?HttpClientInterface $client = null): TransportInterface
     {
-<<<<<<< HEAD
-        return (new MattermostTransport('testAccessToken', 'testChannel', null, $client ?: $this->createMock(HttpClientInterface::class)))->setHost('host.test');
-=======
-        return (new MattermostTransport('testAccessToken', 'testChannel', $client ?? $this->createMock(HttpClientInterface::class)))->setHost('host.test');
->>>>>>> dc84d5a3
+        return (new MattermostTransport('testAccessToken', 'testChannel', null, $client ?? $this->createMock(HttpClientInterface::class)))->setHost('host.test');
     }
 
     public function toStringProvider(): iterable
