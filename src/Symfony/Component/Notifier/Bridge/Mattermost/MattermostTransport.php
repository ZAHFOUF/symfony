--- conflicted
+++ resolved
@@ -30,11 +30,7 @@
     private string $channel;
     private ?string $path;
 
-<<<<<<< HEAD
-    public function __construct(#[\SensitiveParameter] string $token, string $channel, string $path = null, HttpClientInterface $client = null, EventDispatcherInterface $dispatcher = null)
-=======
-    public function __construct(string $token, string $channel, ?string $path = null, ?HttpClientInterface $client = null, ?EventDispatcherInterface $dispatcher = null)
->>>>>>> 2a31f2dd
+    public function __construct(#[\SensitiveParameter] string $token, string $channel, ?string $path = null, ?HttpClientInterface $client = null, ?EventDispatcherInterface $dispatcher = null)
     {
         $this->token = $token;
         $this->channel = $channel;
