<?php

/*
 * This file is part of the Symfony package.
 *
 * (c) Fabien Potencier <fabien@symfony.com>
 *
 * For the full copyright and license information, please view the LICENSE
 * file that was distributed with this source code.
 */

namespace Symfony\Component\Notifier\Bridge\SmsBiuras;

use Symfony\Component\Notifier\Exception\TransportException;
use Symfony\Component\Notifier\Exception\UnsupportedMessageTypeException;
use Symfony\Component\Notifier\Message\MessageInterface;
use Symfony\Component\Notifier\Message\SentMessage;
use Symfony\Component\Notifier\Message\SmsMessage;
use Symfony\Component\Notifier\Transport\AbstractTransport;
use Symfony\Contracts\EventDispatcher\EventDispatcherInterface;
use Symfony\Contracts\HttpClient\Exception\TransportExceptionInterface;
use Symfony\Contracts\HttpClient\HttpClientInterface;

/**
 * @author Vasilij Duško <vasilij@prado.lt>
 */
final class SmsBiurasTransport extends AbstractTransport
{
    protected const HOST = 'savitarna.smsbiuras.lt';

    private const ERROR_CODES = [
        1 => 'The message was processed and sent to the mobile operator. But delivery confirmations have not yet been returned.',
        2 => 'SMS not delivered.',
        3 => 'The SMS message was successfully delivered to the recipient.',
        4 => 'The message was sent and expired because it could not be delivered to the recipient during its validity period (48 hours according to our default platform).',
        5 => 'The message was received but the operator returned "Rejected" as the final status.',
        6 => 'Missing parameters, check that you are using all required parameters.',
        7 => ' Wrong apikey or uid.',
        8 => 'Sender ID - "from". Must be approved by an administrator.',
        9 => 'Balance insufficient, please top up the account.',
        10 => 'Bad date format for schedule parameter. Ex: urlencode("2021-03-11 12:00").',
        999 => 'Unknown Error',
    ];

<<<<<<< HEAD
    public function __construct(
        private string $uid,
        #[\SensitiveParameter] private string $apiKey,
        private string $from,
        private bool $testMode,
        HttpClientInterface $client = null,
        EventDispatcherInterface $dispatcher = null,
)
=======
    public function __construct(string $uid, #[\SensitiveParameter] string $apiKey, string $from, bool $testMode, ?HttpClientInterface $client = null, ?EventDispatcherInterface $dispatcher = null)
>>>>>>> 6cd40eaa
    {
        parent::__construct($client, $dispatcher);
    }

    public function __toString(): string
    {
        return sprintf('smsbiuras://%s?from=%s%s', $this->getEndpoint(), $this->from, $this->testMode ? '&test_mode=1' : '');
    }

    public function supports(MessageInterface $message): bool
    {
        return $message instanceof SmsMessage;
    }

    protected function doSend(MessageInterface $message): SentMessage
    {
        if (!$message instanceof SmsMessage) {
            throw new UnsupportedMessageTypeException(__CLASS__, SmsMessage::class, $message);
        }

        $endpoint = sprintf('https://%s/api?', $this->getEndpoint());

        $response = $this->client->request('GET', $endpoint, [
            'query' => [
                'uid' => $this->uid,
                'apikey' => $this->apiKey,
                'message' => $message->getSubject(),
                'from' => $message->getFrom() ?: $this->from,
                'test' => (int) $this->testMode,
                'to' => $message->getPhone(),
            ],
        ]);

        try {
            $statusCode = $response->getStatusCode();
        } catch (TransportExceptionInterface $e) {
            throw new TransportException('Could not reach the remote SmsBiuras server.', $response, 0, $e);
        }

        if (200 !== $statusCode) {
            throw new TransportException('Unable to send the SMS.', $response);
        }

        $matches = [];
        if (preg_match('/^ERROR: (\d+)$/', $response->getContent(), $matches)) {
            throw new TransportException('Unable to send the SMS: '.$this->getErrorMsg($matches[1] ?? 999), $response);
        }

        $matches = [];
        if (preg_match('/^OK: (\d+)$/', $response->getContent(), $matches)) {
            $sentMessage = new SentMessage($message, (string) $this);
            $sentMessage->setMessageId($matches[1] ?? 0);

            return $sentMessage;
        }

        throw new TransportException('Unable to send the SMS.', $response);
    }

    private function getErrorMsg(int $errorCode): string
    {
        return self::ERROR_CODES[$errorCode] ?? self::ERROR_CODES[999];
    }
}<|MERGE_RESOLUTION|>--- conflicted
+++ resolved
@@ -42,18 +42,14 @@
         999 => 'Unknown Error',
     ];
 
-<<<<<<< HEAD
     public function __construct(
         private string $uid,
         #[\SensitiveParameter] private string $apiKey,
         private string $from,
         private bool $testMode,
-        HttpClientInterface $client = null,
-        EventDispatcherInterface $dispatcher = null,
+        ?HttpClientInterface $client = null,
+        ?EventDispatcherInterface $dispatcher = null,
 )
-=======
-    public function __construct(string $uid, #[\SensitiveParameter] string $apiKey, string $from, bool $testMode, ?HttpClientInterface $client = null, ?EventDispatcherInterface $dispatcher = null)
->>>>>>> 6cd40eaa
     {
         parent::__construct($client, $dispatcher);
     }
