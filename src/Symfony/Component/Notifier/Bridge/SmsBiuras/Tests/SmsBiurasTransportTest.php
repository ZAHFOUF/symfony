--- conflicted
+++ resolved
@@ -22,14 +22,7 @@
 
 final class SmsBiurasTransportTest extends TransportTestCase
 {
-<<<<<<< HEAD
-    public static function createTransport(HttpClientInterface $client = null): SmsBiurasTransport
-=======
-    /**
-     * @return SmsBiurasTransport
-     */
-    public static function createTransport(?HttpClientInterface $client = null): TransportInterface
->>>>>>> 2a31f2dd
+    public static function createTransport(?HttpClientInterface $client = null): SmsBiurasTransport
     {
         return new SmsBiurasTransport('uid', 'api_key', 'from', true, $client ?? new MockHttpClient());
     }
