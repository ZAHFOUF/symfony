{
    "name": "symfony/message-media-notifier",
    "type": "symfony-notifier-bridge",
    "description": "Symfony MessageMedia Notifier Bridge",
    "keywords": ["sms", "messagemedia", "notifier"],
    "homepage": "https://symfony.com",
    "license": "MIT",
    "authors": [
        {
            "name": "Adrian Nguyen",
            "email": "vuphuong87@gmail.com"
        },
        {
            "name": "Symfony Community",
            "homepage": "https://symfony.com/contributors"
        }
    ],
    "require": {
        "php": ">=7.2.5",
        "symfony/http-client": "^4.4|^5.2|^6.0",
        "symfony/notifier": "^5.3|^6.0"
    },
<<<<<<< HEAD
    {
      "name": "Symfony Community",
      "homepage": "https://symfony.com/contributors"
    }
  ],
  "require": {
    "php": ">=8.0.2",
    "symfony/http-client": "^5.4|^6.0",
    "symfony/notifier": "^5.4|^6.0"
  },
  "autoload": {
    "psr-4": { "Symfony\\Component\\Notifier\\Bridge\\MessageMedia\\": "" },
    "exclude-from-classmap": [
      "/Tests/"
    ]
  },
  "minimum-stability": "dev"
=======
    "autoload": {
        "psr-4": { "Symfony\\Component\\Notifier\\Bridge\\MessageMedia\\": "" },
        "exclude-from-classmap": [
            "/Tests/"
        ]
    },
    "minimum-stability": "dev"
>>>>>>> 50694897
}<|MERGE_RESOLUTION|>--- conflicted
+++ resolved
@@ -16,29 +16,10 @@
         }
     ],
     "require": {
-        "php": ">=7.2.5",
-        "symfony/http-client": "^4.4|^5.2|^6.0",
-        "symfony/notifier": "^5.3|^6.0"
+        "php": ">=8.0.2",
+        "symfony/http-client": "^5.4|^6.0",
+        "symfony/notifier": "^5.4|^6.0"
     },
-<<<<<<< HEAD
-    {
-      "name": "Symfony Community",
-      "homepage": "https://symfony.com/contributors"
-    }
-  ],
-  "require": {
-    "php": ">=8.0.2",
-    "symfony/http-client": "^5.4|^6.0",
-    "symfony/notifier": "^5.4|^6.0"
-  },
-  "autoload": {
-    "psr-4": { "Symfony\\Component\\Notifier\\Bridge\\MessageMedia\\": "" },
-    "exclude-from-classmap": [
-      "/Tests/"
-    ]
-  },
-  "minimum-stability": "dev"
-=======
     "autoload": {
         "psr-4": { "Symfony\\Component\\Notifier\\Bridge\\MessageMedia\\": "" },
         "exclude-from-classmap": [
@@ -46,5 +27,4 @@
         ]
     },
     "minimum-stability": "dev"
->>>>>>> 50694897
 }