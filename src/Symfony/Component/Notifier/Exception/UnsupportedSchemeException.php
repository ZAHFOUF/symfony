<?php

/*
 * This file is part of the Symfony package.
 *
 * (c) Fabien Potencier <fabien@symfony.com>
 *
 * For the full copyright and license information, please view the LICENSE
 * file that was distributed with this source code.
 */

namespace Symfony\Component\Notifier\Exception;

use Symfony\Component\Notifier\Bridge;
use Symfony\Component\Notifier\Transport\Dsn;

/**
 * @author Konstantin Myakshin <molodchick@gmail.com>
 */
class UnsupportedSchemeException extends LogicException
{
    private const SCHEME_TO_PACKAGE_MAP = [
        'allmysms' => [
            'class' => Bridge\AllMySms\AllMySmsTransportFactory::class,
            'package' => 'symfony/all-my-sms-notifier',
        ],
        'bandwidth' => [
            'class' => Bridge\Bandwidth\BandwidthTransportFactory::class,
            'package' => 'symfony/bandwidth-notifier',
        ],
<<<<<<< HEAD
        'brevo' => [
            'class' => Bridge\Brevo\BrevoTransportFactory::class,
            'package' => 'symfony/brevo-notifier',
        ],
=======
>>>>>>> a44829e2
        'chatwork' => [
            'class' => Bridge\Chatwork\ChatworkTransportFactory::class,
            'package' => 'symfony/chatwork-notifier',
        ],
        'clickatell' => [
            'class' => Bridge\Clickatell\ClickatellTransportFactory::class,
            'package' => 'symfony/clickatell-notifier',
        ],
        'clicksend' => [
            'class' => Bridge\ClickSend\ClickSendTransportFactory::class,
            'package' => 'symfony/click-send-notifier',
        ],
        'contact-everyone' => [
            'class' => Bridge\ContactEveryone\ContactEveryoneTransportFactory::class,
            'package' => 'symfony/contact-everyone-notifier',
        ],
        'discord' => [
            'class' => Bridge\Discord\DiscordTransportFactory::class,
            'package' => 'symfony/discord-notifier',
        ],
        'engagespot' => [
            'class' => Bridge\Engagespot\EngagespotTransportFactory::class,
            'package' => 'symfony/engagespot-notifier',
        ],
        'esendex' => [
            'class' => Bridge\Esendex\EsendexTransportFactory::class,
            'package' => 'symfony/esendex-notifier',
        ],
        'expo' => [
            'class' => Bridge\Expo\ExpoTransportFactory::class,
            'package' => 'symfony/expo-notifier',
        ],
        'fakechat' => [
            'class' => Bridge\FakeChat\FakeChatTransportFactory::class,
            'package' => 'symfony/fake-chat-notifier',
        ],
        'fakesms' => [
            'class' => Bridge\FakeSms\FakeSmsTransportFactory::class,
            'package' => 'symfony/fake-sms-notifier',
        ],
        'firebase' => [
            'class' => Bridge\Firebase\FirebaseTransportFactory::class,
            'package' => 'symfony/firebase-notifier',
        ],
        'forty-six-elks' => [
            'class' => Bridge\FortySixElks\FortySixElksTransportFactory::class,
            'package' => 'symfony/forty-six-elks-notifier',
        ],
        'freemobile' => [
            'class' => Bridge\FreeMobile\FreeMobileTransportFactory::class,
            'package' => 'symfony/free-mobile-notifier',
        ],
        'gatewayapi' => [
            'class' => Bridge\GatewayApi\GatewayApiTransportFactory::class,
            'package' => 'symfony/gateway-api-notifier',
        ],
        'gitter' => [
            'class' => Bridge\Gitter\GitterTransportFactory::class,
            'package' => 'symfony/gitter-notifier',
        ],
        'goip' => [
            'class' => Bridge\GoIp\GoIpTransportFactory::class,
            'package' => 'symfony/go-ip-notifier',
        ],
        'googlechat' => [
            'class' => Bridge\GoogleChat\GoogleChatTransportFactory::class,
            'package' => 'symfony/google-chat-notifier',
        ],
        'infobip' => [
            'class' => Bridge\Infobip\InfobipTransportFactory::class,
            'package' => 'symfony/infobip-notifier',
        ],
        'iqsms' => [
            'class' => Bridge\Iqsms\IqsmsTransportFactory::class,
            'package' => 'symfony/iqsms-notifier',
        ],
        'isendpro' => [
            'class' => Bridge\Isendpro\IsendproTransportFactory::class,
            'package' => 'symfony/isendpro-notifier',
        ],
        'kaz-info-teh' => [
            'class' => Bridge\KazInfoTeh\KazInfoTehTransportFactory::class,
            'package' => 'symfony/symfony/kaz-info-teh-notifier',
        ],
        'lightsms' => [
            'class' => Bridge\LightSms\LightSmsTransportFactory::class,
            'package' => 'symfony/light-sms-notifier',
        ],
        'linenotify' => [
            'class' => Bridge\LineNotify\LineNotifyTransportFactory::class,
            'package' => 'symfony/line-notify-notifier',
        ],
        'linkedin' => [
            'class' => Bridge\LinkedIn\LinkedInTransportFactory::class,
            'package' => 'symfony/linked-in-notifier',
        ],
        'mailjet' => [
            'class' => Bridge\Mailjet\MailjetTransportFactory::class,
            'package' => 'symfony/mailjet-notifier',
        ],
        'mastodon' => [
            'class' => Bridge\Mastodon\MastodonTransportFactory::class,
            'package' => 'symfony/mastodon-notifier',
        ],
        'mattermost' => [
            'class' => Bridge\Mattermost\MattermostTransportFactory::class,
            'package' => 'symfony/mattermost-notifier',
        ],
        'mercure' => [
            'class' => Bridge\Mercure\MercureTransportFactory::class,
            'package' => 'symfony/mercure-notifier',
        ],
        'messagebird' => [
            'class' => Bridge\MessageBird\MessageBirdTransportFactory::class,
            'package' => 'symfony/message-bird-notifier',
        ],
        'messagemedia' => [
            'class' => Bridge\MessageMedia\MessageMediaTransportFactory::class,
            'package' => 'symfony/message-media-notifier',
        ],
        'microsoftteams' => [
            'class' => Bridge\MicrosoftTeams\MicrosoftTeamsTransportFactory::class,
            'package' => 'symfony/microsoft-teams-notifier',
        ],
        'mobyt' => [
            'class' => Bridge\Mobyt\MobytTransportFactory::class,
            'package' => 'symfony/mobyt-notifier',
        ],
<<<<<<< HEAD
        'novu' => [
            'class' => Bridge\Novu\NovuTransportFactory::class,
            'package' => 'symfony/novu-notifier',
        ],
        'ntfy' => [
            'class' => Bridge\Ntfy\NtfyTransportFactory::class,
            'package' => 'symfony/ntfy-notifier',
        ],
=======
>>>>>>> a44829e2
        'octopush' => [
            'class' => Bridge\Octopush\OctopushTransportFactory::class,
            'package' => 'symfony/octopush-notifier',
        ],
        'onesignal' => [
            'class' => Bridge\OneSignal\OneSignalTransportFactory::class,
            'package' => 'symfony/one-signal-notifier',
        ],
        'orange-sms' => [
            'class' => Bridge\OrangeSms\OrangeSmsTransportFactory::class,
            'package' => 'symfony/orange-sms-notifier',
        ],
        'ovhcloud' => [
            'class' => Bridge\OvhCloud\OvhCloudTransportFactory::class,
            'package' => 'symfony/ovh-cloud-notifier',
        ],
        'pagerduty' => [
            'class' => Bridge\PagerDuty\PagerDutyTransportFactory::class,
            'package' => 'symfony/pager-duty-notifier',
        ],
        'plivo' => [
            'class' => Bridge\Plivo\PlivoTransportFactory::class,
            'package' => 'symfony/plivo-notifier',
        ],
        'pushover' => [
            'class' => Bridge\Pushover\PushoverTransportFactory::class,
            'package' => 'symfony/pushover-notifier',
        ],
<<<<<<< HEAD
        'redlink' => [
            'class' => Bridge\Redlink\RedlinkTransportFactory::class,
            'package' => 'symfony/redlink-notifier',
        ],
=======
>>>>>>> a44829e2
        'ringcentral' => [
            'class' => Bridge\RingCentral\RingCentralTransportFactory::class,
            'package' => 'symfony/ring-central-notifier',
        ],
        'rocketchat' => [
            'class' => Bridge\RocketChat\RocketChatTransportFactory::class,
            'package' => 'symfony/rocket-chat-notifier',
        ],
        'sendberry' => [
            'class' => Bridge\Sendberry\SendberryTransportFactory::class,
            'package' => 'symfony/sendberry-notifier',
        ],
        'sendinblue' => [
            'class' => Bridge\Sendinblue\SendinblueTransportFactory::class,
            'package' => 'symfony/sendinblue-notifier',
        ],
        'simpletextin' => [
            'class' => Bridge\SimpleTextin\SimpleTextinTransportFactory::class,
            'package' => 'symfony/simple-textin-notifier',
        ],
        'sinch' => [
            'class' => Bridge\Sinch\SinchTransportFactory::class,
            'package' => 'symfony/sinch-notifier',
        ],
        'slack' => [
            'class' => Bridge\Slack\SlackTransportFactory::class,
            'package' => 'symfony/slack-notifier',
        ],
        'sms77' => [
            'class' => Bridge\Sms77\Sms77TransportFactory::class,
            'package' => 'symfony/sms77-notifier',
        ],
        'smsapi' => [
            'class' => Bridge\Smsapi\SmsapiTransportFactory::class,
            'package' => 'symfony/smsapi-notifier',
        ],
        'smsbiuras' => [
            'class' => Bridge\SmsBiuras\SmsBiurasTransportFactory::class,
            'package' => 'symfony/sms-biuras-notifier',
        ],
        'smsc' => [
            'class' => Bridge\Smsc\SmscTransportFactory::class,
            'package' => 'symfony/smsc-notifier',
        ],
        'sms-factor' => [
            'class' => Bridge\SmsFactor\SmsFactorTransportFactory::class,
            'package' => 'symfony/sms-factor-notifier',
        ],
        'smsmode' => [
            'class' => Bridge\Smsmode\SmsmodeTransportFactory::class,
            'package' => 'symfony/smsmode-notifier',
        ],
        'sns' => [
            'class' => Bridge\AmazonSns\AmazonSnsTransportFactory::class,
            'package' => 'symfony/amazon-sns-notifier',
        ],
        'spothit' => [
            'class' => Bridge\SpotHit\SpotHitTransportFactory::class,
            'package' => 'symfony/spot-hit-notifier',
        ],
        'telegram' => [
            'class' => Bridge\Telegram\TelegramTransportFactory::class,
            'package' => 'symfony/telegram-notifier',
        ],
        'telnyx' => [
            'class' => Bridge\Telnyx\TelnyxTransportFactory::class,
            'package' => 'symfony/telnyx-notifier',
        ],
        'termii' => [
            'class' => Bridge\Termii\TermiiTransportFactory::class,
            'package' => 'symfony/termii-notifier',
        ],
        'turbosms' => [
            'class' => Bridge\TurboSms\TurboSmsTransportFactory::class,
            'package' => 'symfony/turbo-sms-notifier',
        ],
        'twilio' => [
            'class' => Bridge\Twilio\TwilioTransportFactory::class,
            'package' => 'symfony/twilio-notifier',
        ],
        'twitter' => [
            'class' => Bridge\Twitter\TwitterTransportFactory::class,
            'package' => 'symfony/twitter-notifier',
        ],
        'vonage' => [
            'class' => Bridge\Vonage\VonageTransportFactory::class,
            'package' => 'symfony/vonage-notifier',
        ],
        'yunpian' => [
            'class' => Bridge\Yunpian\YunpianTransportFactory::class,
            'package' => 'symfony/yunpian-notifier',
        ],
        'zendesk' => [
            'class' => Bridge\Zendesk\ZendeskTransportFactory::class,
            'package' => 'symfony/zendesk-notifier',
        ],
        'zulip' => [
            'class' => Bridge\Zulip\ZulipTransportFactory::class,
            'package' => 'symfony/zulip-notifier',
        ],
    ];

    /**
     * @param string[] $supported
     */
    public function __construct(Dsn $dsn, ?string $name = null, array $supported = [], ?\Throwable $previous = null)
    {
        $provider = $dsn->getScheme();
        if (false !== $pos = strpos($provider, '+')) {
            $provider = substr($provider, 0, $pos);
        }
        $package = self::SCHEME_TO_PACKAGE_MAP[$provider] ?? null;
        if ($package && !class_exists($package['class'])) {
            parent::__construct(sprintf('Unable to send notification via "%s" as the bridge is not installed. Try running "composer require %s".', $provider, $package['package']));

            return;
        }

        $message = sprintf('The "%s" scheme is not supported', $dsn->getScheme());
        if ($name && $supported) {
            $message .= sprintf('; supported schemes for notifier "%s" are: "%s"', $name, implode('", "', $supported));
        }

        parent::__construct($message.'.', 0, $previous);
    }
}<|MERGE_RESOLUTION|>--- conflicted
+++ resolved
@@ -28,13 +28,10 @@
             'class' => Bridge\Bandwidth\BandwidthTransportFactory::class,
             'package' => 'symfony/bandwidth-notifier',
         ],
-<<<<<<< HEAD
         'brevo' => [
             'class' => Bridge\Brevo\BrevoTransportFactory::class,
             'package' => 'symfony/brevo-notifier',
         ],
-=======
->>>>>>> a44829e2
         'chatwork' => [
             'class' => Bridge\Chatwork\ChatworkTransportFactory::class,
             'package' => 'symfony/chatwork-notifier',
@@ -163,7 +160,6 @@
             'class' => Bridge\Mobyt\MobytTransportFactory::class,
             'package' => 'symfony/mobyt-notifier',
         ],
-<<<<<<< HEAD
         'novu' => [
             'class' => Bridge\Novu\NovuTransportFactory::class,
             'package' => 'symfony/novu-notifier',
@@ -172,8 +168,6 @@
             'class' => Bridge\Ntfy\NtfyTransportFactory::class,
             'package' => 'symfony/ntfy-notifier',
         ],
-=======
->>>>>>> a44829e2
         'octopush' => [
             'class' => Bridge\Octopush\OctopushTransportFactory::class,
             'package' => 'symfony/octopush-notifier',
@@ -202,13 +196,10 @@
             'class' => Bridge\Pushover\PushoverTransportFactory::class,
             'package' => 'symfony/pushover-notifier',
         ],
-<<<<<<< HEAD
         'redlink' => [
             'class' => Bridge\Redlink\RedlinkTransportFactory::class,
             'package' => 'symfony/redlink-notifier',
         ],
-=======
->>>>>>> a44829e2
         'ringcentral' => [
             'class' => Bridge\RingCentral\RingCentralTransportFactory::class,
             'package' => 'symfony/ring-central-notifier',
