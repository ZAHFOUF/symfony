--- conflicted
+++ resolved
@@ -22,7 +22,6 @@
     "require-dev": {
         "doctrine/dbal": "^2.5",
         "psr/cache": "~1.0",
-<<<<<<< HEAD
         "symfony/console": "^4.4|^5.0",
         "symfony/debug": "^4.4|^5.0",
         "symfony/dependency-injection": "^4.4|^5.0",
@@ -32,29 +31,14 @@
         "symfony/process": "^4.4|^5.0",
         "symfony/property-access": "^4.4|^5.0",
         "symfony/serializer": "^4.4|^5.0",
-=======
-        "symfony/console": "^3.4|^4.0|^5.0",
-        "symfony/debug": "^4.1|^5.0",
-        "symfony/dependency-injection": "^3.4.19|^4.1.8|^5.0",
-        "symfony/doctrine-bridge": "^3.4|^4.0|^5.0",
-        "symfony/event-dispatcher": "^4.3|^5.0",
-        "symfony/http-kernel": "^4.4|^5.0",
-        "symfony/process": "^3.4|^4.0|^5.0",
-        "symfony/property-access": "^3.4|^4.0|^5.0",
-        "symfony/serializer": "^3.4|^4.0|^5.0",
->>>>>>> acd7bd67
         "symfony/service-contracts": "^1.1",
         "symfony/stopwatch": "^4.4|^5.0",
         "symfony/validator": "^4.4|^5.0",
         "symfony/var-dumper": "^4.4|^5.0"
     },
     "conflict": {
-<<<<<<< HEAD
         "symfony/event-dispatcher": "<4.4",
-=======
-        "symfony/event-dispatcher": "<4.3",
         "symfony/http-kernel": "<4.4",
->>>>>>> acd7bd67
         "symfony/debug": "<4.4"
     },
     "suggest": {
