--- conflicted
+++ resolved
@@ -21,11 +21,7 @@
     private int $retryCount;
     private \DateTimeInterface $redeliveredAt;
 
-<<<<<<< HEAD
-    public function __construct(int $retryCount, \DateTimeInterface $redeliveredAt = null)
-=======
     public function __construct(int $retryCount, ?\DateTimeInterface $redeliveredAt = null)
->>>>>>> a44829e2
     {
         $this->retryCount = $retryCount;
         $this->redeliveredAt = $redeliveredAt ?? new \DateTimeImmutable();
