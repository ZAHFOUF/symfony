<?php

/*
 * This file is part of the Symfony package.
 *
 * (c) Fabien Potencier <fabien@symfony.com>
 *
 * For the full copyright and license information, please view the LICENSE
 * file that was distributed with this source code.
 */

namespace Symfony\Component\Messenger\Tests\Transport\Serialization;

use PHPUnit\Framework\TestCase;
use Symfony\Component\Messenger\Envelope;
use Symfony\Component\Messenger\Exception\MessageDecodingFailedException;
use Symfony\Component\Messenger\Stamp\NonSendableStampInterface;
use Symfony\Component\Messenger\Tests\Fixtures\DummyMessage;
use Symfony\Component\Messenger\Tests\Fixtures\DummyMessageTyped;
use Symfony\Component\Messenger\Transport\Serialization\PhpSerializer;

class PhpSerializerTest extends TestCase
{
    public function testEncodedIsDecodable()
    {
        $serializer = $this->createPhpSerializer();

        $envelope = new Envelope(new DummyMessage('Hello'));

        $encoded = $serializer->encode($envelope);
        $this->assertStringNotContainsString("\0", $encoded['body'], 'Does not contain the binary characters');
        $this->assertEquals($envelope, $serializer->decode($encoded));
    }

    public function testDecodingFailsWithMissingBodyKey()
    {
        $serializer = new PhpSerializer();

        $this->expectException(MessageDecodingFailedException::class);
        $this->expectExceptionMessage('Encoded envelope should have at least a "body", or maybe you should implement your own serializer');

<<<<<<< HEAD
        $serializer = $this->createPhpSerializer();

=======
>>>>>>> 0566c39c
        $serializer->decode([]);
    }

    public function testDecodingFailsWithBadFormat()
    {
        $serializer = new PhpSerializer();

        $this->expectException(MessageDecodingFailedException::class);
        $this->expectExceptionMessageMatches('/Could not decode/');

<<<<<<< HEAD
        $serializer = $this->createPhpSerializer();

=======
>>>>>>> 0566c39c
        $serializer->decode([
            'body' => '{"message": "bar"}',
        ]);
    }

    public function testDecodingFailsWithBadBase64Body()
    {
        $serializer = new PhpSerializer();

        $this->expectException(MessageDecodingFailedException::class);
        $this->expectExceptionMessageMatches('/Could not decode/');

<<<<<<< HEAD
        $serializer = $this->createPhpSerializer();

=======
>>>>>>> 0566c39c
        $serializer->decode([
            'body' => 'x',
        ]);
    }

    public function testDecodingFailsWithBadClass()
    {
        $serializer = new PhpSerializer();

        $this->expectException(MessageDecodingFailedException::class);
        $this->expectExceptionMessageMatches('/class "ReceivedSt0mp" not found/');

<<<<<<< HEAD
        $serializer = $this->createPhpSerializer();

=======
>>>>>>> 0566c39c
        $serializer->decode([
            'body' => 'O:13:"ReceivedSt0mp":0:{}',
        ]);
    }

    public function testEncodedSkipsNonEncodeableStamps()
    {
        $serializer = $this->createPhpSerializer();

        $envelope = new Envelope(new DummyMessage('Hello'), [
            new DummyPhpSerializerNonSendableStamp(),
        ]);

        $encoded = $serializer->encode($envelope);
        $this->assertStringNotContainsString('DummyPhpSerializerNonSendableStamp', $encoded['body']);
    }

    public function testNonUtf8IsBase64Encoded()
    {
        $serializer = $this->createPhpSerializer();

        $envelope = new Envelope(new DummyMessage("\xE9"));

        $encoded = $serializer->encode($envelope);
        $this->assertTrue((bool) preg_match('//u', $encoded['body']), 'Encodes non-UTF8 payloads');
        $this->assertEquals($envelope, $serializer->decode($encoded));
    }

<<<<<<< HEAD
    protected function createPhpSerializer(): PhpSerializer
    {
        return new PhpSerializer();
=======
    /**
     * @requires PHP 7.4
     */
    public function testDecodingFailsForPropertyTypeMismatch()
    {
        $serializer = new PhpSerializer();
        $encodedEnvelope = $serializer->encode(new Envelope(new DummyMessageTyped('true')));
        // Simulate a change of property type in the code base
        $encodedEnvelope['body'] = str_replace('s:4:\"true\"', 'b:1', $encodedEnvelope['body']);

        $this->expectException(MessageDecodingFailedException::class);
        $this->expectExceptionMessageMatches('/Could not decode/');

        $serializer->decode($encodedEnvelope);
>>>>>>> 0566c39c
    }
}

class DummyPhpSerializerNonSendableStamp implements NonSendableStampInterface
{
}<|MERGE_RESOLUTION|>--- conflicted
+++ resolved
@@ -16,7 +16,6 @@
 use Symfony\Component\Messenger\Exception\MessageDecodingFailedException;
 use Symfony\Component\Messenger\Stamp\NonSendableStampInterface;
 use Symfony\Component\Messenger\Tests\Fixtures\DummyMessage;
-use Symfony\Component\Messenger\Tests\Fixtures\DummyMessageTyped;
 use Symfony\Component\Messenger\Transport\Serialization\PhpSerializer;
 
 class PhpSerializerTest extends TestCase
@@ -34,31 +33,21 @@
 
     public function testDecodingFailsWithMissingBodyKey()
     {
-        $serializer = new PhpSerializer();
+        $serializer = $this->createPhpSerializer();
 
         $this->expectException(MessageDecodingFailedException::class);
         $this->expectExceptionMessage('Encoded envelope should have at least a "body", or maybe you should implement your own serializer');
 
-<<<<<<< HEAD
-        $serializer = $this->createPhpSerializer();
-
-=======
->>>>>>> 0566c39c
         $serializer->decode([]);
     }
 
     public function testDecodingFailsWithBadFormat()
     {
-        $serializer = new PhpSerializer();
+        $serializer = $this->createPhpSerializer();
 
         $this->expectException(MessageDecodingFailedException::class);
         $this->expectExceptionMessageMatches('/Could not decode/');
 
-<<<<<<< HEAD
-        $serializer = $this->createPhpSerializer();
-
-=======
->>>>>>> 0566c39c
         $serializer->decode([
             'body' => '{"message": "bar"}',
         ]);
@@ -66,16 +55,11 @@
 
     public function testDecodingFailsWithBadBase64Body()
     {
-        $serializer = new PhpSerializer();
+        $serializer = $this->createPhpSerializer();
 
         $this->expectException(MessageDecodingFailedException::class);
         $this->expectExceptionMessageMatches('/Could not decode/');
 
-<<<<<<< HEAD
-        $serializer = $this->createPhpSerializer();
-
-=======
->>>>>>> 0566c39c
         $serializer->decode([
             'body' => 'x',
         ]);
@@ -83,19 +67,27 @@
 
     public function testDecodingFailsWithBadClass()
     {
-        $serializer = new PhpSerializer();
+        $serializer = $this->createPhpSerializer();
 
         $this->expectException(MessageDecodingFailedException::class);
         $this->expectExceptionMessageMatches('/class "ReceivedSt0mp" not found/');
 
-<<<<<<< HEAD
-        $serializer = $this->createPhpSerializer();
-
-=======
->>>>>>> 0566c39c
         $serializer->decode([
             'body' => 'O:13:"ReceivedSt0mp":0:{}',
         ]);
+    }
+
+    public function testDecodingFailsForPropertyTypeMismatch()
+    {
+        $serializer = $this->createPhpSerializer();
+        $encodedEnvelope = $serializer->encode(new Envelope(new DummyMessage('true')));
+        // Simulate a change of property type in the code base
+        $encodedEnvelope['body'] = str_replace('s:4:\"true\"', 'b:1', $encodedEnvelope['body']);
+
+        $this->expectException(MessageDecodingFailedException::class);
+        $this->expectExceptionMessageMatches('/Could not decode/');
+
+        $serializer->decode($encodedEnvelope);
     }
 
     public function testEncodedSkipsNonEncodeableStamps()
@@ -121,26 +113,9 @@
         $this->assertEquals($envelope, $serializer->decode($encoded));
     }
 
-<<<<<<< HEAD
     protected function createPhpSerializer(): PhpSerializer
     {
         return new PhpSerializer();
-=======
-    /**
-     * @requires PHP 7.4
-     */
-    public function testDecodingFailsForPropertyTypeMismatch()
-    {
-        $serializer = new PhpSerializer();
-        $encodedEnvelope = $serializer->encode(new Envelope(new DummyMessageTyped('true')));
-        // Simulate a change of property type in the code base
-        $encodedEnvelope['body'] = str_replace('s:4:\"true\"', 'b:1', $encodedEnvelope['body']);
-
-        $this->expectException(MessageDecodingFailedException::class);
-        $this->expectExceptionMessageMatches('/Could not decode/');
-
-        $serializer->decode($encodedEnvelope);
->>>>>>> 0566c39c
     }
 }
 
