--- conflicted
+++ resolved
@@ -38,7 +38,21 @@
         $sender->send($envelope);
     }
 
-<<<<<<< HEAD
+    public function testItSendsTheEncodedMessageWithoutHeaders()
+    {
+        $envelope = new Envelope(new DummyMessage('Oy'));
+        $encoded = ['body' => '...'];
+
+        $serializer = $this->getMockBuilder(SerializerInterface::class)->getMock();
+        $serializer->method('encode')->with($envelope)->willReturnOnConsecutiveCalls($encoded);
+
+        $connection = $this->getMockBuilder(Connection::class)->disableOriginalConstructor()->getMock();
+        $connection->expects($this->once())->method('publish')->with($encoded['body'], []);
+
+        $sender = new AmqpSender($connection, $serializer);
+        $sender->send($envelope);
+    }
+
     /**
      * @expectedException \Symfony\Component\Messenger\Exception\TransportException
      */
@@ -46,22 +60,12 @@
     {
         $envelope = new Envelope(new DummyMessage('Oy'));
         $encoded = ['body' => '...', 'headers' => ['type' => DummyMessage::class]];
-=======
-    public function testItSendsTheEncodedMessageWithoutHeaders()
-    {
-        $envelope = new Envelope(new DummyMessage('Oy'));
-        $encoded = ['body' => '...'];
->>>>>>> a5951cef
 
         $serializer = $this->getMockBuilder(SerializerInterface::class)->getMock();
         $serializer->method('encode')->with($envelope)->willReturnOnConsecutiveCalls($encoded);
 
         $connection = $this->getMockBuilder(Connection::class)->disableOriginalConstructor()->getMock();
-<<<<<<< HEAD
         $connection->method('publish')->with($encoded['body'], $encoded['headers'])->willThrowException(new \AMQPException());
-=======
-        $connection->expects($this->once())->method('publish')->with($encoded['body'], []);
->>>>>>> a5951cef
 
         $sender = new AmqpSender($connection, $serializer);
         $sender->send($envelope);
