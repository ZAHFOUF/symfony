<?php

/*
 * This file is part of the Symfony package.
 *
 * (c) Fabien Potencier <fabien@symfony.com>
 *
 * For the full copyright and license information, please view the LICENSE
 * file that was distributed with this source code.
 */

namespace Symfony\Component\Messenger\Command;

use Psr\Container\ContainerInterface;
use Symfony\Component\Console\Command\Command;
use Symfony\Component\Console\Input\InputArgument;
use Symfony\Component\Console\Input\InputInterface;
use Symfony\Component\Console\Output\OutputInterface;
use Symfony\Component\Console\Style\SymfonyStyle;
use Symfony\Component\Messenger\Transport\SetupableTransportInterface;

/**
 * @author Vincent Touzet <vincent.touzet@gmail.com>
 */
class SetupTransportsCommand extends Command
{
    protected static $defaultName = 'messenger:setup-transports';
    protected static $defaultDescription = 'Prepares the required infrastructure for the transport';

    private $transportLocator;
    private $transportNames;

    public function __construct(ContainerInterface $transportLocator, array $transportNames = [])
    {
        $this->transportLocator = $transportLocator;
        $this->transportNames = $transportNames;

        parent::__construct();
    }

    protected function configure()
    {
        $this
            ->addArgument('transport', InputArgument::OPTIONAL, 'Name of the transport to setup', null)
<<<<<<< HEAD
            ->setDescription(self::$defaultDescription)
=======
            ->setDescription('Prepare the required infrastructure for the transport')
>>>>>>> 7ed3d36f
            ->setHelp(<<<EOF
The <info>%command.name%</info> command setups the transports:

    <info>php %command.full_name%</info>

Or a specific transport only:

    <info>php %command.full_name% <transport></info>
EOF
            )
        ;
    }

    protected function execute(InputInterface $input, OutputInterface $output)
    {
        $io = new SymfonyStyle($input, $output);

        $transportNames = $this->transportNames;
        // do we want to set up only one transport?
        if ($transport = $input->getArgument('transport')) {
            if (!$this->transportLocator->has($transport)) {
                throw new \RuntimeException(sprintf('The "%s" transport does not exist.', $transport));
            }
            $transportNames = [$transport];
        }

        foreach ($transportNames as $id => $transportName) {
            $transport = $this->transportLocator->get($transportName);
            if ($transport instanceof SetupableTransportInterface) {
                $transport->setup();
                $io->success(sprintf('The "%s" transport was set up successfully.', $transportName));
            } else {
                $io->note(sprintf('The "%s" transport does not support setup.', $transportName));
            }
        }

        return 0;
    }
}<|MERGE_RESOLUTION|>--- conflicted
+++ resolved
@@ -25,7 +25,7 @@
 class SetupTransportsCommand extends Command
 {
     protected static $defaultName = 'messenger:setup-transports';
-    protected static $defaultDescription = 'Prepares the required infrastructure for the transport';
+    protected static $defaultDescription = 'Prepare the required infrastructure for the transport';
 
     private $transportLocator;
     private $transportNames;
@@ -42,11 +42,7 @@
     {
         $this
             ->addArgument('transport', InputArgument::OPTIONAL, 'Name of the transport to setup', null)
-<<<<<<< HEAD
             ->setDescription(self::$defaultDescription)
-=======
-            ->setDescription('Prepare the required infrastructure for the transport')
->>>>>>> 7ed3d36f
             ->setHelp(<<<EOF
 The <info>%command.name%</info> command setups the transports:
 
