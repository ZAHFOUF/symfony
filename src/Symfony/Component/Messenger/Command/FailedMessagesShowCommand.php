<?php

/*
 * This file is part of the Symfony package.
 *
 * (c) Fabien Potencier <fabien@symfony.com>
 *
 * For the full copyright and license information, please view the LICENSE
 * file that was distributed with this source code.
 */

namespace Symfony\Component\Messenger\Command;

use Symfony\Component\Console\Attribute\AsCommand;
use Symfony\Component\Console\Exception\RuntimeException;
use Symfony\Component\Console\Input\InputArgument;
use Symfony\Component\Console\Input\InputInterface;
use Symfony\Component\Console\Input\InputOption;
use Symfony\Component\Console\Output\ConsoleOutputInterface;
use Symfony\Component\Console\Output\OutputInterface;
use Symfony\Component\Console\Style\SymfonyStyle;
use Symfony\Component\Messenger\Stamp\ErrorDetailsStamp;
use Symfony\Component\Messenger\Stamp\RedeliveryStamp;
use Symfony\Component\Messenger\Transport\Receiver\ListableReceiverInterface;

/**
 * @author Ryan Weaver <ryan@symfonycasts.com>
 */
#[AsCommand(name: 'messenger:failed:show', description: 'Show one or more messages from the failure transport')]
class FailedMessagesShowCommand extends AbstractFailedMessagesCommand
{
<<<<<<< HEAD
    private const DEFAULT_TRANSPORT_OPTION = 'choose';
=======
    protected static $defaultName = 'messenger:failed:show';
    protected static $defaultDescription = 'Show one or more messages from the failure transport';
>>>>>>> d2b532c8

    /**
     * {@inheritdoc}
     */
    protected function configure(): void
    {
        $this
            ->setDefinition([
                new InputArgument('id', InputArgument::OPTIONAL, 'Specific message id to show'),
                new InputOption('max', null, InputOption::VALUE_REQUIRED, 'Maximum number of messages to list', 50),
                new InputOption('transport', null, InputOption::VALUE_OPTIONAL, 'Use a specific failure transport', self::DEFAULT_TRANSPORT_OPTION),
            ])
            ->setHelp(<<<'EOF'
The <info>%command.name%</info> shows message that are pending in the failure transport.

    <info>php %command.full_name%</info>

Or look at a specific message by its id:

    <info>php %command.full_name% {id}</info>
EOF
            )
        ;
    }

    /**
     * {@inheritdoc}
     */
    protected function execute(InputInterface $input, OutputInterface $output): int
    {
        $io = new SymfonyStyle($input, $output instanceof ConsoleOutputInterface ? $output->getErrorOutput() : $output);

        $failureTransportName = $input->getOption('transport');
        if (self::DEFAULT_TRANSPORT_OPTION === $failureTransportName) {
            $this->printWarningAvailableFailureTransports($io, $this->getGlobalFailureReceiverName());
        }
        if ('' === $failureTransportName || null === $failureTransportName) {
            $failureTransportName = $this->interactiveChooseFailureTransport($io);
        }
        $failureTransportName = self::DEFAULT_TRANSPORT_OPTION === $failureTransportName ? $this->getGlobalFailureReceiverName() : $failureTransportName;

        $receiver = $this->getReceiver($failureTransportName);

        $this->printPendingMessagesMessage($receiver, $io);

        if (!$receiver instanceof ListableReceiverInterface) {
            throw new RuntimeException(sprintf('The "%s" receiver does not support listing or showing specific messages.', $failureTransportName));
        }

        if (null === $id = $input->getArgument('id')) {
            $this->listMessages($failureTransportName, $io, $input->getOption('max'));
        } else {
            $this->showMessage($failureTransportName, $id, $io);
        }

        return 0;
    }

    private function listMessages(?string $failedTransportName, SymfonyStyle $io, int $max)
    {
        /** @var ListableReceiverInterface $receiver */
        $receiver = $this->getReceiver($failedTransportName);
        $envelopes = $receiver->all($max);

        $rows = [];
        foreach ($envelopes as $envelope) {
            /** @var RedeliveryStamp|null $lastRedeliveryStamp */
            $lastRedeliveryStamp = $envelope->last(RedeliveryStamp::class);
            /** @var ErrorDetailsStamp|null $lastErrorDetailsStamp */
            $lastErrorDetailsStamp = $envelope->last(ErrorDetailsStamp::class);

            $errorMessage = '';
            if (null !== $lastErrorDetailsStamp) {
                $errorMessage = $lastErrorDetailsStamp->getExceptionMessage();
            }

            $rows[] = [
                $this->getMessageId($envelope),
                \get_class($envelope->getMessage()),
                null === $lastRedeliveryStamp ? '' : $lastRedeliveryStamp->getRedeliveredAt()->format('Y-m-d H:i:s'),
                $errorMessage,
            ];
        }

        if (0 === \count($rows)) {
            $io->success('No failed messages were found.');

            return;
        }

        $io->table(['Id', 'Class', 'Failed at', 'Error'], $rows);

        if (\count($rows) === $max) {
            $io->comment(sprintf('Showing first %d messages.', $max));
        }

        $io->comment(sprintf('Run <comment>messenger:failed:show {id} --transport=%s -vv</comment> to see message details.', $failedTransportName));
    }

    private function showMessage(?string $failedTransportName, string $id, SymfonyStyle $io)
    {
        /** @var ListableReceiverInterface $receiver */
        $receiver = $this->getReceiver($failedTransportName);
        $envelope = $receiver->find($id);
        if (null === $envelope) {
            throw new RuntimeException(sprintf('The message "%s" was not found.', $id));
        }

        $this->displaySingleMessage($envelope, $io);

        $io->writeln([
            '',
            sprintf(' Run <comment>messenger:failed:retry %s --transport=%s</comment> to retry this message.', $id, $failedTransportName),
            sprintf(' Run <comment>messenger:failed:remove %s --transport=%s</comment> to delete it.', $id, $failedTransportName),
        ]);
    }
}<|MERGE_RESOLUTION|>--- conflicted
+++ resolved
@@ -29,13 +29,6 @@
 #[AsCommand(name: 'messenger:failed:show', description: 'Show one or more messages from the failure transport')]
 class FailedMessagesShowCommand extends AbstractFailedMessagesCommand
 {
-<<<<<<< HEAD
-    private const DEFAULT_TRANSPORT_OPTION = 'choose';
-=======
-    protected static $defaultName = 'messenger:failed:show';
-    protected static $defaultDescription = 'Show one or more messages from the failure transport';
->>>>>>> d2b532c8
-
     /**
      * {@inheritdoc}
      */
