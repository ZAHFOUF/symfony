<?php

/*
 * This file is part of the Symfony package.
 *
 * (c) Fabien Potencier <fabien@symfony.com>
 *
 * For the full copyright and license information, please view the LICENSE
 * file that was distributed with this source code.
 */

namespace Symfony\Component\Messenger\Command;

use Symfony\Component\Console\Exception\RuntimeException;
use Symfony\Component\Console\Input\InputArgument;
use Symfony\Component\Console\Input\InputInterface;
use Symfony\Component\Console\Input\InputOption;
use Symfony\Component\Console\Output\ConsoleOutputInterface;
use Symfony\Component\Console\Output\OutputInterface;
use Symfony\Component\Console\Style\SymfonyStyle;
use Symfony\Component\Messenger\Stamp\ErrorDetailsStamp;
use Symfony\Component\Messenger\Stamp\RedeliveryStamp;
use Symfony\Component\Messenger\Transport\Receiver\ListableReceiverInterface;

/**
 * @author Ryan Weaver <ryan@symfonycasts.com>
 */
class FailedMessagesShowCommand extends AbstractFailedMessagesCommand
{
    protected static $defaultName = 'messenger:failed:show';
    protected static $defaultDescription = 'Shows one or more messages from the failure transport';

    /**
     * {@inheritdoc}
     */
    protected function configure(): void
    {
        $this
            ->setDefinition([
                new InputArgument('id', InputArgument::OPTIONAL, 'Specific message id to show'),
                new InputOption('max', null, InputOption::VALUE_REQUIRED, 'Maximum number of messages to list', 50),
            ])
<<<<<<< HEAD
            ->setDescription(self::$defaultDescription)
=======
            ->setDescription('Show one or more messages from the failure transport')
>>>>>>> 7ed3d36f
            ->setHelp(<<<'EOF'
The <info>%command.name%</info> shows message that are pending in the failure transport.

    <info>php %command.full_name%</info>

Or look at a specific message by its id:

    <info>php %command.full_name% {id}</info>
EOF
            )
        ;
    }

    /**
     * {@inheritdoc}
     */
    protected function execute(InputInterface $input, OutputInterface $output)
    {
        $io = new SymfonyStyle($input, $output instanceof ConsoleOutputInterface ? $output->getErrorOutput() : $output);

        $receiver = $this->getReceiver();
        $this->printPendingMessagesMessage($receiver, $io);

        if (!$receiver instanceof ListableReceiverInterface) {
            throw new RuntimeException(sprintf('The "%s" receiver does not support listing or showing specific messages.', $this->getReceiverName()));
        }

        if (null === $id = $input->getArgument('id')) {
            $this->listMessages($io, $input->getOption('max'));
        } else {
            $this->showMessage($id, $io);
        }

        return 0;
    }

    private function listMessages(SymfonyStyle $io, int $max)
    {
        /** @var ListableReceiverInterface $receiver */
        $receiver = $this->getReceiver();
        $envelopes = $receiver->all($max);

        $rows = [];
        foreach ($envelopes as $envelope) {
            /** @var RedeliveryStamp|null $lastRedeliveryStamp */
            $lastRedeliveryStamp = $envelope->last(RedeliveryStamp::class);
            /** @var ErrorDetailsStamp|null $lastErrorDetailsStamp */
            $lastErrorDetailsStamp = $envelope->last(ErrorDetailsStamp::class);
            $lastRedeliveryStampWithException = $this->getLastRedeliveryStampWithException($envelope, true);

            $errorMessage = '';
            if (null !== $lastErrorDetailsStamp) {
                $errorMessage = $lastErrorDetailsStamp->getExceptionMessage();
            } elseif (null !== $lastRedeliveryStampWithException) {
                // Try reading the errorMessage for messages that are still in the queue without the new ErrorDetailStamps.
                $errorMessage = $lastRedeliveryStampWithException->getExceptionMessage();
            }

            $rows[] = [
                $this->getMessageId($envelope),
                \get_class($envelope->getMessage()),
                null === $lastRedeliveryStamp ? '' : $lastRedeliveryStamp->getRedeliveredAt()->format('Y-m-d H:i:s'),
                $errorMessage,
            ];
        }

        if (0 === \count($rows)) {
            $io->success('No failed messages were found.');

            return;
        }

        $io->table(['Id', 'Class', 'Failed at', 'Error'], $rows);

        if (\count($rows) === $max) {
            $io->comment(sprintf('Showing first %d messages.', $max));
        }

        $io->comment('Run <comment>messenger:failed:show {id} -vv</comment> to see message details.');
    }

    private function showMessage(string $id, SymfonyStyle $io)
    {
        /** @var ListableReceiverInterface $receiver */
        $receiver = $this->getReceiver();
        $envelope = $receiver->find($id);
        if (null === $envelope) {
            throw new RuntimeException(sprintf('The message "%s" was not found.', $id));
        }

        $this->displaySingleMessage($envelope, $io);

        $io->writeln([
            '',
            sprintf(' Run <comment>messenger:failed:retry %s</comment> to retry this message.', $id),
            sprintf(' Run <comment>messenger:failed:remove %s</comment> to delete it.', $id),
        ]);
    }
}<|MERGE_RESOLUTION|>--- conflicted
+++ resolved
@@ -28,7 +28,7 @@
 class FailedMessagesShowCommand extends AbstractFailedMessagesCommand
 {
     protected static $defaultName = 'messenger:failed:show';
-    protected static $defaultDescription = 'Shows one or more messages from the failure transport';
+    protected static $defaultDescription = 'Show one or more messages from the failure transport';
 
     /**
      * {@inheritdoc}
@@ -40,11 +40,7 @@
                 new InputArgument('id', InputArgument::OPTIONAL, 'Specific message id to show'),
                 new InputOption('max', null, InputOption::VALUE_REQUIRED, 'Maximum number of messages to list', 50),
             ])
-<<<<<<< HEAD
             ->setDescription(self::$defaultDescription)
-=======
-            ->setDescription('Show one or more messages from the failure transport')
->>>>>>> 7ed3d36f
             ->setHelp(<<<'EOF'
 The <info>%command.name%</info> shows message that are pending in the failure transport.
 
