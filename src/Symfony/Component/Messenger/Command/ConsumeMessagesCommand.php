<?php

/*
 * This file is part of the Symfony package.
 *
 * (c) Fabien Potencier <fabien@symfony.com>
 *
 * For the full copyright and license information, please view the LICENSE
 * file that was distributed with this source code.
 */

namespace Symfony\Component\Messenger\Command;

use Psr\Container\ContainerInterface;
use Psr\Log\LoggerInterface;
use Symfony\Component\Console\Attribute\AsCommand;
use Symfony\Component\Console\Command\Command;
use Symfony\Component\Console\Command\SignalableCommandInterface;
use Symfony\Component\Console\Completion\CompletionInput;
use Symfony\Component\Console\Completion\CompletionSuggestions;
use Symfony\Component\Console\Exception\InvalidOptionException;
use Symfony\Component\Console\Exception\RuntimeException;
use Symfony\Component\Console\Input\InputArgument;
use Symfony\Component\Console\Input\InputInterface;
use Symfony\Component\Console\Input\InputOption;
use Symfony\Component\Console\Output\ConsoleOutputInterface;
use Symfony\Component\Console\Output\OutputInterface;
use Symfony\Component\Console\Question\ChoiceQuestion;
use Symfony\Component\Console\Style\SymfonyStyle;
use Symfony\Component\EventDispatcher\EventDispatcherInterface;
use Symfony\Component\Messenger\EventListener\ResetServicesListener;
use Symfony\Component\Messenger\EventListener\StopWorkerOnFailureLimitListener;
use Symfony\Component\Messenger\EventListener\StopWorkerOnMemoryLimitListener;
use Symfony\Component\Messenger\EventListener\StopWorkerOnMessageLimitListener;
use Symfony\Component\Messenger\EventListener\StopWorkerOnTimeLimitListener;
use Symfony\Component\Messenger\RoutableMessageBus;
use Symfony\Component\Messenger\Worker;

/**
 * @author Samuel Roze <samuel.roze@gmail.com>
 */
#[AsCommand(name: 'messenger:consume', description: 'Consume messages')]
class ConsumeMessagesCommand extends Command implements SignalableCommandInterface
{
<<<<<<< HEAD
    private RoutableMessageBus $routableBus;
    private ContainerInterface $receiverLocator;
    private EventDispatcherInterface $eventDispatcher;
    private ?LoggerInterface $logger;
    private array $receiverNames;
    private ?ResetServicesListener $resetServicesListener;
    private array $busIds;
    private ?ContainerInterface $rateLimiterLocator;
    private ?array $signals;
    private ?Worker $worker = null;

    public function __construct(RoutableMessageBus $routableBus, ContainerInterface $receiverLocator, EventDispatcherInterface $eventDispatcher, LoggerInterface $logger = null, array $receiverNames = [], ResetServicesListener $resetServicesListener = null, array $busIds = [], ContainerInterface $rateLimiterLocator = null, array $signals = null)
=======
    protected static $defaultName = 'messenger:consume';
    protected static $defaultDescription = 'Consume messages';

    private $routableBus;
    private $receiverLocator;
    private $eventDispatcher;
    private $logger;
    private $receiverNames;
    private $resetServicesListener;
    private $busIds;

    public function __construct(RoutableMessageBus $routableBus, ContainerInterface $receiverLocator, EventDispatcherInterface $eventDispatcher, ?LoggerInterface $logger = null, array $receiverNames = [], ?ResetServicesListener $resetServicesListener = null, array $busIds = [])
>>>>>>> 2a31f2dd
    {
        $this->routableBus = $routableBus;
        $this->receiverLocator = $receiverLocator;
        $this->eventDispatcher = $eventDispatcher;
        $this->logger = $logger;
        $this->receiverNames = $receiverNames;
        $this->resetServicesListener = $resetServicesListener;
        $this->busIds = $busIds;
        $this->rateLimiterLocator = $rateLimiterLocator;
        $this->signals = $signals;

        parent::__construct();
    }

    protected function configure(): void
    {
        $defaultReceiverName = 1 === \count($this->receiverNames) ? current($this->receiverNames) : null;

        $this
            ->setDefinition([
                new InputArgument('receivers', InputArgument::IS_ARRAY, 'Names of the receivers/transports to consume in order of priority', $defaultReceiverName ? [$defaultReceiverName] : []),
                new InputOption('limit', 'l', InputOption::VALUE_REQUIRED, 'Limit the number of received messages'),
                new InputOption('failure-limit', 'f', InputOption::VALUE_REQUIRED, 'The number of failed messages the worker can consume'),
                new InputOption('memory-limit', 'm', InputOption::VALUE_REQUIRED, 'The memory limit the worker can consume'),
                new InputOption('time-limit', 't', InputOption::VALUE_REQUIRED, 'The time limit in seconds the worker can handle new messages'),
                new InputOption('sleep', null, InputOption::VALUE_REQUIRED, 'Seconds to sleep before asking for new messages after no messages were found', 1),
                new InputOption('bus', 'b', InputOption::VALUE_REQUIRED, 'Name of the bus to which received messages should be dispatched (if not passed, bus is determined automatically)'),
                new InputOption('queues', null, InputOption::VALUE_REQUIRED | InputOption::VALUE_IS_ARRAY, 'Limit receivers to only consume from the specified queues'),
                new InputOption('no-reset', null, InputOption::VALUE_NONE, 'Do not reset container services after each message'),
            ])
            ->setHelp(<<<'EOF'
The <info>%command.name%</info> command consumes messages and dispatches them to the message bus.

    <info>php %command.full_name% <receiver-name></info>

To receive from multiple transports, pass each name:

    <info>php %command.full_name% receiver1 receiver2</info>

Use the --limit option to limit the number of messages received:

    <info>php %command.full_name% <receiver-name> --limit=10</info>

Use the --failure-limit option to stop the worker when the given number of failed messages is reached:

    <info>php %command.full_name% <receiver-name> --failure-limit=2</info>

Use the --memory-limit option to stop the worker if it exceeds a given memory usage limit. You can use shorthand byte values [K, M or G]:

    <info>php %command.full_name% <receiver-name> --memory-limit=128M</info>

Use the --time-limit option to stop the worker when the given time limit (in seconds) is reached.
If a message is being handled, the worker will stop after the processing is finished:

    <info>php %command.full_name% <receiver-name> --time-limit=3600</info>

Use the --bus option to specify the message bus to dispatch received messages
to instead of trying to determine it automatically. This is required if the
messages didn't originate from Messenger:

    <info>php %command.full_name% <receiver-name> --bus=event_bus</info>

Use the --queues option to limit a receiver to only certain queues (only supported by some receivers):

    <info>php %command.full_name% <receiver-name> --queues=fasttrack</info>

Use the --no-reset option to prevent services resetting after each message (may lead to leaking services' state between messages):

    <info>php %command.full_name% <receiver-name> --no-reset</info>
EOF
            )
        ;
    }

    /**
     * @return void
     */
    protected function interact(InputInterface $input, OutputInterface $output)
    {
        $io = new SymfonyStyle($input, $output instanceof ConsoleOutputInterface ? $output->getErrorOutput() : $output);

        if ($this->receiverNames && !$input->getArgument('receivers')) {
            $io->block('Which transports/receivers do you want to consume?', null, 'fg=white;bg=blue', ' ', true);

            $io->writeln('Choose which receivers you want to consume messages from in order of priority.');
            if (\count($this->receiverNames) > 1) {
                $io->writeln(sprintf('Hint: to consume from multiple, use a list of their names, e.g. <comment>%s</comment>', implode(', ', $this->receiverNames)));
            }

            $question = new ChoiceQuestion('Select receivers to consume:', $this->receiverNames, 0);
            $question->setMultiselect(true);

            $input->setArgument('receivers', $io->askQuestion($question));
        }

        if (!$input->getArgument('receivers')) {
            throw new RuntimeException('Please pass at least one receiver.');
        }
    }

    protected function execute(InputInterface $input, OutputInterface $output): int
    {
        $receivers = [];
        $rateLimiters = [];
        foreach ($receiverNames = $input->getArgument('receivers') as $receiverName) {
            if (!$this->receiverLocator->has($receiverName)) {
                $message = sprintf('The receiver "%s" does not exist.', $receiverName);
                if ($this->receiverNames) {
                    $message .= sprintf(' Valid receivers are: %s.', implode(', ', $this->receiverNames));
                }

                throw new RuntimeException($message);
            }

            $receivers[$receiverName] = $this->receiverLocator->get($receiverName);
            if ($this->rateLimiterLocator?->has($receiverName)) {
                $rateLimiters[$receiverName] = $this->rateLimiterLocator->get($receiverName);
            }
        }

        if (null !== $this->resetServicesListener && !$input->getOption('no-reset')) {
            $this->eventDispatcher->addSubscriber($this->resetServicesListener);
        }

        $stopsWhen = [];
        if (null !== $limit = $input->getOption('limit')) {
            if (!is_numeric($limit) || 0 >= $limit) {
                throw new InvalidOptionException(sprintf('Option "limit" must be a positive integer, "%s" passed.', $limit));
            }

            $stopsWhen[] = "processed {$limit} messages";
            $this->eventDispatcher->addSubscriber(new StopWorkerOnMessageLimitListener($limit, $this->logger));
        }

        if ($failureLimit = $input->getOption('failure-limit')) {
            $stopsWhen[] = "reached {$failureLimit} failed messages";
            $this->eventDispatcher->addSubscriber(new StopWorkerOnFailureLimitListener($failureLimit, $this->logger));
        }

        if ($memoryLimit = $input->getOption('memory-limit')) {
            $stopsWhen[] = "exceeded {$memoryLimit} of memory";
            $this->eventDispatcher->addSubscriber(new StopWorkerOnMemoryLimitListener($this->convertToBytes($memoryLimit), $this->logger));
        }

        if (null !== $timeLimit = $input->getOption('time-limit')) {
            if (!is_numeric($timeLimit) || 0 >= $timeLimit) {
                throw new InvalidOptionException(sprintf('Option "time-limit" must be a positive integer, "%s" passed.', $timeLimit));
            }

            $stopsWhen[] = "been running for {$timeLimit}s";
            $this->eventDispatcher->addSubscriber(new StopWorkerOnTimeLimitListener($timeLimit, $this->logger));
        }

        $stopsWhen[] = 'received a stop signal via the messenger:stop-workers command';

        $io = new SymfonyStyle($input, $output instanceof ConsoleOutputInterface ? $output->getErrorOutput() : $output);
        $io->success(sprintf('Consuming messages from transport%s "%s".', \count($receivers) > 1 ? 's' : '', implode(', ', $receiverNames)));

        if ($stopsWhen) {
            $last = array_pop($stopsWhen);
            $stopsWhen = ($stopsWhen ? implode(', ', $stopsWhen).' or ' : '').$last;
            $io->comment("The worker will automatically exit once it has {$stopsWhen}.");
        }

        $io->comment('Quit the worker with CONTROL-C.');

        if (OutputInterface::VERBOSITY_VERBOSE > $output->getVerbosity()) {
            $io->comment('Re-run the command with a -vv option to see logs about consumed messages.');
        }

        $bus = $input->getOption('bus') ? $this->routableBus->getMessageBus($input->getOption('bus')) : $this->routableBus;

        $this->worker = new Worker($receivers, $bus, $this->eventDispatcher, $this->logger, $rateLimiters);
        $options = [
            'sleep' => $input->getOption('sleep') * 1000000,
        ];
        if ($queues = $input->getOption('queues')) {
            $options['queues'] = $queues;
        }

        try {
            $this->worker->run($options);
        } finally {
            $this->worker = null;
        }

        return 0;
    }

    public function complete(CompletionInput $input, CompletionSuggestions $suggestions): void
    {
        if ($input->mustSuggestArgumentValuesFor('receivers')) {
            $suggestions->suggestValues(array_diff($this->receiverNames, array_diff($input->getArgument('receivers'), [$input->getCompletionValue()])));

            return;
        }

        if ($input->mustSuggestOptionValuesFor('bus')) {
            $suggestions->suggestValues($this->busIds);
        }
    }

    public function getSubscribedSignals(): array
    {
        return $this->signals ?? (\extension_loaded('pcntl') ? [\SIGTERM, \SIGINT] : []);
    }

    public function handleSignal(int $signal, int|false $previousExitCode = 0): int|false
    {
        if (!$this->worker) {
            return false;
        }

        $this->logger?->info('Received signal {signal}.', ['signal' => $signal, 'transport_names' => $this->worker->getMetadata()->getTransportNames()]);

        $this->worker->stop();

        return false;
    }

    private function convertToBytes(string $memoryLimit): int
    {
        $memoryLimit = strtolower($memoryLimit);
        $max = ltrim($memoryLimit, '+');
        if (str_starts_with($max, '0x')) {
            $max = \intval($max, 16);
        } elseif (str_starts_with($max, '0')) {
            $max = \intval($max, 8);
        } else {
            $max = (int) $max;
        }

        switch (substr(rtrim($memoryLimit, 'b'), -1)) {
            case 't': $max *= 1024;
                // no break
            case 'g': $max *= 1024;
                // no break
            case 'm': $max *= 1024;
                // no break
            case 'k': $max *= 1024;
        }

        return $max;
    }
}<|MERGE_RESOLUTION|>--- conflicted
+++ resolved
@@ -42,7 +42,6 @@
 #[AsCommand(name: 'messenger:consume', description: 'Consume messages')]
 class ConsumeMessagesCommand extends Command implements SignalableCommandInterface
 {
-<<<<<<< HEAD
     private RoutableMessageBus $routableBus;
     private ContainerInterface $receiverLocator;
     private EventDispatcherInterface $eventDispatcher;
@@ -54,21 +53,7 @@
     private ?array $signals;
     private ?Worker $worker = null;
 
-    public function __construct(RoutableMessageBus $routableBus, ContainerInterface $receiverLocator, EventDispatcherInterface $eventDispatcher, LoggerInterface $logger = null, array $receiverNames = [], ResetServicesListener $resetServicesListener = null, array $busIds = [], ContainerInterface $rateLimiterLocator = null, array $signals = null)
-=======
-    protected static $defaultName = 'messenger:consume';
-    protected static $defaultDescription = 'Consume messages';
-
-    private $routableBus;
-    private $receiverLocator;
-    private $eventDispatcher;
-    private $logger;
-    private $receiverNames;
-    private $resetServicesListener;
-    private $busIds;
-
-    public function __construct(RoutableMessageBus $routableBus, ContainerInterface $receiverLocator, EventDispatcherInterface $eventDispatcher, ?LoggerInterface $logger = null, array $receiverNames = [], ?ResetServicesListener $resetServicesListener = null, array $busIds = [])
->>>>>>> 2a31f2dd
+    public function __construct(RoutableMessageBus $routableBus, ContainerInterface $receiverLocator, EventDispatcherInterface $eventDispatcher, ?LoggerInterface $logger = null, array $receiverNames = [], ?ResetServicesListener $resetServicesListener = null, array $busIds = [], ?ContainerInterface $rateLimiterLocator = null, ?array $signals = null)
     {
         $this->routableBus = $routableBus;
         $this->receiverLocator = $receiverLocator;
