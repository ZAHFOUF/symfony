--- conflicted
+++ resolved
@@ -65,14 +65,9 @@
  */
 class MiddlewareStack
 {
-<<<<<<< HEAD
-    public ?\Iterator $iterator;
+    /** @var \Iterator<mixed, MiddlewareInterface>|null */
+    public ?\Iterator $iterator = null;
     public array $stack = [];
-=======
-    /** @var \Iterator<mixed, MiddlewareInterface> */
-    public $iterator;
-    public $stack = [];
->>>>>>> 175e3f72
 
     public function next(int $offset): ?MiddlewareInterface
     {
@@ -80,7 +75,7 @@
             return $this->stack[$offset];
         }
 
-        if (!isset($this->iterator)) {
+        if (null === $this->iterator) {
             return null;
         }
 
