--- conflicted
+++ resolved
@@ -39,13 +39,8 @@
         }
 
         $url = "pdo-pgsql://postgres:password@$host";
-<<<<<<< HEAD
         $params = (new DsnParser())->parse($url);
-        $config = class_exists(ORMSetup::class) ? ORMSetup::createConfiguration() : new Configuration();
-=======
-        $params = class_exists(DsnParser::class) ? (new DsnParser())->parse($url) : ['url' => $url];
         $config = new Configuration();
->>>>>>> 2fe2b5a3
         if (class_exists(DefaultSchemaManagerFactory::class)) {
             $config->setSchemaManagerFactory(new DefaultSchemaManagerFactory());
         }
