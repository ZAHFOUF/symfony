<?php

/*
 * This file is part of the Symfony package.
 *
 * (c) Fabien Potencier <fabien@symfony.com>
 *
 * For the full copyright and license information, please view the LICENSE
 * file that was distributed with this source code.
 */

namespace Symfony\Component\Messenger\Bridge\Doctrine\Tests\Transport;

use Doctrine\DBAL\Configuration;
use Doctrine\DBAL\DriverManager;
use Doctrine\DBAL\Schema\AbstractSchemaManager;
use Doctrine\DBAL\Schema\DefaultSchemaManagerFactory;
use Doctrine\DBAL\Tools\DsnParser;
use PHPUnit\Framework\TestCase;
use Symfony\Component\Messenger\Bridge\Doctrine\Tests\Fixtures\DummyMessage;
use Symfony\Component\Messenger\Bridge\Doctrine\Transport\Connection;

/**
 * @requires extension pdo_sqlite
 */
class DoctrineIntegrationTest extends TestCase
{
    private \Doctrine\DBAL\Connection $driverConnection;
    private Connection $connection;

    protected function setUp(): void
    {
        $dsn = getenv('MESSENGER_DOCTRINE_DSN') ?: 'pdo-sqlite://:memory:';
        $params = class_exists(DsnParser::class) ? (new DsnParser())->parse($dsn) : ['url' => $dsn];
        $config = new Configuration();
        if (class_exists(DefaultSchemaManagerFactory::class)) {
            $config->setSchemaManagerFactory(new DefaultSchemaManagerFactory());
        }

        $this->driverConnection = DriverManager::getConnection($params, $config);
        $this->connection = new Connection([], $this->driverConnection);
    }

    protected function tearDown(): void
    {
        $this->driverConnection->close();
    }

    public function testConnectionSendAndGet()
    {
        $this->connection->send('{"message": "Hi"}', ['type' => DummyMessage::class]);
        $encoded = $this->connection->get();
        $this->assertEquals('{"message": "Hi"}', $encoded['body']);
        $this->assertEquals(['type' => DummyMessage::class], $encoded['headers']);
    }

    public function testSendWithDelay()
    {
        $this->connection->send('{"message": "Hi i am delayed"}', ['type' => DummyMessage::class], 600000);

        $qb = $this->driverConnection->createQueryBuilder()
            ->select('m.available_at')
            ->from('messenger_messages', 'm')
            ->where('m.body = :body')
            ->setParameter('body', '{"message": "Hi i am delayed"}');

<<<<<<< HEAD
        // DBAL 2 compatibility
        $result = method_exists($qb, 'executeQuery') ? $qb->executeQuery() : $qb->execute();

        $available_at = new \DateTimeImmutable($result->fetchOne());
=======
        $availableAt = new \DateTimeImmutable($stmt instanceof Result ? $stmt->fetchOne() : $stmt->fetchColumn());
>>>>>>> be8cb29e

        $now = new \DateTimeImmutable('now + 60 seconds');
        $this->assertGreaterThan($now, $availableAt);
    }

    public function testSendWithNegativeDelay()
    {
        $this->connection->send('{"message": "Hi, I am not actually delayed"}', ['type' => DummyMessage::class], -600000);

        $qb = $this->driverConnection->createQueryBuilder()
            ->select('m.available_at')
            ->from('messenger_messages', 'm')
            ->where('m.body = :body')
            ->setParameter('body', '{"message": "Hi, I am not actually delayed"}');

        // DBAL 2 compatibility
        $result = method_exists($qb, 'executeQuery') ? $qb->executeQuery() : $qb->execute();

        $availableAt = new \DateTimeImmutable($result->fetchOne());

        $now = new \DateTimeImmutable('now - 60 seconds');
        $this->assertLessThan($now, $availableAt);
    }

    public function testItRetrieveTheFirstAvailableMessage()
    {
        $this->connection->setup();
        // insert messages
        // one currently handled
        $this->driverConnection->insert('messenger_messages', [
            'body' => '{"message": "Hi handled"}',
            'headers' => json_encode(['type' => DummyMessage::class]),
            'queue_name' => 'default',
            'created_at' => $this->formatDateTime(new \DateTimeImmutable('2019-03-15 12:00:00', new \DateTimeZone('UTC'))),
            'available_at' => $this->formatDateTime(new \DateTimeImmutable('2019-03-15 12:00:00', new \DateTimeZone('UTC'))),
            'delivered_at' => $this->formatDateTime(new \DateTimeImmutable('now', new \DateTimeZone('UTC'))),
        ]);
        // one available later
        $this->driverConnection->insert('messenger_messages', [
            'body' => '{"message": "Hi delayed"}',
            'headers' => json_encode(['type' => DummyMessage::class]),
            'queue_name' => 'default',
            'created_at' => $this->formatDateTime(new \DateTimeImmutable('2019-03-15 12:00:00', new \DateTimeZone('UTC'))),
            'available_at' => $this->formatDateTime(new \DateTimeImmutable('2019-03-15 13:00:00', new \DateTimeZone('UTC'))),
        ]);
        // one available
        $this->driverConnection->insert('messenger_messages', [
            'body' => '{"message": "Hi available"}',
            'headers' => json_encode(['type' => DummyMessage::class]),
            'queue_name' => 'default',
            'created_at' => $this->formatDateTime(new \DateTimeImmutable('2019-03-15 12:00:00', new \DateTimeZone('UTC'))),
            'available_at' => $this->formatDateTime(new \DateTimeImmutable('2019-03-15 12:30:00', new \DateTimeZone('UTC'))),
        ]);

        $encoded = $this->connection->get();
        $this->assertEquals('{"message": "Hi available"}', $encoded['body']);
    }

    public function testItCountMessages()
    {
        $this->connection->setup();
        // insert messages
        // one currently handled
        $this->driverConnection->insert('messenger_messages', [
            'body' => '{"message": "Hi handled"}',
            'headers' => json_encode(['type' => DummyMessage::class]),
            'queue_name' => 'default',
            'created_at' => $this->formatDateTime(new \DateTimeImmutable('2019-03-15 12:00:00', new \DateTimeZone('UTC'))),
            'available_at' => $this->formatDateTime(new \DateTimeImmutable('2019-03-15 12:00:00', new \DateTimeZone('UTC'))),
            'delivered_at' => $this->formatDateTime(new \DateTimeImmutable('now', new \DateTimeZone('UTC'))),
        ]);
        // one available later
        $this->driverConnection->insert('messenger_messages', [
            'body' => '{"message": "Hi delayed"}',
            'headers' => json_encode(['type' => DummyMessage::class]),
            'queue_name' => 'default',
            'created_at' => $this->formatDateTime(new \DateTimeImmutable('2019-03-15 12:00:00', new \DateTimeZone('UTC'))),
            'available_at' => $this->formatDateTime(new \DateTimeImmutable('+1 minute', new \DateTimeZone('UTC'))),
        ]);
        // one available
        $this->driverConnection->insert('messenger_messages', [
            'body' => '{"message": "Hi available"}',
            'headers' => json_encode(['type' => DummyMessage::class]),
            'queue_name' => 'default',
            'created_at' => $this->formatDateTime(new \DateTimeImmutable('2019-03-15 12:00:00', new \DateTimeZone('UTC'))),
            'available_at' => $this->formatDateTime(new \DateTimeImmutable('2019-03-15 12:30:00', new \DateTimeZone('UTC'))),
        ]);
        // another available
        $this->driverConnection->insert('messenger_messages', [
            'body' => '{"message": "Hi available"}',
            'headers' => json_encode(['type' => DummyMessage::class]),
            'queue_name' => 'default',
            'created_at' => $this->formatDateTime(new \DateTimeImmutable('2019-03-15 12:00:00', new \DateTimeZone('UTC'))),
            'available_at' => $this->formatDateTime(new \DateTimeImmutable('2019-03-15 12:30:00', new \DateTimeZone('UTC'))),
        ]);

        $this->assertSame(2, $this->connection->getMessageCount());
    }

    public function testItRetrieveTheMessageThatIsOlderThanRedeliverTimeout()
    {
        $this->connection->setup();
        $twoHoursAgo = new \DateTimeImmutable('now -2 hours');
        $this->driverConnection->insert('messenger_messages', [
            'body' => '{"message": "Hi requeued"}',
            'headers' => json_encode(['type' => DummyMessage::class]),
            'queue_name' => 'default',
            'created_at' => $this->formatDateTime(new \DateTimeImmutable('2019-03-15 12:00:00', new \DateTimeZone('UTC'))),
            'available_at' => $this->formatDateTime(new \DateTimeImmutable('2019-03-15 12:00:00', new \DateTimeZone('UTC'))),
            'delivered_at' => $this->formatDateTime($twoHoursAgo),
        ]);
        $this->driverConnection->insert('messenger_messages', [
            'body' => '{"message": "Hi available"}',
            'headers' => json_encode(['type' => DummyMessage::class]),
            'queue_name' => 'default',
            'created_at' => $this->formatDateTime(new \DateTimeImmutable('2019-03-15 12:00:00', new \DateTimeZone('UTC'))),
            'available_at' => $this->formatDateTime(new \DateTimeImmutable('2019-03-15 12:30:00', new \DateTimeZone('UTC'))),
        ]);

        $next = $this->connection->get();
        $this->assertEquals('{"message": "Hi requeued"}', $next['body']);
        $this->connection->reject($next['id']);
    }

    public function testTheTransportIsSetupOnGet()
    {
        $this->assertFalse($this->createSchemaManager()->tablesExist(['messenger_messages']));
        $this->assertNull($this->connection->get());

        $this->connection->send('the body', ['my' => 'header']);
        $envelope = $this->connection->get();
        $this->assertEquals('the body', $envelope['body']);
    }

    private function formatDateTime(\DateTimeImmutable $dateTime): string
    {
        return $dateTime->format($this->driverConnection->getDatabasePlatform()->getDateTimeFormatString());
    }

    private function createSchemaManager(): AbstractSchemaManager
    {
        return method_exists($this->driverConnection, 'createSchemaManager')
            ? $this->driverConnection->createSchemaManager()
            : $this->driverConnection->getSchemaManager();
    }
}<|MERGE_RESOLUTION|>--- conflicted
+++ resolved
@@ -64,14 +64,10 @@
             ->where('m.body = :body')
             ->setParameter('body', '{"message": "Hi i am delayed"}');
 
-<<<<<<< HEAD
         // DBAL 2 compatibility
         $result = method_exists($qb, 'executeQuery') ? $qb->executeQuery() : $qb->execute();
 
-        $available_at = new \DateTimeImmutable($result->fetchOne());
-=======
-        $availableAt = new \DateTimeImmutable($stmt instanceof Result ? $stmt->fetchOne() : $stmt->fetchColumn());
->>>>>>> be8cb29e
+        $availableAt = new \DateTimeImmutable($result->fetchOne());
 
         $now = new \DateTimeImmutable('now + 60 seconds');
         $this->assertGreaterThan($now, $availableAt);
