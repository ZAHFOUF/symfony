<?php

/*
 * This file is part of the Symfony package.
 *
 * (c) Fabien Potencier <fabien@symfony.com>
 *
 * For the full copyright and license information, please view the LICENSE
 * file that was distributed with this source code.
 */

namespace Symfony\Component\Messenger\Bridge\Doctrine\Tests\Transport;

use Doctrine\DBAL\Connection as DBALConnection;
use Doctrine\DBAL\Exception as DBALException;
use Doctrine\DBAL\Platforms\AbstractPlatform;
use Doctrine\DBAL\Platforms\MariaDBPlatform;
<<<<<<< HEAD
use Doctrine\DBAL\Platforms\MySQLPlatform;
use Doctrine\DBAL\Platforms\OraclePlatform;
=======
use Doctrine\DBAL\Platforms\MySQL57Platform;
use Doctrine\DBAL\Platforms\MySQLPlatform;
use Doctrine\DBAL\Platforms\OraclePlatform;
use Doctrine\DBAL\Platforms\SQLServer2012Platform;
>>>>>>> 1333caf8
use Doctrine\DBAL\Platforms\SQLServerPlatform;
use Doctrine\DBAL\Query\QueryBuilder;
use Doctrine\DBAL\Result;
use Doctrine\DBAL\Schema\AbstractSchemaManager;
use Doctrine\DBAL\Schema\Schema;
use Doctrine\DBAL\Schema\SchemaConfig;
use PHPUnit\Framework\MockObject\MockObject;
use PHPUnit\Framework\TestCase;
use Symfony\Component\Messenger\Bridge\Doctrine\Tests\Fixtures\DummyMessage;
use Symfony\Component\Messenger\Bridge\Doctrine\Transport\Connection;
use Symfony\Component\Messenger\Exception\InvalidArgumentException;
use Symfony\Component\Messenger\Exception\TransportException;

class ConnectionTest extends TestCase
{
    public function testGetAMessageWillChangeItsStatus()
    {
        $queryBuilder = $this->getQueryBuilderMock();
        $driverConnection = $this->getDBALConnectionMock();
        $stmt = $this->getResultMock([
            'id' => 1,
            'body' => '{"message":"Hi"}',
            'headers' => json_encode(['type' => DummyMessage::class]),
        ]);

        $driverConnection
            ->method('createQueryBuilder')
            ->willReturn($queryBuilder);
        $queryBuilder
            ->method('getSQL')
            ->willReturn('');
        $queryBuilder
            ->method('getParameters')
            ->willReturn([]);
        $queryBuilder
            ->method('getParameterTypes')
            ->willReturn([]);
        $driverConnection
            ->method('executeQuery')
            ->willReturn($stmt);
        $driverConnection
            ->method('executeStatement')
            ->willReturn(1);

        $connection = new Connection([], $driverConnection);
        $doctrineEnvelope = $connection->get();
        $this->assertEquals(1, $doctrineEnvelope['id']);
        $this->assertEquals('{"message":"Hi"}', $doctrineEnvelope['body']);
        $this->assertEquals(['type' => DummyMessage::class], $doctrineEnvelope['headers']);
    }

    public function testGetWithNoPendingMessageWillReturnNull()
    {
        $queryBuilder = $this->getQueryBuilderMock();
        $driverConnection = $this->getDBALConnectionMock();
        $stmt = $this->getResultMock(false);

        $queryBuilder
            ->method('getParameters')
            ->willReturn([]);
        $queryBuilder
            ->method('getParameterTypes')
            ->willReturn([]);
        $driverConnection->expects($this->once())
            ->method('createQueryBuilder')
            ->willReturn($queryBuilder);
        $driverConnection->expects($this->never())
            ->method('update');
        $driverConnection
            ->method('executeQuery')
            ->willReturn($stmt);

        $connection = new Connection([], $driverConnection);
        $doctrineEnvelope = $connection->get();
        $this->assertNull($doctrineEnvelope);
    }

    public function testItThrowsATransportExceptionIfItCannotAcknowledgeMessage()
    {
        $this->expectException(TransportException::class);
        $driverConnection = $this->getDBALConnectionMock();
        $driverConnection->method('delete')->willThrowException($this->createStub(DBALException::class));

        $connection = new Connection([], $driverConnection);
        $connection->ack('dummy_id');
    }

    public function testItThrowsATransportExceptionIfItCannotRejectMessage()
    {
        $this->expectException(TransportException::class);
        $driverConnection = $this->getDBALConnectionMock();
        $driverConnection->method('delete')->willThrowException($this->createStub(DBALException::class));

        $connection = new Connection([], $driverConnection);
        $connection->reject('dummy_id');
    }

    private function getDBALConnectionMock()
    {
        $driverConnection = $this->createMock(DBALConnection::class);
        $platform = $this->createMock(AbstractPlatform::class);
        $platform->method('getWriteLockSQL')->willReturn('FOR UPDATE');
        $configuration = $this->createMock(\Doctrine\DBAL\Configuration::class);
        $driverConnection->method('getDatabasePlatform')->willReturn($platform);
        $driverConnection->method('getConfiguration')->willReturn($configuration);

        $schemaManager = $this->createMock(AbstractSchemaManager::class);
        $schemaConfig = $this->createMock(SchemaConfig::class);
        $schemaConfig->method('getMaxIdentifierLength')->willReturn(63);
        $schemaConfig->method('getDefaultTableOptions')->willReturn([]);
        $schemaManager->method('createSchemaConfig')->willReturn($schemaConfig);
        $driverConnection->method('createSchemaManager')->willReturn($schemaManager);

        return $driverConnection;
    }

    private function getQueryBuilderMock()
    {
        $queryBuilder = $this->createMock(QueryBuilder::class);

        $queryBuilder->method('select')->willReturn($queryBuilder);
        $queryBuilder->method('update')->willReturn($queryBuilder);
        $queryBuilder->method('from')->willReturn($queryBuilder);
        $queryBuilder->method('set')->willReturn($queryBuilder);
        $queryBuilder->method('where')->willReturn($queryBuilder);
        $queryBuilder->method('andWhere')->willReturn($queryBuilder);
        $queryBuilder->method('orderBy')->willReturn($queryBuilder);
        $queryBuilder->method('setMaxResults')->willReturn($queryBuilder);
        $queryBuilder->method('setParameter')->willReturn($queryBuilder);
        $queryBuilder->method('setParameters')->willReturn($queryBuilder);

        return $queryBuilder;
    }

    private function getResultMock($expectedResult): Result&MockObject
    {
        $stmt = $this->createMock(Result::class);

        $stmt->expects($this->once())
            ->method('fetchAssociative')
            ->willReturn($expectedResult);

        return $stmt;
    }

    /**
     * @dataProvider buildConfigurationProvider
     */
    public function testBuildConfiguration(string $dsn, array $options, string $expectedConnection, string $expectedTableName, int $expectedRedeliverTimeout, string $expectedQueue, bool $expectedAutoSetup)
    {
        $config = Connection::buildConfiguration($dsn, $options);
        $this->assertEquals($expectedConnection, $config['connection']);
        $this->assertEquals($expectedTableName, $config['table_name']);
        $this->assertEquals($expectedRedeliverTimeout, $config['redeliver_timeout']);
        $this->assertEquals($expectedQueue, $config['queue_name']);
        $this->assertEquals($expectedAutoSetup, $config['auto_setup']);
    }

    public static function buildConfigurationProvider(): iterable
    {
        yield 'no options' => [
            'dsn' => 'doctrine://default',
            'options' => [],
            'expectedConnection' => 'default',
            'expectedTableName' => 'messenger_messages',
            'expectedRedeliverTimeout' => 3600,
            'expectedQueue' => 'default',
            'expectedAutoSetup' => true,
        ];

        yield 'test options array' => [
            'dsn' => 'doctrine://default',
            'options' => [
                'table_name' => 'name_from_options',
                'redeliver_timeout' => 1800,
                'queue_name' => 'important',
                'auto_setup' => false,
            ],
            'expectedConnection' => 'default',
            'expectedTableName' => 'name_from_options',
            'expectedRedeliverTimeout' => 1800,
            'expectedQueue' => 'important',
            'expectedAutoSetup' => false,
        ];

        yield 'options from dsn' => [
            'dsn' => 'doctrine://default?table_name=name_from_dsn&redeliver_timeout=1200&queue_name=normal&auto_setup=false',
            'options' => [],
            'expectedConnection' => 'default',
            'expectedTableName' => 'name_from_dsn',
            'expectedRedeliverTimeout' => 1200,
            'expectedQueue' => 'normal',
            'expectedAutoSetup' => false,
        ];

        yield 'options from dsn array wins over options from options' => [
            'dsn' => 'doctrine://default?table_name=name_from_dsn&redeliver_timeout=1200&queue_name=normal&auto_setup=true',
            'options' => [
                'table_name' => 'name_from_options',
                'redeliver_timeout' => 1800,
                'queue_name' => 'important',
                'auto_setup' => false,
            ],
            'expectedConnection' => 'default',
            'expectedTableName' => 'name_from_dsn',
            'expectedRedeliverTimeout' => 1200,
            'expectedQueue' => 'normal',
            'expectedAutoSetup' => true,
        ];

        yield 'options from dsn with falsey boolean' => [
            'dsn' => 'doctrine://default?auto_setup=0',
            'options' => [],
            'expectedConnection' => 'default',
            'expectedTableName' => 'messenger_messages',
            'expectedRedeliverTimeout' => 3600,
            'expectedQueue' => 'default',
            'expectedAutoSetup' => false,
        ];

        yield 'options from dsn with thruthy boolean' => [
            'dsn' => 'doctrine://default?auto_setup=1',
            'options' => [],
            'expectedConnection' => 'default',
            'expectedTableName' => 'messenger_messages',
            'expectedRedeliverTimeout' => 3600,
            'expectedQueue' => 'default',
            'expectedAutoSetup' => true,
        ];
    }

    public function testItThrowsAnExceptionIfAnExtraOptionsInDefined()
    {
        $this->expectException(InvalidArgumentException::class);
        $this->expectExceptionMessage('Unknown option found: [new_option]. Allowed options are [table_name, queue_name, redeliver_timeout, auto_setup]');
        Connection::buildConfiguration('doctrine://default', ['new_option' => 'woops']);
    }

    public function testItThrowsAnExceptionIfAnExtraOptionsInDefinedInDSN()
    {
        $this->expectException(InvalidArgumentException::class);
        $this->expectExceptionMessage('Unknown option found in DSN: [new_option]. Allowed options are [table_name, queue_name, redeliver_timeout, auto_setup]');
        Connection::buildConfiguration('doctrine://default?new_option=woops');
    }

    public function testFind()
    {
        $queryBuilder = $this->getQueryBuilderMock();
        $driverConnection = $this->getDBALConnectionMock();
        $id = 1;
        $stmt = $this->getResultMock([
            'id' => $id,
            'body' => '{"message":"Hi"}',
            'headers' => json_encode(['type' => DummyMessage::class]),
        ]);

        $driverConnection
            ->method('createQueryBuilder')
            ->willReturn($queryBuilder);
        $queryBuilder
            ->method('where')
            ->with('m.id = ? and m.queue_name = ?')
            ->willReturn($queryBuilder);
        $queryBuilder
            ->method('getSQL')
            ->willReturn('');
        $queryBuilder
            ->method('getParameters')
            ->willReturn([]);
        $driverConnection
            ->method('executeQuery')
            ->willReturn($stmt);

        $connection = new Connection([], $driverConnection);
        $doctrineEnvelope = $connection->find($id);
        $this->assertEquals(1, $doctrineEnvelope['id']);
        $this->assertEquals('{"message":"Hi"}', $doctrineEnvelope['body']);
        $this->assertEquals(['type' => DummyMessage::class], $doctrineEnvelope['headers']);
    }

    public function testFindAll()
    {
        $queryBuilder = $this->getQueryBuilderMock();
        $driverConnection = $this->getDBALConnectionMock();
        $message1 = [
            'id' => 1,
            'body' => '{"message":"Hi"}',
            'headers' => json_encode(['type' => DummyMessage::class]),
        ];
        $message2 = [
            'id' => 2,
            'body' => '{"message":"Hi again"}',
            'headers' => json_encode(['type' => DummyMessage::class]),
        ];

        $stmt = $this->createMock(Result::class);
        $stmt->expects($this->once())
            ->method('fetchAllAssociative')
            ->willReturn([$message1, $message2]);

        $driverConnection
            ->method('createQueryBuilder')
            ->willReturn($queryBuilder);
        $queryBuilder
            ->method('where')
            ->willReturn($queryBuilder);
        $queryBuilder
            ->method('getSQL')
            ->willReturn('');
        $queryBuilder
            ->method('getParameters')
            ->willReturn([]);
        $queryBuilder
            ->method('getParameterTypes')
            ->willReturn([]);
        $driverConnection
            ->method('executeQuery')
            ->willReturn($stmt);

        $connection = new Connection([], $driverConnection);
        $doctrineEnvelopes = $connection->findAll();

        $this->assertEquals(1, $doctrineEnvelopes[0]['id']);
        $this->assertEquals('{"message":"Hi"}', $doctrineEnvelopes[0]['body']);
        $this->assertEquals(['type' => DummyMessage::class], $doctrineEnvelopes[0]['headers']);

        $this->assertEquals(2, $doctrineEnvelopes[1]['id']);
        $this->assertEquals('{"message":"Hi again"}', $doctrineEnvelopes[1]['body']);
        $this->assertEquals(['type' => DummyMessage::class], $doctrineEnvelopes[1]['headers']);
    }

    /**
     * @dataProvider providePlatformSql
     */
    public function testGeneratedSql(AbstractPlatform $platform, string $expectedSql)
    {
        $driverConnection = $this->createMock(DBALConnection::class);
        $driverConnection->method('getDatabasePlatform')->willReturn($platform);
        $driverConnection->method('createQueryBuilder')->willReturnCallback(fn () => new QueryBuilder($driverConnection));

        $result = $this->createMock(Result::class);
        $result->method('fetchAssociative')->willReturn(false);

        $driverConnection->expects($this->once())->method('beginTransaction');
        $driverConnection
            ->expects($this->once())
            ->method('executeQuery')
            ->with($expectedSql)
            ->willReturn($result)
        ;
        $driverConnection->expects($this->once())->method('commit');

        $connection = new Connection([], $driverConnection);
        $connection->get();
    }

    public static function providePlatformSql(): iterable
    {
        yield 'MySQL' => [
<<<<<<< HEAD
            new MySQLPlatform(),
=======
            class_exists(MySQLPlatform::class) ? new MySQLPlatform() : new MySQL57Platform(),
>>>>>>> 1333caf8
            'SELECT m.* FROM messenger_messages m WHERE (m.delivered_at is null OR m.delivered_at < ?) AND (m.available_at <= ?) AND (m.queue_name = ?) ORDER BY available_at ASC LIMIT 1 FOR UPDATE',
        ];

        yield 'MariaDB' => [
            new MariaDBPlatform(),
            'SELECT m.* FROM messenger_messages m WHERE (m.delivered_at is null OR m.delivered_at < ?) AND (m.available_at <= ?) AND (m.queue_name = ?) ORDER BY available_at ASC LIMIT 1 FOR UPDATE',
        ];

        yield 'SQL Server' => [
<<<<<<< HEAD
            new SQLServerPlatform(),
=======
            class_exists(SQLServerPlatform::class) && !class_exists(SQLServer2012Platform::class) ? new SQLServerPlatform() : new SQLServer2012Platform(),
>>>>>>> 1333caf8
            'SELECT m.* FROM messenger_messages m WITH (UPDLOCK, ROWLOCK) WHERE (m.delivered_at is null OR m.delivered_at < ?) AND (m.available_at <= ?) AND (m.queue_name = ?) ORDER BY available_at ASC OFFSET 0 ROWS FETCH NEXT 1 ROWS ONLY  ',
        ];

        if (!class_exists(MySQL57Platform::class)) {
            // DBAL >= 4
            yield 'Oracle' => [
                new OraclePlatform(),
                'SELECT w.id AS "id", w.body AS "body", w.headers AS "headers", w.queue_name AS "queue_name", w.created_at AS "created_at", w.available_at AS "available_at", w.delivered_at AS "delivered_at" FROM messenger_messages w WHERE w.id IN (SELECT m.id FROM messenger_messages m WHERE (m.delivered_at is null OR m.delivered_at < ?) AND (m.available_at <= ?) AND (m.queue_name = ?) ORDER BY available_at ASC FETCH NEXT 1 ROWS ONLY) FOR UPDATE',
            ];
        } else {
            // DBAL < 4
            yield 'Oracle' => [
                new OraclePlatform(),
                'SELECT w.id AS "id", w.body AS "body", w.headers AS "headers", w.queue_name AS "queue_name", w.created_at AS "created_at", w.available_at AS "available_at", w.delivered_at AS "delivered_at" FROM messenger_messages w WHERE w.id IN (SELECT a.id FROM (SELECT m.id FROM messenger_messages m WHERE (m.delivered_at is null OR m.delivered_at < ?) AND (m.available_at <= ?) AND (m.queue_name = ?) ORDER BY available_at ASC) a WHERE ROWNUM <= 1) FOR UPDATE',
            ];
        }
    }

    public function testConfigureSchema()
    {
        $driverConnection = $this->getDBALConnectionMock();
        $schema = new Schema();

        $connection = new Connection(['table_name' => 'queue_table'], $driverConnection);
        $connection->configureSchema($schema, $driverConnection, fn () => true);
        $this->assertTrue($schema->hasTable('queue_table'));
    }

    public function testConfigureSchemaDifferentDbalConnection()
    {
        $driverConnection = $this->getDBALConnectionMock();
        $driverConnection2 = $this->getDBALConnectionMock();
        $schema = new Schema();

        $connection = new Connection([], $driverConnection);
        $connection->configureSchema($schema, $driverConnection2, fn () => false);
        $this->assertFalse($schema->hasTable('messenger_messages'));
    }

    public function testConfigureSchemaTableExists()
    {
        $driverConnection = $this->getDBALConnectionMock();
        $schema = new Schema();
        $schema->createTable('messenger_messages');

        $connection = new Connection([], $driverConnection);
        $connection->configureSchema($schema, $driverConnection, fn () => true);
        $table = $schema->getTable('messenger_messages');
        $this->assertEmpty($table->getColumns(), 'The table was not overwritten');
    }

    /**
     * @dataProvider provideFindAllSqlGeneratedByPlatform
     */
    public function testFindAllSqlGenerated(AbstractPlatform $platform, string $expectedSql)
    {
        $driverConnection = $this->createMock(DBALConnection::class);
        $driverConnection->method('getDatabasePlatform')->willReturn($platform);
        $driverConnection->method('createQueryBuilder')->willReturnCallback(function () use ($driverConnection) {
            return new QueryBuilder($driverConnection);
        });

        $result = $this->createMock(Result::class);
        $result->method('fetchAllAssociative')->willReturn([]);

        $driverConnection
            ->expects($this->once())
            ->method('executeQuery')
            ->with($expectedSql)
            ->willReturn($result)
        ;

        $connection = new Connection([], $driverConnection);
        $connection->findAll(50);
    }

    public function provideFindAllSqlGeneratedByPlatform(): iterable
    {
        yield 'MySQL' => [
<<<<<<< HEAD
            new MySQLPlatform(),
=======
            class_exists(MySQLPlatform::class) ? new MySQLPlatform() : new MySQL57Platform(),
>>>>>>> 1333caf8
            'SELECT m.* FROM messenger_messages m WHERE (m.delivered_at is null OR m.delivered_at < ?) AND (m.available_at <= ?) AND (m.queue_name = ?) LIMIT 50',
        ];

        yield 'MariaDB' => [
            new MariaDBPlatform(),
            'SELECT m.* FROM messenger_messages m WHERE (m.delivered_at is null OR m.delivered_at < ?) AND (m.available_at <= ?) AND (m.queue_name = ?) LIMIT 50',
        ];

        yield 'SQL Server' => [
<<<<<<< HEAD
            new SQLServerPlatform(),
=======
            class_exists(SQLServerPlatform::class) && !class_exists(SQLServer2012Platform::class) ? new SQLServerPlatform() : new SQLServer2012Platform(),
>>>>>>> 1333caf8
            'SELECT m.* FROM messenger_messages m WHERE (m.delivered_at is null OR m.delivered_at < ?) AND (m.available_at <= ?) AND (m.queue_name = ?) ORDER BY (SELECT 0) OFFSET 0 ROWS FETCH NEXT 50 ROWS ONLY',
        ];

        if (!class_exists(MySQL57Platform::class)) {
            // DBAL >= 4
            yield 'Oracle' => [
                new OraclePlatform(),
                'SELECT m.id AS "id", m.body AS "body", m.headers AS "headers", m.queue_name AS "queue_name", m.created_at AS "created_at", m.available_at AS "available_at", m.delivered_at AS "delivered_at" FROM messenger_messages m WHERE (m.delivered_at is null OR m.delivered_at < ?) AND (m.available_at <= ?) AND (m.queue_name = ?) FETCH NEXT 50 ROWS ONLY',
            ];
        } else {
            // DBAL < 4
            yield 'Oracle' => [
                new OraclePlatform(),
                'SELECT a.* FROM (SELECT m.id AS "id", m.body AS "body", m.headers AS "headers", m.queue_name AS "queue_name", m.created_at AS "created_at", m.available_at AS "available_at", m.delivered_at AS "delivered_at" FROM messenger_messages m WHERE (m.delivered_at is null OR m.delivered_at < ?) AND (m.available_at <= ?) AND (m.queue_name = ?)) a WHERE ROWNUM <= 50',
            ];
        }
    }
}<|MERGE_RESOLUTION|>--- conflicted
+++ resolved
@@ -15,15 +15,10 @@
 use Doctrine\DBAL\Exception as DBALException;
 use Doctrine\DBAL\Platforms\AbstractPlatform;
 use Doctrine\DBAL\Platforms\MariaDBPlatform;
-<<<<<<< HEAD
-use Doctrine\DBAL\Platforms\MySQLPlatform;
-use Doctrine\DBAL\Platforms\OraclePlatform;
-=======
 use Doctrine\DBAL\Platforms\MySQL57Platform;
 use Doctrine\DBAL\Platforms\MySQLPlatform;
 use Doctrine\DBAL\Platforms\OraclePlatform;
 use Doctrine\DBAL\Platforms\SQLServer2012Platform;
->>>>>>> 1333caf8
 use Doctrine\DBAL\Platforms\SQLServerPlatform;
 use Doctrine\DBAL\Query\QueryBuilder;
 use Doctrine\DBAL\Result;
@@ -383,11 +378,7 @@
     public static function providePlatformSql(): iterable
     {
         yield 'MySQL' => [
-<<<<<<< HEAD
-            new MySQLPlatform(),
-=======
             class_exists(MySQLPlatform::class) ? new MySQLPlatform() : new MySQL57Platform(),
->>>>>>> 1333caf8
             'SELECT m.* FROM messenger_messages m WHERE (m.delivered_at is null OR m.delivered_at < ?) AND (m.available_at <= ?) AND (m.queue_name = ?) ORDER BY available_at ASC LIMIT 1 FOR UPDATE',
         ];
 
@@ -397,11 +388,7 @@
         ];
 
         yield 'SQL Server' => [
-<<<<<<< HEAD
-            new SQLServerPlatform(),
-=======
             class_exists(SQLServerPlatform::class) && !class_exists(SQLServer2012Platform::class) ? new SQLServerPlatform() : new SQLServer2012Platform(),
->>>>>>> 1333caf8
             'SELECT m.* FROM messenger_messages m WITH (UPDLOCK, ROWLOCK) WHERE (m.delivered_at is null OR m.delivered_at < ?) AND (m.available_at <= ?) AND (m.queue_name = ?) ORDER BY available_at ASC OFFSET 0 ROWS FETCH NEXT 1 ROWS ONLY  ',
         ];
 
@@ -481,11 +468,7 @@
     public function provideFindAllSqlGeneratedByPlatform(): iterable
     {
         yield 'MySQL' => [
-<<<<<<< HEAD
-            new MySQLPlatform(),
-=======
             class_exists(MySQLPlatform::class) ? new MySQLPlatform() : new MySQL57Platform(),
->>>>>>> 1333caf8
             'SELECT m.* FROM messenger_messages m WHERE (m.delivered_at is null OR m.delivered_at < ?) AND (m.available_at <= ?) AND (m.queue_name = ?) LIMIT 50',
         ];
 
@@ -495,11 +478,7 @@
         ];
 
         yield 'SQL Server' => [
-<<<<<<< HEAD
-            new SQLServerPlatform(),
-=======
             class_exists(SQLServerPlatform::class) && !class_exists(SQLServer2012Platform::class) ? new SQLServerPlatform() : new SQLServer2012Platform(),
->>>>>>> 1333caf8
             'SELECT m.* FROM messenger_messages m WHERE (m.delivered_at is null OR m.delivered_at < ?) AND (m.available_at <= ?) AND (m.queue_name = ?) ORDER BY (SELECT 0) OFFSET 0 ROWS FETCH NEXT 50 ROWS ONLY',
         ];
 
