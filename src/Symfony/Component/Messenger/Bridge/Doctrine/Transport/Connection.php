--- conflicted
+++ resolved
@@ -40,6 +40,7 @@
  */
 class Connection implements ResetInterface
 {
+    private const ORACLE_SEQUENCES_SUFFIX = '_seq';
     protected const TABLE_OPTION_NAME = '_symfony_messenger_table_name';
 
     protected const DEFAULT_OPTIONS = [
@@ -49,14 +50,10 @@
         'auto_setup' => true,
     ];
 
-<<<<<<< HEAD
     protected ?float $queueEmptiedAt = null;
 
     private bool $autoSetup;
     private bool $doMysqlCleanup = false;
-=======
-    private const ORACLE_SEQUENCES_SUFFIX = '_seq';
->>>>>>> cb40d764
 
     /**
      * Constructor.
