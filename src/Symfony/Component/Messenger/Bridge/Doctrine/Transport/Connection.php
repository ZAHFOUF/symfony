--- conflicted
+++ resolved
@@ -145,19 +145,11 @@
             $now,
             $availableAt,
         ], [
-<<<<<<< HEAD
-            null,
-            null,
-            null,
-            Types::DATETIME_IMMUTABLE,
-            Types::DATETIME_IMMUTABLE,
-=======
             Types::STRING,
             Types::STRING,
             Types::STRING,
-            Types::DATETIME_MUTABLE,
-            Types::DATETIME_MUTABLE,
->>>>>>> 0665a3b6
+            Types::DATETIME_IMMUTABLE,
+            Types::DATETIME_IMMUTABLE,
         ]);
 
         return $this->driverConnection->lastInsertId();
