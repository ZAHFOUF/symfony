<?php

/*
 * This file is part of the Symfony package.
 *
 * (c) Fabien Potencier <fabien@symfony.com>
 *
 * For the full copyright and license information, please view the LICENSE
 * file that was distributed with this source code.
 */

namespace Symfony\Component\Messenger\Bridge\Doctrine\Transport;

use Doctrine\DBAL\Exception as DBALException;
use Doctrine\DBAL\Exception\RetryableException;
use Symfony\Component\Messenger\Envelope;
use Symfony\Component\Messenger\Exception\LogicException;
use Symfony\Component\Messenger\Exception\MessageDecodingFailedException;
use Symfony\Component\Messenger\Exception\TransportException;
use Symfony\Component\Messenger\Stamp\TransportMessageIdStamp;
use Symfony\Component\Messenger\Transport\Receiver\ListableReceiverInterface;
use Symfony\Component\Messenger\Transport\Receiver\MessageCountAwareInterface;
use Symfony\Component\Messenger\Transport\Serialization\PhpSerializer;
use Symfony\Component\Messenger\Transport\Serialization\SerializerInterface;

/**
 * @author Vincent Touzet <vincent.touzet@gmail.com>
 */
class DoctrineReceiver implements ListableReceiverInterface, MessageCountAwareInterface
{
    private const MAX_RETRIES = 3;
    private int $retryingSafetyCounter = 0;
    private Connection $connection;
    private SerializerInterface $serializer;

    public function __construct(Connection $connection, ?SerializerInterface $serializer = null)
    {
        $this->connection = $connection;
        $this->serializer = $serializer ?? new PhpSerializer();
    }

    public function get(): iterable
    {
        try {
            $doctrineEnvelope = $this->connection->get();
            $this->retryingSafetyCounter = 0; // reset counter
        } catch (RetryableException $exception) {
            // Do nothing when RetryableException occurs less than "MAX_RETRIES"
            // as it will likely be resolved on the next call to get()
            // Problem with concurrent consumers and database deadlocks
            if (++$this->retryingSafetyCounter >= self::MAX_RETRIES) {
                $this->retryingSafetyCounter = 0; // reset counter
                throw new TransportException($exception->getMessage(), 0, $exception);
            }

            return [];
        } catch (DBALException $exception) {
            throw new TransportException($exception->getMessage(), 0, $exception);
        }

        if (null === $doctrineEnvelope) {
            return [];
        }

        return [$this->createEnvelopeFromData($doctrineEnvelope)];
    }

    public function ack(Envelope $envelope): void
    {
        try {
            $this->connection->ack($this->findDoctrineReceivedStamp($envelope)->getId());
        } catch (DBALException $exception) {
            throw new TransportException($exception->getMessage(), 0, $exception);
        }
    }

    public function reject(Envelope $envelope): void
    {
        try {
            $this->connection->reject($this->findDoctrineReceivedStamp($envelope)->getId());
        } catch (DBALException $exception) {
            throw new TransportException($exception->getMessage(), 0, $exception);
        }
    }

    public function getMessageCount(): int
    {
        try {
            return $this->connection->getMessageCount();
        } catch (DBALException $exception) {
            throw new TransportException($exception->getMessage(), 0, $exception);
        }
    }

<<<<<<< HEAD
    public function all(int $limit = null): iterable
=======
    public function all(?int $limit = null): iterable
>>>>>>> a44829e2
    {
        try {
            $doctrineEnvelopes = $this->connection->findAll($limit);
        } catch (DBALException $exception) {
            throw new TransportException($exception->getMessage(), 0, $exception);
        }

        foreach ($doctrineEnvelopes as $doctrineEnvelope) {
            yield $this->createEnvelopeFromData($doctrineEnvelope);
        }
    }

    public function find(mixed $id): ?Envelope
    {
        try {
            $doctrineEnvelope = $this->connection->find($id);
        } catch (DBALException $exception) {
            throw new TransportException($exception->getMessage(), 0, $exception);
        }

        if (null === $doctrineEnvelope) {
            return null;
        }

        return $this->createEnvelopeFromData($doctrineEnvelope);
    }

    private function findDoctrineReceivedStamp(Envelope $envelope): DoctrineReceivedStamp
    {
        /** @var DoctrineReceivedStamp|null $doctrineReceivedStamp */
        $doctrineReceivedStamp = $envelope->last(DoctrineReceivedStamp::class);

        if (null === $doctrineReceivedStamp) {
            throw new LogicException('No DoctrineReceivedStamp found on the Envelope.');
        }

        return $doctrineReceivedStamp;
    }

    private function createEnvelopeFromData(array $data): Envelope
    {
        try {
            $envelope = $this->serializer->decode([
                'body' => $data['body'],
                'headers' => $data['headers'],
            ]);
        } catch (MessageDecodingFailedException $exception) {
            $this->connection->reject($data['id']);

            throw $exception;
        }

        return $envelope->with(
            new DoctrineReceivedStamp($data['id']),
            new TransportMessageIdStamp($data['id'])
        );
    }
}<|MERGE_RESOLUTION|>--- conflicted
+++ resolved
@@ -92,11 +92,7 @@
         }
     }
 
-<<<<<<< HEAD
-    public function all(int $limit = null): iterable
-=======
     public function all(?int $limit = null): iterable
->>>>>>> a44829e2
     {
         try {
             $doctrineEnvelopes = $this->connection->findAll($limit);
