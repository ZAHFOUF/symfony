{
    "name": "symfony/doctrine-messenger",
    "type": "symfony-messenger-bridge",
    "description": "Symfony Doctrine Messenger Bridge",
    "keywords": [],
    "homepage": "https://symfony.com",
    "license": "MIT",
    "authors": [
        {
            "name": "Fabien Potencier",
            "email": "fabien@symfony.com"
        },
        {
            "name": "Symfony Community",
            "homepage": "https://symfony.com/contributors"
        }
    ],
    "require": {
        "php": ">=8.1",
<<<<<<< HEAD
        "doctrine/dbal": "^2.13|^3.0",
        "symfony/messenger": "^5.4|^6.0|^7.0",
=======
        "doctrine/dbal": "^2.13|^3|^4",
        "symfony/messenger": "^5.4|^6.0",
>>>>>>> 73b272aa
        "symfony/service-contracts": "^2.5|^3"
    },
    "require-dev": {
        "doctrine/persistence": "^1.3|^2|^3",
        "symfony/property-access": "^5.4|^6.0|^7.0",
        "symfony/serializer": "^5.4|^6.0|^7.0"
    },
    "conflict": {
        "doctrine/persistence": "<1.3"
    },
    "autoload": {
        "psr-4": { "Symfony\\Component\\Messenger\\Bridge\\Doctrine\\": "" },
        "exclude-from-classmap": [
            "/Tests/"
        ]
    },
    "minimum-stability": "dev"
}<|MERGE_RESOLUTION|>--- conflicted
+++ resolved
@@ -17,13 +17,8 @@
     ],
     "require": {
         "php": ">=8.1",
-<<<<<<< HEAD
-        "doctrine/dbal": "^2.13|^3.0",
+        "doctrine/dbal": "^2.13|^3|^4",
         "symfony/messenger": "^5.4|^6.0|^7.0",
-=======
-        "doctrine/dbal": "^2.13|^3|^4",
-        "symfony/messenger": "^5.4|^6.0",
->>>>>>> 73b272aa
         "symfony/service-contracts": "^2.5|^3"
     },
     "require-dev": {
