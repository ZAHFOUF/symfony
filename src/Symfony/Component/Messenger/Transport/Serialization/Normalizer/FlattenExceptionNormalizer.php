--- conflicted
+++ resolved
@@ -26,16 +26,7 @@
 {
     use NormalizerAwareTrait;
 
-<<<<<<< HEAD
-    public function normalize(mixed $object, string $format = null, array $context = []): array
-=======
-    /**
-     * {@inheritdoc}
-     *
-     * @throws InvalidArgumentException
-     */
-    public function normalize($object, ?string $format = null, array $context = []): array
->>>>>>> 2a31f2dd
+    public function normalize(mixed $object, ?string $format = null, array $context = []): array
     {
         $normalized = [
             'message' => $object->getMessage(),
@@ -54,7 +45,6 @@
         return $normalized;
     }
 
-<<<<<<< HEAD
     public function getSupportedTypes(?string $format): array
     {
         return [
@@ -62,25 +52,12 @@
         ];
     }
 
-    public function supportsNormalization(mixed $data, string $format = null, array $context = []): bool
-=======
-    /**
-     * {@inheritdoc}
-     */
-    public function supportsNormalization($data, ?string $format = null, array $context = []): bool
->>>>>>> 2a31f2dd
+    public function supportsNormalization(mixed $data, ?string $format = null, array $context = []): bool
     {
         return $data instanceof FlattenException && ($context[Serializer::MESSENGER_SERIALIZATION_CONTEXT] ?? false);
     }
 
-<<<<<<< HEAD
-    public function denormalize(mixed $data, string $type, string $format = null, array $context = []): FlattenException
-=======
-    /**
-     * {@inheritdoc}
-     */
-    public function denormalize($data, string $type, ?string $format = null, array $context = []): FlattenException
->>>>>>> 2a31f2dd
+    public function denormalize(mixed $data, string $type, ?string $format = null, array $context = []): FlattenException
     {
         $object = new FlattenException();
 
@@ -106,14 +83,7 @@
         return $object;
     }
 
-<<<<<<< HEAD
-    public function supportsDenormalization(mixed $data, string $type, string $format = null, array $context = []): bool
-=======
-    /**
-     * {@inheritdoc}
-     */
-    public function supportsDenormalization($data, string $type, ?string $format = null, array $context = []): bool
->>>>>>> 2a31f2dd
+    public function supportsDenormalization(mixed $data, string $type, ?string $format = null, array $context = []): bool
     {
         return FlattenException::class === $type && ($context[Serializer::MESSENGER_SERIALIZATION_CONTEXT] ?? false);
     }
