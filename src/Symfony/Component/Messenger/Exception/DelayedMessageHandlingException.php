<?php

/*
 * This file is part of the Symfony package.
 *
 * (c) Fabien Potencier <fabien@symfony.com>
 *
 * For the full copyright and license information, please view the LICENSE
 * file that was distributed with this source code.
 */

namespace Symfony\Component\Messenger\Exception;

use Symfony\Component\Messenger\Envelope;

/**
 * When handling queued messages from {@link DispatchAfterCurrentBusMiddleware},
 * some handlers caused an exception. This exception contains all those handler exceptions.
 *
 * @author Tobias Nyholm <tobias.nyholm@gmail.com>
 */
class DelayedMessageHandlingException extends RuntimeException implements WrappedExceptionsInterface
{
<<<<<<< HEAD
    use WrappedExceptionsTrait;

    private array $exceptions;
    private ?Envelope $envelope;

    public function __construct(array $exceptions, Envelope $envelope = null)
=======
    private array $exceptions;
    private ?Envelope $envelope;

    public function __construct(array $exceptions, ?Envelope $envelope = null)
>>>>>>> a44829e2
    {
        $this->envelope = $envelope;

        $exceptionMessages = implode(", \n", array_map(
            fn (\Throwable $e) => $e::class.': '.$e->getMessage(),
            $exceptions
        ));

        if (1 === \count($exceptions)) {
            $message = sprintf("A delayed message handler threw an exception: \n\n%s", $exceptionMessages);
        } else {
            $message = sprintf("Some delayed message handlers threw an exception: \n\n%s", $exceptionMessages);
        }

        $this->exceptions = $exceptions;

        parent::__construct($message, 0, $exceptions[array_key_first($exceptions)]);
    }

    /**
     * @deprecated since Symfony 6.4, use {@see self::getWrappedExceptions()} instead
     */
    public function getExceptions(): array
    {
        trigger_deprecation('symfony/messenger', '6.4', 'The "%s()" method is deprecated, use "%s::getWrappedExceptions()" instead.', __METHOD__, self::class);

        return $this->exceptions;
    }

    public function getEnvelope(): ?Envelope
    {
        return $this->envelope;
    }
}<|MERGE_RESOLUTION|>--- conflicted
+++ resolved
@@ -21,19 +21,12 @@
  */
 class DelayedMessageHandlingException extends RuntimeException implements WrappedExceptionsInterface
 {
-<<<<<<< HEAD
     use WrappedExceptionsTrait;
 
     private array $exceptions;
     private ?Envelope $envelope;
 
-    public function __construct(array $exceptions, Envelope $envelope = null)
-=======
-    private array $exceptions;
-    private ?Envelope $envelope;
-
     public function __construct(array $exceptions, ?Envelope $envelope = null)
->>>>>>> a44829e2
     {
         $this->envelope = $envelope;
 
