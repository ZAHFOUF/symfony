--- conflicted
+++ resolved
@@ -27,18 +27,10 @@
      *
      * @throws InvalidPasswordException If the plain password is invalid, e.g. excessively long
      */
-<<<<<<< HEAD
-    public function hash(#[\SensitiveParameter] string $plainPassword, string $salt = null): string;
-=======
     public function hash(#[\SensitiveParameter] string $plainPassword, ?string $salt = null): string;
->>>>>>> a44829e2
 
     /**
      * Checks that a plain password and a salt match a password hash.
      */
-<<<<<<< HEAD
-    public function verify(string $hashedPassword, #[\SensitiveParameter] string $plainPassword, string $salt = null): bool;
-=======
     public function verify(string $hashedPassword, #[\SensitiveParameter] string $plainPassword, ?string $salt = null): bool;
->>>>>>> a44829e2
 }