<?php

/*
 * This file is part of the Symfony package.
 *
 * (c) Fabien Potencier <fabien@symfony.com>
 *
 * For the full copyright and license information, please view the LICENSE
 * file that was distributed with this source code.
 */

namespace Symfony\Component\Workflow\Dumper;

use Symfony\Component\Workflow\Definition;
use Symfony\Component\Workflow\Marking;

/**
 * DumperInterface is the interface implemented by workflow dumper classes.
 *
 * @author Fabien Potencier <fabien@symfony.com>
 * @author Grégoire Pineau <lyrixx@lyrixx.info>
 */
interface DumperInterface
{
    /**
     * Dumps a workflow definition.
     */
<<<<<<< HEAD
    public function dump(Definition $definition, Marking $marking = null, array $options = []): string;
=======
    public function dump(Definition $definition, ?Marking $marking = null, array $options = []);
>>>>>>> 2a31f2dd
}<|MERGE_RESOLUTION|>--- conflicted
+++ resolved
@@ -25,9 +25,5 @@
     /**
      * Dumps a workflow definition.
      */
-<<<<<<< HEAD
-    public function dump(Definition $definition, Marking $marking = null, array $options = []): string;
-=======
-    public function dump(Definition $definition, ?Marking $marking = null, array $options = []);
->>>>>>> 2a31f2dd
+    public function dump(Definition $definition, ?Marking $marking = null, array $options = []): string;
 }