<?php

/*
 * This file is part of the Symfony package.
 *
 * (c) Fabien Potencier <fabien@symfony.com>
 *
 * For the full copyright and license information, please view the LICENSE
 * file that was distributed with this source code.
 */

namespace Symfony\Component\Workflow\Dumper;

use Symfony\Component\Workflow\Definition;
use Symfony\Component\Workflow\Marking;

class StateMachineGraphvizDumper extends GraphvizDumper
{
    /**
     * Dumps the workflow as a graphviz graph.
     *
     * Available options:
     *
     *  * graph: The default options for the whole graph
     *  * node: The default options for nodes (places)
     *  * edge: The default options for edges
     */
<<<<<<< HEAD
    public function dump(Definition $definition, Marking $marking = null, array $options = []): string
=======
    public function dump(Definition $definition, ?Marking $marking = null, array $options = []): string
>>>>>>> a44829e2
    {
        $withMetadata = $options['with-metadata'] ?? false;

        $places = $this->findPlaces($definition, $withMetadata, $marking);
        $edges = $this->findEdges($definition);

        $options = array_replace_recursive(self::$defaultOptions, $options);

        $label = $this->formatLabel($definition, $withMetadata, $options);

        return $this->startDot($options, $label)
            .$this->addPlaces($places, $withMetadata)
            .$this->addEdges($edges)
            .$this->endDot();
    }

    /**
     * @internal
     */
    protected function findEdges(Definition $definition): array
    {
        $workflowMetadata = $definition->getMetadataStore();

        $edges = [];

        foreach ($definition->getTransitions() as $transition) {
            $attributes = [];

            $transitionName = $workflowMetadata->getMetadata('label', $transition) ?? $transition->getName();

            $labelColor = $workflowMetadata->getMetadata('color', $transition);
            if (null !== $labelColor) {
                $attributes['fontcolor'] = $labelColor;
            }
            $arrowColor = $workflowMetadata->getMetadata('arrow_color', $transition);
            if (null !== $arrowColor) {
                $attributes['color'] = $arrowColor;
            }

            foreach ($transition->getFroms() as $from) {
                foreach ($transition->getTos() as $to) {
                    $edge = [
                        'name' => $transitionName,
                        'to' => $to,
                        'attributes' => $attributes,
                    ];
                    $edges[$from][] = $edge;
                }
            }
        }

        return $edges;
    }

    /**
     * @internal
     */
    protected function addEdges(array $edges): string
    {
        $code = '';

        foreach ($edges as $id => $edges) {
            foreach ($edges as $edge) {
                $code .= sprintf(
                    "  place_%s -> place_%s [label=\"%s\" style=\"%s\"%s];\n",
                    $this->dotize($id),
                    $this->dotize($edge['to']),
                    $this->escape($edge['name']),
                    'solid',
                    $this->addAttributes($edge['attributes'])
                );
            }
        }

        return $code;
    }
}<|MERGE_RESOLUTION|>--- conflicted
+++ resolved
@@ -25,11 +25,7 @@
      *  * node: The default options for nodes (places)
      *  * edge: The default options for edges
      */
-<<<<<<< HEAD
-    public function dump(Definition $definition, Marking $marking = null, array $options = []): string
-=======
     public function dump(Definition $definition, ?Marking $marking = null, array $options = []): string
->>>>>>> a44829e2
     {
         $withMetadata = $options['with-metadata'] ?? false;
 
