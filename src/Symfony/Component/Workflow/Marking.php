<?php

/*
 * This file is part of the Symfony package.
 *
 * (c) Fabien Potencier <fabien@symfony.com>
 *
 * For the full copyright and license information, please view the LICENSE
 * file that was distributed with this source code.
 */

namespace Symfony\Component\Workflow;

/**
 * Marking contains the place of every tokens.
 *
 * @author Grégoire Pineau <lyrixx@lyrixx.info>
 */
class Marking
{
    private array $places = [];
    private ?array $context = null;

    /**
     * @param int[] $representation Keys are the place name and values should be 1
     */
    public function __construct(array $representation = [])
    {
        foreach ($representation as $place => $nbToken) {
            $this->mark($place);
        }
    }

<<<<<<< HEAD
    public function mark(string $place, int $nbToken = 1): void
=======
    /**
     * @return void
     */
    public function mark(string $place)
>>>>>>> 34f84cf9
    {
        $this->places[$place] = 1;
    }

<<<<<<< HEAD
    public function unmark(string $place, int $nbToken = 1): void
=======
    /**
     * @return void
     */
    public function unmark(string $place)
>>>>>>> 34f84cf9
    {
        unset($this->places[$place]);
    }

    public function has(string $place): bool
    {
        return isset($this->places[$place]);
    }

    public function getPlaces(): array
    {
        return $this->places;
    }

    /**
     * @internal
     */
    public function setContext(array $context): void
    {
        $this->context = $context;
    }

    /**
     * Returns the context after the subject has transitioned.
     */
    public function getContext(): ?array
    {
        return $this->context;
    }
}<|MERGE_RESOLUTION|>--- conflicted
+++ resolved
@@ -31,26 +31,12 @@
         }
     }
 
-<<<<<<< HEAD
-    public function mark(string $place, int $nbToken = 1): void
-=======
-    /**
-     * @return void
-     */
-    public function mark(string $place)
->>>>>>> 34f84cf9
+    public function mark(string $place): void
     {
         $this->places[$place] = 1;
     }
 
-<<<<<<< HEAD
-    public function unmark(string $place, int $nbToken = 1): void
-=======
-    /**
-     * @return void
-     */
-    public function unmark(string $place)
->>>>>>> 34f84cf9
+    public function unmark(string $place): void
     {
         unset($this->places[$place]);
     }
