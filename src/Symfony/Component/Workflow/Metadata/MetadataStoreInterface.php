<?php

/*
 * This file is part of the Symfony package.
 *
 * (c) Fabien Potencier <fabien@symfony.com>
 *
 * For the full copyright and license information, please view the LICENSE
 * file that was distributed with this source code.
 */

namespace Symfony\Component\Workflow\Metadata;

use Symfony\Component\Workflow\Transition;

/**
 * MetadataStoreInterface is able to fetch metadata for a specific workflow.
 *
 * @author Grégoire Pineau <lyrixx@lyrixx.info>
 */
interface MetadataStoreInterface
{
    public function getWorkflowMetadata(): array;

    public function getPlaceMetadata(string $place): array;

    public function getTransitionMetadata(Transition $transition): array;

    /**
     * Returns the metadata for a specific subject.
     *
     * This is a proxy method.
     *
     * @param string|Transition|null $subject Use null to get workflow metadata
     *                                        Use a string (the place name) to get place metadata
     *                                        Use a Transition instance to get transition metadata
     */
<<<<<<< HEAD
    public function getMetadata(string $key, string|Transition $subject = null): mixed;
=======
    public function getMetadata(string $key, string|Transition|null $subject = null);
>>>>>>> 115fb5be
}<|MERGE_RESOLUTION|>--- conflicted
+++ resolved
@@ -35,9 +35,5 @@
      *                                        Use a string (the place name) to get place metadata
      *                                        Use a Transition instance to get transition metadata
      */
-<<<<<<< HEAD
-    public function getMetadata(string $key, string|Transition $subject = null): mixed;
-=======
-    public function getMetadata(string $key, string|Transition|null $subject = null);
->>>>>>> 115fb5be
+    public function getMetadata(string $key, string|Transition|null $subject = null): mixed;
 }