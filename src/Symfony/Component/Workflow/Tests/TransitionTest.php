--- conflicted
+++ resolved
@@ -8,18 +8,8 @@
 
 class TransitionTest extends TestCase
 {
-<<<<<<< HEAD
-=======
     use ForwardCompatTestTrait;
 
-    public function testValidateName()
-    {
-        $this->expectException('Symfony\Component\Workflow\Exception\InvalidArgumentException');
-        $this->expectExceptionMessage('The transition "foo.bar" contains invalid characters.');
-        $transition = new Transition('foo.bar', 'a', 'b');
-    }
-
->>>>>>> 8173dafd
     public function testConstructor()
     {
         $transition = new Transition('name', 'a', 'b');
