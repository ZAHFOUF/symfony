--- conflicted
+++ resolved
@@ -14,32 +14,6 @@
     use ForwardCompatTestTrait;
     use WorkflowBuilderTrait;
 
-<<<<<<< HEAD
-    /**
-     * @expectedException \Symfony\Component\Workflow\Exception\InvalidDefinitionException
-     * @expectedExceptionMessage All transitions for a place must have an unique name. Multiple transitions named "t1" where found for place "a" in workflow "foo".
-     */
-=======
-    public function testSinglePlaceWorkflowValidatorAndComplexWorkflow()
-    {
-        $this->expectException('Symfony\Component\Workflow\Exception\InvalidDefinitionException');
-        $this->expectExceptionMessage('The marking store of workflow "foo" can not store many places.');
-        $definition = $this->createComplexWorkflowDefinition();
-
-        (new WorkflowValidator(true))->validate($definition, 'foo');
-    }
-
-    public function testSinglePlaceWorkflowValidatorAndSimpleWorkflow()
-    {
-        $definition = $this->createSimpleWorkflowDefinition();
-
-        (new WorkflowValidator(true))->validate($definition, 'foo');
-
-        // the test ensures that the validation does not fail (i.e. it does not throw any exceptions)
-        $this->addToAssertionCount(1);
-    }
-
->>>>>>> daa4e402
     public function testWorkflowWithInvalidNames()
     {
         $this->expectException('Symfony\Component\Workflow\Exception\InvalidDefinitionException');
@@ -56,21 +30,6 @@
         (new WorkflowValidator())->validate($definition, 'foo');
     }
 
-<<<<<<< HEAD
-=======
-    public function testWithTooManyInitialPlaces()
-    {
-        $this->expectException('Symfony\Component\Workflow\Exception\InvalidDefinitionException');
-        $this->expectExceptionMessage('The marking store of workflow "foo" can not store many places. But the definition has 2 initial places. Only one is supported.');
-        $places = range('a', 'c');
-        $transitions = [];
-
-        $definition = new Definition($places, $transitions, ['a', 'b']);
-
-        (new WorkflowValidator(true))->validate($definition, 'foo');
-    }
-
->>>>>>> daa4e402
     public function testSameTransitionNameButNotSamePlace()
     {
         $places = range('a', 'd');
