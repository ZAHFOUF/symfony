{
    "name": "symfony/security-guard",
    "type": "library",
    "description": "Symfony Security Component - Guard",
    "keywords": [],
    "homepage": "https://symfony.com",
    "license": "MIT",
    "authors": [
        {
            "name": "Fabien Potencier",
            "email": "fabien@symfony.com"
        },
        {
            "name": "Symfony Community",
            "homepage": "https://symfony.com/contributors"
        }
    ],
    "require": {
<<<<<<< HEAD
        "php": ">=8.0.2",
        "symfony/security-core": "^5.0",
        "symfony/security-http": "^5.3"
=======
        "php": ">=7.2.5",
        "symfony/security-core": "^5.0|^6.0",
        "symfony/security-http": "^5.3|^6.0",
        "symfony/polyfill-php80": "^1.15"
>>>>>>> 8ca07289
    },
    "require-dev": {
        "psr/log": "~1.0"
    },
    "autoload": {
        "psr-4": { "Symfony\\Component\\Security\\Guard\\": "" },
        "exclude-from-classmap": [
            "/Tests/"
        ]
    },
    "minimum-stability": "dev"
}<|MERGE_RESOLUTION|>--- conflicted
+++ resolved
@@ -16,16 +16,9 @@
         }
     ],
     "require": {
-<<<<<<< HEAD
         "php": ">=8.0.2",
-        "symfony/security-core": "^5.0",
-        "symfony/security-http": "^5.3"
-=======
-        "php": ">=7.2.5",
         "symfony/security-core": "^5.0|^6.0",
-        "symfony/security-http": "^5.3|^6.0",
-        "symfony/polyfill-php80": "^1.15"
->>>>>>> 8ca07289
+        "symfony/security-http": "^5.3|^6.0"
     },
     "require-dev": {
         "psr/log": "~1.0"
