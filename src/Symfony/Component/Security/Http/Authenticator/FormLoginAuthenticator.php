<?php

/*
 * This file is part of the Symfony package.
 *
 * (c) Fabien Potencier <fabien@symfony.com>
 *
 * For the full copyright and license information, please view the LICENSE
 * file that was distributed with this source code.
 */

namespace Symfony\Component\Security\Http\Authenticator;

use Symfony\Component\HttpFoundation\Request;
use Symfony\Component\HttpFoundation\Response;
use Symfony\Component\HttpKernel\Exception\BadRequestHttpException;
use Symfony\Component\HttpKernel\HttpKernelInterface;
use Symfony\Component\Security\Core\Authentication\Token\TokenInterface;
use Symfony\Component\Security\Core\Authentication\Token\UsernamePasswordToken;
use Symfony\Component\Security\Core\Exception\AuthenticationException;
use Symfony\Component\Security\Core\User\PasswordUpgraderInterface;
use Symfony\Component\Security\Core\User\UserProviderInterface;
use Symfony\Component\Security\Http\Authentication\AuthenticationFailureHandlerInterface;
use Symfony\Component\Security\Http\Authentication\AuthenticationSuccessHandlerInterface;
use Symfony\Component\Security\Http\Authenticator\Passport\Badge\CsrfTokenBadge;
use Symfony\Component\Security\Http\Authenticator\Passport\Badge\PasswordUpgradeBadge;
use Symfony\Component\Security\Http\Authenticator\Passport\Badge\RememberMeBadge;
use Symfony\Component\Security\Http\Authenticator\Passport\Badge\UserBadge;
use Symfony\Component\Security\Http\Authenticator\Passport\Credentials\PasswordCredentials;
use Symfony\Component\Security\Http\Authenticator\Passport\Passport;
use Symfony\Component\Security\Http\HttpUtils;
use Symfony\Component\Security\Http\ParameterBagUtils;
use Symfony\Component\Security\Http\SecurityRequestAttributes;

/**
 * @author Wouter de Jong <wouter@wouterj.nl>
 * @author Fabien Potencier <fabien@symfony.com>
 *
 * @final
 */
class FormLoginAuthenticator extends AbstractLoginFormAuthenticator
{
    private HttpUtils $httpUtils;
    private UserProviderInterface $userProvider;
    private AuthenticationSuccessHandlerInterface $successHandler;
    private AuthenticationFailureHandlerInterface $failureHandler;
    private array $options;
    private HttpKernelInterface $httpKernel;

    public function __construct(HttpUtils $httpUtils, UserProviderInterface $userProvider, AuthenticationSuccessHandlerInterface $successHandler, AuthenticationFailureHandlerInterface $failureHandler, array $options)
    {
        $this->httpUtils = $httpUtils;
        $this->userProvider = $userProvider;
        $this->successHandler = $successHandler;
        $this->failureHandler = $failureHandler;
        $this->options = array_merge([
            'username_parameter' => '_username',
            'password_parameter' => '_password',
            'check_path' => '/login_check',
            'post_only' => true,
            'form_only' => false,
            'enable_csrf' => false,
            'csrf_parameter' => '_csrf_token',
            'csrf_token_id' => 'authenticate',
        ], $options);
    }

    protected function getLoginUrl(Request $request): string
    {
        return $this->httpUtils->generateUri($request, $this->options['login_path']);
    }

    public function supports(Request $request): bool
    {
        return ($this->options['post_only'] ? $request->isMethod('POST') : true)
            && $this->httpUtils->checkRequestPath($request, $this->options['check_path'])
            && ($this->options['form_only'] ? 'form' === $request->getContentTypeFormat() : true);
    }

    public function authenticate(Request $request): Passport
    {
        $credentials = $this->getCredentials($request);

        $userBadge = new UserBadge($credentials['username'], $this->userProvider->loadUserByIdentifier(...));
        $passport = new Passport($userBadge, new PasswordCredentials($credentials['password']), [new RememberMeBadge()]);

        if ($this->options['enable_csrf']) {
            $passport->addBadge(new CsrfTokenBadge($this->options['csrf_token_id'], $credentials['csrf_token']));
        }

        if ($this->userProvider instanceof PasswordUpgraderInterface) {
            $passport->addBadge(new PasswordUpgradeBadge($credentials['password'], $this->userProvider));
        }

        return $passport;
    }

    public function createToken(Passport $passport, string $firewallName): TokenInterface
    {
        return new UsernamePasswordToken($passport->getUser(), $firewallName, $passport->getUser()->getRoles());
    }

    public function onAuthenticationSuccess(Request $request, TokenInterface $token, string $firewallName): ?Response
    {
        return $this->successHandler->onAuthenticationSuccess($request, $token);
    }

    public function onAuthenticationFailure(Request $request, AuthenticationException $exception): Response
    {
        return $this->failureHandler->onAuthenticationFailure($request, $exception);
    }

    private function getCredentials(Request $request): array
    {
        $credentials = [];
        $credentials['csrf_token'] = ParameterBagUtils::getRequestParameterValue($request, $this->options['csrf_parameter']);

        if ($this->options['post_only']) {
            $credentials['username'] = ParameterBagUtils::getParameterBagValue($request->request, $this->options['username_parameter']);
            $credentials['password'] = ParameterBagUtils::getParameterBagValue($request->request, $this->options['password_parameter']) ?? '';
        } else {
            $credentials['username'] = ParameterBagUtils::getRequestParameterValue($request, $this->options['username_parameter']);
            $credentials['password'] = ParameterBagUtils::getRequestParameterValue($request, $this->options['password_parameter']) ?? '';
        }

        if (!\is_string($credentials['username']) && !$credentials['username'] instanceof \Stringable) {
            throw new BadRequestHttpException(sprintf('The key "%s" must be a string, "%s" given.', $this->options['username_parameter'], \gettype($credentials['username'])));
        }

        $credentials['username'] = trim($credentials['username']);

        if ('' === $credentials['username']) {
            throw new BadRequestHttpException(sprintf('The key "%s" must be a non-empty string.', $this->options['username_parameter']));
        }

        $request->getSession()->set(SecurityRequestAttributes::LAST_USERNAME, $credentials['username']);

        if (!\is_string($credentials['password']) && (!\is_object($credentials['password']) || !method_exists($credentials['password'], '__toString'))) {
            throw new BadRequestHttpException(sprintf('The key "%s" must be a string, "%s" given.', $this->options['password_parameter'], \gettype($credentials['password'])));
        }

<<<<<<< HEAD
        if ('' === (string) $credentials['password']) {
            throw new BadRequestHttpException(sprintf('The key "%s" must be a non-empty string.', $this->options['password_parameter']));
=======
        if (!\is_string($credentials['csrf_token'] ?? '') && (!\is_object($credentials['csrf_token']) || !method_exists($credentials['csrf_token'], '__toString'))) {
            throw new BadRequestHttpException(sprintf('The key "%s" must be a string, "%s" given.', $this->options['csrf_parameter'], \gettype($credentials['csrf_token'])));
>>>>>>> db5ef7f5
        }

        return $credentials;
    }

    public function setHttpKernel(HttpKernelInterface $httpKernel): void
    {
        $this->httpKernel = $httpKernel;
    }

    public function start(Request $request, ?AuthenticationException $authException = null): Response
    {
        if (!$this->options['use_forward']) {
            return parent::start($request, $authException);
        }

        $subRequest = $this->httpUtils->createRequest($request, $this->options['login_path']);
        $response = $this->httpKernel->handle($subRequest, HttpKernelInterface::SUB_REQUEST);
        if (200 === $response->getStatusCode()) {
            $response->setStatusCode(401);
        }

        return $response;
    }
}<|MERGE_RESOLUTION|>--- conflicted
+++ resolved
@@ -139,13 +139,12 @@
             throw new BadRequestHttpException(sprintf('The key "%s" must be a string, "%s" given.', $this->options['password_parameter'], \gettype($credentials['password'])));
         }
 
-<<<<<<< HEAD
         if ('' === (string) $credentials['password']) {
             throw new BadRequestHttpException(sprintf('The key "%s" must be a non-empty string.', $this->options['password_parameter']));
-=======
+        }
+
         if (!\is_string($credentials['csrf_token'] ?? '') && (!\is_object($credentials['csrf_token']) || !method_exists($credentials['csrf_token'], '__toString'))) {
             throw new BadRequestHttpException(sprintf('The key "%s" must be a string, "%s" given.', $this->options['csrf_parameter'], \gettype($credentials['csrf_token'])));
->>>>>>> db5ef7f5
         }
 
         return $credentials;
