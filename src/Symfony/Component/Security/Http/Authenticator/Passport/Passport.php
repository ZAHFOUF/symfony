--- conflicted
+++ resolved
@@ -58,13 +58,7 @@
         return $this->user;
     }
 
-<<<<<<< HEAD
-    public function setAttribute(string $name, mixed $value): void
-=======
-    /**
-     * @return $this
-     */
-    public function addBadge(BadgeInterface $badge): PassportInterface
+    public function addBadge(BadgeInterface $badge): static
     {
         $this->badges[\get_class($badge)] = $badge;
 
@@ -89,11 +83,7 @@
         return $this->badges;
     }
 
-    /**
-     * @param mixed $value
-     */
-    public function setAttribute(string $name, $value): void
->>>>>>> 29b3d7bb
+    public function setAttribute(string $name, mixed $value): void
     {
         $this->attributes[$name] = $value;
     }
