--- conflicted
+++ resolved
@@ -69,21 +69,6 @@
             throw new \LogicException(sprintf('No user loader is configured, did you forget to register the "%s" listener?', UserProviderListener::class));
         }
 
-<<<<<<< HEAD
-            $user = ($this->userLoader)($this->userIdentifier);
-
-            // No user has been found via the $this->userLoader callback
-            if (null === $user) {
-                $exception = new UserNotFoundException();
-                $exception->setUserIdentifier($this->userIdentifier);
-
-                throw $exception;
-            }
-
-            if (!$user instanceof UserInterface) {
-                throw new AuthenticationServiceException(sprintf('The user provider must return a UserInterface object, "%s" given.', get_debug_type($this->user)));
-            }
-=======
         $user = ($this->userLoader)($this->userIdentifier);
 
         // No user has been found via the $this->userLoader callback
@@ -93,7 +78,6 @@
 
             throw $exception;
         }
->>>>>>> 51027469
 
         if (!$user instanceof UserInterface) {
             throw new AuthenticationServiceException(sprintf('The user provider must return a UserInterface object, "%s" given.', get_debug_type($user)));
