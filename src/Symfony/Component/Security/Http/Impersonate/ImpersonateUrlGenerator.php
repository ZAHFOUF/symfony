<?php

/*
 * This file is part of the Symfony package.
 *
 * (c) Fabien Potencier <fabien@symfony.com>
 *
 * For the full copyright and license information, please view the LICENSE
 * file that was distributed with this source code.
 */

namespace Symfony\Component\Security\Http\Impersonate;

use Symfony\Bundle\SecurityBundle\Security\FirewallMap;
use Symfony\Component\HttpFoundation\RequestStack;
use Symfony\Component\Security\Core\Authentication\Token\Storage\TokenStorageInterface;
use Symfony\Component\Security\Core\Authentication\Token\SwitchUserToken;
use Symfony\Component\Security\Http\Firewall\SwitchUserListener;

/**
 * Provides generator functions for the impersonation urls.
 *
 * @author Amrouche Hamza <hamza.simperfit@gmail.com>
 * @author Damien Fayet <damienf1521@gmail.com>
 */
class ImpersonateUrlGenerator
{
    private RequestStack $requestStack;
    private TokenStorageInterface $tokenStorage;
    private FirewallMap $firewallMap;

    public function __construct(RequestStack $requestStack, FirewallMap $firewallMap, TokenStorageInterface $tokenStorage)
    {
        $this->requestStack = $requestStack;
        $this->tokenStorage = $tokenStorage;
        $this->firewallMap = $firewallMap;
    }

<<<<<<< HEAD
    public function generateImpersonationPath(string $identifier): string
    {
        return $this->buildPath(null, $identifier);
    }

    public function generateImpersonationUrl(string $identifier): string
    {
        if (null === $request = $this->requestStack->getCurrentRequest()) {
            return '';
        }

        return $request->getUriForPath($this->buildPath(null, $identifier));
    }

    public function generateExitPath(string $targetUri = null): string
=======
    public function generateExitPath(?string $targetUri = null): string
>>>>>>> a44829e2
    {
        return $this->buildPath($targetUri);
    }

    public function generateExitUrl(?string $targetUri = null): string
    {
        if (null === $request = $this->requestStack->getCurrentRequest()) {
            return '';
        }

        return $request->getUriForPath($this->buildPath($targetUri));
    }

    private function isImpersonatedUser(): bool
    {
        return $this->tokenStorage->getToken() instanceof SwitchUserToken;
    }

<<<<<<< HEAD
    private function buildPath(string $targetUri = null, string $identifier = SwitchUserListener::EXIT_VALUE): string
=======
    private function buildExitPath(?string $targetUri = null): string
>>>>>>> a44829e2
    {
        if (null === ($request = $this->requestStack->getCurrentRequest())) {
            return '';
        }

        if (!$this->isImpersonatedUser() && SwitchUserListener::EXIT_VALUE == $identifier) {
            return '';
        }

<<<<<<< HEAD
        if (null === $switchUserConfig = $this->firewallMap->getFirewallConfig($request)->getSwitchUser()) {
            throw new \LogicException('Unable to generate the impersonate URLs without a firewall configured for the user switch.');
        }
=======
        $targetUri ??= $request->getRequestUri();
>>>>>>> a44829e2

        $targetUri ??= $request->getRequestUri();

        $targetUri .= (parse_url($targetUri, \PHP_URL_QUERY) ? '&' : '?').http_build_query([$switchUserConfig['parameter'] => $identifier], '', '&');

        return $targetUri;
    }
}<|MERGE_RESOLUTION|>--- conflicted
+++ resolved
@@ -36,7 +36,6 @@
         $this->firewallMap = $firewallMap;
     }
 
-<<<<<<< HEAD
     public function generateImpersonationPath(string $identifier): string
     {
         return $this->buildPath(null, $identifier);
@@ -51,10 +50,7 @@
         return $request->getUriForPath($this->buildPath(null, $identifier));
     }
 
-    public function generateExitPath(string $targetUri = null): string
-=======
     public function generateExitPath(?string $targetUri = null): string
->>>>>>> a44829e2
     {
         return $this->buildPath($targetUri);
     }
@@ -73,11 +69,7 @@
         return $this->tokenStorage->getToken() instanceof SwitchUserToken;
     }
 
-<<<<<<< HEAD
-    private function buildPath(string $targetUri = null, string $identifier = SwitchUserListener::EXIT_VALUE): string
-=======
-    private function buildExitPath(?string $targetUri = null): string
->>>>>>> a44829e2
+    private function buildPath(?string $targetUri = null, string $identifier = SwitchUserListener::EXIT_VALUE): string
     {
         if (null === ($request = $this->requestStack->getCurrentRequest())) {
             return '';
@@ -87,13 +79,9 @@
             return '';
         }
 
-<<<<<<< HEAD
         if (null === $switchUserConfig = $this->firewallMap->getFirewallConfig($request)->getSwitchUser()) {
             throw new \LogicException('Unable to generate the impersonate URLs without a firewall configured for the user switch.');
         }
-=======
-        $targetUri ??= $request->getRequestUri();
->>>>>>> a44829e2
 
         $targetUri ??= $request->getRequestUri();
 
