--- conflicted
+++ resolved
@@ -17,12 +17,8 @@
     ],
     "require": {
         "php": "^7.2.5",
-<<<<<<< HEAD
         "symfony/deprecation-contracts": "^2.1",
-        "symfony/security-core": "^4.4.7|^5.0.7",
-=======
         "symfony/security-core": "^4.4.8|^5.0.8",
->>>>>>> cc24b55e
         "symfony/http-foundation": "^4.4.7|^5.0.7",
         "symfony/http-kernel": "^4.4|^5.0",
         "symfony/polyfill-php80": "^1.15",
