<?php

/*
 * This file is part of the Symfony package.
 *
 * (c) Fabien Potencier <fabien@symfony.com>
 *
 * For the full copyright and license information, please view the LICENSE
 * file that was distributed with this source code.
 */

namespace Symfony\Component\Security\Http\Logout;

use Symfony\Component\HttpFoundation\RequestStack;
use Symfony\Component\Routing\Generator\UrlGeneratorInterface;
use Symfony\Component\Security\Core\Authentication\Token\Storage\TokenStorageInterface;
use Symfony\Component\Security\Csrf\CsrfTokenManagerInterface;

/**
 * Provides generator functions for the logout URL.
 *
 * @author Fabien Potencier <fabien@symfony.com>
 * @author Jeremy Mikola <jmikola@gmail.com>
 */
class LogoutUrlGenerator
{
    private ?RequestStack $requestStack;
    private ?UrlGeneratorInterface $router;
    private ?TokenStorageInterface $tokenStorage;
    private array $listeners = [];
    private ?string $currentFirewallName = null;
    private ?string $currentFirewallContext = null;

<<<<<<< HEAD
    public function __construct(RequestStack $requestStack = null, UrlGeneratorInterface $router = null, TokenStorageInterface $tokenStorage = null)
=======
    public function __construct(?RequestStack $requestStack = null, ?UrlGeneratorInterface $router = null, ?TokenStorageInterface $tokenStorage = null)
>>>>>>> a44829e2
    {
        $this->requestStack = $requestStack;
        $this->router = $router;
        $this->tokenStorage = $tokenStorage;
    }

    /**
     * Registers a firewall's LogoutListener, allowing its URL to be generated.
     *
     * @param string      $key           The firewall key
     * @param string      $logoutPath    The path that starts the logout process
     * @param string|null $csrfTokenId   The ID of the CSRF token
     * @param string|null $csrfParameter The CSRF token parameter name
     * @param string|null $context       The listener context
     *
     * @return void
     */
    public function registerListener(string $key, string $logoutPath, ?string $csrfTokenId, ?string $csrfParameter, ?CsrfTokenManagerInterface $csrfTokenManager = null, ?string $context = null)
    {
        $this->listeners[$key] = [$logoutPath, $csrfTokenId, $csrfParameter, $csrfTokenManager, $context];
    }

    /**
     * Generates the absolute logout path for the firewall.
     */
<<<<<<< HEAD
    public function getLogoutPath(string $key = null): string
=======
    public function getLogoutPath(?string $key = null): string
>>>>>>> a44829e2
    {
        return $this->generateLogoutUrl($key, UrlGeneratorInterface::ABSOLUTE_PATH);
    }

    /**
     * Generates the absolute logout URL for the firewall.
     */
<<<<<<< HEAD
    public function getLogoutUrl(string $key = null): string
=======
    public function getLogoutUrl(?string $key = null): string
>>>>>>> a44829e2
    {
        return $this->generateLogoutUrl($key, UrlGeneratorInterface::ABSOLUTE_URL);
    }

    /**
     * @return void
     */
<<<<<<< HEAD
    public function setCurrentFirewall(?string $key, string $context = null)
=======
    public function setCurrentFirewall(?string $key, ?string $context = null)
>>>>>>> a44829e2
    {
        $this->currentFirewallName = $key;
        $this->currentFirewallContext = $context;
    }

    /**
     * Generates the logout URL for the firewall.
     */
    private function generateLogoutUrl(?string $key, int $referenceType): string
    {
        [$logoutPath, $csrfTokenId, $csrfParameter, $csrfTokenManager] = $this->getListener($key);

        if (null === $logoutPath) {
            throw new \LogicException('Unable to generate the logout URL without a path.');
        }

        $parameters = null !== $csrfTokenManager ? [$csrfParameter => (string) $csrfTokenManager->getToken($csrfTokenId)] : [];

        if ('/' === $logoutPath[0]) {
            if (!$this->requestStack) {
                throw new \LogicException('Unable to generate the logout URL without a RequestStack.');
            }

            $request = $this->requestStack->getCurrentRequest();

            if (!$request) {
                throw new \LogicException('Unable to generate the logout URL without a Request.');
            }

            $url = UrlGeneratorInterface::ABSOLUTE_URL === $referenceType ? $request->getUriForPath($logoutPath) : $request->getBaseUrl().$logoutPath;

            if ($parameters) {
                $url .= '?'.http_build_query($parameters, '', '&');
            }
        } else {
            if (!$this->router) {
                throw new \LogicException('Unable to generate the logout URL without a Router.');
            }

            $url = $this->router->generate($logoutPath, $parameters, $referenceType);
        }

        return $url;
    }

    /**
     * @throws \InvalidArgumentException if no LogoutListener is registered for the key or could not be found automatically
     */
    private function getListener(?string $key): array
    {
        if (null !== $key) {
            if (isset($this->listeners[$key])) {
                return $this->listeners[$key];
            }

            throw new \InvalidArgumentException(sprintf('No LogoutListener found for firewall key "%s".', $key));
        }

        // Fetch the current provider key from token, if possible
        if (null !== $this->tokenStorage) {
            $token = $this->tokenStorage->getToken();

            if (null !== $token && method_exists($token, 'getFirewallName')) {
                $key = $token->getFirewallName();

                if (isset($this->listeners[$key])) {
                    return $this->listeners[$key];
                }
            }
        }

        // Fetch from injected current firewall information, if possible
        if (isset($this->listeners[$this->currentFirewallName])) {
            return $this->listeners[$this->currentFirewallName];
        }

        foreach ($this->listeners as $listener) {
            if (isset($listener[4]) && $this->currentFirewallContext === $listener[4]) {
                return $listener;
            }
        }

        if (null === $this->currentFirewallName) {
            throw new \InvalidArgumentException('This request is not behind a firewall, pass the firewall name manually to generate a logout URL.');
        }

        throw new \InvalidArgumentException('Unable to find logout in the current firewall, pass the firewall name manually to generate a logout URL.');
    }
}<|MERGE_RESOLUTION|>--- conflicted
+++ resolved
@@ -31,11 +31,7 @@
     private ?string $currentFirewallName = null;
     private ?string $currentFirewallContext = null;
 
-<<<<<<< HEAD
-    public function __construct(RequestStack $requestStack = null, UrlGeneratorInterface $router = null, TokenStorageInterface $tokenStorage = null)
-=======
     public function __construct(?RequestStack $requestStack = null, ?UrlGeneratorInterface $router = null, ?TokenStorageInterface $tokenStorage = null)
->>>>>>> a44829e2
     {
         $this->requestStack = $requestStack;
         $this->router = $router;
@@ -61,11 +57,7 @@
     /**
      * Generates the absolute logout path for the firewall.
      */
-<<<<<<< HEAD
-    public function getLogoutPath(string $key = null): string
-=======
     public function getLogoutPath(?string $key = null): string
->>>>>>> a44829e2
     {
         return $this->generateLogoutUrl($key, UrlGeneratorInterface::ABSOLUTE_PATH);
     }
@@ -73,11 +65,7 @@
     /**
      * Generates the absolute logout URL for the firewall.
      */
-<<<<<<< HEAD
-    public function getLogoutUrl(string $key = null): string
-=======
     public function getLogoutUrl(?string $key = null): string
->>>>>>> a44829e2
     {
         return $this->generateLogoutUrl($key, UrlGeneratorInterface::ABSOLUTE_URL);
     }
@@ -85,11 +73,7 @@
     /**
      * @return void
      */
-<<<<<<< HEAD
-    public function setCurrentFirewall(?string $key, string $context = null)
-=======
     public function setCurrentFirewall(?string $key, ?string $context = null)
->>>>>>> a44829e2
     {
         $this->currentFirewallName = $key;
         $this->currentFirewallContext = $context;
