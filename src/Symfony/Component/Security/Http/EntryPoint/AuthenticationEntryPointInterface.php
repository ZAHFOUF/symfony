--- conflicted
+++ resolved
@@ -32,11 +32,7 @@
      *
      * Examples:
      *  A) For a form login, you might redirect to the login page
-<<<<<<< HEAD
-     *      return new Response('/login');
-=======
      *      return new RedirectResponse('/login');
->>>>>>> 88d586b4
      *  B) For an API token authentication system, you return a 401 response
      *      return new Response('Auth header required', 401);
      *
