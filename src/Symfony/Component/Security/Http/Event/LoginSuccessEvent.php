<?php

/*
 * This file is part of the Symfony package.
 *
 * (c) Fabien Potencier <fabien@symfony.com>
 *
 * For the full copyright and license information, please view the LICENSE
 * file that was distributed with this source code.
 */

namespace Symfony\Component\Security\Http\Event;

use Symfony\Component\HttpFoundation\Request;
use Symfony\Component\HttpFoundation\Response;
use Symfony\Component\Security\Core\Authentication\Token\TokenInterface;
use Symfony\Component\Security\Core\User\UserInterface;
use Symfony\Component\Security\Http\Authenticator\AuthenticatorInterface;
use Symfony\Component\Security\Http\Authenticator\Passport\Passport;
use Symfony\Contracts\EventDispatcher\Event;

/**
 * This event is dispatched after authentication has successfully completed.
 *
 * At this stage, the authenticator created a token and
 * generated an authentication success response. Listeners to
 * this event can do actions related to successful authentication
 * (such as migrating the password).
 *
 * @author Wouter de Jong <wouter@wouterj.nl>
 */
class LoginSuccessEvent extends Event
{
<<<<<<< HEAD
    private AuthenticatorInterface $authenticator;
    private Passport $passport;
    private TokenInterface $authenticatedToken;
    private Request $request;
    private ?Response $response;
    private string $firewallName;

    public function __construct(AuthenticatorInterface $authenticator, Passport $passport, TokenInterface $authenticatedToken, Request $request, ?Response $response, string $firewallName)
=======
    private $authenticator;
    private $passport;
    private $authenticatedToken;
    private $previousToken;
    private $request;
    private $response;
    private $firewallName;

    /**
     * @param Passport $passport
     */
    public function __construct(AuthenticatorInterface $authenticator, PassportInterface $passport, TokenInterface $authenticatedToken, Request $request, ?Response $response, string $firewallName, TokenInterface $previousToken = null)
>>>>>>> 7be1d8d7
    {
        $this->authenticator = $authenticator;
        $this->passport = $passport;
        $this->authenticatedToken = $authenticatedToken;
        $this->previousToken = $previousToken;
        $this->request = $request;
        $this->response = $response;
        $this->firewallName = $firewallName;
    }

    public function getAuthenticator(): AuthenticatorInterface
    {
        return $this->authenticator;
    }

    public function getPassport(): Passport
    {
        return $this->passport;
    }

    public function getUser(): UserInterface
    {
        return $this->passport->getUser();
    }

    public function getAuthenticatedToken(): TokenInterface
    {
        return $this->authenticatedToken;
    }

    public function getPreviousToken(): ?TokenInterface
    {
        return $this->previousToken;
    }

    public function getRequest(): Request
    {
        return $this->request;
    }

    public function getFirewallName(): string
    {
        return $this->firewallName;
    }

    public function setResponse(?Response $response): void
    {
        $this->response = $response;
    }

    public function getResponse(): ?Response
    {
        return $this->response;
    }
}<|MERGE_RESOLUTION|>--- conflicted
+++ resolved
@@ -31,29 +31,15 @@
  */
 class LoginSuccessEvent extends Event
 {
-<<<<<<< HEAD
     private AuthenticatorInterface $authenticator;
     private Passport $passport;
     private TokenInterface $authenticatedToken;
+    private ?TokenInterface $previousToken;
     private Request $request;
     private ?Response $response;
     private string $firewallName;
 
-    public function __construct(AuthenticatorInterface $authenticator, Passport $passport, TokenInterface $authenticatedToken, Request $request, ?Response $response, string $firewallName)
-=======
-    private $authenticator;
-    private $passport;
-    private $authenticatedToken;
-    private $previousToken;
-    private $request;
-    private $response;
-    private $firewallName;
-
-    /**
-     * @param Passport $passport
-     */
-    public function __construct(AuthenticatorInterface $authenticator, PassportInterface $passport, TokenInterface $authenticatedToken, Request $request, ?Response $response, string $firewallName, TokenInterface $previousToken = null)
->>>>>>> 7be1d8d7
+    public function __construct(AuthenticatorInterface $authenticator, Passport $passport, TokenInterface $authenticatedToken, Request $request, ?Response $response, string $firewallName, TokenInterface $previousToken = null)
     {
         $this->authenticator = $authenticator;
         $this->passport = $passport;
