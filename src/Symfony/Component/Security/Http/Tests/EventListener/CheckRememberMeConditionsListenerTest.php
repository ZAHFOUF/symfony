<?php

/*
 * This file is part of the Symfony package.
 *
 * (c) Fabien Potencier <fabien@symfony.com>
 *
 * For the full copyright and license information, please view the LICENSE
 * file that was distributed with this source code.
 */

namespace Symfony\Component\Security\Http\Tests\EventListener;

use PHPUnit\Framework\TestCase;
use Symfony\Component\HttpFoundation\Request;
use Symfony\Component\HttpFoundation\Response;
use Symfony\Component\Security\Core\Authentication\Token\TokenInterface;
use Symfony\Component\Security\Core\User\InMemoryUser;
use Symfony\Component\Security\Http\Authenticator\AuthenticatorInterface;
use Symfony\Component\Security\Http\Authenticator\Passport\Badge\RememberMeBadge;
use Symfony\Component\Security\Http\Authenticator\Passport\Badge\UserBadge;
use Symfony\Component\Security\Http\Authenticator\Passport\Passport;
use Symfony\Component\Security\Http\Authenticator\Passport\SelfValidatingPassport;
use Symfony\Component\Security\Http\Event\LoginSuccessEvent;
use Symfony\Component\Security\Http\EventListener\CheckRememberMeConditionsListener;

class CheckRememberMeConditionsListenerTest extends TestCase
{
    private CheckRememberMeConditionsListener $listener;
    private Request $request;
    private Response $response;

    protected function setUp(): void
    {
        $this->listener = new CheckRememberMeConditionsListener();
    }

    public function testSuccessfulHttpLoginWithoutSupportingAuthenticator()
    {
        $this->createHttpRequest();

        $passport = $this->createPassport([]);

        $this->listener->onSuccessfulLogin($this->createLoginSuccessfulEvent($passport));

        $this->assertFalse($passport->hasBadge(RememberMeBadge::class));
    }

    public function testSuccessfulJsonLoginWithoutSupportingAuthenticator()
    {
        $this->createJsonRequest();

        $passport = $this->createPassport([]);
        $this->listener->onSuccessfulLogin($this->createLoginSuccessfulEvent($passport));

        $this->assertFalse($passport->hasBadge(RememberMeBadge::class));
    }

    public function testSuccessfulLoginWithoutRequestParameter()
    {
        $this->request = Request::create('/login');
<<<<<<< HEAD
        $this->response = new Response();
=======
>>>>>>> a44829e2
        $passport = $this->createPassport([new RememberMeBadge()]);

        $this->listener->onSuccessfulLogin($this->createLoginSuccessfulEvent($passport));

        $this->assertFalse($passport->getBadge(RememberMeBadge::class)->isEnabled());
    }

    public function testSuccessfulHttpLoginWhenRememberMeAlwaysIsTrue()
<<<<<<< HEAD
    {
        $this->createHttpRequest();

        $passport = $this->createPassport();

        $this->listener->onSuccessfulLogin($this->createLoginSuccessfulEvent($passport));

        $this->assertTrue($passport->getBadge(RememberMeBadge::class)->isEnabled());
    }

    public function testSuccessfulJsonLoginWhenRememberMeAlwaysIsTrue()
    {
=======
    {
        $this->createHttpRequest();

        $passport = $this->createPassport();

        $this->listener->onSuccessfulLogin($this->createLoginSuccessfulEvent($passport));

        $this->assertTrue($passport->getBadge(RememberMeBadge::class)->isEnabled());
    }

    public function testSuccessfulJsonLoginWhenRememberMeAlwaysIsTrue()
    {
>>>>>>> a44829e2
        $this->createJsonRequest();

        $passport = $this->createPassport();

        $this->listener->onSuccessfulLogin($this->createLoginSuccessfulEvent($passport));

        $this->assertTrue($passport->getBadge(RememberMeBadge::class)->isEnabled());
    }

    /**
     * @dataProvider provideRememberMeOptInValues
     */
    public function testSuccessfulHttpLoginWithOptInRequestParameter($optInValue)
    {
        $this->createHttpRequest();

        $this->request->request->set('_remember_me', $optInValue);
        $passport = $this->createPassport();

        $this->listener->onSuccessfulLogin($this->createLoginSuccessfulEvent($passport));

        $this->assertTrue($passport->getBadge(RememberMeBadge::class)->isEnabled());
    }

    /**
     * @dataProvider provideRememberMeOptInValues
     */
    public function testSuccessfulJsonLoginWithOptInRequestParameter($optInValue)
    {
        $this->createJsonRequest(['_remember_me' => $optInValue]);

        $passport = $this->createPassport([new RememberMeBadge(['_remember_me' => $optInValue])]);

        $this->listener->onSuccessfulLogin($this->createLoginSuccessfulEvent($passport));

        $this->assertTrue($passport->getBadge(RememberMeBadge::class)->isEnabled());
    }

    public static function provideRememberMeOptInValues()
    {
        yield ['true'];
        yield ['1'];
        yield ['on'];
        yield ['yes'];
        yield [true];
    }

    private function createHttpRequest(): void
    {
        $this->request = Request::create('/login');
        $this->request->request->set('_remember_me', true);
        $this->response = new Response();
    }

    private function createJsonRequest(array $content = ['_remember_me' => true]): void
    {
        $this->request = Request::create('/login', 'POST', [], [], [], [], json_encode($content));
        $this->request->headers->add(['Content-Type' => 'application/json']);
        $this->response = new Response();
    }

    private function createLoginSuccessfulEvent(Passport $passport)
    {
        return new LoginSuccessEvent($this->createMock(AuthenticatorInterface::class), $passport, $this->createMock(TokenInterface::class), $this->request, $this->response, 'main_firewall');
    }

    private function createPassport(?array $badges = null)
    {
        return new SelfValidatingPassport(new UserBadge('test', fn ($username) => new InMemoryUser($username, null)), $badges ?? [new RememberMeBadge(['_remember_me' => true])]);
    }
}<|MERGE_RESOLUTION|>--- conflicted
+++ resolved
@@ -59,10 +59,7 @@
     public function testSuccessfulLoginWithoutRequestParameter()
     {
         $this->request = Request::create('/login');
-<<<<<<< HEAD
         $this->response = new Response();
-=======
->>>>>>> a44829e2
         $passport = $this->createPassport([new RememberMeBadge()]);
 
         $this->listener->onSuccessfulLogin($this->createLoginSuccessfulEvent($passport));
@@ -71,7 +68,6 @@
     }
 
     public function testSuccessfulHttpLoginWhenRememberMeAlwaysIsTrue()
-<<<<<<< HEAD
     {
         $this->createHttpRequest();
 
@@ -84,20 +80,6 @@
 
     public function testSuccessfulJsonLoginWhenRememberMeAlwaysIsTrue()
     {
-=======
-    {
-        $this->createHttpRequest();
-
-        $passport = $this->createPassport();
-
-        $this->listener->onSuccessfulLogin($this->createLoginSuccessfulEvent($passport));
-
-        $this->assertTrue($passport->getBadge(RememberMeBadge::class)->isEnabled());
-    }
-
-    public function testSuccessfulJsonLoginWhenRememberMeAlwaysIsTrue()
-    {
->>>>>>> a44829e2
         $this->createJsonRequest();
 
         $passport = $this->createPassport();
