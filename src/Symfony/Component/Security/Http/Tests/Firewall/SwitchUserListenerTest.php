<?php

/*
 * This file is part of the Symfony package.
 *
 * (c) Fabien Potencier <fabien@symfony.com>
 *
 * For the full copyright and license information, please view the LICENSE
 * file that was distributed with this source code.
 */

namespace Symfony\Component\Security\Http\Tests\Firewall;

use PHPUnit\Framework\TestCase;
use Symfony\Component\HttpFoundation\RedirectResponse;
use Symfony\Component\HttpFoundation\Request;
use Symfony\Component\HttpKernel\Event\RequestEvent;
use Symfony\Component\HttpKernel\HttpKernelInterface;
use Symfony\Component\Security\Core\Authentication\Token\Storage\TokenStorage;
use Symfony\Component\Security\Core\Authentication\Token\SwitchUserToken;
use Symfony\Component\Security\Core\Authentication\Token\UsernamePasswordToken;
use Symfony\Component\Security\Core\Authorization\AccessDecisionManagerInterface;
use Symfony\Component\Security\Core\Exception\AccessDeniedException;
use Symfony\Component\Security\Core\Exception\AuthenticationCredentialsNotFoundException;
<<<<<<< HEAD
use Symfony\Component\Security\Core\Exception\UsernameNotFoundException;
use Symfony\Component\Security\Core\User\InMemoryUser;
=======
use Symfony\Component\Security\Core\User\InMemoryUserProvider;
use Symfony\Component\Security\Core\User\User;
>>>>>>> 567e1183
use Symfony\Component\Security\Core\User\UserCheckerInterface;
use Symfony\Component\Security\Http\Event\SwitchUserEvent;
use Symfony\Component\Security\Http\Firewall\SwitchUserListener;
use Symfony\Component\Security\Http\SecurityEvents;
use Symfony\Contracts\EventDispatcher\EventDispatcherInterface;

class SwitchUserListenerTest extends TestCase
{
    private $tokenStorage;

    private $userProvider;

    private $userChecker;

    private $accessDecisionManager;

    private $request;

    private $event;

    protected function setUp(): void
    {
        $this->tokenStorage = new TokenStorage();
        $this->userProvider = new InMemoryUserProvider(['kuba' => []]);
        $this->userChecker = $this->createMock(UserCheckerInterface::class);
        $this->accessDecisionManager = $this->createMock(AccessDecisionManagerInterface::class);
        $this->request = new Request();
        $this->event = new RequestEvent($this->createMock(HttpKernelInterface::class), $this->request, HttpKernelInterface::MAIN_REQUEST);
    }

    public function testFirewallNameIsRequired()
    {
        $this->expectException(\InvalidArgumentException::class);
        $this->expectExceptionMessage('$firewallName must not be empty');
        new SwitchUserListener($this->tokenStorage, $this->userProvider, $this->userChecker, '', $this->accessDecisionManager);
    }

    public function testEventIsIgnoredIfUsernameIsNotPassedWithTheRequest()
    {
        $listener = new SwitchUserListener($this->tokenStorage, $this->userProvider, $this->userChecker, 'provider123', $this->accessDecisionManager);
        $listener($this->event);

        $this->assertNull($this->event->getResponse());
        $this->assertNull($this->tokenStorage->getToken());
    }

    public function testExitUserThrowsAuthenticationExceptionIfNoCurrentToken()
    {
        $this->expectException(AuthenticationCredentialsNotFoundException::class);
        $this->tokenStorage->setToken(null);
        $this->request->query->set('_switch_user', '_exit');
        $listener = new SwitchUserListener($this->tokenStorage, $this->userProvider, $this->userChecker, 'provider123', $this->accessDecisionManager);
        $listener($this->event);
    }

    public function testExitUserThrowsAuthenticationExceptionIfOriginalTokenCannotBeFound()
    {
        $this->expectException(AuthenticationCredentialsNotFoundException::class);
        $token = new UsernamePasswordToken('username', '', 'key', ['ROLE_FOO']);

        $this->tokenStorage->setToken($token);
        $this->request->query->set('_switch_user', SwitchUserListener::EXIT_VALUE);

        $listener = new SwitchUserListener($this->tokenStorage, $this->userProvider, $this->userChecker, 'provider123', $this->accessDecisionManager);
        $listener($this->event);
    }

    public function testExitUserUpdatesToken()
    {
        $originalToken = new UsernamePasswordToken('username', '', 'key', []);
        $this->tokenStorage->setToken(new SwitchUserToken('username', '', 'key', ['ROLE_USER'], $originalToken));

        $this->request->query->set('_switch_user', SwitchUserListener::EXIT_VALUE);

        $listener = new SwitchUserListener($this->tokenStorage, $this->userProvider, $this->userChecker, 'provider123', $this->accessDecisionManager);
        $listener($this->event);

        $this->assertSame([], $this->request->query->all());
        $this->assertSame('', $this->request->server->get('QUERY_STRING'));
        $this->assertInstanceOf(RedirectResponse::class, $this->event->getResponse());
        $this->assertSame($this->request->getUri(), $this->event->getResponse()->getTargetUrl());
        $this->assertSame($originalToken, $this->tokenStorage->getToken());
    }

    public function testExitUserDispatchesEventWithRefreshedUser()
    {
<<<<<<< HEAD
        $originalUser = new InMemoryUser('username', null);
        $refreshedUser = new InMemoryUser('username', null);
        $this
            ->userProvider
=======
        $originalUser = new User('username', null);
        $refreshedUser = new User('username', null);
        $userProvider = $this->createMock(InMemoryUserProvider::class);
        $userProvider
>>>>>>> 567e1183
            ->expects($this->any())
            ->method('refreshUser')
            ->with($this->identicalTo($originalUser))
            ->willReturn($refreshedUser);
        $originalToken = new UsernamePasswordToken($originalUser, '', 'key');
        $this->tokenStorage->setToken(new SwitchUserToken('username', '', 'key', ['ROLE_USER'], $originalToken));
        $this->request->query->set('_switch_user', SwitchUserListener::EXIT_VALUE);

        $dispatcher = $this->createMock(EventDispatcherInterface::class);
        $dispatcher
            ->expects($this->once())
            ->method('dispatch')
            ->with(
                $this->callback(function (SwitchUserEvent $event) use ($refreshedUser) {
                    return $event->getTargetUser() === $refreshedUser;
                }),
                SecurityEvents::SWITCH_USER
            )
        ;

        $listener = new SwitchUserListener($this->tokenStorage, $userProvider, $this->userChecker, 'provider123', $this->accessDecisionManager, null, '_switch_user', 'ROLE_ALLOWED_TO_SWITCH', $dispatcher);
        $listener($this->event);
    }

    public function testExitUserDoesNotDispatchEventWithStringUser()
    {
        $originalUser = 'anon.';
        $userProvider = $this->createMock(InMemoryUserProvider::class);
        $userProvider
            ->expects($this->never())
            ->method('refreshUser');
        $originalToken = new UsernamePasswordToken($originalUser, '', 'key');
        $this->tokenStorage->setToken(new SwitchUserToken('username', '', 'key', ['ROLE_USER'], $originalToken));
        $this->request->query->set('_switch_user', SwitchUserListener::EXIT_VALUE);

        $dispatcher = $this->createMock(EventDispatcherInterface::class);
        $dispatcher
            ->expects($this->never())
            ->method('dispatch')
        ;

        $listener = new SwitchUserListener($this->tokenStorage, $userProvider, $this->userChecker, 'provider123', $this->accessDecisionManager, null, '_switch_user', 'ROLE_ALLOWED_TO_SWITCH', $dispatcher);
        $listener($this->event);
    }

    public function testSwitchUserIsDisallowed()
    {
        $this->expectException(AccessDeniedException::class);
        $token = new UsernamePasswordToken('username', '', 'key', ['ROLE_FOO']);
        $user = new InMemoryUser('username', 'password', []);

        $this->tokenStorage->setToken($token);
        $this->request->query->set('_switch_user', 'kuba');

        $this->accessDecisionManager->expects($this->once())
            ->method('decide')->with($token, ['ROLE_ALLOWED_TO_SWITCH'])
            ->willReturn(false);

        $listener = new SwitchUserListener($this->tokenStorage, $this->userProvider, $this->userChecker, 'provider123', $this->accessDecisionManager);
        $listener($this->event);
    }

    public function testSwitchUserTurnsAuthenticationExceptionTo403()
    {
        $this->expectException(AccessDeniedException::class);
        $token = new UsernamePasswordToken('username', '', 'key', ['ROLE_ALLOWED_TO_SWITCH']);

        $this->tokenStorage->setToken($token);
        $this->request->query->set('_switch_user', 'not-existing');

        $this->accessDecisionManager->expects($this->never())
            ->method('decide');

        $listener = new SwitchUserListener($this->tokenStorage, $this->userProvider, $this->userChecker, 'provider123', $this->accessDecisionManager);
        $listener($this->event);
    }

    public function testSwitchUser()
    {
        $token = new UsernamePasswordToken('username', '', 'key', ['ROLE_FOO']);
<<<<<<< HEAD
        $user = new InMemoryUser('username', 'password', []);
=======
>>>>>>> 567e1183

        $this->tokenStorage->setToken($token);
        $this->request->query->set('_switch_user', 'kuba');

        $this->accessDecisionManager->expects($this->once())
            ->method('decide')->with($token, ['ROLE_ALLOWED_TO_SWITCH'], $this->callback(function ($user) { return 'kuba' === $user->getUsername(); }))
            ->willReturn(true);

        $this->userChecker->expects($this->once())
            ->method('checkPostAuth')->with($this->callback(function ($user) { return 'kuba' === $user->getUsername(); }));

        $listener = new SwitchUserListener($this->tokenStorage, $this->userProvider, $this->userChecker, 'provider123', $this->accessDecisionManager);
        $listener($this->event);

        $this->assertSame([], $this->request->query->all());
        $this->assertSame('', $this->request->server->get('QUERY_STRING'));
        $this->assertInstanceOf(UsernamePasswordToken::class, $this->tokenStorage->getToken());
    }

    public function testSwitchUserAlreadySwitched()
    {
        $originalToken = new UsernamePasswordToken('original', null, 'key', ['ROLE_FOO']);
        $alreadySwitchedToken = new SwitchUserToken('switched_1', null, 'key', ['ROLE_BAR'], $originalToken);

        $tokenStorage = new TokenStorage();
        $tokenStorage->setToken($alreadySwitchedToken);

<<<<<<< HEAD
        $targetUser = new InMemoryUser('kuba', 'password', ['ROLE_FOO', 'ROLE_BAR']);

=======
>>>>>>> 567e1183
        $this->request->query->set('_switch_user', 'kuba');

        $targetsUser = $this->callback(function ($user) { return 'kuba' === $user->getUsername(); });
        $this->accessDecisionManager->expects($this->once())
            ->method('decide')->with($originalToken, ['ROLE_ALLOWED_TO_SWITCH'], $targetsUser)
            ->willReturn(true);

        $this->userChecker->expects($this->once())
            ->method('checkPostAuth')->with($targetsUser);

        $listener = new SwitchUserListener($tokenStorage, $this->userProvider, $this->userChecker, 'provider123', $this->accessDecisionManager, null, '_switch_user', 'ROLE_ALLOWED_TO_SWITCH', null, false);
        $listener($this->event);

        $this->assertSame([], $this->request->query->all());
        $this->assertSame('', $this->request->server->get('QUERY_STRING'));
        $this->assertInstanceOf(SwitchUserToken::class, $tokenStorage->getToken());
        $this->assertSame('kuba', $tokenStorage->getToken()->getUsername());
        $this->assertSame($originalToken, $tokenStorage->getToken()->getOriginalToken());
    }

    public function testSwitchUserWorksWithFalsyUsernames()
    {
<<<<<<< HEAD
        $token = new UsernamePasswordToken('username', '', 'key', ['ROLE_FOO']);
        $user = new InMemoryUser('username', 'password', []);
=======
        $token = new UsernamePasswordToken('kuba', '', 'key', ['ROLE_FOO']);
>>>>>>> 567e1183

        $this->tokenStorage->setToken($token);
        $this->request->query->set('_switch_user', '0');

        $this->userProvider->createUser($user = new User('0', null));

        $this->accessDecisionManager->expects($this->once())
            ->method('decide')->with($token, ['ROLE_ALLOWED_TO_SWITCH'])
            ->willReturn(true);

        $this->userChecker->expects($this->once())
            ->method('checkPostAuth')->with($this->callback(function ($argUser) use ($user) { return $user->isEqualTo($argUser); }));

        $listener = new SwitchUserListener($this->tokenStorage, $this->userProvider, $this->userChecker, 'provider123', $this->accessDecisionManager);
        $listener($this->event);

        $this->assertSame([], $this->request->query->all());
        $this->assertSame('', $this->request->server->get('QUERY_STRING'));
        $this->assertInstanceOf(UsernamePasswordToken::class, $this->tokenStorage->getToken());
    }

    public function testSwitchUserKeepsOtherQueryStringParameters()
    {
        $token = new UsernamePasswordToken('username', '', 'key', ['ROLE_FOO']);
<<<<<<< HEAD
        $user = new InMemoryUser('username', 'password', []);
=======
>>>>>>> 567e1183

        $this->tokenStorage->setToken($token);
        $this->request->query->replace([
            '_switch_user' => 'kuba',
            'page' => 3,
            'section' => 2,
        ]);

        $targetsUser = $this->callback(function ($user) { return 'kuba' === $user->getUsername(); });
        $this->accessDecisionManager->expects($this->once())
            ->method('decide')->with($token, ['ROLE_ALLOWED_TO_SWITCH'], $targetsUser)
            ->willReturn(true);

        $this->userChecker->expects($this->once())
            ->method('checkPostAuth')->with($targetsUser);

        $listener = new SwitchUserListener($this->tokenStorage, $this->userProvider, $this->userChecker, 'provider123', $this->accessDecisionManager);
        $listener($this->event);

        $this->assertSame('page=3&section=2', $this->request->server->get('QUERY_STRING'));
        $this->assertInstanceOf(UsernamePasswordToken::class, $this->tokenStorage->getToken());
    }

    public function testSwitchUserWithReplacedToken()
    {
        $user = new InMemoryUser('username', 'password', []);
        $token = new UsernamePasswordToken($user, '', 'provider123', ['ROLE_FOO']);

        $user = new InMemoryUser('replaced', 'password', []);
        $replacedToken = new UsernamePasswordToken($user, '', 'provider123', ['ROLE_BAR']);

        $this->tokenStorage->setToken($token);
        $this->request->query->set('_switch_user', 'kuba');

        $this->accessDecisionManager->expects($this->any())
            ->method('decide')->with($token, ['ROLE_ALLOWED_TO_SWITCH'], $this->callback(function ($user) { return 'kuba' === $user->getUsername(); }))
            ->willReturn(true);

        $dispatcher = $this->createMock(EventDispatcherInterface::class);
        $dispatcher
            ->expects($this->once())
            ->method('dispatch')
            ->with(
                $this->callback(function (SwitchUserEvent $event) use ($replacedToken) {
                    if ('kuba' !== $event->getTargetUser()->getUsername()) {
                        return false;
                    }
                    $event->setToken($replacedToken);

                    return true;
                }),
                SecurityEvents::SWITCH_USER
            );

        $listener = new SwitchUserListener($this->tokenStorage, $this->userProvider, $this->userChecker, 'provider123', $this->accessDecisionManager, null, '_switch_user', 'ROLE_ALLOWED_TO_SWITCH', $dispatcher);
        $listener($this->event);

        $this->assertSame($replacedToken, $this->tokenStorage->getToken());
    }

    public function testSwitchUserThrowsAuthenticationExceptionIfNoCurrentToken()
    {
        $this->expectException(AuthenticationCredentialsNotFoundException::class);
        $this->tokenStorage->setToken(null);
        $this->request->query->set('_switch_user', 'username');
        $listener = new SwitchUserListener($this->tokenStorage, $this->userProvider, $this->userChecker, 'provider123', $this->accessDecisionManager);
        $listener($this->event);
    }

    public function testSwitchUserStateless()
    {
        $token = new UsernamePasswordToken('username', '', 'key', ['ROLE_FOO']);
<<<<<<< HEAD
        $user = new InMemoryUser('username', 'password', []);
=======
>>>>>>> 567e1183

        $this->tokenStorage->setToken($token);
        $this->request->query->set('_switch_user', 'kuba');

        $targetsUser = $this->callback(function ($user) { return 'kuba' === $user->getUsername(); });
        $this->accessDecisionManager->expects($this->once())
            ->method('decide')->with($token, ['ROLE_ALLOWED_TO_SWITCH'], $targetsUser)
            ->willReturn(true);

        $this->userChecker->expects($this->once())
            ->method('checkPostAuth')->with($targetsUser);

        $listener = new SwitchUserListener($this->tokenStorage, $this->userProvider, $this->userChecker, 'provider123', $this->accessDecisionManager, null, '_switch_user', 'ROLE_ALLOWED_TO_SWITCH', null, true);
        $listener($this->event);

        $this->assertInstanceOf(UsernamePasswordToken::class, $this->tokenStorage->getToken());
        $this->assertFalse($this->event->hasResponse());
    }

    public function testSwitchUserRefreshesOriginalToken()
    {
<<<<<<< HEAD
        $originalUser = new InMemoryUser('username', null);
        $refreshedOriginalUser = new InMemoryUser('username', null);
        $this
            ->userProvider
=======
        $originalUser = new User('username', null);
        $refreshedOriginalUser = new User('username', null);
        $userProvider = $this->createMock(InMemoryUserProvider::class);
        $userProvider
>>>>>>> 567e1183
            ->expects($this->any())
            ->method('refreshUser')
            ->with($this->identicalTo($originalUser))
            ->willReturn($refreshedOriginalUser);
        $originalToken = new UsernamePasswordToken($originalUser, '', 'key');
        $this->tokenStorage->setToken(new SwitchUserToken('username', '', 'key', ['ROLE_USER'], $originalToken));
        $this->request->query->set('_switch_user', SwitchUserListener::EXIT_VALUE);

        $dispatcher = $this->createMock(EventDispatcherInterface::class);
        $dispatcher
            ->expects($this->once())
            ->method('dispatch')
            ->with(
                $this->callback(function (SwitchUserEvent $event) use ($refreshedOriginalUser) {
                    return $event->getToken()->getUser() === $refreshedOriginalUser;
                }),
                SecurityEvents::SWITCH_USER
            )
        ;

        $listener = new SwitchUserListener($this->tokenStorage, $userProvider, $this->userChecker, 'provider123', $this->accessDecisionManager, null, '_switch_user', 'ROLE_ALLOWED_TO_SWITCH', $dispatcher);
        $listener($this->event);
    }
}<|MERGE_RESOLUTION|>--- conflicted
+++ resolved
@@ -22,13 +22,9 @@
 use Symfony\Component\Security\Core\Authorization\AccessDecisionManagerInterface;
 use Symfony\Component\Security\Core\Exception\AccessDeniedException;
 use Symfony\Component\Security\Core\Exception\AuthenticationCredentialsNotFoundException;
-<<<<<<< HEAD
 use Symfony\Component\Security\Core\Exception\UsernameNotFoundException;
 use Symfony\Component\Security\Core\User\InMemoryUser;
-=======
 use Symfony\Component\Security\Core\User\InMemoryUserProvider;
-use Symfony\Component\Security\Core\User\User;
->>>>>>> 567e1183
 use Symfony\Component\Security\Core\User\UserCheckerInterface;
 use Symfony\Component\Security\Http\Event\SwitchUserEvent;
 use Symfony\Component\Security\Http\Firewall\SwitchUserListener;
@@ -115,17 +111,10 @@
 
     public function testExitUserDispatchesEventWithRefreshedUser()
     {
-<<<<<<< HEAD
         $originalUser = new InMemoryUser('username', null);
         $refreshedUser = new InMemoryUser('username', null);
-        $this
-            ->userProvider
-=======
-        $originalUser = new User('username', null);
-        $refreshedUser = new User('username', null);
         $userProvider = $this->createMock(InMemoryUserProvider::class);
         $userProvider
->>>>>>> 567e1183
             ->expects($this->any())
             ->method('refreshUser')
             ->with($this->identicalTo($originalUser))
@@ -206,10 +195,6 @@
     public function testSwitchUser()
     {
         $token = new UsernamePasswordToken('username', '', 'key', ['ROLE_FOO']);
-<<<<<<< HEAD
-        $user = new InMemoryUser('username', 'password', []);
-=======
->>>>>>> 567e1183
 
         $this->tokenStorage->setToken($token);
         $this->request->query->set('_switch_user', 'kuba');
@@ -237,11 +222,8 @@
         $tokenStorage = new TokenStorage();
         $tokenStorage->setToken($alreadySwitchedToken);
 
-<<<<<<< HEAD
         $targetUser = new InMemoryUser('kuba', 'password', ['ROLE_FOO', 'ROLE_BAR']);
 
-=======
->>>>>>> 567e1183
         $this->request->query->set('_switch_user', 'kuba');
 
         $targetsUser = $this->callback(function ($user) { return 'kuba' === $user->getUsername(); });
@@ -264,17 +246,12 @@
 
     public function testSwitchUserWorksWithFalsyUsernames()
     {
-<<<<<<< HEAD
-        $token = new UsernamePasswordToken('username', '', 'key', ['ROLE_FOO']);
-        $user = new InMemoryUser('username', 'password', []);
-=======
         $token = new UsernamePasswordToken('kuba', '', 'key', ['ROLE_FOO']);
->>>>>>> 567e1183
 
         $this->tokenStorage->setToken($token);
         $this->request->query->set('_switch_user', '0');
 
-        $this->userProvider->createUser($user = new User('0', null));
+        $this->userProvider->createUser($user = new InMemoryUser('0', null));
 
         $this->accessDecisionManager->expects($this->once())
             ->method('decide')->with($token, ['ROLE_ALLOWED_TO_SWITCH'])
@@ -294,10 +271,6 @@
     public function testSwitchUserKeepsOtherQueryStringParameters()
     {
         $token = new UsernamePasswordToken('username', '', 'key', ['ROLE_FOO']);
-<<<<<<< HEAD
-        $user = new InMemoryUser('username', 'password', []);
-=======
->>>>>>> 567e1183
 
         $this->tokenStorage->setToken($token);
         $this->request->query->replace([
@@ -370,10 +343,7 @@
     public function testSwitchUserStateless()
     {
         $token = new UsernamePasswordToken('username', '', 'key', ['ROLE_FOO']);
-<<<<<<< HEAD
         $user = new InMemoryUser('username', 'password', []);
-=======
->>>>>>> 567e1183
 
         $this->tokenStorage->setToken($token);
         $this->request->query->set('_switch_user', 'kuba');
@@ -395,17 +365,10 @@
 
     public function testSwitchUserRefreshesOriginalToken()
     {
-<<<<<<< HEAD
         $originalUser = new InMemoryUser('username', null);
         $refreshedOriginalUser = new InMemoryUser('username', null);
-        $this
-            ->userProvider
-=======
-        $originalUser = new User('username', null);
-        $refreshedOriginalUser = new User('username', null);
         $userProvider = $this->createMock(InMemoryUserProvider::class);
         $userProvider
->>>>>>> 567e1183
             ->expects($this->any())
             ->method('refreshUser')
             ->with($this->identicalTo($originalUser))
