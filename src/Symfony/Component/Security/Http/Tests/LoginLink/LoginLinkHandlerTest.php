--- conflicted
+++ resolved
@@ -203,43 +203,6 @@
     }
 }
 
-<<<<<<< HEAD
-class TestLoginLinkHandlerUserProvider implements UserProviderInterface
-{
-    private $users = [];
-
-    public function createUser(TestLoginLinkHandlerUser $user): void
-    {
-        $this->users[$user->getUserIdentifier()] = $user;
-    }
-
-    public function loadUserByUsername($username): TestLoginLinkHandlerUser
-    {
-        return $this->loadUserByIdentifier($username);
-    }
-
-    public function loadUserByIdentifier(string $userIdentifier): TestLoginLinkHandlerUser
-    {
-        if (!isset($this->users[$userIdentifier])) {
-            throw new UserNotFoundException();
-        }
-
-        return clone $this->users[$userIdentifier];
-    }
-
-    public function refreshUser(UserInterface $user): UserInterface
-    {
-        return $this->users[$username];
-    }
-
-    public function supportsClass(string $class): bool
-    {
-        return TestLoginLinkHandlerUser::class === $class;
-    }
-}
-
-=======
->>>>>>> 09a8d4a0
 class TestLoginLinkHandlerUser implements UserInterface
 {
     public $username;
@@ -308,12 +271,12 @@
         return clone $this->users[$userIdentifier];
     }
 
-    public function refreshUser(UserInterface $user)
+    public function refreshUser(UserInterface $user): UserInterface
     {
         return $this->users[$username];
     }
 
-    public function supportsClass(string $class)
+    public function supportsClass(string $class): bool
     {
         return TestLoginLinkHandlerUser::class === $class;
     }
