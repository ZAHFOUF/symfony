--- conflicted
+++ resolved
@@ -20,16 +20,7 @@
      *   - authentication based on your session.
      *   - authentication using a HTTP basic or HTTP digest header.
      *
-<<<<<<< HEAD
      * @Event("Symfony\Component\Security\Http\Event\InteractiveLoginEvent")
-     *
-     * @var string
-=======
-     * The event listener method receives a
-     * Symfony\Component\Security\Http\Event\InteractiveLoginEvent instance.
-     *
-     * @Event
->>>>>>> 9bc9474f
      */
     const INTERACTIVE_LOGIN = 'security.interactive_login';
 
@@ -37,16 +28,7 @@
      * The SWITCH_USER event occurs before switch to another user and
      * before exit from an already switched user.
      *
-<<<<<<< HEAD
      * @Event("Symfony\Component\Security\Http\Event\SwitchUserEvent")
-     *
-     * @var string
-=======
-     * The event listener method receives a
-     * Symfony\Component\Security\Http\Event\SwitchUserEvent instance.
-     *
-     * @Event
->>>>>>> 9bc9474f
      */
     const SWITCH_USER = 'security.switch_user';
 }