<?php

/*
 * This file is part of the Symfony package.
 *
 * (c) Fabien Potencier <fabien@symfony.com>
 *
 * For the full copyright and license information, please view the LICENSE
 * file that was distributed with this source code.
 */

namespace Symfony\Component\Security\Http\EventListener;

use Symfony\Component\EventDispatcher\EventSubscriberInterface;
use Symfony\Component\PasswordHasher\Hasher\PasswordHasherFactoryInterface;
use Symfony\Component\PasswordHasher\PasswordHasherInterface;
use Symfony\Component\Security\Core\Encoder\EncoderFactoryInterface;
use Symfony\Component\Security\Core\User\PasswordUpgraderInterface;
use Symfony\Component\Security\Http\Authenticator\Passport\Badge\PasswordUpgradeBadge;
use Symfony\Component\Security\Http\Authenticator\Passport\Badge\UserBadge;
use Symfony\Component\Security\Http\Authenticator\Passport\UserPassportInterface;
use Symfony\Component\Security\Http\Event\LoginSuccessEvent;

/**
 * @author Wouter de Jong <wouter@wouterj.nl>
 *
 * @final
 */
class PasswordMigratingListener implements EventSubscriberInterface
{
    private $hasherFactory;

    /**
     * @param PasswordHasherFactoryInterface $hasherFactory
     */
    public function __construct($hasherFactory)
    {
        if ($hasherFactory instanceof EncoderFactoryInterface) {
            trigger_deprecation('symfony/security-core', '5.3', 'Passing a "%s" instance to the "%s" constructor is deprecated, use "%s" instead.', EncoderFactoryInterface::class, __CLASS__, PasswordHasherFactoryInterface::class);
        }

        $this->hasherFactory = $hasherFactory;
    }

    public function onLoginSuccess(LoginSuccessEvent $event): void
    {
        $passport = $event->getPassport();
        if (!$passport instanceof UserPassportInterface || !$passport->hasBadge(PasswordUpgradeBadge::class)) {
            return;
        }

        /** @var PasswordUpgradeBadge $badge */
        $badge = $passport->getBadge(PasswordUpgradeBadge::class);
        $plaintextPassword = $badge->getAndErasePlaintextPassword();

        if ('' === $plaintextPassword) {
            return;
        }

        $user = $passport->getUser();
<<<<<<< HEAD
        $passwordHasher = $this->hasherFactory instanceof EncoderFactoryInterface ? $this->hasherFactory->getEncoder($user) : $this->hasherFactory->getPasswordHasher($user);
        if (!$passwordHasher->needsRehash($user->getPassword())) {
=======
        if (null === $user->getPassword()) {
            return;
        }

        $passwordEncoder = $this->encoderFactory->getEncoder($user);
        if (!$passwordEncoder->needsRehash($user->getPassword())) {
>>>>>>> 001aeb8b
            return;
        }

        $passwordUpgrader = $badge->getPasswordUpgrader();

        if (null === $passwordUpgrader) {
            if (!$passport->hasBadge(UserBadge::class)) {
                return;
            }

            /** @var UserBadge $userBadge */
            $userBadge = $passport->getBadge(UserBadge::class);
            $userLoader = $userBadge->getUserLoader();
            if (\is_array($userLoader) && $userLoader[0] instanceof PasswordUpgraderInterface) {
                $passwordUpgrader = $userLoader[0];
            } else {
                return;
            }
        }

        $passwordUpgrader->upgradePassword($user, $passwordHasher instanceof PasswordHasherInterface ? $passwordHasher->hash($plaintextPassword, $user->getSalt()) : $passwordHasher->encodePassword($plaintextPassword, $user->getSalt()));
    }

    public static function getSubscribedEvents(): array
    {
        return [LoginSuccessEvent::class => 'onLoginSuccess'];
    }
}<|MERGE_RESOLUTION|>--- conflicted
+++ resolved
@@ -58,17 +58,12 @@
         }
 
         $user = $passport->getUser();
-<<<<<<< HEAD
-        $passwordHasher = $this->hasherFactory instanceof EncoderFactoryInterface ? $this->hasherFactory->getEncoder($user) : $this->hasherFactory->getPasswordHasher($user);
-        if (!$passwordHasher->needsRehash($user->getPassword())) {
-=======
         if (null === $user->getPassword()) {
             return;
         }
 
-        $passwordEncoder = $this->encoderFactory->getEncoder($user);
-        if (!$passwordEncoder->needsRehash($user->getPassword())) {
->>>>>>> 001aeb8b
+        $passwordHasher = $this->hasherFactory instanceof EncoderFactoryInterface ? $this->hasherFactory->getEncoder($user) : $this->hasherFactory->getPasswordHasher($user);
+        if (!$passwordHasher->needsRehash($user->getPassword())) {
             return;
         }
 
