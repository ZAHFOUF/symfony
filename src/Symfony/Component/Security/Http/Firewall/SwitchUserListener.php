--- conflicted
+++ resolved
@@ -55,11 +55,7 @@
     private ?UrlGeneratorInterface $urlGenerator;
     private ?string $targetRoute;
 
-<<<<<<< HEAD
-    public function __construct(TokenStorageInterface $tokenStorage, UserProviderInterface $provider, UserCheckerInterface $userChecker, string $firewallName, AccessDecisionManagerInterface $accessDecisionManager, LoggerInterface $logger = null, string $usernameParameter = '_switch_user', string $role = 'ROLE_ALLOWED_TO_SWITCH', EventDispatcherInterface $dispatcher = null, bool $stateless = false, UrlGeneratorInterface $urlGenerator = null, string $targetRoute = null)
-=======
     public function __construct(TokenStorageInterface $tokenStorage, UserProviderInterface $provider, UserCheckerInterface $userChecker, string $firewallName, AccessDecisionManagerInterface $accessDecisionManager, ?LoggerInterface $logger = null, string $usernameParameter = '_switch_user', string $role = 'ROLE_ALLOWED_TO_SWITCH', ?EventDispatcherInterface $dispatcher = null, bool $stateless = false, ?UrlGeneratorInterface $urlGenerator = null, ?string $targetRoute = null)
->>>>>>> a44829e2
     {
         if ('' === $firewallName) {
             throw new \InvalidArgumentException('$firewallName must not be empty.');
