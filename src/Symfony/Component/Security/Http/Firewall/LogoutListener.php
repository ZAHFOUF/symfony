<?php

/*
 * This file is part of the Symfony package.
 *
 * (c) Fabien Potencier <fabien@symfony.com>
 *
 * For the full copyright and license information, please view the LICENSE
 * file that was distributed with this source code.
 */

namespace Symfony\Component\Security\Http\Firewall;

use Symfony\Component\HttpFoundation\Request;
use Symfony\Component\HttpFoundation\Response;
use Symfony\Component\HttpKernel\Event\RequestEvent;
use Symfony\Component\Security\Core\Authentication\Token\Storage\TokenStorageInterface;
use Symfony\Component\Security\Core\Exception\LogoutException;
use Symfony\Component\Security\Csrf\CsrfToken;
use Symfony\Component\Security\Csrf\CsrfTokenManagerInterface;
use Symfony\Component\Security\Http\Event\LogoutEvent;
use Symfony\Component\Security\Http\HttpUtils;
use Symfony\Component\Security\Http\ParameterBagUtils;
use Symfony\Contracts\EventDispatcher\EventDispatcherInterface;

/**
 * LogoutListener logout users.
 *
 * @author Fabien Potencier <fabien@symfony.com>
 *
 * @final
 */
class LogoutListener extends AbstractListener
{
    private TokenStorageInterface $tokenStorage;
    private array $options;
    private HttpUtils $httpUtils;
    private ?CsrfTokenManagerInterface $csrfTokenManager;
    private EventDispatcherInterface $eventDispatcher;

    /**
     * @param array $options An array of options to process a logout attempt
     */
<<<<<<< HEAD
    public function __construct(TokenStorageInterface $tokenStorage, HttpUtils $httpUtils, EventDispatcherInterface $eventDispatcher, array $options = [], CsrfTokenManagerInterface $csrfTokenManager = null)
=======
    public function __construct(TokenStorageInterface $tokenStorage, HttpUtils $httpUtils, EventDispatcherInterface $eventDispatcher, array $options = [], ?CsrfTokenManagerInterface $csrfTokenManager = null)
>>>>>>> a44829e2
    {
        $this->tokenStorage = $tokenStorage;
        $this->httpUtils = $httpUtils;
        $this->options = array_merge([
            'csrf_parameter' => '_csrf_token',
            'csrf_token_id' => 'logout',
            'logout_path' => '/logout',
        ], $options);
        $this->csrfTokenManager = $csrfTokenManager;
        $this->eventDispatcher = $eventDispatcher;
    }

    public function supports(Request $request): ?bool
    {
        return $this->requiresLogout($request);
    }

    /**
     * Performs the logout if requested.
     *
     * If a CsrfTokenManagerInterface instance is available, it will be used to
     * validate the request.
     *
     * @throws LogoutException   if the CSRF token is invalid
     * @throws \RuntimeException if the LogoutEvent listener does not set a response
     */
    public function authenticate(RequestEvent $event): void
    {
        $request = $event->getRequest();

        if (null !== $this->csrfTokenManager) {
            $csrfToken = ParameterBagUtils::getRequestParameterValue($request, $this->options['csrf_parameter']);

            if (!\is_string($csrfToken) || false === $this->csrfTokenManager->isTokenValid(new CsrfToken($this->options['csrf_token_id'], $csrfToken))) {
                throw new LogoutException('Invalid CSRF token.');
            }
        }

        $logoutEvent = new LogoutEvent($request, $this->tokenStorage->getToken());
        $this->eventDispatcher->dispatch($logoutEvent);

        if (!$response = $logoutEvent->getResponse()) {
            throw new \RuntimeException('No logout listener set the Response, make sure at least the DefaultLogoutListener is registered.');
        }

        $this->tokenStorage->setToken(null);

        $event->setResponse($response);
    }

    /**
     * Whether this request is asking for logout.
     *
     * The default implementation only processed requests to a specific path,
     * but a subclass could change this to logout requests where
     * certain parameters is present.
     */
    protected function requiresLogout(Request $request): bool
    {
        return isset($this->options['logout_path']) && $this->httpUtils->checkRequestPath($request, $this->options['logout_path']);
    }

    public static function getPriority(): int
    {
        return -127;
    }
}<|MERGE_RESOLUTION|>--- conflicted
+++ resolved
@@ -41,11 +41,7 @@
     /**
      * @param array $options An array of options to process a logout attempt
      */
-<<<<<<< HEAD
-    public function __construct(TokenStorageInterface $tokenStorage, HttpUtils $httpUtils, EventDispatcherInterface $eventDispatcher, array $options = [], CsrfTokenManagerInterface $csrfTokenManager = null)
-=======
     public function __construct(TokenStorageInterface $tokenStorage, HttpUtils $httpUtils, EventDispatcherInterface $eventDispatcher, array $options = [], ?CsrfTokenManagerInterface $csrfTokenManager = null)
->>>>>>> a44829e2
     {
         $this->tokenStorage = $tokenStorage;
         $this->httpUtils = $httpUtils;
