<?php

/*
 * This file is part of the Symfony package.
 *
 * (c) Fabien Potencier <fabien@symfony.com>
 *
 * For the full copyright and license information, please view the LICENSE
 * file that was distributed with this source code.
 */

namespace Symfony\Component\Security\Http\LoginLink;

use Symfony\Component\HttpFoundation\Request;
use Symfony\Component\Security\Core\User\UserInterface;

/**
 * A class that is able to create and handle "magic" login links.
 *
 * @author Ryan Weaver <ryan@symfonycasts.com>
 */
interface LoginLinkHandlerInterface
{
    /**
     * Generate a link that can be used to authenticate as the given user.
     *
     * @param int|null $lifetime When not null, the argument overrides any default lifetime previously set
     */
<<<<<<< HEAD
    public function createLoginLink(UserInterface $user, Request $request = null /* , int $lifetime = null */): LoginLinkDetails;
=======
    public function createLoginLink(UserInterface $user, ?Request $request = null /* , int $lifetime = null */): LoginLinkDetails;
>>>>>>> a44829e2

    /**
     * Validates if this request contains a login link and returns the associated User.
     *
     * Throw InvalidLoginLinkExceptionInterface if the link is invalid.
     */
    public function consumeLoginLink(Request $request): UserInterface;
}<|MERGE_RESOLUTION|>--- conflicted
+++ resolved
@@ -26,11 +26,7 @@
      *
      * @param int|null $lifetime When not null, the argument overrides any default lifetime previously set
      */
-<<<<<<< HEAD
-    public function createLoginLink(UserInterface $user, Request $request = null /* , int $lifetime = null */): LoginLinkDetails;
-=======
     public function createLoginLink(UserInterface $user, ?Request $request = null /* , int $lifetime = null */): LoginLinkDetails;
->>>>>>> a44829e2
 
     /**
      * Validates if this request contains a login link and returns the associated User.
