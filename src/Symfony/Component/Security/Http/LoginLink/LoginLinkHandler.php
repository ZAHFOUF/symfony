--- conflicted
+++ resolved
@@ -31,11 +31,7 @@
     private UrlGeneratorInterface $urlGenerator;
     private UserProviderInterface $userProvider;
     private array $options;
-<<<<<<< HEAD
-    private SignatureHasher $signatureHashUtil;
-=======
-    private $signatureHasher;
->>>>>>> 970fdb00
+    private SignatureHasher $signatureHasher;
 
     public function __construct(UrlGeneratorInterface $urlGenerator, UserProviderInterface $userProvider, SignatureHasher $signatureHasher, array $options)
     {
