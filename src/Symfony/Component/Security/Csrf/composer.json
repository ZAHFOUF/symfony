{
    "name": "symfony/security-csrf",
    "type": "library",
    "description": "Symfony Security Component - CSRF Library",
    "keywords": [],
    "homepage": "https://symfony.com",
    "license": "MIT",
    "authors": [
        {
            "name": "Fabien Potencier",
            "email": "fabien@symfony.com"
        },
        {
            "name": "Symfony Community",
            "homepage": "https://symfony.com/contributors"
        }
    ],
    "require": {
<<<<<<< HEAD
        "php": ">=7.2.5",
        "symfony/security-core": "^4.4|^5.0"
=======
        "php": ">=7.1.3",
        "symfony/polyfill-php80": "^1.16",
        "symfony/security-core": "^3.4|^4.0|^5.0"
>>>>>>> c7dc7f82
    },
    "require-dev": {
        "symfony/http-foundation": "^4.4|^5.0"
    },
    "conflict": {
        "symfony/http-foundation": "<4.4"
    },
    "suggest": {
        "symfony/http-foundation": "For using the class SessionTokenStorage."
    },
    "autoload": {
        "psr-4": { "Symfony\\Component\\Security\\Csrf\\": "" },
        "exclude-from-classmap": [
            "/Tests/"
        ]
    },
    "minimum-stability": "dev"
}<|MERGE_RESOLUTION|>--- conflicted
+++ resolved
@@ -16,14 +16,9 @@
         }
     ],
     "require": {
-<<<<<<< HEAD
         "php": ">=7.2.5",
+        "symfony/polyfill-php80": "^1.16",
         "symfony/security-core": "^4.4|^5.0"
-=======
-        "php": ">=7.1.3",
-        "symfony/polyfill-php80": "^1.16",
-        "symfony/security-core": "^3.4|^4.0|^5.0"
->>>>>>> c7dc7f82
     },
     "require-dev": {
         "symfony/http-foundation": "^4.4|^5.0"
