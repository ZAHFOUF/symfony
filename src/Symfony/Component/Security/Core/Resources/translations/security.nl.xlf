--- conflicted
+++ resolved
@@ -64,15 +64,11 @@
             </trans-unit>
             <trans-unit id="17">
                 <source>Too many failed login attempts, please try again later.</source>
-<<<<<<< HEAD
-                <target>Er waren teveel mislukte inlogpogingen, probeer het later opnieuw.</target>
-=======
                 <target>Te veel onjuiste inlogpogingen, probeer het later nogmaals.</target>
             </trans-unit>
             <trans-unit id="18">
                 <source>Invalid or expired login link.</source>
                 <target>Ongeldige of verlopen inloglink.</target>
->>>>>>> 8810d2da
             </trans-unit>
         </body>
     </file>
