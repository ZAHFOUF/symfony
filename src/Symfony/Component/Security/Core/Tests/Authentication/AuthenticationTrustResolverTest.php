<?php

/*
 * This file is part of the Symfony package.
 *
 * (c) Fabien Potencier <fabien@symfony.com>
 *
 * For the full copyright and license information, please view the LICENSE
 * file that was distributed with this source code.
 */

namespace Symfony\Component\Security\Core\Tests\Authentication;

use Symfony\Component\Security\Core\User\UserInterface;
use PHPUnit\Framework\TestCase;
use Symfony\Component\Security\Core\Authentication\AuthenticationTrustResolver;
use Symfony\Component\Security\Core\Authentication\Token\AnonymousToken;
use Symfony\Component\Security\Core\Authentication\Token\RememberMeToken;
use Symfony\Component\Security\Core\Authentication\Token\TokenInterface;
use Symfony\Component\Security\Core\User\InMemoryUser;
use Symfony\Component\Security\Core\User\UserInterface;

class AuthenticationTrustResolverTest extends TestCase
{
    /**
     * @group legacy
     */
    public function testIsAnonymous()
    {
        $resolver = new AuthenticationTrustResolver();
        $this->assertFalse($resolver->isAnonymous(null));
        $this->assertFalse($resolver->isAnonymous($this->getToken()));
        $this->assertFalse($resolver->isAnonymous($this->getRememberMeToken()));
        $this->assertFalse($resolver->isAnonymous(new FakeCustomToken()));
    }

    public function testIsRememberMe()
    {
        $resolver = new AuthenticationTrustResolver();

        $this->assertFalse($resolver->isRememberMe(null));
        $this->assertFalse($resolver->isRememberMe($this->getToken()));
        $this->assertFalse($resolver->isRememberMe(new FakeCustomToken()));
        $this->assertTrue($resolver->isRememberMe(new RealCustomRememberMeToken()));
        $this->assertTrue($resolver->isRememberMe($this->getRememberMeToken()));
    }

    public function testisFullFledged()
    {
        $resolver = new AuthenticationTrustResolver();

        $this->assertFalse($resolver->isFullFledged(null));
        $this->assertFalse($resolver->isFullFledged($this->getRememberMeToken()));
        $this->assertFalse($resolver->isFullFledged(new RealCustomRememberMeToken()));
        $this->assertTrue($resolver->isFullFledged($this->getToken()));
        $this->assertTrue($resolver->isFullFledged(new FakeCustomToken()));
    }

    public function testIsAuthenticated()
    {
        $resolver = new AuthenticationTrustResolver();
        $this->assertFalse($resolver->isAuthenticated(null));
        $this->assertTrue($resolver->isAuthenticated($this->getRememberMeToken()));
        $this->assertTrue($resolver->isAuthenticated(new FakeCustomToken()));
    }

    /**
     * @group legacy
     */
    public function testIsAnonymousWithClassAsConstructorButStillExtending()
    {
        $resolver = $this->getResolver();

        $this->assertFalse($resolver->isAnonymous(null));
        $this->assertFalse($resolver->isAnonymous($this->getToken()));
        $this->assertFalse($resolver->isAnonymous($this->getRememberMeToken()));
    }

    public function testIsRememberMeWithClassAsConstructorButStillExtending()
    {
        $resolver = $this->getResolver();

        $this->assertFalse($resolver->isRememberMe(null));
        $this->assertFalse($resolver->isRememberMe($this->getToken()));
        $this->assertTrue($resolver->isRememberMe($this->getRememberMeToken()));
        $this->assertTrue($resolver->isRememberMe(new RealCustomRememberMeToken()));
    }

    public function testisFullFledgedWithClassAsConstructorButStillExtending()
    {
        $resolver = $this->getResolver();

        $this->assertFalse($resolver->isFullFledged(null));
        $this->assertFalse($resolver->isFullFledged($this->getRememberMeToken()));
        $this->assertFalse($resolver->isFullFledged(new RealCustomRememberMeToken()));
        $this->assertTrue($resolver->isFullFledged($this->getToken()));
    }

    /**
     * @group legacy
     */
    public function testLegacy()
    {
        $resolver = $this->getResolver();

        $this->assertTrue($resolver->isAnonymous($this->getAnonymousToken()));
        $this->assertTrue($resolver->isAnonymous($this->getRealCustomAnonymousToken()));

        $this->assertFalse($resolver->isRememberMe($this->getAnonymousToken()));

        $this->assertFalse($resolver->isFullFledged($this->getAnonymousToken()));
        $this->assertFalse($resolver->isFullFledged($this->getRealCustomAnonymousToken()));
    }

    protected function getToken()
    {
        return $this->createMock(TokenInterface::class);
    }

    protected function getAnonymousToken()
    {
        return new AnonymousToken('secret', 'anon.');
    }

    private function getRealCustomAnonymousToken()
    {
        return new class() extends AnonymousToken {
            public function __construct()
            {
            }
        };
    }

    protected function getRememberMeToken()
    {
        $user = new InMemoryUser('wouter', '', ['ROLE_USER']);

        return new RememberMeToken($user, 'main', 'secret');
    }

    protected function getResolver()
    {
        return new AuthenticationTrustResolver(
            AnonymousToken::class,
            RememberMeToken::class
        );
    }
}

class FakeCustomToken implements TokenInterface
{
    public function __serialize(): array
    {
    }

    public function serialize(): string
    {
    }

    public function __unserialize(array $data): void
    {
    }

    public function unserialize($serialized)
    {
    }

    public function __toString(): string
    {
    }

    public function getRoleNames(): array
    {
    }

    public function getCredentials(): mixed
    {
    }

<<<<<<< HEAD
    public function getUser(): string|\Stringable|UserInterface
=======
    public function getUser(): UserInterface
>>>>>>> 682b76f0
    {
    }

    public function setUser($user)
    {
    }

    public function getUsername(): string
    {
    }

    public function getUserIdentifier(): string
    {
    }

    public function isAuthenticated(): bool
    {
        return true;
    }

    public function setAuthenticated(bool $isAuthenticated)
    {
    }

    public function eraseCredentials()
    {
    }

    public function getAttributes(): array
    {
    }

    public function setAttributes(array $attributes)
    {
    }

    public function hasAttribute(string $name): bool
    {
    }

    public function getAttribute(string $name): mixed
    {
    }

    public function setAttribute(string $name, $value)
    {
    }
}

class RealCustomRememberMeToken extends RememberMeToken
{
    public function __construct()
    {
    }
}<|MERGE_RESOLUTION|>--- conflicted
+++ resolved
@@ -11,7 +11,6 @@
 
 namespace Symfony\Component\Security\Core\Tests\Authentication;
 
-use Symfony\Component\Security\Core\User\UserInterface;
 use PHPUnit\Framework\TestCase;
 use Symfony\Component\Security\Core\Authentication\AuthenticationTrustResolver;
 use Symfony\Component\Security\Core\Authentication\Token\AnonymousToken;
@@ -177,11 +176,7 @@
     {
     }
 
-<<<<<<< HEAD
-    public function getUser(): string|\Stringable|UserInterface
-=======
     public function getUser(): UserInterface
->>>>>>> 682b76f0
     {
     }
 
