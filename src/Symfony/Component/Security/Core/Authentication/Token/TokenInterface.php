--- conflicted
+++ resolved
@@ -38,18 +38,6 @@
     public function getRoleNames(): array;
 
     /**
-<<<<<<< HEAD
-=======
-     * Returns the user credentials.
-     *
-     * @return mixed
-     *
-     * @deprecated since Symfony 5.4
-     */
-    public function getCredentials();
-
-    /**
->>>>>>> ec0a77f4
      * Returns a user representation.
      *
      * @return UserInterface
@@ -92,13 +80,6 @@
      */
     public function getAttribute(string $name);
 
-    /**
-<<<<<<< HEAD
-     * Sets an attribute.
-=======
-     * @param mixed $value The attribute value
->>>>>>> ec0a77f4
-     */
     public function setAttribute(string $name, mixed $value);
 
     /**
