<?php

/*
 * This file is part of the Symfony package.
 *
 * (c) Fabien Potencier <fabien@symfony.com>
 *
 * For the full copyright and license information, please view the LICENSE
 * file that was distributed with this source code.
 */

namespace Symfony\Component\Security\Core\Authentication\Token;

use Symfony\Component\Security\Core\User\EquatableInterface;
use Symfony\Component\Security\Core\User\UserInterface;

/**
 * Base class for Token instances.
 *
 * @author Fabien Potencier <fabien@symfony.com>
 * @author Johannes M. Schmitt <schmittjoh@gmail.com>
 */
abstract class AbstractToken implements TokenInterface
{
    private $user;
    private $roleNames = [];
    private $authenticated = false;
    private $attributes = [];

    /**
     * @param string[] $roles An array of roles
     *
     * @throws \InvalidArgumentException
     */
    public function __construct(array $roles = [])
    {
        foreach ($roles as $role) {
            $this->roleNames[] = $role;
        }
    }

    /**
     * {@inheritdoc}
     */
    public function getRoleNames(): array
    {
        return $this->roleNames;
    }

    /**
     * {@inheritdoc}
     */
    public function getUsername()
    {
        if ($this->user instanceof UserInterface) {
            return $this->user->getUsername();
        }

        return (string) $this->user;
    }

    /**
     * {@inheritdoc}
     */
    public function getUser()
    {
        return $this->user;
    }

    /**
     * {@inheritdoc}
     */
    public function setUser($user)
    {
        if (!($user instanceof UserInterface || (\is_object($user) && method_exists($user, '__toString')) || \is_string($user))) {
            throw new \InvalidArgumentException('$user must be an instanceof UserInterface, an object implementing a __toString method, or a primitive string.');
        }

        if (null === $this->user) {
            $changed = false;
        } elseif ($this->user instanceof UserInterface) {
            if (!$user instanceof UserInterface) {
                $changed = true;
            } else {
                $changed = $this->hasUserChanged($user);
            }
        } elseif ($user instanceof UserInterface) {
            $changed = true;
        } else {
            $changed = (string) $this->user !== (string) $user;
        }

        if ($changed) {
            $this->setAuthenticated(false);
        }

        $this->user = $user;
    }

    /**
     * {@inheritdoc}
     */
    public function isAuthenticated()
    {
        return $this->authenticated;
    }

    /**
     * {@inheritdoc}
     */
    public function setAuthenticated(bool $authenticated)
    {
        $this->authenticated = $authenticated;
    }

    /**
     * {@inheritdoc}
     */
    public function eraseCredentials()
    {
        if ($this->getUser() instanceof UserInterface) {
            $this->getUser()->eraseCredentials();
        }
    }

    /**
     * Returns all the necessary state of the object for serialization purposes.
     *
     * There is no need to serialize any entry, they should be returned as-is.
     * If you extend this method, keep in mind you MUST guarantee parent data is present in the state.
     * Here is an example of how to extend this method:
     * <code>
     *     public function __serialize(): array
     *     {
     *         return [$this->childAttribute, parent::__serialize()];
     *     }
     * </code>
     *
     * @see __unserialize()
     */
    public function __serialize(): array
    {
<<<<<<< HEAD
        return [$this->user, $this->authenticated, null, $this->attributes, $this->roleNames];
=======
        return [$this->user, $this->authenticated, $this->roles, $this->attributes, $this->roleNames];
    }

    /**
     * @return string
     *
     * @final since Symfony 4.3, use __serialize() instead
     *
     * @internal since Symfony 4.3, use __serialize() instead
     */
    public function serialize()
    {
        $serialized = $this->__serialize();

        if (null === $isCalledFromOverridingMethod = \func_num_args() ? func_get_arg(0) : null) {
            $trace = debug_backtrace(DEBUG_BACKTRACE_PROVIDE_OBJECT, 2);
            $isCalledFromOverridingMethod = isset($trace[1]['function'], $trace[1]['object']) && 'serialize' === $trace[1]['function'] && $this === $trace[1]['object'];
        }

        return $isCalledFromOverridingMethod ? $serialized : serialize($serialized);
>>>>>>> 7a1545cc
    }

    /**
     * Restores the object state from an array given by __serialize().
     *
     * There is no need to unserialize any entry in $data, they are already ready-to-use.
     * If you extend this method, keep in mind you MUST pass the parent data to its respective class.
     * Here is an example of how to extend this method:
     * <code>
     *     public function __unserialize(array $data): void
     *     {
     *         [$this->childAttribute, $parentData] = $data;
     *         parent::__unserialize($parentData);
     *     }
     * </code>
     *
     * @see __serialize()
     */
    public function __unserialize(array $data): void
    {
        [$this->user, $this->authenticated, , $this->attributes, $this->roleNames] = $data;
    }

    /**
     * Returns the token attributes.
     *
     * @return array The token attributes
     */
    public function getAttributes()
    {
        return $this->attributes;
    }

    /**
     * Sets the token attributes.
     *
     * @param array $attributes The token attributes
     */
    public function setAttributes(array $attributes)
    {
        $this->attributes = $attributes;
    }

    /**
     * Returns true if the attribute exists.
     *
     * @return bool true if the attribute exists, false otherwise
     */
    public function hasAttribute(string $name)
    {
        return \array_key_exists($name, $this->attributes);
    }

    /**
     * Returns an attribute value.
     *
     * @return mixed The attribute value
     *
     * @throws \InvalidArgumentException When attribute doesn't exist for this token
     */
    public function getAttribute(string $name)
    {
        if (!\array_key_exists($name, $this->attributes)) {
            throw new \InvalidArgumentException(sprintf('This token has no "%s" attribute.', $name));
        }

        return $this->attributes[$name];
    }

    /**
     * Sets an attribute.
     *
     * @param mixed $value The attribute value
     */
    public function setAttribute(string $name, $value)
    {
        $this->attributes[$name] = $value;
    }

    /**
     * {@inheritdoc}
     */
    public function __toString()
    {
        $class = \get_class($this);
        $class = substr($class, strrpos($class, '\\') + 1);

        $roles = [];
        foreach ($this->roleNames as $role) {
            $roles[] = $role;
        }

        return sprintf('%s(user="%s", authenticated=%s, roles="%s")', $class, $this->getUsername(), json_encode($this->authenticated), implode(', ', $roles));
    }

    /**
     * @internal
     */
    final public function serialize(): string
    {
        return serialize($this->__serialize());
    }

    /**
     * @internal
     */
    final public function unserialize($serialized)
    {
        $this->__unserialize(\is_array($serialized) ? $serialized : unserialize($serialized));
    }

    private function hasUserChanged(UserInterface $user)
    {
        if (!($this->user instanceof UserInterface)) {
            throw new \BadMethodCallException('Method "hasUserChanged" should be called when current user class is instance of "UserInterface".');
        }

        if ($this->user instanceof EquatableInterface) {
            return !(bool) $this->user->isEqualTo($user);
        }

        if ($this->user->getPassword() !== $user->getPassword()) {
            return true;
        }

        if ($this->user->getSalt() !== $user->getSalt()) {
            return true;
        }

        $userRoles = array_map('strval', (array) $user->getRoles());
        $rolesChanged = \count($userRoles) !== \count($this->getRoleNames()) || \count($userRoles) !== \count(array_intersect($userRoles, $this->getRoleNames()));

        if ($rolesChanged) {
            return true;
        }

        if ($this->user->getUsername() !== $user->getUsername()) {
            return true;
        }

        return false;
    }
}<|MERGE_RESOLUTION|>--- conflicted
+++ resolved
@@ -140,30 +140,7 @@
      */
     public function __serialize(): array
     {
-<<<<<<< HEAD
         return [$this->user, $this->authenticated, null, $this->attributes, $this->roleNames];
-=======
-        return [$this->user, $this->authenticated, $this->roles, $this->attributes, $this->roleNames];
-    }
-
-    /**
-     * @return string
-     *
-     * @final since Symfony 4.3, use __serialize() instead
-     *
-     * @internal since Symfony 4.3, use __serialize() instead
-     */
-    public function serialize()
-    {
-        $serialized = $this->__serialize();
-
-        if (null === $isCalledFromOverridingMethod = \func_num_args() ? func_get_arg(0) : null) {
-            $trace = debug_backtrace(DEBUG_BACKTRACE_PROVIDE_OBJECT, 2);
-            $isCalledFromOverridingMethod = isset($trace[1]['function'], $trace[1]['object']) && 'serialize' === $trace[1]['function'] && $this === $trace[1]['object'];
-        }
-
-        return $isCalledFromOverridingMethod ? $serialized : serialize($serialized);
->>>>>>> 7a1545cc
     }
 
     /**
