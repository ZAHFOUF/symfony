--- conflicted
+++ resolved
@@ -29,11 +29,7 @@
      *
      * @throws \InvalidArgumentException
      */
-<<<<<<< HEAD
-    public function __construct(UserInterface $user, string $firewallName, array $roles, TokenInterface $originalToken, string $originatedFromUri = null)
-=======
     public function __construct(UserInterface $user, string $firewallName, array $roles, TokenInterface $originalToken, ?string $originatedFromUri = null)
->>>>>>> a44829e2
     {
         parent::__construct($user, $firewallName, $roles);
 
