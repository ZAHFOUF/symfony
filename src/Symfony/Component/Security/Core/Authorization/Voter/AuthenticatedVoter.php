<?php

/*
 * This file is part of the Symfony package.
 *
 * (c) Fabien Potencier <fabien@symfony.com>
 *
 * For the full copyright and license information, please view the LICENSE
 * file that was distributed with this source code.
 */

namespace Symfony\Component\Security\Core\Authorization\Voter;

use Symfony\Component\Security\Core\Authentication\AuthenticationTrustResolverInterface;
use Symfony\Component\Security\Core\Authentication\Token\SwitchUserToken;
use Symfony\Component\Security\Core\Authentication\Token\TokenInterface;

/**
 * AuthenticatedVoter votes if an attribute like IS_AUTHENTICATED_FULLY,
 * IS_AUTHENTICATED_REMEMBERED, or IS_AUTHENTICATED_ANONYMOUSLY is present.
 *
 * This list is most restrictive to least restrictive checking.
 *
 * @author Fabien Potencier <fabien@symfony.com>
 * @author Johannes M. Schmitt <schmittjoh@gmail.com>
 */
class AuthenticatedVoter implements VoterInterface
{
<<<<<<< HEAD
    const IS_AUTHENTICATED_FULLY = 'IS_AUTHENTICATED_FULLY';
    const IS_AUTHENTICATED_REMEMBERED = 'IS_AUTHENTICATED_REMEMBERED';
    const IS_AUTHENTICATED_ANONYMOUSLY = 'IS_AUTHENTICATED_ANONYMOUSLY';
    const IS_ANONYMOUS = 'IS_ANONYMOUS';
    const IS_IMPERSONATOR = 'IS_IMPERSONATOR';
    const IS_REMEMBERED = 'IS_REMEMBERED';
=======
    public const IS_AUTHENTICATED_FULLY = 'IS_AUTHENTICATED_FULLY';
    public const IS_AUTHENTICATED_REMEMBERED = 'IS_AUTHENTICATED_REMEMBERED';
    public const IS_AUTHENTICATED_ANONYMOUSLY = 'IS_AUTHENTICATED_ANONYMOUSLY';
>>>>>>> 018415e1

    private $authenticationTrustResolver;

    public function __construct(AuthenticationTrustResolverInterface $authenticationTrustResolver)
    {
        $this->authenticationTrustResolver = $authenticationTrustResolver;
    }

    /**
     * {@inheritdoc}
     */
    public function vote(TokenInterface $token, $subject, array $attributes)
    {
        $result = VoterInterface::ACCESS_ABSTAIN;
        foreach ($attributes as $attribute) {
            if (null === $attribute || (self::IS_AUTHENTICATED_FULLY !== $attribute
                    && self::IS_AUTHENTICATED_REMEMBERED !== $attribute
                    && self::IS_AUTHENTICATED_ANONYMOUSLY !== $attribute
                    && self::IS_ANONYMOUS !== $attribute
                    && self::IS_IMPERSONATOR !== $attribute
                    && self::IS_REMEMBERED !== $attribute)) {
                continue;
            }

            $result = VoterInterface::ACCESS_DENIED;

            if (self::IS_AUTHENTICATED_FULLY === $attribute
                && $this->authenticationTrustResolver->isFullFledged($token)) {
                return VoterInterface::ACCESS_GRANTED;
            }

            if (self::IS_AUTHENTICATED_REMEMBERED === $attribute
                && ($this->authenticationTrustResolver->isRememberMe($token)
                    || $this->authenticationTrustResolver->isFullFledged($token))) {
                return VoterInterface::ACCESS_GRANTED;
            }

            if (self::IS_AUTHENTICATED_ANONYMOUSLY === $attribute
                && ($this->authenticationTrustResolver->isAnonymous($token)
                    || $this->authenticationTrustResolver->isRememberMe($token)
                    || $this->authenticationTrustResolver->isFullFledged($token))) {
                return VoterInterface::ACCESS_GRANTED;
            }

            if (self::IS_REMEMBERED === $attribute && $this->authenticationTrustResolver->isRememberMe($token)) {
                return VoterInterface::ACCESS_GRANTED;
            }

            if (self::IS_ANONYMOUS === $attribute && $this->authenticationTrustResolver->isAnonymous($token)) {
                return VoterInterface::ACCESS_GRANTED;
            }

            if (self::IS_IMPERSONATOR === $attribute && $token instanceof SwitchUserToken) {
                return VoterInterface::ACCESS_GRANTED;
            }
        }

        return $result;
    }
}<|MERGE_RESOLUTION|>--- conflicted
+++ resolved
@@ -26,18 +26,12 @@
  */
 class AuthenticatedVoter implements VoterInterface
 {
-<<<<<<< HEAD
-    const IS_AUTHENTICATED_FULLY = 'IS_AUTHENTICATED_FULLY';
-    const IS_AUTHENTICATED_REMEMBERED = 'IS_AUTHENTICATED_REMEMBERED';
-    const IS_AUTHENTICATED_ANONYMOUSLY = 'IS_AUTHENTICATED_ANONYMOUSLY';
-    const IS_ANONYMOUS = 'IS_ANONYMOUS';
-    const IS_IMPERSONATOR = 'IS_IMPERSONATOR';
-    const IS_REMEMBERED = 'IS_REMEMBERED';
-=======
     public const IS_AUTHENTICATED_FULLY = 'IS_AUTHENTICATED_FULLY';
     public const IS_AUTHENTICATED_REMEMBERED = 'IS_AUTHENTICATED_REMEMBERED';
     public const IS_AUTHENTICATED_ANONYMOUSLY = 'IS_AUTHENTICATED_ANONYMOUSLY';
->>>>>>> 018415e1
+    public const IS_ANONYMOUS = 'IS_ANONYMOUS';
+    public const IS_IMPERSONATOR = 'IS_IMPERSONATOR';
+    public const IS_REMEMBERED = 'IS_REMEMBERED';
 
     private $authenticationTrustResolver;
 
