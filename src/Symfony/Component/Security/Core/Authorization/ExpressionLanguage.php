--- conflicted
+++ resolved
@@ -29,14 +29,7 @@
      */
     class ExpressionLanguage extends BaseExpressionLanguage
     {
-<<<<<<< HEAD
-        public function __construct(CacheItemPoolInterface $cache = null, array $providers = [])
-=======
-        /**
-         * {@inheritdoc}
-         */
         public function __construct(?CacheItemPoolInterface $cache = null, array $providers = [])
->>>>>>> 2a31f2dd
         {
             // prepend the default provider to let users override it easily
             array_unshift($providers, new ExpressionLanguageProvider());
