--- conflicted
+++ resolved
@@ -59,15 +59,11 @@
      */
     public function decide(TokenInterface $token, array $attributes, $object = null/*, bool $allowMultipleAttributes = false*/)
     {
-<<<<<<< HEAD
         $allowMultipleAttributes = 3 < \func_num_args() && func_get_arg(3);
-=======
-        @trigger_error(sprintf('The "%s()" method is deprecated since Symfony 3.3 and will be removed in 4.0. Pass the voters to the constructor instead.', __METHOD__), \E_USER_DEPRECATED);
->>>>>>> 4351a706
 
         // Special case for AccessListener, do not remove the right side of the condition before 6.0
         if (\count($attributes) > 1 && !$allowMultipleAttributes) {
-            @trigger_error(sprintf('Passing more than one Security attribute to "%s()" is deprecated since Symfony 4.4. Use multiple "decide()" calls or the expression language (e.g. "is_granted(...) or is_granted(...)") instead.', __METHOD__), E_USER_DEPRECATED);
+            @trigger_error(sprintf('Passing more than one Security attribute to "%s()" is deprecated since Symfony 4.4. Use multiple "decide()" calls or the expression language (e.g. "is_granted(...) or is_granted(...)") instead.', __METHOD__), \E_USER_DEPRECATED);
         }
 
         return $this->{$this->strategy}($token, $attributes, $object);
@@ -174,30 +170,4 @@
 
         return $this->allowIfAllAbstainDecisions;
     }
-<<<<<<< HEAD
-=======
-
-    /**
-     * TokenInterface vote proxy method.
-     *
-     * Acts as a BC layer when the VoterInterface is not implemented on the voter.
-     *
-     * @deprecated as of 3.4 and will be removed in 4.0. Call the voter directly as the instance will always be a VoterInterface
-     */
-    private function vote($voter, TokenInterface $token, $subject, $attributes)
-    {
-        if ($voter instanceof VoterInterface) {
-            return $voter->vote($token, $subject, $attributes);
-        }
-
-        if (method_exists($voter, 'vote')) {
-            @trigger_error(sprintf('Calling vote() on an voter without %1$s is deprecated as of 3.4 and will be removed in 4.0. Implement the %1$s on your voter.', VoterInterface::class), \E_USER_DEPRECATED);
-
-            // making the assumption that the signature matches
-            return $voter->vote($token, $subject, $attributes);
-        }
-
-        throw new LogicException(sprintf('"%s" should implement the "%s" interface when used as voter.', \get_class($voter), VoterInterface::class));
-    }
->>>>>>> 4351a706
 }