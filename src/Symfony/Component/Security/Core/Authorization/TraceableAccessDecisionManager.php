<?php

/*
 * This file is part of the Symfony package.
 *
 * (c) Fabien Potencier <fabien@symfony.com>
 *
 * For the full copyright and license information, please view the LICENSE
 * file that was distributed with this source code.
 */

namespace Symfony\Component\Security\Core\Authorization;

use Symfony\Component\Security\Core\Authentication\Token\TokenInterface;
use Symfony\Component\Security\Core\Authorization\Strategy\AccessDecisionStrategyInterface;
use Symfony\Component\Security\Core\Authorization\Voter\VoterInterface;

/**
 * Decorates the original AccessDecisionManager class to log information
 * about the security voters and the decisions made by them.
 *
 * @author Javier Eguiluz <javier.eguiluz@gmail.com>
 *
 * @internal
 */
class TraceableAccessDecisionManager implements AccessDecisionManagerInterface
{
<<<<<<< HEAD
    private AccessDecisionManagerInterface $manager;
    private AccessDecisionStrategyInterface $strategy;
    private iterable $voters = [];
    private array $decisionLog = []; // All decision logs
    private array $currentLog = [];  // Logs being filled in
=======
    private $manager;
    private $strategy;
    /** @var iterable<mixed, VoterInterface> */
    private $voters = [];
    private $decisionLog = []; // All decision logs
    private $currentLog = [];  // Logs being filled in
>>>>>>> d2b532c8

    public function __construct(AccessDecisionManagerInterface $manager)
    {
        $this->manager = $manager;

        if ($this->manager instanceof AccessDecisionManager) {
            // The strategy and voters are stored in a private properties of the decorated service
            $reflection = new \ReflectionProperty(AccessDecisionManager::class, 'strategy');
            $reflection->setAccessible(true);
            $this->strategy = $reflection->getValue($manager);
            $reflection = new \ReflectionProperty(AccessDecisionManager::class, 'voters');
            $reflection->setAccessible(true);
            $this->voters = $reflection->getValue($manager);
        }
    }

    /**
     * {@inheritdoc}
     */
    public function decide(TokenInterface $token, array $attributes, mixed $object = null, bool $allowMultipleAttributes = false): bool
    {
        $currentDecisionLog = [
            'attributes' => $attributes,
            'object' => $object,
            'voterDetails' => [],
        ];

        $this->currentLog[] = &$currentDecisionLog;

        $result = $this->manager->decide($token, $attributes, $object, $allowMultipleAttributes);

        $currentDecisionLog['result'] = $result;

        $this->decisionLog[] = array_pop($this->currentLog); // Using a stack since decide can be called by voters

        return $result;
    }

    /**
     * Adds voter vote and class to the voter details.
     *
     * @param array $attributes attributes used for the vote
     * @param int   $vote       vote of the voter
     */
    public function addVoterVote(VoterInterface $voter, array $attributes, int $vote)
    {
        $currentLogIndex = \count($this->currentLog) - 1;
        $this->currentLog[$currentLogIndex]['voterDetails'][] = [
            'voter' => $voter,
            'attributes' => $attributes,
            'vote' => $vote,
        ];
    }

    public function getStrategy(): string
    {
        if (null === $this->strategy) {
            return '-';
        }
        if (method_exists($this->strategy, '__toString')) {
            return (string) $this->strategy;
        }

        return get_debug_type($this->strategy);
    }

    /**
     * @return iterable<mixed, VoterInterface>
     */
    public function getVoters(): iterable
    {
        return $this->voters;
    }

    public function getDecisionLog(): array
    {
        return $this->decisionLog;
    }
}

if (!class_exists(DebugAccessDecisionManager::class, false)) {
    class_alias(TraceableAccessDecisionManager::class, DebugAccessDecisionManager::class);
}<|MERGE_RESOLUTION|>--- conflicted
+++ resolved
@@ -25,20 +25,12 @@
  */
 class TraceableAccessDecisionManager implements AccessDecisionManagerInterface
 {
-<<<<<<< HEAD
     private AccessDecisionManagerInterface $manager;
     private AccessDecisionStrategyInterface $strategy;
+    /** @var iterable<mixed, VoterInterface> */
     private iterable $voters = [];
     private array $decisionLog = []; // All decision logs
     private array $currentLog = [];  // Logs being filled in
-=======
-    private $manager;
-    private $strategy;
-    /** @var iterable<mixed, VoterInterface> */
-    private $voters = [];
-    private $decisionLog = []; // All decision logs
-    private $currentLog = [];  // Logs being filled in
->>>>>>> d2b532c8
 
     public function __construct(AccessDecisionManagerInterface $manager)
     {
