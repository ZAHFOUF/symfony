{
    "name": "symfony/security-core",
    "type": "library",
    "description": "Symfony Security Component - Core Library",
    "keywords": [],
    "homepage": "https://symfony.com",
    "license": "MIT",
    "authors": [
        {
            "name": "Fabien Potencier",
            "email": "fabien@symfony.com"
        },
        {
            "name": "Symfony Community",
            "homepage": "https://symfony.com/contributors"
        }
    ],
    "require": {
<<<<<<< HEAD
        "php": "^7.2.5",
=======
        "php": ">=7.1.3",
>>>>>>> 53d89f71
        "symfony/event-dispatcher-contracts": "^1.1|^2",
        "symfony/service-contracts": "^1.1.6|^2"
    },
    "require-dev": {
        "psr/container": "^1.0",
        "symfony/event-dispatcher": "^4.4|^5.0",
        "symfony/expression-language": "^4.4|^5.0",
        "symfony/http-foundation": "^4.4|^5.0",
        "symfony/ldap": "^4.4|^5.0",
        "symfony/validator": "^4.4|^5.0",
        "psr/log": "~1.0"
    },
    "conflict": {
        "symfony/event-dispatcher": "<4.4",
        "symfony/security-guard": "<4.4",
        "symfony/ldap": "<4.4"
    },
    "suggest": {
        "psr/container-implementation": "To instantiate the Security class",
        "symfony/event-dispatcher": "",
        "symfony/http-foundation": "",
        "symfony/validator": "For using the user password constraint",
        "symfony/expression-language": "For using the expression voter",
        "symfony/ldap": "For using LDAP integration"
    },
    "autoload": {
        "psr-4": { "Symfony\\Component\\Security\\Core\\": "" },
        "exclude-from-classmap": [
            "/Tests/"
        ]
    },
    "minimum-stability": "dev",
    "extra": {
        "branch-alias": {
            "dev-master": "5.0-dev"
        }
    }
}<|MERGE_RESOLUTION|>--- conflicted
+++ resolved
@@ -16,11 +16,7 @@
         }
     ],
     "require": {
-<<<<<<< HEAD
-        "php": "^7.2.5",
-=======
-        "php": ">=7.1.3",
->>>>>>> 53d89f71
+        "php": ">=7.2.5",
         "symfony/event-dispatcher-contracts": "^1.1|^2",
         "symfony/service-contracts": "^1.1.6|^2"
     },
