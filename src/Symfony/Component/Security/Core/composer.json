--- conflicted
+++ resolved
@@ -28,12 +28,8 @@
         "symfony/expression-language": "^4.4|^5.0",
         "symfony/http-foundation": "^4.4|^5.0",
         "symfony/ldap": "^4.4|^5.0",
-<<<<<<< HEAD
+        "symfony/translation": "^4.4|^5.0",
         "symfony/validator": "^5.2",
-=======
-        "symfony/translation": "^4.4|^5.0",
-        "symfony/validator": "^4.4|^5.0",
->>>>>>> 7539597b
         "psr/log": "~1.0"
     },
     "conflict": {
