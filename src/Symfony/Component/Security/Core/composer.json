--- conflicted
+++ resolved
@@ -26,7 +26,6 @@
     "require-dev": {
         "psr/container": "^1.0|^2.0",
         "psr/cache": "^1.0|^2.0|^3.0",
-<<<<<<< HEAD
         "symfony/cache": "^4.4|^5.0|^6.0",
         "symfony/event-dispatcher": "^4.4|^5.0|^6.0",
         "symfony/expression-language": "^4.4|^5.0|^6.0",
@@ -34,17 +33,7 @@
         "symfony/ldap": "^4.4|^5.0|^6.0",
         "symfony/translation": "^4.4|^5.0|^6.0",
         "symfony/validator": "^5.2|^6.0",
-        "psr/log": "~1.0"
-=======
-        "symfony/cache": "^4.4|^5.0",
-        "symfony/event-dispatcher": "^4.4|^5.0",
-        "symfony/expression-language": "^4.4|^5.0",
-        "symfony/http-foundation": "^5.3",
-        "symfony/ldap": "^4.4|^5.0",
-        "symfony/translation": "^4.4|^5.0",
-        "symfony/validator": "^5.2",
         "psr/log": "^1|^2|^3"
->>>>>>> 4a6bcfd2
     },
     "conflict": {
         "symfony/event-dispatcher": "<4.4",
