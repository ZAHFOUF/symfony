--- conflicted
+++ resolved
@@ -76,11 +76,7 @@
      *
      * @throws \InvalidArgumentException
      */
-<<<<<<< HEAD
-    public function __construct(string $builtinType, bool $nullable = false, string $class = null, bool $collection = false, array|Type $collectionKeyType = null, array|Type $collectionValueType = null)
-=======
-    public function __construct(string $builtinType, bool $nullable = false, ?string $class = null, bool $collection = false, $collectionKeyType = null, $collectionValueType = null)
->>>>>>> 2a31f2dd
+    public function __construct(string $builtinType, bool $nullable = false, ?string $class = null, bool $collection = false, array|Type|null $collectionKeyType = null, array|Type|null $collectionValueType = null)
     {
         if (!\in_array($builtinType, self::$builtinTypes)) {
             throw new \InvalidArgumentException(sprintf('"%s" is not a valid PHP type.', $builtinType));
