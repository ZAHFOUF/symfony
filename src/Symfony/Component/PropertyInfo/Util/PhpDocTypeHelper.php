--- conflicted
+++ resolved
@@ -187,10 +187,6 @@
             return ['object', $docType];
         }
 
-<<<<<<< HEAD
-        return ['object', substr($docType, 1)]; // substr to strip the namespace's `\`-prefix
-=======
         return ['object', ltrim($docType, '\\')];
->>>>>>> c6a5cdc3
     }
 }