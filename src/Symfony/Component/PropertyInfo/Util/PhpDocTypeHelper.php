<?php

/*
 * This file is part of the Symfony package.
 *
 * (c) Fabien Potencier <fabien@symfony.com>
 *
 * For the full copyright and license information, please view the LICENSE
 * file that was distributed with this source code.
 */

namespace Symfony\Component\PropertyInfo\Util;

use phpDocumentor\Reflection\PseudoType;
use phpDocumentor\Reflection\PseudoTypes\ConstExpression;
use phpDocumentor\Reflection\PseudoTypes\List_;
use phpDocumentor\Reflection\Type as DocType;
use phpDocumentor\Reflection\Types\Array_;
use phpDocumentor\Reflection\Types\Collection;
use phpDocumentor\Reflection\Types\Compound;
use phpDocumentor\Reflection\Types\Integer;
use phpDocumentor\Reflection\Types\Null_;
use phpDocumentor\Reflection\Types\Nullable;
use phpDocumentor\Reflection\Types\String_;
use Symfony\Component\PropertyInfo\Type;

// Workaround for phpdocumentor/type-resolver < 1.6
// We trigger the autoloader here, so we don't need to trigger it inside the loop later.
class_exists(List_::class);

/**
 * Transforms a php doc type to a {@link Type} instance.
 *
 * @author Kévin Dunglas <dunglas@gmail.com>
 * @author Guilhem N. <egetick@gmail.com>
 */
final class PhpDocTypeHelper
{
    /**
     * Creates a {@see Type} from a PHPDoc type.
     *
     * @return Type[]
     */
    public function getTypes(DocType $varType): array
    {
        if ($varType instanceof ConstExpression) {
            // It's safer to fall back to other extractors here, as resolving const types correctly is not easy at the moment
            return [];
        }

        $types = [];
        $nullable = false;

        if ($varType instanceof Nullable) {
            $nullable = true;
            $varType = $varType->getActualType();
        }

        if (!$varType instanceof Compound) {
            if ($varType instanceof Null_) {
                $nullable = true;
            }

            $type = $this->createType($varType, $nullable);
            if (null !== $type) {
                $types[] = $type;
            }

            return $types;
        }

        $varTypes = [];
        for ($typeIndex = 0; $varType->has($typeIndex); ++$typeIndex) {
            $type = $varType->get($typeIndex);

            if ($type instanceof ConstExpression) {
                // It's safer to fall back to other extractors here, as resolving const types correctly is not easy at the moment
                return [];
            }

            // If null is present, all types are nullable
            if ($type instanceof Null_) {
                $nullable = true;
                continue;
            }

            if ($type instanceof Nullable) {
                $nullable = true;
                $type = $type->getActualType();
            }

            $varTypes[] = $type;
        }

        foreach ($varTypes as $varType) {
            $type = $this->createType($varType, $nullable);
            if (null !== $type) {
                $types[] = $type;
            }
        }

        return $types;
    }

    /**
     * Creates a {@see Type} from a PHPDoc type.
     */
    private function createType(DocType $type, bool $nullable): ?Type
    {
<<<<<<< HEAD
        $docType ??= (string) $type;
=======
        $docType = (string) $type;
>>>>>>> e79eea18

        if ($type instanceof Collection) {
            $fqsen = $type->getFqsen();
            if ($fqsen && 'list' === $fqsen->getName() && !class_exists(List_::class, false) && !class_exists((string) $fqsen)) {
                // Workaround for phpdocumentor/type-resolver < 1.6
                return new Type(Type::BUILTIN_TYPE_ARRAY, $nullable, null, true, new Type(Type::BUILTIN_TYPE_INT), $this->getTypes($type->getValueType()));
            }

            [$phpType, $class] = $this->getPhpTypeAndClass((string) $fqsen);

            $collection = \is_a($class, \Traversable::class, true) || \is_a($class, \ArrayAccess::class, true);

            // it's safer to fall back to other extractors if the generic type is too abstract
            if (!$collection && !class_exists($class)) {
                return null;
            }

            $keys = $this->getTypes($type->getKeyType());
            $values = $this->getTypes($type->getValueType());

            return new Type($phpType, $nullable, $class, $collection, $keys, $values);
        }

        // Cannot guess
        if (!$docType || 'mixed' === $docType) {
            return null;
        }

        if (str_ends_with($docType, '[]') && $type instanceof Array_) {
            $collectionKeyTypes = new Type(Type::BUILTIN_TYPE_INT);
            $collectionValueTypes = $this->getTypes($type->getValueType());

            return new Type(Type::BUILTIN_TYPE_ARRAY, $nullable, null, true, $collectionKeyTypes, $collectionValueTypes);
        }

        if ((str_starts_with($docType, 'list<') || str_starts_with($docType, 'array<')) && $type instanceof Array_) {
            // array<value> is converted to x[] which is handled above
            // so it's only necessary to handle array<key, value> here
            $collectionKeyTypes = $this->getTypes($type->getKeyType());
            $collectionValueTypes = $this->getTypes($type->getValueType());

            return new Type(Type::BUILTIN_TYPE_ARRAY, $nullable, null, true, $collectionKeyTypes, $collectionValueTypes);
        }

        if ($type instanceof PseudoType) {
            if ($type->underlyingType() instanceof Integer) {
                return new Type(Type::BUILTIN_TYPE_INT, $nullable, null);
            } elseif ($type->underlyingType() instanceof String_) {
                return new Type(Type::BUILTIN_TYPE_STRING, $nullable, null);
            }
        }

        $docType = $this->normalizeType($docType);
        [$phpType, $class] = $this->getPhpTypeAndClass($docType);

        if ('array' === $docType) {
            return new Type(Type::BUILTIN_TYPE_ARRAY, $nullable, null, true, null, null);
        }

        return new Type($phpType, $nullable, $class);
    }

    private function normalizeType(string $docType): string
    {
        return match ($docType) {
            'integer' => 'int',
            'boolean' => 'bool',
            // real is not part of the PHPDoc standard, so we ignore it
            'double' => 'float',
            'callback' => 'callable',
            'void' => 'null',
            default => $docType,
        };
    }

    private function getPhpTypeAndClass(string $docType): array
    {
        if (\in_array($docType, Type::$builtinTypes)) {
            return [$docType, null];
        }

        if (\in_array($docType, ['parent', 'self', 'static'], true)) {
            return ['object', $docType];
        }

        return ['object', ltrim($docType, '\\')];
    }
}<|MERGE_RESOLUTION|>--- conflicted
+++ resolved
@@ -107,11 +107,7 @@
      */
     private function createType(DocType $type, bool $nullable): ?Type
     {
-<<<<<<< HEAD
-        $docType ??= (string) $type;
-=======
         $docType = (string) $type;
->>>>>>> e79eea18
 
         if ($type instanceof Collection) {
             $fqsen = $type->getFqsen();
