{
    "name": "symfony/property-info",
    "type": "library",
    "description": "Extracts information about PHP class' properties using metadata of popular sources",
    "keywords": [
        "property",
        "type",
        "phpdoc",
        "symfony",
        "validator",
        "doctrine"
    ],
    "homepage": "https://symfony.com",
    "license": "MIT",
    "authors": [
        {
            "name": "Kévin Dunglas",
            "email": "dunglas@gmail.com"
        },
        {
            "name": "Symfony Community",
            "homepage": "https://symfony.com/contributors"
        }
    ],
    "require": {
        "php": ">=8.2",
        "symfony/string": "^6.4|^7.0"
    },
    "require-dev": {
        "symfony/serializer": "^6.4|^7.0",
        "symfony/cache": "^6.4|^7.0",
        "symfony/dependency-injection": "^6.4|^7.0",
        "phpdocumentor/reflection-docblock": "^5.2",
        "phpstan/phpdoc-parser": "^1.0"
    },
    "conflict": {
        "phpdocumentor/reflection-docblock": "<5.2",
        "phpdocumentor/type-resolver": "<1.5.1",
<<<<<<< HEAD
        "symfony/dependency-injection": "<6.4"
=======
        "symfony/dependency-injection": "<5.4",
        "symfony/serializer": "<5.4"
>>>>>>> 8e36ac66
    },
    "autoload": {
        "psr-4": { "Symfony\\Component\\PropertyInfo\\": "" },
        "exclude-from-classmap": [
            "/Tests/"
        ]
    },
    "minimum-stability": "dev"
}<|MERGE_RESOLUTION|>--- conflicted
+++ resolved
@@ -36,12 +36,8 @@
     "conflict": {
         "phpdocumentor/reflection-docblock": "<5.2",
         "phpdocumentor/type-resolver": "<1.5.1",
-<<<<<<< HEAD
-        "symfony/dependency-injection": "<6.4"
-=======
-        "symfony/dependency-injection": "<5.4",
-        "symfony/serializer": "<5.4"
->>>>>>> 8e36ac66
+        "symfony/dependency-injection": "<6.4",
+        "symfony/serializer": "<6.4"
     },
     "autoload": {
         "psr-4": { "Symfony\\Component\\PropertyInfo\\": "" },
