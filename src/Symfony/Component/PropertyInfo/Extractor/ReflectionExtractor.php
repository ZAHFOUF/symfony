--- conflicted
+++ resolved
@@ -522,13 +522,8 @@
         }
         $type = $this->extractFromReflectionType($reflectionType, $reflectionMethod->getDeclaringClass());
 
-<<<<<<< HEAD
         if (1 === \count($type) && \in_array($prefix, $this->arrayMutatorPrefixes, true)) {
-            $type = [new LegacyType(LegacyType::BUILTIN_TYPE_ARRAY, false, null, true, new LegacyType(LegacyType::BUILTIN_TYPE_INT), $type[0])];
-=======
-        if (1 === \count($type) && \in_array($prefix, $this->arrayMutatorPrefixes)) {
-            $type = [new Type(Type::BUILTIN_TYPE_ARRAY, $this->isNullableProperty($class, $property), null, true, new Type(Type::BUILTIN_TYPE_INT), $type[0])];
->>>>>>> c1469bf2
+            $type = [new LegacyType(LegacyType::BUILTIN_TYPE_ARRAY, $this->isNullableProperty($class, $property), null, true, new LegacyType(LegacyType::BUILTIN_TYPE_INT), $type[0])];
         }
 
         return $type;
