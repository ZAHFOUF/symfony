<?php

/*
 * This file is part of the Symfony package.
 *
 * (c) Fabien Potencier <fabien@symfony.com>
 *
 * For the full copyright and license information, please view the LICENSE
 * file that was distributed with this source code.
 */

namespace Symfony\Component\PropertyInfo\Tests\Fixtures;

/**
 * @author Dmitrii Poddubnyi <dpoddubny@gmail.com>
 */
class ConstructorDummy
{
    /** @var string */
    private $timezone;

    /** @var \DateTimeInterface */
    private $date;

    /** @var int */
    private $dateTime;

    /**
     * @param \DateTimeZone      $timezone
     * @param int                $date       Timestamp
     * @param \DateTimeInterface $dateObject
     * @param mixed              $mixed
     */
<<<<<<< HEAD
    public function __construct(\DateTimeZone $timezone, $date, $dateObject, \DateTimeImmutable $dateTime)
=======
    public function __construct(\DateTimeZone $timezone, $date, $dateObject, \DateTime $dateTime, $mixed)
>>>>>>> f2f75eeb
    {
        $this->timezone = $timezone->getName();
        $this->date = \DateTimeImmutable::createFromFormat('U', $date);
        $this->dateTime = $dateTime->getTimestamp();
    }
}<|MERGE_RESOLUTION|>--- conflicted
+++ resolved
@@ -31,11 +31,7 @@
      * @param \DateTimeInterface $dateObject
      * @param mixed              $mixed
      */
-<<<<<<< HEAD
-    public function __construct(\DateTimeZone $timezone, $date, $dateObject, \DateTimeImmutable $dateTime)
-=======
-    public function __construct(\DateTimeZone $timezone, $date, $dateObject, \DateTime $dateTime, $mixed)
->>>>>>> f2f75eeb
+    public function __construct(\DateTimeZone $timezone, $date, $dateObject, \DateTimeImmutable $dateTime, $mixed)
     {
         $this->timezone = $timezone->getName();
         $this->date = \DateTimeImmutable::createFromFormat('U', $date);
