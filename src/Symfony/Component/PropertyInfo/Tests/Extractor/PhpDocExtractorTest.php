<?php

/*
 * This file is part of the Symfony package.
 *
 * (c) Fabien Potencier <fabien@symfony.com>
 *
 * For the full copyright and license information, please view the LICENSE
 * file that was distributed with this source code.
 */

namespace Symfony\Component\PropertyInfo\Tests\Extractor;

use phpDocumentor\Reflection\DocBlock;
use PHPUnit\Framework\TestCase;
use Symfony\Component\PropertyInfo\Extractor\PhpDocExtractor;
use Symfony\Component\PropertyInfo\Tests\Fixtures\ConstructorDummy;
use Symfony\Component\PropertyInfo\Tests\Fixtures\DockBlockFallback;
use Symfony\Component\PropertyInfo\Tests\Fixtures\Dummy;
<<<<<<< HEAD
use Symfony\Component\PropertyInfo\Tests\Fixtures\InvalidDummy;
=======
use Symfony\Component\PropertyInfo\Tests\Fixtures\DummyCollection;
>>>>>>> f9f194c0
use Symfony\Component\PropertyInfo\Tests\Fixtures\ParentDummy;
use Symfony\Component\PropertyInfo\Tests\Fixtures\Php80Dummy;
use Symfony\Component\PropertyInfo\Tests\Fixtures\PseudoTypeDummy;
use Symfony\Component\PropertyInfo\Tests\Fixtures\PseudoTypesDummy;
use Symfony\Component\PropertyInfo\Tests\Fixtures\TraitUsage\DummyUsedInTrait;
use Symfony\Component\PropertyInfo\Tests\Fixtures\TraitUsage\DummyUsingTrait;
use Symfony\Component\PropertyInfo\Type as LegacyType;
use Symfony\Component\TypeInfo\Type;

/**
 * @author Kévin Dunglas <dunglas@gmail.com>
 */
class PhpDocExtractorTest extends TestCase
{
    private PhpDocExtractor $extractor;

    protected function setUp(): void
    {
        $this->extractor = new PhpDocExtractor();
    }

    /**
     * @group legacy
     *
     * @dataProvider provideLegacyTypes
     */
    public function testExtractLegacy($property, ?array $type, $shortDescription, $longDescription)
    {
        $this->assertEquals($type, $this->extractor->getTypes(Dummy::class, $property));
        $this->assertSame($shortDescription, $this->extractor->getShortDescription(Dummy::class, $property));
        $this->assertSame($longDescription, $this->extractor->getLongDescription(Dummy::class, $property));
    }

    public function testGetDocBlock()
    {
        $docBlock = $this->extractor->getDocBlock(Dummy::class, 'g');
        $this->assertInstanceOf(DocBlock::class, $docBlock);
        $this->assertSame('Nullable array.', $docBlock->getSummary());

        $docBlock = $this->extractor->getDocBlock(Dummy::class, 'noDocBlock;');
        $this->assertNull($docBlock);

        $docBlock = $this->extractor->getDocBlock(Dummy::class, 'notAvailable');
        $this->assertNull($docBlock);
    }

    /**
     * @group legacy
     */
    public function testParamTagTypeIsOmittedLegacy()
    {
        $this->assertNull($this->extractor->getTypes(OmittedParamTagTypeDocBlock::class, 'omittedType'));
    }

    public static function provideLegacyInvalidTypes()
    {
        return [
            'pub' => ['pub', null, null],
            'stat' => ['stat', null, null],
            'bar' => ['bar', 'Bar.', null],
        ];
    }

    /**
     * @group legacy
     *
     * @dataProvider provideLegacyInvalidTypes
     */
    public function testInvalidLegacy($property, $shortDescription, $longDescription)
    {
        $this->assertNull($this->extractor->getTypes('Symfony\Component\PropertyInfo\Tests\Fixtures\InvalidDummy', $property));
        $this->assertSame($shortDescription, $this->extractor->getShortDescription('Symfony\Component\PropertyInfo\Tests\Fixtures\InvalidDummy', $property));
        $this->assertSame($longDescription, $this->extractor->getLongDescription('Symfony\Component\PropertyInfo\Tests\Fixtures\InvalidDummy', $property));
    }

    /**
     * @group legacy
     */
    public function testEmptyParamAnnotationLegacy()
    {
        $this->assertNull($this->extractor->getTypes('Symfony\Component\PropertyInfo\Tests\Fixtures\InvalidDummy', 'foo'));
        $this->assertSame('Foo.', $this->extractor->getShortDescription('Symfony\Component\PropertyInfo\Tests\Fixtures\InvalidDummy', 'foo'));
        $this->assertNull($this->extractor->getLongDescription('Symfony\Component\PropertyInfo\Tests\Fixtures\InvalidDummy', 'foo'));
    }

    /**
     * @group legacy
     *
     * @dataProvider provideLegacyTypesWithNoPrefixes
     */
    public function testExtractTypesWithNoPrefixesLegacy($property, ?array $type = null)
    {
        $noPrefixExtractor = new PhpDocExtractor(null, [], [], []);

        $this->assertEquals($type, $noPrefixExtractor->getTypes(Dummy::class, $property));
    }

    public static function provideLegacyTypes()
    {
        return [
            ['foo', null, 'Short description.', 'Long description.'],
            ['bar', [new LegacyType(LegacyType::BUILTIN_TYPE_STRING)], 'This is bar', null],
            ['baz', [new LegacyType(LegacyType::BUILTIN_TYPE_INT)], 'Should be used.', null],
            ['foo2', [new LegacyType(LegacyType::BUILTIN_TYPE_FLOAT)], null, null],
            ['foo3', [new LegacyType(LegacyType::BUILTIN_TYPE_CALLABLE)], null, null],
            ['foo4', [new LegacyType(LegacyType::BUILTIN_TYPE_NULL)], null, null],
            ['foo5', null, null, null],
            [
                'files',
                [
                    new LegacyType(LegacyType::BUILTIN_TYPE_ARRAY, false, null, true, new LegacyType(LegacyType::BUILTIN_TYPE_INT), new LegacyType(LegacyType::BUILTIN_TYPE_OBJECT, false, 'SplFileInfo')),
                    new LegacyType(LegacyType::BUILTIN_TYPE_RESOURCE),
                ],
                null,
                null,
            ],
            ['bal', [new LegacyType(LegacyType::BUILTIN_TYPE_OBJECT, false, 'DateTimeImmutable')], null, null],
            ['parent', [new LegacyType(LegacyType::BUILTIN_TYPE_OBJECT, false, 'Symfony\Component\PropertyInfo\Tests\Fixtures\ParentDummy')], null, null],
            ['collection', [new LegacyType(LegacyType::BUILTIN_TYPE_ARRAY, false, null, true, new LegacyType(LegacyType::BUILTIN_TYPE_INT), new LegacyType(LegacyType::BUILTIN_TYPE_OBJECT, false, 'DateTimeImmutable'))], null, null],
            ['nestedCollection', [new LegacyType(LegacyType::BUILTIN_TYPE_ARRAY, false, null, true, new LegacyType(LegacyType::BUILTIN_TYPE_INT), new LegacyType(LegacyType::BUILTIN_TYPE_ARRAY, false, null, true, new LegacyType(LegacyType::BUILTIN_TYPE_INT), new LegacyType(LegacyType::BUILTIN_TYPE_STRING, false)))], null, null],
            ['mixedCollection', [new LegacyType(LegacyType::BUILTIN_TYPE_ARRAY, false, null, true, null, null)], null, null],
            ['a', [new LegacyType(LegacyType::BUILTIN_TYPE_INT)], 'A.', null],
            ['b', [new LegacyType(LegacyType::BUILTIN_TYPE_OBJECT, true, 'Symfony\Component\PropertyInfo\Tests\Fixtures\ParentDummy')], 'B.', null],
            ['c', [new LegacyType(LegacyType::BUILTIN_TYPE_BOOL, true)], null, null],
            ['ct', [new LegacyType(LegacyType::BUILTIN_TYPE_TRUE, true)], null, null],
            ['cf', [new LegacyType(LegacyType::BUILTIN_TYPE_FALSE, true)], null, null],
            ['d', [new LegacyType(LegacyType::BUILTIN_TYPE_BOOL)], null, null],
            ['dt', [new LegacyType(LegacyType::BUILTIN_TYPE_TRUE)], null, null],
            ['df', [new LegacyType(LegacyType::BUILTIN_TYPE_FALSE)], null, null],
            ['e', [new LegacyType(LegacyType::BUILTIN_TYPE_ARRAY, false, null, true, new LegacyType(LegacyType::BUILTIN_TYPE_INT), new LegacyType(LegacyType::BUILTIN_TYPE_RESOURCE))], null, null],
            ['f', [new LegacyType(LegacyType::BUILTIN_TYPE_ARRAY, false, null, true, new LegacyType(LegacyType::BUILTIN_TYPE_INT), new LegacyType(LegacyType::BUILTIN_TYPE_OBJECT, false, 'DateTimeImmutable'))], null, null],
            ['g', [new LegacyType(LegacyType::BUILTIN_TYPE_ARRAY, true, null, true)], 'Nullable array.', null],
            ['h', [new LegacyType(LegacyType::BUILTIN_TYPE_STRING, true)], null, null],
            ['i', [new LegacyType(LegacyType::BUILTIN_TYPE_STRING, true), new LegacyType(LegacyType::BUILTIN_TYPE_INT, true)], null, null],
            ['j', [new LegacyType(LegacyType::BUILTIN_TYPE_OBJECT, true, 'DateTimeImmutable')], null, null],
            ['nullableCollectionOfNonNullableElements', [new LegacyType(LegacyType::BUILTIN_TYPE_ARRAY, true, null, true, new LegacyType(LegacyType::BUILTIN_TYPE_INT), new LegacyType(LegacyType::BUILTIN_TYPE_INT, false))], null, null],
            ['donotexist', null, null, null],
            ['staticGetter', null, null, null],
            ['staticSetter', null, null, null],
            ['emptyVar', null, 'This should not be removed.', null],
<<<<<<< HEAD
            ['arrayWithKeys', [new LegacyType(LegacyType::BUILTIN_TYPE_ARRAY, false, null, true, new LegacyType(LegacyType::BUILTIN_TYPE_STRING), new LegacyType(LegacyType::BUILTIN_TYPE_STRING))], null, null],
            ['arrayOfMixed', [new LegacyType(LegacyType::BUILTIN_TYPE_ARRAY, false, null, true, new LegacyType(LegacyType::BUILTIN_TYPE_STRING), null)], null, null],
            ['listOfStrings', [new LegacyType(LegacyType::BUILTIN_TYPE_ARRAY, false, null, true, new LegacyType(LegacyType::BUILTIN_TYPE_INT), new LegacyType(LegacyType::BUILTIN_TYPE_STRING))], null, null],
            ['self', [new LegacyType(LegacyType::BUILTIN_TYPE_OBJECT, false, Dummy::class)], null, null],
=======
            ['arrayWithKeys', [new Type(Type::BUILTIN_TYPE_ARRAY, false, null, true, new Type(Type::BUILTIN_TYPE_STRING), new Type(Type::BUILTIN_TYPE_STRING))], null, null],
            ['arrayOfMixed', [new Type(Type::BUILTIN_TYPE_ARRAY, false, null, true, new Type(Type::BUILTIN_TYPE_STRING), null)], null, null],
            ['listOfStrings', [new Type(Type::BUILTIN_TYPE_ARRAY, false, null, true, new Type(Type::BUILTIN_TYPE_INT), new Type(Type::BUILTIN_TYPE_STRING))], null, null],
            ['self', [new Type(Type::BUILTIN_TYPE_OBJECT, false, Dummy::class)], null, null],
            ['collectionAsObject', [new Type(Type::BUILTIN_TYPE_OBJECT, false, DummyCollection::class, true, [new Type(Type::BUILTIN_TYPE_INT)], [new Type(Type::BUILTIN_TYPE_STRING)])], null, null],
>>>>>>> f9f194c0
        ];
    }

    /**
     * @group legacy
     *
     * @dataProvider provideLegacyCollectionTypes
     */
    public function testExtractCollectionLegacy($property, ?array $type, $shortDescription, $longDescription)
    {
        $this->testExtractLegacy($property, $type, $shortDescription, $longDescription);
    }

    public static function provideLegacyCollectionTypes()
    {
        return [
            ['iteratorCollection', [new LegacyType(LegacyType::BUILTIN_TYPE_OBJECT, false, 'Iterator', true, [new LegacyType(LegacyType::BUILTIN_TYPE_STRING), new LegacyType(LegacyType::BUILTIN_TYPE_INT)], new LegacyType(LegacyType::BUILTIN_TYPE_STRING))], null, null],
            ['iteratorCollectionWithKey', [new LegacyType(LegacyType::BUILTIN_TYPE_OBJECT, false, 'Iterator', true, new LegacyType(LegacyType::BUILTIN_TYPE_INT), new LegacyType(LegacyType::BUILTIN_TYPE_STRING))], null, null],
            [
                'nestedIterators',
                [new LegacyType(
                    LegacyType::BUILTIN_TYPE_OBJECT,
                    false,
                    'Iterator',
                    true,
                    new LegacyType(LegacyType::BUILTIN_TYPE_INT),
                    new LegacyType(LegacyType::BUILTIN_TYPE_OBJECT, false, 'Iterator', true, new LegacyType(LegacyType::BUILTIN_TYPE_INT), new LegacyType(LegacyType::BUILTIN_TYPE_STRING))
                )],
                null,
                null,
            ],
            [
                'arrayWithKeys',
                [new LegacyType(
                    LegacyType::BUILTIN_TYPE_ARRAY,
                    false,
                    null,
                    true,
                    new LegacyType(LegacyType::BUILTIN_TYPE_STRING),
                    new LegacyType(LegacyType::BUILTIN_TYPE_STRING)
                )],
                null,
                null,
            ],
            [
                'arrayWithKeysAndComplexValue',
                [new LegacyType(
                    LegacyType::BUILTIN_TYPE_ARRAY,
                    false,
                    null,
                    true,
                    new LegacyType(LegacyType::BUILTIN_TYPE_STRING),
                    new LegacyType(
                        LegacyType::BUILTIN_TYPE_ARRAY,
                        true,
                        null,
                        true,
                        new LegacyType(LegacyType::BUILTIN_TYPE_INT),
                        new LegacyType(LegacyType::BUILTIN_TYPE_STRING, true)
                    )
                )],
                null,
                null,
            ],
        ];
    }

    /**
     * @group legacy
     *
     * @dataProvider provideLegacyTypesWithCustomPrefixes
     */
    public function testExtractTypesWithCustomPrefixesLegacy($property, ?array $type = null)
    {
        $customExtractor = new PhpDocExtractor(null, ['add', 'remove'], ['is', 'can']);

        $this->assertEquals($type, $customExtractor->getTypes(Dummy::class, $property));
    }

    public static function provideLegacyTypesWithCustomPrefixes()
    {
        return [
            ['foo', null, 'Short description.', 'Long description.'],
            ['bar', [new LegacyType(LegacyType::BUILTIN_TYPE_STRING)], 'This is bar', null],
            ['baz', [new LegacyType(LegacyType::BUILTIN_TYPE_INT)], 'Should be used.', null],
            ['foo2', [new LegacyType(LegacyType::BUILTIN_TYPE_FLOAT)], null, null],
            ['foo3', [new LegacyType(LegacyType::BUILTIN_TYPE_CALLABLE)], null, null],
            ['foo4', [new LegacyType(LegacyType::BUILTIN_TYPE_NULL)], null, null],
            ['foo5', null, null, null],
            [
                'files',
                [
                    new LegacyType(LegacyType::BUILTIN_TYPE_ARRAY, false, null, true, new LegacyType(LegacyType::BUILTIN_TYPE_INT), new LegacyType(LegacyType::BUILTIN_TYPE_OBJECT, false, 'SplFileInfo')),
                    new LegacyType(LegacyType::BUILTIN_TYPE_RESOURCE),
                ],
                null,
                null,
            ],
            ['bal', [new LegacyType(LegacyType::BUILTIN_TYPE_OBJECT, false, 'DateTimeImmutable')], null, null],
            ['parent', [new LegacyType(LegacyType::BUILTIN_TYPE_OBJECT, false, 'Symfony\Component\PropertyInfo\Tests\Fixtures\ParentDummy')], null, null],
            ['collection', [new LegacyType(LegacyType::BUILTIN_TYPE_ARRAY, false, null, true, new LegacyType(LegacyType::BUILTIN_TYPE_INT), new LegacyType(LegacyType::BUILTIN_TYPE_OBJECT, false, 'DateTimeImmutable'))], null, null],
            ['nestedCollection', [new LegacyType(LegacyType::BUILTIN_TYPE_ARRAY, false, null, true, new LegacyType(LegacyType::BUILTIN_TYPE_INT), new LegacyType(LegacyType::BUILTIN_TYPE_ARRAY, false, null, true, new LegacyType(LegacyType::BUILTIN_TYPE_INT), new LegacyType(LegacyType::BUILTIN_TYPE_STRING, false)))], null, null],
            ['mixedCollection', [new LegacyType(LegacyType::BUILTIN_TYPE_ARRAY, false, null, true, null, null)], null, null],
            ['a', null, 'A.', null],
            ['b', null, 'B.', null],
            ['c', [new LegacyType(LegacyType::BUILTIN_TYPE_BOOL, true)], null, null],
            ['d', [new LegacyType(LegacyType::BUILTIN_TYPE_BOOL)], null, null],
            ['e', [new LegacyType(LegacyType::BUILTIN_TYPE_ARRAY, false, null, true, new LegacyType(LegacyType::BUILTIN_TYPE_INT), new LegacyType(LegacyType::BUILTIN_TYPE_RESOURCE))], null, null],
            ['f', [new LegacyType(LegacyType::BUILTIN_TYPE_ARRAY, false, null, true, new LegacyType(LegacyType::BUILTIN_TYPE_INT), new LegacyType(LegacyType::BUILTIN_TYPE_OBJECT, false, 'DateTimeImmutable'))], null, null],
            ['g', [new LegacyType(LegacyType::BUILTIN_TYPE_ARRAY, true, null, true)], 'Nullable array.', null],
            ['h', [new LegacyType(LegacyType::BUILTIN_TYPE_STRING, true)], null, null],
            ['i', [new LegacyType(LegacyType::BUILTIN_TYPE_STRING, true), new LegacyType(LegacyType::BUILTIN_TYPE_INT, true)], null, null],
            ['j', [new LegacyType(LegacyType::BUILTIN_TYPE_OBJECT, true, 'DateTimeImmutable')], null, null],
            ['nullableCollectionOfNonNullableElements', [new LegacyType(LegacyType::BUILTIN_TYPE_ARRAY, true, null, true, new LegacyType(LegacyType::BUILTIN_TYPE_INT), new LegacyType(LegacyType::BUILTIN_TYPE_INT, false))], null, null],
            ['nonNullableCollectionOfNullableElements', [new LegacyType(LegacyType::BUILTIN_TYPE_ARRAY, false, null, true, new LegacyType(LegacyType::BUILTIN_TYPE_INT), new LegacyType(LegacyType::BUILTIN_TYPE_INT, true))], null, null],
            ['nullableCollectionOfMultipleNonNullableElementTypes', [new LegacyType(LegacyType::BUILTIN_TYPE_ARRAY, true, null, true, new LegacyType(LegacyType::BUILTIN_TYPE_INT), [new LegacyType(LegacyType::BUILTIN_TYPE_INT), new LegacyType(LegacyType::BUILTIN_TYPE_STRING)])], null, null],
            ['donotexist', null, null, null],
            ['staticGetter', null, null, null],
            ['staticSetter', null, null, null],
        ];
    }

    public static function provideLegacyTypesWithNoPrefixes()
    {
        return [
            ['foo', null, 'Short description.', 'Long description.'],
            ['bar', [new LegacyType(LegacyType::BUILTIN_TYPE_STRING)], 'This is bar', null],
            ['baz', [new LegacyType(LegacyType::BUILTIN_TYPE_INT)], 'Should be used.', null],
            ['foo2', [new LegacyType(LegacyType::BUILTIN_TYPE_FLOAT)], null, null],
            ['foo3', [new LegacyType(LegacyType::BUILTIN_TYPE_CALLABLE)], null, null],
            ['foo4', [new LegacyType(LegacyType::BUILTIN_TYPE_NULL)], null, null],
            ['foo5', null, null, null],
            [
                'files',
                [
                    new LegacyType(LegacyType::BUILTIN_TYPE_ARRAY, false, null, true, new LegacyType(LegacyType::BUILTIN_TYPE_INT), new LegacyType(LegacyType::BUILTIN_TYPE_OBJECT, false, 'SplFileInfo')),
                    new LegacyType(LegacyType::BUILTIN_TYPE_RESOURCE),
                ],
                null,
                null,
            ],
            ['bal', [new LegacyType(LegacyType::BUILTIN_TYPE_OBJECT, false, 'DateTimeImmutable')], null, null],
            ['parent', [new LegacyType(LegacyType::BUILTIN_TYPE_OBJECT, false, 'Symfony\Component\PropertyInfo\Tests\Fixtures\ParentDummy')], null, null],
            ['collection', [new LegacyType(LegacyType::BUILTIN_TYPE_ARRAY, false, null, true, new LegacyType(LegacyType::BUILTIN_TYPE_INT), new LegacyType(LegacyType::BUILTIN_TYPE_OBJECT, false, 'DateTimeImmutable'))], null, null],
            ['nestedCollection', [new LegacyType(LegacyType::BUILTIN_TYPE_ARRAY, false, null, true, new LegacyType(LegacyType::BUILTIN_TYPE_INT), new LegacyType(LegacyType::BUILTIN_TYPE_ARRAY, false, null, true, new LegacyType(LegacyType::BUILTIN_TYPE_INT), new LegacyType(LegacyType::BUILTIN_TYPE_STRING, false)))], null, null],
            ['mixedCollection', [new LegacyType(LegacyType::BUILTIN_TYPE_ARRAY, false, null, true, null, null)], null, null],
            ['a', null, 'A.', null],
            ['b', null, 'B.', null],
            ['c', null, null, null],
            ['d', null, null, null],
            ['e', null, null, null],
            ['f', null, null, null],
            ['g', [new LegacyType(LegacyType::BUILTIN_TYPE_ARRAY, true, null, true)], 'Nullable array.', null],
            ['h', [new LegacyType(LegacyType::BUILTIN_TYPE_STRING, true)], null, null],
            ['i', [new LegacyType(LegacyType::BUILTIN_TYPE_STRING, true), new LegacyType(LegacyType::BUILTIN_TYPE_INT, true)], null, null],
            ['j', [new LegacyType(LegacyType::BUILTIN_TYPE_OBJECT, true, 'DateTimeImmutable')], null, null],
            ['nullableCollectionOfNonNullableElements', [new LegacyType(LegacyType::BUILTIN_TYPE_ARRAY, true, null, true, new LegacyType(LegacyType::BUILTIN_TYPE_INT), new LegacyType(LegacyType::BUILTIN_TYPE_INT, false))], null, null],
            ['donotexist', null, null, null],
            ['staticGetter', null, null, null],
            ['staticSetter', null, null, null],
        ];
    }

    public function testReturnNullOnEmptyDocBlock()
    {
        $this->assertNull($this->extractor->getShortDescription(EmptyDocBlock::class, 'foo'));
    }

    public static function provideLegacyDockBlockFallbackTypes()
    {
        return [
            'pub' => [
                'pub', [new LegacyType(LegacyType::BUILTIN_TYPE_STRING)],
            ],
            'protAcc' => [
                'protAcc', [new LegacyType(LegacyType::BUILTIN_TYPE_INT)],
            ],
            'protMut' => [
                'protMut', [new LegacyType(LegacyType::BUILTIN_TYPE_BOOL)],
            ],
        ];
    }

    /**
     * @group legacy
     *
     * @dataProvider provideLegacyDockBlockFallbackTypes
     */
    public function testDocBlockFallbackLegacy($property, $types)
    {
        $this->assertEquals($types, $this->extractor->getTypes('Symfony\Component\PropertyInfo\Tests\Fixtures\DockBlockFallback', $property));
    }

    /**
     * @group legacy
     *
     * @dataProvider provideLegacyPropertiesDefinedByTraits
     */
    public function testPropertiesDefinedByTraitsLegacy(string $property, LegacyType $type)
    {
        $this->assertEquals([$type], $this->extractor->getTypes(DummyUsingTrait::class, $property));
    }

    public static function provideLegacyPropertiesDefinedByTraits(): array
    {
        return [
            ['propertyInTraitPrimitiveType', new LegacyType(LegacyType::BUILTIN_TYPE_STRING)],
            ['propertyInTraitObjectSameNamespace', new LegacyType(LegacyType::BUILTIN_TYPE_OBJECT, false, DummyUsedInTrait::class)],
            ['propertyInTraitObjectDifferentNamespace', new LegacyType(LegacyType::BUILTIN_TYPE_OBJECT, false, Dummy::class)],
            ['propertyInExternalTraitPrimitiveType', new LegacyType(LegacyType::BUILTIN_TYPE_STRING)],
            ['propertyInExternalTraitObjectSameNamespace', new LegacyType(LegacyType::BUILTIN_TYPE_OBJECT, false, Dummy::class)],
            ['propertyInExternalTraitObjectDifferentNamespace', new LegacyType(LegacyType::BUILTIN_TYPE_OBJECT, false, DummyUsedInTrait::class)],
        ];
    }

    /**
     * @group legacy
     *
     * @dataProvider provideLegacyMethodsDefinedByTraits
     */
    public function testMethodsDefinedByTraitsLegacy(string $property, LegacyType $type)
    {
        $this->assertEquals([$type], $this->extractor->getTypes(DummyUsingTrait::class, $property));
    }

    public static function provideLegacyMethodsDefinedByTraits(): array
    {
        return [
            ['methodInTraitPrimitiveType', new LegacyType(LegacyType::BUILTIN_TYPE_STRING)],
            ['methodInTraitObjectSameNamespace', new LegacyType(LegacyType::BUILTIN_TYPE_OBJECT, false, DummyUsedInTrait::class)],
            ['methodInTraitObjectDifferentNamespace', new LegacyType(LegacyType::BUILTIN_TYPE_OBJECT, false, Dummy::class)],
            ['methodInExternalTraitPrimitiveType', new LegacyType(LegacyType::BUILTIN_TYPE_STRING)],
            ['methodInExternalTraitObjectSameNamespace', new LegacyType(LegacyType::BUILTIN_TYPE_OBJECT, false, Dummy::class)],
            ['methodInExternalTraitObjectDifferentNamespace', new LegacyType(LegacyType::BUILTIN_TYPE_OBJECT, false, DummyUsedInTrait::class)],
        ];
    }

    /**
     * @group legacy
     *
     * @dataProvider provideLegacyPropertiesStaticType
     */
    public function testPropertiesStaticTypeLegacy(string $class, string $property, LegacyType $type)
    {
        $this->assertEquals([$type], $this->extractor->getTypes($class, $property));
    }

    public static function provideLegacyPropertiesStaticType(): array
    {
        return [
            [ParentDummy::class, 'propertyTypeStatic', new LegacyType(LegacyType::BUILTIN_TYPE_OBJECT, false, ParentDummy::class)],
            [Dummy::class, 'propertyTypeStatic', new LegacyType(LegacyType::BUILTIN_TYPE_OBJECT, false, Dummy::class)],
        ];
    }

    /**
     * @group legacy
     *
     * @dataProvider provideLegacyPropertiesParentType
     */
    public function testPropertiesParentTypeLegacy(string $class, string $property, ?array $types)
    {
        $this->assertEquals($types, $this->extractor->getTypes($class, $property));
    }

    public static function provideLegacyPropertiesParentType(): array
    {
        return [
            [ParentDummy::class, 'parentAnnotationNoParent', [new LegacyType(LegacyType::BUILTIN_TYPE_OBJECT, false, 'parent')]],
            [Dummy::class, 'parentAnnotation', [new LegacyType(LegacyType::BUILTIN_TYPE_OBJECT, false, ParentDummy::class)]],
        ];
    }

    /**
     * @group legacy
     */
    public function testUnknownPseudoTypeLegacy()
    {
        $this->assertEquals([new LegacyType(LegacyType::BUILTIN_TYPE_OBJECT, false, 'scalar')], $this->extractor->getTypes(PseudoTypeDummy::class, 'unknownPseudoType'));
    }

    public function testGenericInterface()
    {
        $this->assertNull($this->extractor->getTypes(Dummy::class, 'genericInterface'));
    }

    /**
     * @group legacy
     *
     * @dataProvider provideLegacyConstructorTypes
     */
    public function testExtractConstructorTypesLegacy($property, ?array $type = null)
    {
        $this->assertEquals($type, $this->extractor->getTypesFromConstructor('Symfony\Component\PropertyInfo\Tests\Fixtures\ConstructorDummy', $property));
    }

    public static function provideLegacyConstructorTypes()
    {
        return [
            ['date', [new LegacyType(LegacyType::BUILTIN_TYPE_INT)]],
            ['timezone', [new LegacyType(LegacyType::BUILTIN_TYPE_OBJECT, false, 'DateTimeZone')]],
            ['dateObject', [new LegacyType(LegacyType::BUILTIN_TYPE_OBJECT, false, 'DateTimeInterface')]],
            ['dateTime', null],
            ['ddd', null],
            ['mixed', null],
        ];
    }

    /**
     * @group legacy
     *
     * @dataProvider provideLegacyPseudoTypes
     */
    public function testPseudoTypesLegacy($property, array $type)
    {
        $this->assertEquals($type, $this->extractor->getTypes('Symfony\Component\PropertyInfo\Tests\Fixtures\PseudoTypesDummy', $property));
    }

    public static function provideLegacyPseudoTypes(): array
    {
        return [
            ['classString', [new LegacyType(LegacyType::BUILTIN_TYPE_STRING, false, null)]],
            ['classStringGeneric', [new LegacyType(LegacyType::BUILTIN_TYPE_STRING, false, null)]],
            ['htmlEscapedString', [new LegacyType(LegacyType::BUILTIN_TYPE_STRING, false, null)]],
            ['lowercaseString', [new LegacyType(LegacyType::BUILTIN_TYPE_STRING, false, null)]],
            ['nonEmptyLowercaseString', [new LegacyType(LegacyType::BUILTIN_TYPE_STRING, false, null)]],
            ['nonEmptyString', [new LegacyType(LegacyType::BUILTIN_TYPE_STRING, false, null)]],
            ['numericString', [new LegacyType(LegacyType::BUILTIN_TYPE_STRING, false, null)]],
            ['traitString', [new LegacyType(LegacyType::BUILTIN_TYPE_STRING, false, null)]],
            ['positiveInt', [new LegacyType(LegacyType::BUILTIN_TYPE_INT, false, null)]],
        ];
    }

    /**
     * @group legacy
     *
     * @dataProvider provideLegacyPromotedProperty
     */
    public function testExtractPromotedPropertyLegacy(string $property, ?array $types)
    {
        $this->assertEquals($types, $this->extractor->getTypes(Php80Dummy::class, $property));
    }

    public static function provideLegacyPromotedProperty(): array
    {
        return [
            ['promoted', null],
            ['promotedAndMutated', [new LegacyType(LegacyType::BUILTIN_TYPE_STRING)]],
        ];
    }

    public function testParamTagTypeIsOmitted()
    {
        $this->assertNull($this->extractor->getType(OmittedParamTagTypeDocBlock::class, 'omittedType'));
    }

    /**
     * @dataProvider typeProvider
     */
    public function testExtract(string $property, ?Type $type, ?string $shortDescription, ?string $longDescription)
    {
        $this->assertEquals($type, $this->extractor->getType(Dummy::class, $property));
        $this->assertSame($shortDescription, $this->extractor->getShortDescription(Dummy::class, $property));
        $this->assertSame($longDescription, $this->extractor->getLongDescription(Dummy::class, $property));
    }

    /**
     * @return iterable<array{0: string, 1: ?Type, 2: ?string, 3: ?string}>
     */
    public static function typeProvider(): iterable
    {
        yield ['foo', null, 'Short description.', 'Long description.'];
        yield ['bar', Type::string(), 'This is bar', null];
        yield ['baz', Type::int(), 'Should be used.', null];
        yield ['foo2', Type::float(), null, null];
        yield ['foo3', Type::callable(), null, null];
        yield ['foo4', Type::null(), null, null];
        yield ['foo5', Type::mixed(), null, null];
        yield ['files', Type::union(Type::list(Type::object(\SplFileInfo::class)), Type::resource()), null, null];
        yield ['bal', Type::object(\DateTimeImmutable::class), null, null];
        yield ['parent', Type::object(ParentDummy::class), null, null];
        yield ['collection', Type::list(Type::object(\DateTimeImmutable::class)), null, null];
        yield ['nestedCollection', Type::list(Type::list(Type::string())), null, null];
        yield ['mixedCollection', Type::array(), null, null];
        yield ['a', Type::int(), 'A.', null];
        yield ['b', Type::nullable(Type::object(ParentDummy::class)), 'B.', null];
        yield ['c', Type::nullable(Type::bool()), null, null];
        yield ['ct', Type::nullable(Type::true()), null, null];
        yield ['cf', Type::nullable(Type::false()), null, null];
        yield ['d', Type::bool(), null, null];
        yield ['dt', Type::true(), null, null];
        yield ['df', Type::false(), null, null];
        yield ['e', Type::list(Type::resource()), null, null];
        yield ['f', Type::list(Type::object(\DateTimeImmutable::class)), null, null];
        yield ['g', Type::nullable(Type::array()), 'Nullable array.', null];
        yield ['h', Type::nullable(Type::string()), null, null];
        yield ['i', Type::union(Type::int(), Type::string(), Type::null()), null, null];
        yield ['j', Type::nullable(Type::object(\DateTimeImmutable::class)), null, null];
        yield ['nullableCollectionOfNonNullableElements', Type::nullable(Type::list(Type::int())), null, null];
        yield ['donotexist', null, null, null];
        yield ['staticGetter', null, null, null];
        yield ['staticSetter', null, null, null];
        yield ['emptyVar', null, 'This should not be removed.', null];
        yield ['arrayWithKeys', Type::dict(Type::string()), null, null];
        yield ['arrayOfMixed', Type::dict(Type::mixed()), null, null];
        yield ['listOfStrings', Type::list(Type::string()), null, null];
        yield ['self', Type::object(Dummy::class), null, null];
    }

    /**
     * @dataProvider invalidTypeProvider
     */
    public function testInvalid(string $property, ?string $shortDescription, ?string $longDescription)
    {
        $this->assertNull($this->extractor->getType(InvalidDummy::class, $property));
        $this->assertSame($shortDescription, $this->extractor->getShortDescription(InvalidDummy::class, $property));
        $this->assertSame($longDescription, $this->extractor->getLongDescription(InvalidDummy::class, $property));
    }

    /**
     * @return iterable<string, array{0: string, 1: ?string, 2: ?string}>
     */
    public static function invalidTypeProvider(): iterable
    {
        yield 'pub' => ['pub', null, null];
        yield 'stat' => ['stat', null, null];
        yield 'bar' => ['bar', 'Bar.', null];
    }

    /**
     * @dataProvider typeWithNoPrefixesProvider
     */
    public function testExtractTypesWithNoPrefixes(string $property, ?Type $type)
    {
        $noPrefixExtractor = new PhpDocExtractor(null, [], [], []);

        $this->assertEquals($type, $noPrefixExtractor->getType(Dummy::class, $property));
    }

    public static function typeWithNoPrefixesProvider()
    {
        yield ['foo', null];
        yield ['bar', Type::string()];
        yield ['baz', Type::int()];
        yield ['foo2', Type::float()];
        yield ['foo3', Type::callable()];
        yield ['foo4', Type::null()];
        yield ['foo5', Type::mixed()];
        yield ['files', Type::union(Type::list(Type::object(\SplFileInfo::class)), Type::resource())];
        yield ['bal', Type::object(\DateTimeImmutable::class)];
        yield ['parent', Type::object(ParentDummy::class)];
        yield ['collection', Type::list(Type::object(\DateTimeImmutable::class))];
        yield ['nestedCollection', Type::list(Type::list(Type::string()))];
        yield ['mixedCollection', Type::array()];
        yield ['a', null];
        yield ['b', null];
        yield ['c', null];
        yield ['d', null];
        yield ['e', null];
        yield ['f', null];
        yield ['g', Type::nullable(Type::array())];
        yield ['h', Type::nullable(Type::string())];
        yield ['i', Type::union(Type::int(), Type::string(), Type::null())];
        yield ['j', Type::nullable(Type::object(\DateTimeImmutable::class))];
        yield ['nullableCollectionOfNonNullableElements', Type::nullable(Type::list(Type::int()))];
        yield ['donotexist', null];
        yield ['staticGetter', null];
        yield ['staticSetter', null];
    }

    /**
     * @dataProvider provideCollectionTypes
     */
    public function testExtractCollection(string $property, ?Type $type)
    {
        $this->testExtract($property, $type, null, null);
    }

    /**
     * @return iterable<array{0: string, 1: ?Type}>
     */
    public static function provideCollectionTypes(): iterable
    {
        yield ['iteratorCollection', Type::collection(Type::object(\Iterator::class), Type::string())];
        yield ['iteratorCollectionWithKey', Type::collection(Type::object(\Iterator::class), Type::string(), Type::int())];
        yield ['nestedIterators', Type::collection(Type::object(\Iterator::class), Type::collection(Type::object(\Iterator::class), Type::string(), Type::int()), Type::int())];
        yield ['arrayWithKeys', Type::dict(Type::string()), null, null];
        yield ['arrayWithKeysAndComplexValue', Type::dict(Type::nullable(Type::array(Type::nullable(Type::string()), Type::int()))), null, null];
    }

    /**
     * @dataProvider typeWithCustomPrefixesProvider
     */
    public function testExtractTypeWithCustomPrefixes(string $property, ?Type $type)
    {
        $customExtractor = new PhpDocExtractor(null, ['add', 'remove'], ['is', 'can']);

        $this->assertEquals($type, $customExtractor->getType(Dummy::class, $property));
    }

    /**
     * @return iterable<array{0: string, 1: ?Type}>
     */
    public static function typeWithCustomPrefixesProvider(): iterable
    {
        yield ['foo', null];
        yield ['bar', Type::string()];
        yield ['baz', Type::int()];
        yield ['foo2', Type::float()];
        yield ['foo3', Type::callable()];
        yield ['foo4', Type::null()];
        yield ['foo5', Type::mixed()];
        yield ['files', Type::union(Type::list(Type::object(\SplFileInfo::class)), Type::resource())];
        yield ['bal', Type::object(\DateTimeImmutable::class)];
        yield ['parent', Type::object(ParentDummy::class)];
        yield ['collection', Type::list(Type::object(\DateTimeImmutable::class))];
        yield ['nestedCollection', Type::list(Type::list(Type::string()))];
        yield ['mixedCollection', Type::array()];
        yield ['a', null];
        yield ['b', null];
        yield ['c', Type::nullable(Type::bool())];
        yield ['d', Type::bool()];
        yield ['e', Type::list(Type::resource())];
        yield ['f', Type::list(Type::object(\DateTimeImmutable::class))];
        yield ['g', Type::nullable(Type::array())];
        yield ['h', Type::nullable(Type::string())];
        yield ['i', Type::union(Type::int(), Type::string(), Type::null())];
        yield ['j', Type::nullable(Type::object(\DateTimeImmutable::class))];
        yield ['nullableCollectionOfNonNullableElements', Type::nullable(Type::list(Type::int()))];
        yield ['nonNullableCollectionOfNullableElements', Type::list(Type::nullable(Type::int()))];
        yield ['nullableCollectionOfMultipleNonNullableElementTypes', Type::nullable(Type::list(Type::union(Type::int(), Type::string())))];
        yield ['donotexist', null];
        yield ['staticGetter', null];
        yield ['staticSetter', null];
    }

    /**
     * @dataProvider dockBlockFallbackTypesProvider
     */
    public function testDocBlockFallback(string $property, ?Type $type)
    {
        $this->assertEquals($type, $this->extractor->getType(DockBlockFallback::class, $property));
    }

    /**
     * @return iterable<array{0: string, 1: ?Type}>
     */
    public static function dockBlockFallbackTypesProvider(): iterable
    {
        yield ['pub', Type::string()];
        yield ['protAcc', Type::int()];
        yield ['protMut', Type::bool()];
    }

    /**
     * @dataProvider propertiesDefinedByTraitsProvider
     */
    public function testPropertiesDefinedByTraits(string $property, ?Type $type)
    {
        $this->assertEquals($type, $this->extractor->getType(DummyUsingTrait::class, $property));
    }

    /**
     * @return iterable<array{0: string, 1: ?Type}>
     */
    public static function propertiesDefinedByTraitsProvider(): iterable
    {
        yield ['propertyInTraitPrimitiveType', Type::string()];
        yield ['propertyInTraitObjectSameNamespace', Type::object(DummyUsedInTrait::class)];
        yield ['propertyInTraitObjectDifferentNamespace', Type::object(Dummy::class)];
        yield ['propertyInExternalTraitPrimitiveType', Type::string()];
        yield ['propertyInExternalTraitObjectSameNamespace', Type::object(Dummy::class)];
        yield ['propertyInExternalTraitObjectDifferentNamespace', Type::object(DummyUsedInTrait::class)];
    }

    /**
     * @dataProvider methodsDefinedByTraitsProvider
     */
    public function testMethodsDefinedByTraits(string $property, ?Type $type)
    {
        $this->assertEquals($type, $this->extractor->getType(DummyUsingTrait::class, $property));
    }

    /**
     * @return iterable<array{0: string, 1: ?Type}>
     */
    public static function methodsDefinedByTraitsProvider(): iterable
    {
        yield ['methodInTraitPrimitiveType', Type::string()];
        yield ['methodInTraitObjectSameNamespace', Type::object(DummyUsedInTrait::class)];
        yield ['methodInTraitObjectDifferentNamespace', Type::object(Dummy::class)];
        yield ['methodInExternalTraitPrimitiveType', Type::string()];
        yield ['methodInExternalTraitObjectSameNamespace', Type::object(Dummy::class)];
        yield ['methodInExternalTraitObjectDifferentNamespace', Type::object(DummyUsedInTrait::class)];
    }

    /**
     * @param class-string $class
     *
     * @dataProvider propertiesStaticTypeProvider
     */
    public function testPropertiesStaticType(string $class, string $property, ?Type $type)
    {
        $this->assertEquals($type, $this->extractor->getType($class, $property));
    }

    /**
     * @return iterable<array{0: class-string, 1: string, 2: ?Type}>
     */
    public static function propertiesStaticTypeProvider(): iterable
    {
        yield [ParentDummy::class, 'propertyTypeStatic', Type::object(ParentDummy::class)];
        yield [Dummy::class, 'propertyTypeStatic', Type::object(Dummy::class)];
    }

    /**
     * @param class-string $class
     *
     * @dataProvider propertiesParentTypeProvider
     */
    public function testPropertiesParentType(string $class, string $property, ?Type $type)
    {
        $this->assertEquals($type, $this->extractor->getType($class, $property));
    }

    /**
     * @return iterable<array{0: class-string, 1: string, 2: ?Type}>
     */
    public static function propertiesParentTypeProvider(): iterable
    {
        yield [ParentDummy::class, 'parentAnnotationNoParent', Type::object('parent')];
        yield [Dummy::class, 'parentAnnotation', Type::object(ParentDummy::class)];
    }

    public function testUnknownPseudoType()
    {
        $this->assertEquals(Type::object('scalar'), $this->extractor->getType(PseudoTypeDummy::class, 'unknownPseudoType'));
    }

    /**
     * @dataProvider constructorTypesProvider
     */
    public function testExtractConstructorType(string $property, ?Type $type)
    {
        $this->assertEquals($type, $this->extractor->getTypeFromConstructor(ConstructorDummy::class, $property));
    }

    /**
     * @return iterable<array{0: string, 1: ?Type}>
     */
    public static function constructorTypesProvider(): iterable
    {
        yield ['date', Type::int()];
        yield ['timezone', Type::object(\DateTimeZone::class)];
        yield ['dateObject', Type::object(\DateTimeInterface::class)];
        yield ['dateTime', null];
        yield ['ddd', null];
        yield ['mixed', Type::mixed()];
    }

    /**
     * @dataProvider pseudoTypeProvider
     */
    public function testPseudoType(string $property, ?Type $type)
    {
        $this->assertEquals($type, $this->extractor->getType(PseudoTypesDummy::class, $property));
    }

    /**
     * @return iterable<array{0: string, 1: ?Type}>
     */
    public static function pseudoTypeProvider(): iterable
    {
        yield ['classString', Type::string()];
        yield ['classStringGeneric', Type::string()];
        yield ['htmlEscapedString', Type::string()];
        yield ['lowercaseString', Type::string()];
        yield ['nonEmptyLowercaseString', Type::string()];
        yield ['nonEmptyString', Type::string()];
        yield ['numericString', Type::string()];
        yield ['traitString', Type::string()];
        yield ['positiveInt', Type::int()];
    }

    /**
     * @dataProvider promotedPropertyProvider
     */
    public function testExtractPromotedProperty(string $property, ?Type $type)
    {
        $this->assertEquals($type, $this->extractor->getType(Php80Dummy::class, $property));
    }

    /**
     * @return iterable<array{0: string, 1: ?Type}>
     */
    public static function promotedPropertyProvider(): iterable
    {
        yield ['promoted', null];
        yield ['promotedAndMutated', Type::string()];
    }
}

class EmptyDocBlock
{
    public $foo;
}

class OmittedParamTagTypeDocBlock
{
    /**
     * The type is omitted here to ensure that the extractor doesn't choke on missing types.
     */
    public function setOmittedType(array $omittedTagType)
    {
    }
}<|MERGE_RESOLUTION|>--- conflicted
+++ resolved
@@ -17,11 +17,8 @@
 use Symfony\Component\PropertyInfo\Tests\Fixtures\ConstructorDummy;
 use Symfony\Component\PropertyInfo\Tests\Fixtures\DockBlockFallback;
 use Symfony\Component\PropertyInfo\Tests\Fixtures\Dummy;
-<<<<<<< HEAD
+use Symfony\Component\PropertyInfo\Tests\Fixtures\DummyCollection;
 use Symfony\Component\PropertyInfo\Tests\Fixtures\InvalidDummy;
-=======
-use Symfony\Component\PropertyInfo\Tests\Fixtures\DummyCollection;
->>>>>>> f9f194c0
 use Symfony\Component\PropertyInfo\Tests\Fixtures\ParentDummy;
 use Symfony\Component\PropertyInfo\Tests\Fixtures\Php80Dummy;
 use Symfony\Component\PropertyInfo\Tests\Fixtures\PseudoTypeDummy;
@@ -162,18 +159,11 @@
             ['staticGetter', null, null, null],
             ['staticSetter', null, null, null],
             ['emptyVar', null, 'This should not be removed.', null],
-<<<<<<< HEAD
             ['arrayWithKeys', [new LegacyType(LegacyType::BUILTIN_TYPE_ARRAY, false, null, true, new LegacyType(LegacyType::BUILTIN_TYPE_STRING), new LegacyType(LegacyType::BUILTIN_TYPE_STRING))], null, null],
             ['arrayOfMixed', [new LegacyType(LegacyType::BUILTIN_TYPE_ARRAY, false, null, true, new LegacyType(LegacyType::BUILTIN_TYPE_STRING), null)], null, null],
             ['listOfStrings', [new LegacyType(LegacyType::BUILTIN_TYPE_ARRAY, false, null, true, new LegacyType(LegacyType::BUILTIN_TYPE_INT), new LegacyType(LegacyType::BUILTIN_TYPE_STRING))], null, null],
             ['self', [new LegacyType(LegacyType::BUILTIN_TYPE_OBJECT, false, Dummy::class)], null, null],
-=======
-            ['arrayWithKeys', [new Type(Type::BUILTIN_TYPE_ARRAY, false, null, true, new Type(Type::BUILTIN_TYPE_STRING), new Type(Type::BUILTIN_TYPE_STRING))], null, null],
-            ['arrayOfMixed', [new Type(Type::BUILTIN_TYPE_ARRAY, false, null, true, new Type(Type::BUILTIN_TYPE_STRING), null)], null, null],
-            ['listOfStrings', [new Type(Type::BUILTIN_TYPE_ARRAY, false, null, true, new Type(Type::BUILTIN_TYPE_INT), new Type(Type::BUILTIN_TYPE_STRING))], null, null],
-            ['self', [new Type(Type::BUILTIN_TYPE_OBJECT, false, Dummy::class)], null, null],
-            ['collectionAsObject', [new Type(Type::BUILTIN_TYPE_OBJECT, false, DummyCollection::class, true, [new Type(Type::BUILTIN_TYPE_INT)], [new Type(Type::BUILTIN_TYPE_STRING)])], null, null],
->>>>>>> f9f194c0
+            ['collectionAsObject', [new LegacyType(LegacyType::BUILTIN_TYPE_OBJECT, false, DummyCollection::class, true, [new LegacyType(LegacyType::BUILTIN_TYPE_INT)], [new LegacyType(LegacyType::BUILTIN_TYPE_STRING)])], null, null],
         ];
     }
 
