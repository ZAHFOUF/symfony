--- conflicted
+++ resolved
@@ -19,15 +19,12 @@
 use Symfony\Component\PropertyInfo\Tests\Fixtures\DefaultValue;
 use Symfony\Component\PropertyInfo\Tests\Fixtures\DockBlockFallback;
 use Symfony\Component\PropertyInfo\Tests\Fixtures\Dummy;
-<<<<<<< HEAD
+use Symfony\Component\PropertyInfo\Tests\Fixtures\DummyCollection;
 use Symfony\Component\PropertyInfo\Tests\Fixtures\DummyNamespace;
 use Symfony\Component\PropertyInfo\Tests\Fixtures\DummyPropertyAndGetterWithDifferentTypes;
 use Symfony\Component\PropertyInfo\Tests\Fixtures\DummyUnionType;
 use Symfony\Component\PropertyInfo\Tests\Fixtures\IntRangeDummy;
 use Symfony\Component\PropertyInfo\Tests\Fixtures\InvalidDummy;
-=======
-use Symfony\Component\PropertyInfo\Tests\Fixtures\DummyCollection;
->>>>>>> f9f194c0
 use Symfony\Component\PropertyInfo\Tests\Fixtures\ParentDummy;
 use Symfony\Component\PropertyInfo\Tests\Fixtures\Php80Dummy;
 use Symfony\Component\PropertyInfo\Tests\Fixtures\Php80PromotedDummy;
@@ -142,22 +139,13 @@
             ['staticGetter', null],
             ['staticSetter', null],
             ['emptyVar', null],
-<<<<<<< HEAD
             ['arrayWithKeys', [new LegacyType(LegacyType::BUILTIN_TYPE_ARRAY, false, null, true, new LegacyType(LegacyType::BUILTIN_TYPE_STRING), new LegacyType(LegacyType::BUILTIN_TYPE_STRING))]],
             ['arrayOfMixed', [new LegacyType(LegacyType::BUILTIN_TYPE_ARRAY, false, null, true, new LegacyType(LegacyType::BUILTIN_TYPE_STRING), null)]],
             ['listOfStrings', [new LegacyType(LegacyType::BUILTIN_TYPE_ARRAY, false, null, true, new LegacyType(LegacyType::BUILTIN_TYPE_INT), new LegacyType(LegacyType::BUILTIN_TYPE_STRING))]],
             ['self', [new LegacyType(LegacyType::BUILTIN_TYPE_OBJECT, false, Dummy::class)]],
             ['rootDummyItems', [new LegacyType(LegacyType::BUILTIN_TYPE_ARRAY, false, null, true, new LegacyType(LegacyType::BUILTIN_TYPE_INT), new LegacyType(LegacyType::BUILTIN_TYPE_OBJECT, false, RootDummyItem::class))]],
             ['rootDummyItem', [new LegacyType(LegacyType::BUILTIN_TYPE_OBJECT, false, RootDummyItem::class)]],
-=======
-            ['arrayWithKeys', [new Type(Type::BUILTIN_TYPE_ARRAY, false, null, true, new Type(Type::BUILTIN_TYPE_STRING), new Type(Type::BUILTIN_TYPE_STRING))]],
-            ['arrayOfMixed', [new Type(Type::BUILTIN_TYPE_ARRAY, false, null, true, new Type(Type::BUILTIN_TYPE_STRING), null)]],
-            ['listOfStrings', [new Type(Type::BUILTIN_TYPE_ARRAY, false, null, true, new Type(Type::BUILTIN_TYPE_INT), new Type(Type::BUILTIN_TYPE_STRING))]],
-            ['self', [new Type(Type::BUILTIN_TYPE_OBJECT, false, Dummy::class)]],
-            ['rootDummyItems', [new Type(Type::BUILTIN_TYPE_ARRAY, false, null, true, new Type(Type::BUILTIN_TYPE_INT), new Type(Type::BUILTIN_TYPE_OBJECT, false, RootDummyItem::class))]],
-            ['rootDummyItem', [new Type(Type::BUILTIN_TYPE_OBJECT, false, RootDummyItem::class)]],
-            ['collectionAsObject', [new Type(Type::BUILTIN_TYPE_OBJECT, false, DummyCollection::class, true, [new Type(Type::BUILTIN_TYPE_INT)], [new Type(Type::BUILTIN_TYPE_STRING)])]],
->>>>>>> f9f194c0
+            ['collectionAsObject', [new LegacyType(LegacyType::BUILTIN_TYPE_OBJECT, false, DummyCollection::class, true, [new LegacyType(LegacyType::BUILTIN_TYPE_INT)], [new LegacyType(LegacyType::BUILTIN_TYPE_STRING)])]],
         ];
     }
 
