<?php

/*
 * This file is part of the Symfony package.
 *
 * (c) Fabien Potencier <fabien@symfony.com>
 *
 * For the full copyright and license information, please view the LICENSE
 * file that was distributed with this source code.
 */

namespace Symfony\Component\PropertyInfo\Tests\Extractor;

use PHPUnit\Framework\TestCase;
use Symfony\Component\PropertyInfo\Extractor\PhpDocExtractor;
use Symfony\Component\PropertyInfo\Extractor\PhpStanExtractor;
use Symfony\Component\PropertyInfo\Tests\Fixtures\ConstructorDummy;
use Symfony\Component\PropertyInfo\Tests\Fixtures\ConstructorDummyWithoutDocBlock;
use Symfony\Component\PropertyInfo\Tests\Fixtures\DefaultValue;
use Symfony\Component\PropertyInfo\Tests\Fixtures\DockBlockFallback;
use Symfony\Component\PropertyInfo\Tests\Fixtures\Dummy;
use Symfony\Component\PropertyInfo\Tests\Fixtures\DummyNamespace;
use Symfony\Component\PropertyInfo\Tests\Fixtures\DummyPropertyAndGetterWithDifferentTypes;
use Symfony\Component\PropertyInfo\Tests\Fixtures\DummyUnionType;
use Symfony\Component\PropertyInfo\Tests\Fixtures\IntRangeDummy;
use Symfony\Component\PropertyInfo\Tests\Fixtures\InvalidDummy;
use Symfony\Component\PropertyInfo\Tests\Fixtures\ParentDummy;
use Symfony\Component\PropertyInfo\Tests\Fixtures\Php80Dummy;
use Symfony\Component\PropertyInfo\Tests\Fixtures\Php80PromotedDummy;
use Symfony\Component\PropertyInfo\Tests\Fixtures\PhpStanPseudoTypesDummy;
use Symfony\Component\PropertyInfo\Tests\Fixtures\RootDummy\RootDummyItem;
use Symfony\Component\PropertyInfo\Tests\Fixtures\TraitUsage\AnotherNamespace\DummyInAnotherNamespace;
use Symfony\Component\PropertyInfo\Tests\Fixtures\TraitUsage\DummyUsedInTrait;
use Symfony\Component\PropertyInfo\Tests\Fixtures\TraitUsage\DummyUsingTrait;
use Symfony\Component\PropertyInfo\Type as LegacyType;
use Symfony\Component\TypeInfo\Exception\LogicException;
use Symfony\Component\TypeInfo\Type;

require_once __DIR__.'/../Fixtures/Extractor/DummyNamespace.php';

/**
 * @author Baptiste Leduc <baptiste.leduc@gmail.com>
 */
class PhpStanExtractorTest extends TestCase
{
    private PhpStanExtractor $extractor;
    private PhpDocExtractor $phpDocExtractor;

    protected function setUp(): void
    {
        $this->extractor = new PhpStanExtractor();
        $this->phpDocExtractor = new PhpDocExtractor();
    }

    /**
     * @group legacy
     *
     * @dataProvider provideLegacyTypes
     */
    public function testExtractLegacy($property, ?array $type = null)
    {
        $this->assertEquals($type, $this->extractor->getTypes('Symfony\Component\PropertyInfo\Tests\Fixtures\Dummy', $property));
    }

    /**
     * @group legacy
     */
    public function testParamTagTypeIsOmittedLegacy()
    {
        $this->assertNull($this->extractor->getTypes(PhpStanOmittedParamTagTypeDocBlock::class, 'omittedType'));
    }

    public static function provideLegacyInvalidTypes()
    {
        return [
            'pub' => ['pub'],
            'stat' => ['stat'],
            'foo' => ['foo'],
            'bar' => ['bar'],
        ];
    }

    /**
     * @group legacy
     *
     * @dataProvider provideLegacyInvalidTypes
     */
    public function testInvalidLegacy($property)
    {
        $this->assertNull($this->extractor->getTypes('Symfony\Component\PropertyInfo\Tests\Fixtures\InvalidDummy', $property));
    }

    /**
     * @group legacy
     *
     * @dataProvider provideLegacyTypesWithNoPrefixes
     */
    public function testExtractTypesWithNoPrefixesLegacy($property, ?array $type = null)
    {
        $noPrefixExtractor = new PhpStanExtractor([], [], []);

        $this->assertEquals($type, $noPrefixExtractor->getTypes('Symfony\Component\PropertyInfo\Tests\Fixtures\Dummy', $property));
    }

    public static function provideLegacyTypes()
    {
        return [
            ['foo', null],
            ['bar', [new LegacyType(LegacyType::BUILTIN_TYPE_STRING)]],
            ['baz', [new LegacyType(LegacyType::BUILTIN_TYPE_INT)]],
            ['foo2', [new LegacyType(LegacyType::BUILTIN_TYPE_FLOAT)]],
            ['foo3', [new LegacyType(LegacyType::BUILTIN_TYPE_CALLABLE)]],
            ['foo4', [new LegacyType(LegacyType::BUILTIN_TYPE_NULL)]],
            ['foo5', null],
            [
                'files',
                [
                    new LegacyType(LegacyType::BUILTIN_TYPE_ARRAY, false, null, true, new LegacyType(LegacyType::BUILTIN_TYPE_INT), new LegacyType(LegacyType::BUILTIN_TYPE_OBJECT, false, 'SplFileInfo')),
                    new LegacyType(LegacyType::BUILTIN_TYPE_RESOURCE),
                ],
            ],
            ['bal', [new LegacyType(LegacyType::BUILTIN_TYPE_OBJECT, false, 'DateTimeImmutable')]],
            ['parent', [new LegacyType(LegacyType::BUILTIN_TYPE_OBJECT, false, 'Symfony\Component\PropertyInfo\Tests\Fixtures\ParentDummy')]],
            ['collection', [new LegacyType(LegacyType::BUILTIN_TYPE_ARRAY, false, null, true, new LegacyType(LegacyType::BUILTIN_TYPE_INT), new LegacyType(LegacyType::BUILTIN_TYPE_OBJECT, false, 'DateTimeImmutable'))]],
            ['nestedCollection', [new LegacyType(LegacyType::BUILTIN_TYPE_ARRAY, false, null, true, new LegacyType(LegacyType::BUILTIN_TYPE_INT), new LegacyType(LegacyType::BUILTIN_TYPE_ARRAY, false, null, true, new LegacyType(LegacyType::BUILTIN_TYPE_INT), new LegacyType(LegacyType::BUILTIN_TYPE_STRING, false)))]],
            ['mixedCollection', [new LegacyType(LegacyType::BUILTIN_TYPE_ARRAY, false, null, true, [new LegacyType(LegacyType::BUILTIN_TYPE_INT)], null)]],
            ['a', [new LegacyType(LegacyType::BUILTIN_TYPE_INT)]],
            ['b', [new LegacyType(LegacyType::BUILTIN_TYPE_OBJECT, true, 'Symfony\Component\PropertyInfo\Tests\Fixtures\ParentDummy')]],
            ['c', [new LegacyType(LegacyType::BUILTIN_TYPE_BOOL, true)]],
            ['d', [new LegacyType(LegacyType::BUILTIN_TYPE_BOOL)]],
            ['e', [new LegacyType(LegacyType::BUILTIN_TYPE_ARRAY, false, null, true, new LegacyType(LegacyType::BUILTIN_TYPE_INT), new LegacyType(LegacyType::BUILTIN_TYPE_RESOURCE))]],
            ['f', [new LegacyType(LegacyType::BUILTIN_TYPE_ARRAY, false, null, true, new LegacyType(LegacyType::BUILTIN_TYPE_INT), new LegacyType(LegacyType::BUILTIN_TYPE_OBJECT, false, 'DateTimeImmutable'))]],
            ['g', [new LegacyType(LegacyType::BUILTIN_TYPE_ARRAY, true, null, true)]],
            ['h', [new LegacyType(LegacyType::BUILTIN_TYPE_STRING, true)]],
            ['j', [new LegacyType(LegacyType::BUILTIN_TYPE_OBJECT, true, 'DateTimeImmutable')]],
            ['nullableCollectionOfNonNullableElements', [new LegacyType(LegacyType::BUILTIN_TYPE_ARRAY, true, null, true, new LegacyType(LegacyType::BUILTIN_TYPE_INT), new LegacyType(LegacyType::BUILTIN_TYPE_INT, false))]],
            ['donotexist', null],
            ['staticGetter', null],
            ['staticSetter', null],
            ['emptyVar', null],
            ['arrayWithKeys', [new LegacyType(LegacyType::BUILTIN_TYPE_ARRAY, false, null, true, new LegacyType(LegacyType::BUILTIN_TYPE_STRING), new LegacyType(LegacyType::BUILTIN_TYPE_STRING))]],
            ['arrayOfMixed', [new LegacyType(LegacyType::BUILTIN_TYPE_ARRAY, false, null, true, new LegacyType(LegacyType::BUILTIN_TYPE_STRING), null)]],
            ['listOfStrings', [new LegacyType(LegacyType::BUILTIN_TYPE_ARRAY, false, null, true, new LegacyType(LegacyType::BUILTIN_TYPE_INT), new LegacyType(LegacyType::BUILTIN_TYPE_STRING))]],
            ['self', [new LegacyType(LegacyType::BUILTIN_TYPE_OBJECT, false, Dummy::class)]],
            ['rootDummyItems', [new LegacyType(LegacyType::BUILTIN_TYPE_ARRAY, false, null, true, new LegacyType(LegacyType::BUILTIN_TYPE_INT), new LegacyType(LegacyType::BUILTIN_TYPE_OBJECT, false, RootDummyItem::class))]],
            ['rootDummyItem', [new LegacyType(LegacyType::BUILTIN_TYPE_OBJECT, false, RootDummyItem::class)]],
        ];
    }

    /**
     * @group legacy
     *
     * @dataProvider provideLegacyCollectionTypes
     */
    public function testExtractCollectionLegacy($property, ?array $type = null)
    {
        $this->testExtractLegacy($property, $type);
    }

    public static function provideLegacyCollectionTypes()
    {
        return [
            ['iteratorCollection', [new LegacyType(LegacyType::BUILTIN_TYPE_OBJECT, false, 'Iterator', true, null, new LegacyType(LegacyType::BUILTIN_TYPE_STRING))]],
            ['iteratorCollectionWithKey', [new LegacyType(LegacyType::BUILTIN_TYPE_OBJECT, false, 'Iterator', true, new LegacyType(LegacyType::BUILTIN_TYPE_INT), new LegacyType(LegacyType::BUILTIN_TYPE_STRING))]],
            [
                'nestedIterators',
                [new LegacyType(
                    LegacyType::BUILTIN_TYPE_OBJECT,
                    false,
                    'Iterator',
                    true,
                    new LegacyType(LegacyType::BUILTIN_TYPE_INT),
                    new LegacyType(LegacyType::BUILTIN_TYPE_OBJECT, false, 'Iterator', true, new LegacyType(LegacyType::BUILTIN_TYPE_INT), new LegacyType(LegacyType::BUILTIN_TYPE_STRING))
                )],
            ],
            [
                'arrayWithKeys',
                [new LegacyType(
                    LegacyType::BUILTIN_TYPE_ARRAY,
                    false,
                    null,
                    true,
                    new LegacyType(LegacyType::BUILTIN_TYPE_STRING),
                    new LegacyType(LegacyType::BUILTIN_TYPE_STRING)
                )],
            ],
            [
                'arrayWithKeysAndComplexValue',
                [new LegacyType(
                    LegacyType::BUILTIN_TYPE_ARRAY,
                    false,
                    null,
                    true,
                    new LegacyType(LegacyType::BUILTIN_TYPE_STRING),
                    new LegacyType(
                        LegacyType::BUILTIN_TYPE_ARRAY,
                        true,
                        null,
                        true,
                        new LegacyType(LegacyType::BUILTIN_TYPE_INT),
                        new LegacyType(LegacyType::BUILTIN_TYPE_STRING, true)
                    )
                )],
            ],
        ];
    }

    /**
     * @group legacy
     *
     * @dataProvider provideLegacyTypesWithCustomPrefixes
     */
    public function testExtractTypesWithCustomPrefixesLegacy($property, ?array $type = null)
    {
        $customExtractor = new PhpStanExtractor(['add', 'remove'], ['is', 'can']);

        $this->assertEquals($type, $customExtractor->getTypes('Symfony\Component\PropertyInfo\Tests\Fixtures\Dummy', $property));
    }

    public static function provideLegacyTypesWithCustomPrefixes()
    {
        return [
            ['foo', null],
            ['bar', [new LegacyType(LegacyType::BUILTIN_TYPE_STRING)]],
            ['baz', [new LegacyType(LegacyType::BUILTIN_TYPE_INT)]],
            ['foo2', [new LegacyType(LegacyType::BUILTIN_TYPE_FLOAT)]],
            ['foo3', [new LegacyType(LegacyType::BUILTIN_TYPE_CALLABLE)]],
            ['foo4', [new LegacyType(LegacyType::BUILTIN_TYPE_NULL)]],
            ['foo5', null],
            [
                'files',
                [
                    new LegacyType(LegacyType::BUILTIN_TYPE_ARRAY, false, null, true, new LegacyType(LegacyType::BUILTIN_TYPE_INT), new LegacyType(LegacyType::BUILTIN_TYPE_OBJECT, false, 'SplFileInfo')),
                    new LegacyType(LegacyType::BUILTIN_TYPE_RESOURCE),
                ],
            ],
            ['bal', [new LegacyType(LegacyType::BUILTIN_TYPE_OBJECT, false, 'DateTimeImmutable')]],
            ['parent', [new LegacyType(LegacyType::BUILTIN_TYPE_OBJECT, false, 'Symfony\Component\PropertyInfo\Tests\Fixtures\ParentDummy')]],
            ['collection', [new LegacyType(LegacyType::BUILTIN_TYPE_ARRAY, false, null, true, new LegacyType(LegacyType::BUILTIN_TYPE_INT), new LegacyType(LegacyType::BUILTIN_TYPE_OBJECT, false, 'DateTimeImmutable'))]],
            ['nestedCollection', [new LegacyType(LegacyType::BUILTIN_TYPE_ARRAY, false, null, true, new LegacyType(LegacyType::BUILTIN_TYPE_INT), new LegacyType(LegacyType::BUILTIN_TYPE_ARRAY, false, null, true, new LegacyType(LegacyType::BUILTIN_TYPE_INT), new LegacyType(LegacyType::BUILTIN_TYPE_STRING, false)))]],
            ['mixedCollection', [new LegacyType(LegacyType::BUILTIN_TYPE_ARRAY, false, null, true, [new LegacyType(LegacyType::BUILTIN_TYPE_INT)], null)]],
            ['a', null],
            ['b', null],
            ['c', [new LegacyType(LegacyType::BUILTIN_TYPE_BOOL, true)]],
            ['d', [new LegacyType(LegacyType::BUILTIN_TYPE_BOOL)]],
            ['e', [new LegacyType(LegacyType::BUILTIN_TYPE_ARRAY, false, null, true, new LegacyType(LegacyType::BUILTIN_TYPE_INT), new LegacyType(LegacyType::BUILTIN_TYPE_RESOURCE))]],
            ['f', [new LegacyType(LegacyType::BUILTIN_TYPE_ARRAY, false, null, true, new LegacyType(LegacyType::BUILTIN_TYPE_INT), new LegacyType(LegacyType::BUILTIN_TYPE_OBJECT, false, 'DateTimeImmutable'))]],
            ['g', [new LegacyType(LegacyType::BUILTIN_TYPE_ARRAY, true, null, true)]],
            ['h', [new LegacyType(LegacyType::BUILTIN_TYPE_STRING, true)]],
            ['j', [new LegacyType(LegacyType::BUILTIN_TYPE_OBJECT, true, 'DateTimeImmutable')]],
            ['nullableCollectionOfNonNullableElements', [new LegacyType(LegacyType::BUILTIN_TYPE_ARRAY, true, null, true, new LegacyType(LegacyType::BUILTIN_TYPE_INT), new LegacyType(LegacyType::BUILTIN_TYPE_INT, false))]],
            ['donotexist', null],
            ['staticGetter', null],
            ['staticSetter', null],
        ];
    }

    public static function provideLegacyTypesWithNoPrefixes()
    {
        return [
            ['foo', null],
            ['bar', [new LegacyType(LegacyType::BUILTIN_TYPE_STRING)]],
            ['baz', [new LegacyType(LegacyType::BUILTIN_TYPE_INT)]],
            ['foo2', [new LegacyType(LegacyType::BUILTIN_TYPE_FLOAT)]],
            ['foo3', [new LegacyType(LegacyType::BUILTIN_TYPE_CALLABLE)]],
            ['foo4', [new LegacyType(LegacyType::BUILTIN_TYPE_NULL)]],
            ['foo5', null],
            [
                'files',
                [
                    new LegacyType(LegacyType::BUILTIN_TYPE_ARRAY, false, null, true, new LegacyType(LegacyType::BUILTIN_TYPE_INT), new LegacyType(LegacyType::BUILTIN_TYPE_OBJECT, false, 'SplFileInfo')),
                    new LegacyType(LegacyType::BUILTIN_TYPE_RESOURCE),
                ],
            ],
            ['bal', [new LegacyType(LegacyType::BUILTIN_TYPE_OBJECT, false, 'DateTimeImmutable')]],
            ['parent', [new LegacyType(LegacyType::BUILTIN_TYPE_OBJECT, false, 'Symfony\Component\PropertyInfo\Tests\Fixtures\ParentDummy')]],
            ['collection', [new LegacyType(LegacyType::BUILTIN_TYPE_ARRAY, false, null, true, new LegacyType(LegacyType::BUILTIN_TYPE_INT), new LegacyType(LegacyType::BUILTIN_TYPE_OBJECT, false, 'DateTimeImmutable'))]],
            ['nestedCollection', [new LegacyType(LegacyType::BUILTIN_TYPE_ARRAY, false, null, true, new LegacyType(LegacyType::BUILTIN_TYPE_INT), new LegacyType(LegacyType::BUILTIN_TYPE_ARRAY, false, null, true, new LegacyType(LegacyType::BUILTIN_TYPE_INT), new LegacyType(LegacyType::BUILTIN_TYPE_STRING, false)))]],
            ['mixedCollection', [new LegacyType(LegacyType::BUILTIN_TYPE_ARRAY, false, null, true, [new LegacyType(LegacyType::BUILTIN_TYPE_INT)], null)]],
            ['a', null],
            ['b', null],
            ['c', null],
            ['d', null],
            ['e', null],
            ['f', null],
            ['g', [new LegacyType(LegacyType::BUILTIN_TYPE_ARRAY, true, null, true)]],
            ['h', [new LegacyType(LegacyType::BUILTIN_TYPE_STRING, true)]],
            ['j', [new LegacyType(LegacyType::BUILTIN_TYPE_OBJECT, true, 'DateTimeImmutable')]],
            ['nullableCollectionOfNonNullableElements', [new LegacyType(LegacyType::BUILTIN_TYPE_ARRAY, true, null, true, new LegacyType(LegacyType::BUILTIN_TYPE_INT), new LegacyType(LegacyType::BUILTIN_TYPE_INT, false))]],
            ['donotexist', null],
            ['staticGetter', null],
            ['staticSetter', null],
        ];
    }

    public static function provideLegacyDockBlockFallbackTypes()
    {
        return [
            'pub' => [
                'pub', [new LegacyType(LegacyType::BUILTIN_TYPE_STRING)],
            ],
            'protAcc' => [
                'protAcc', [new LegacyType(LegacyType::BUILTIN_TYPE_INT)],
            ],
            'protMut' => [
                'protMut', [new LegacyType(LegacyType::BUILTIN_TYPE_BOOL)],
            ],
        ];
    }

    /**
     * @group legacy
     *
     * @dataProvider provideLegacyDockBlockFallbackTypes
     */
    public function testDocBlockFallbackLegacy($property, $types)
    {
        $this->assertEquals($types, $this->extractor->getTypes('Symfony\Component\PropertyInfo\Tests\Fixtures\DockBlockFallback', $property));
    }

    /**
     * @group legacy
     *
     * @dataProvider provideLegacyPropertiesDefinedByTraits
     */
    public function testPropertiesDefinedByTraitsLegacy(string $property, LegacyType $type)
    {
        $this->assertEquals([$type], $this->extractor->getTypes(DummyUsingTrait::class, $property));
    }

    public static function provideLegacyPropertiesDefinedByTraits(): array
    {
        return [
<<<<<<< HEAD
            ['propertyInTraitPrimitiveType', new LegacyType(LegacyType::BUILTIN_TYPE_STRING)],
            ['propertyInTraitObjectSameNamespace', new LegacyType(LegacyType::BUILTIN_TYPE_OBJECT, false, DummyUsedInTrait::class)],
            ['propertyInTraitObjectDifferentNamespace', new LegacyType(LegacyType::BUILTIN_TYPE_OBJECT, false, Dummy::class)],
=======
            ['propertyInTraitPrimitiveType', new Type(Type::BUILTIN_TYPE_STRING)],
            ['propertyInTraitObjectSameNamespace', new Type(Type::BUILTIN_TYPE_OBJECT, false, DummyUsedInTrait::class)],
            ['propertyInTraitObjectDifferentNamespace', new Type(Type::BUILTIN_TYPE_OBJECT, false, Dummy::class)],
            ['dummyInAnotherNamespace', new Type(Type::BUILTIN_TYPE_OBJECT, false, DummyInAnotherNamespace::class)],
>>>>>>> ea2eafa3
        ];
    }

    /**
     * @group legacy
     *
     * @dataProvider provideLegacyPropertiesStaticType
     */
    public function testPropertiesStaticTypeLegacy(string $class, string $property, LegacyType $type)
    {
        $this->assertEquals([$type], $this->extractor->getTypes($class, $property));
    }

    public static function provideLegacyPropertiesStaticType(): array
    {
        return [
            [ParentDummy::class, 'propertyTypeStatic', new LegacyType(LegacyType::BUILTIN_TYPE_OBJECT, false, ParentDummy::class)],
            [Dummy::class, 'propertyTypeStatic', new LegacyType(LegacyType::BUILTIN_TYPE_OBJECT, false, Dummy::class)],
        ];
    }

    /**
     * @group legacy
     *
     * @dataProvider provideLegacyPropertiesParentType
     */
    public function testPropertiesParentTypeLegacy(string $class, string $property, ?array $types)
    {
        $this->assertEquals($types, $this->extractor->getTypes($class, $property));
    }

    public static function provideLegacyPropertiesParentType(): array
    {
        return [
            [ParentDummy::class, 'parentAnnotationNoParent', [new LegacyType(LegacyType::BUILTIN_TYPE_OBJECT, false, 'parent')]],
            [Dummy::class, 'parentAnnotation', [new LegacyType(LegacyType::BUILTIN_TYPE_OBJECT, false, ParentDummy::class)]],
        ];
    }

    /**
     * @group legacy
     *
     * @dataProvider provideLegacyConstructorTypes
     */
    public function testExtractConstructorTypesLegacy($property, ?array $type = null)
    {
        $this->assertEquals($type, $this->extractor->getTypesFromConstructor('Symfony\Component\PropertyInfo\Tests\Fixtures\ConstructorDummy', $property));
    }

    /**
     * @group legacy
     *
     * @dataProvider provideLegacyConstructorTypes
     */
    public function testExtractConstructorTypesReturnNullOnEmptyDocBlockLegacy($property)
    {
        $this->assertNull($this->extractor->getTypesFromConstructor(ConstructorDummyWithoutDocBlock::class, $property));
    }

    public static function provideLegacyConstructorTypes()
    {
        return [
            ['date', [new LegacyType(LegacyType::BUILTIN_TYPE_INT)]],
            ['timezone', [new LegacyType(LegacyType::BUILTIN_TYPE_OBJECT, false, 'DateTimeZone')]],
            ['dateObject', [new LegacyType(LegacyType::BUILTIN_TYPE_OBJECT, false, 'DateTimeInterface')]],
            ['dateTime', null],
            ['ddd', null],
        ];
    }

    /**
     * @group legacy
     *
     * @dataProvider provideLegacyUnionTypes
     */
    public function testExtractorUnionTypesLegacy(string $property, ?array $types)
    {
        $this->assertEquals($types, $this->extractor->getTypes('Symfony\Component\PropertyInfo\Tests\Fixtures\DummyUnionType', $property));
    }

    public static function provideLegacyUnionTypes(): array
    {
        return [
            ['a', [new LegacyType(LegacyType::BUILTIN_TYPE_STRING), new LegacyType(LegacyType::BUILTIN_TYPE_INT)]],
            ['b', [new LegacyType(LegacyType::BUILTIN_TYPE_ARRAY, false, null, true, [new LegacyType(LegacyType::BUILTIN_TYPE_INT)], [new LegacyType(LegacyType::BUILTIN_TYPE_STRING), new LegacyType(LegacyType::BUILTIN_TYPE_INT)])]],
            ['c', [new LegacyType(LegacyType::BUILTIN_TYPE_ARRAY, false, null, true, [], [new LegacyType(LegacyType::BUILTIN_TYPE_STRING), new LegacyType(LegacyType::BUILTIN_TYPE_INT)])]],
            ['d', [new LegacyType(LegacyType::BUILTIN_TYPE_ARRAY, false, null, true, [new LegacyType(LegacyType::BUILTIN_TYPE_STRING), new LegacyType(LegacyType::BUILTIN_TYPE_INT)], [new LegacyType(LegacyType::BUILTIN_TYPE_ARRAY, false, null, true, [], [new LegacyType(LegacyType::BUILTIN_TYPE_STRING)])])]],
            ['e', [new LegacyType(LegacyType::BUILTIN_TYPE_OBJECT, true, Dummy::class, true, [new LegacyType(LegacyType::BUILTIN_TYPE_ARRAY, false, null, true, [], [new LegacyType(LegacyType::BUILTIN_TYPE_STRING)])], [new LegacyType(LegacyType::BUILTIN_TYPE_INT), new LegacyType(LegacyType::BUILTIN_TYPE_ARRAY, false, null, true, [new LegacyType(LegacyType::BUILTIN_TYPE_INT)], [new LegacyType(LegacyType::BUILTIN_TYPE_STRING, false, null, true, [], [new LegacyType(LegacyType::BUILTIN_TYPE_OBJECT, false, DefaultValue::class)])])]), new LegacyType(LegacyType::BUILTIN_TYPE_OBJECT, false, ParentDummy::class)]],
            ['f', null],
            ['g', [new LegacyType(LegacyType::BUILTIN_TYPE_ARRAY, false, null, true, [], [new LegacyType(LegacyType::BUILTIN_TYPE_STRING), new LegacyType(LegacyType::BUILTIN_TYPE_INT)])]],
        ];
    }

    /**
     * @group legacy
     *
     * @dataProvider provideLegacyPseudoTypes
     */
    public function testPseudoTypesLegacy($property, array $type)
    {
        $this->assertEquals($type, $this->extractor->getTypes('Symfony\Component\PropertyInfo\Tests\Fixtures\PhpStanPseudoTypesDummy', $property));
    }

    public static function provideLegacyPseudoTypes(): array
    {
        return [
            ['classString', [new LegacyType(LegacyType::BUILTIN_TYPE_STRING, false, null)]],
            ['classStringGeneric', [new LegacyType(LegacyType::BUILTIN_TYPE_STRING, false, null)]],
            ['htmlEscapedString', [new LegacyType(LegacyType::BUILTIN_TYPE_STRING, false, null)]],
            ['lowercaseString', [new LegacyType(LegacyType::BUILTIN_TYPE_STRING, false, null)]],
            ['nonEmptyLowercaseString', [new LegacyType(LegacyType::BUILTIN_TYPE_STRING, false, null)]],
            ['nonEmptyString', [new LegacyType(LegacyType::BUILTIN_TYPE_STRING, false, null)]],
            ['numericString', [new LegacyType(LegacyType::BUILTIN_TYPE_STRING, false, null)]],
            ['traitString', [new LegacyType(LegacyType::BUILTIN_TYPE_STRING, false, null)]],
            ['interfaceString', [new LegacyType(LegacyType::BUILTIN_TYPE_STRING, false, null)]],
            ['literalString', [new LegacyType(LegacyType::BUILTIN_TYPE_STRING, false, null)]],
            ['positiveInt', [new LegacyType(LegacyType::BUILTIN_TYPE_INT, false, null)]],
            ['negativeInt', [new LegacyType(LegacyType::BUILTIN_TYPE_INT, false, null)]],
            ['nonEmptyArray', [new LegacyType(LegacyType::BUILTIN_TYPE_ARRAY, false, null, true)]],
            ['nonEmptyList', [new LegacyType(LegacyType::BUILTIN_TYPE_ARRAY, false, null, true, new LegacyType(LegacyType::BUILTIN_TYPE_INT))]],
            ['scalar', [new LegacyType(LegacyType::BUILTIN_TYPE_INT), new LegacyType(LegacyType::BUILTIN_TYPE_FLOAT), new LegacyType(LegacyType::BUILTIN_TYPE_STRING), new LegacyType(LegacyType::BUILTIN_TYPE_BOOL)]],
            ['number', [new LegacyType(LegacyType::BUILTIN_TYPE_INT), new LegacyType(LegacyType::BUILTIN_TYPE_FLOAT)]],
            ['numeric', [new LegacyType(LegacyType::BUILTIN_TYPE_INT), new LegacyType(LegacyType::BUILTIN_TYPE_FLOAT), new LegacyType(LegacyType::BUILTIN_TYPE_STRING)]],
            ['arrayKey', [new LegacyType(LegacyType::BUILTIN_TYPE_STRING), new LegacyType(LegacyType::BUILTIN_TYPE_INT)]],
            ['double', [new LegacyType(LegacyType::BUILTIN_TYPE_FLOAT)]],
        ];
    }

    /**
     * @group legacy
     */
    public function testDummyNamespaceLegacy()
    {
        $this->assertEquals(
            [new LegacyType(LegacyType::BUILTIN_TYPE_OBJECT, false, 'Symfony\Component\PropertyInfo\Tests\Fixtures\Dummy')],
            $this->extractor->getTypes('Symfony\Component\PropertyInfo\Tests\Fixtures\DummyNamespace', 'dummy')
        );
    }

    /**
     * @group legacy
     */
    public function testDummyNamespaceWithPropertyLegacy()
    {
        $phpStanTypes = $this->extractor->getTypes(\B\Dummy::class, 'property');
        $phpDocTypes = $this->phpDocExtractor->getTypes(\B\Dummy::class, 'property');

        $this->assertEquals('A\Property', $phpStanTypes[0]->getClassName());
        $this->assertEquals($phpDocTypes[0]->getClassName(), $phpStanTypes[0]->getClassName());
    }

    /**
     * @group legacy
     *
     * @dataProvider provideLegacyIntRangeType
     */
    public function testExtractorIntRangeTypeLegacy(string $property, ?array $types)
    {
        $this->assertEquals($types, $this->extractor->getTypes('Symfony\Component\PropertyInfo\Tests\Fixtures\IntRangeDummy', $property));
    }

    public static function provideLegacyIntRangeType(): array
    {
        return [
            ['a', [new LegacyType(LegacyType::BUILTIN_TYPE_INT)]],
            ['b', [new LegacyType(LegacyType::BUILTIN_TYPE_INT, true)]],
            ['c', [new LegacyType(LegacyType::BUILTIN_TYPE_INT)]],
        ];
    }

    /**
     * @group legacy
     *
     * @dataProvider provideLegacyPhp80Types
     */
    public function testExtractPhp80TypeLegacy(string $class, $property, ?array $type = null)
    {
        $this->assertEquals($type, $this->extractor->getTypes($class, $property, []));
    }

    public static function provideLegacyPhp80Types()
    {
        return [
            [Php80Dummy::class, 'promotedWithDocCommentAndType', [new LegacyType(LegacyType::BUILTIN_TYPE_INT)]],
            [Php80Dummy::class, 'promotedWithDocComment', [new LegacyType(LegacyType::BUILTIN_TYPE_STRING)]],
            [Php80Dummy::class, 'promotedAndMutated', [new LegacyType(LegacyType::BUILTIN_TYPE_STRING)]],
            [Php80Dummy::class, 'promoted', null],
            [Php80Dummy::class, 'collection', [new LegacyType(LegacyType::BUILTIN_TYPE_ARRAY, collection: true, collectionValueType: new LegacyType(LegacyType::BUILTIN_TYPE_STRING))]],
            [Php80PromotedDummy::class, 'promoted', null],
        ];
    }

    /**
     * @group legacy
     *
     * @dataProvider allowPrivateAccessLegacyProvider
     */
    public function testAllowPrivateAccessLegacy(bool $allowPrivateAccess, array $expectedTypes)
    {
        $extractor = new PhpStanExtractor(allowPrivateAccess: $allowPrivateAccess);
        $this->assertEquals(
            $expectedTypes,
            $extractor->getTypes(DummyPropertyAndGetterWithDifferentTypes::class, 'foo')
        );
    }

    public static function allowPrivateAccessLegacyProvider(): array
    {
        return [
            [true, [new LegacyType('string')]],
            [false, [new LegacyType('array', collection: true, collectionKeyType: new LegacyType('int'), collectionValueType: new LegacyType('string'))]],
        ];
    }

    /**
     * @dataProvider typesProvider
     */
    public function testExtract(string $property, ?Type $type)
    {
        $this->assertEquals($type, $this->extractor->getType(Dummy::class, $property));
    }

    public static function typesProvider(): iterable
    {
        yield ['foo', null];
        yield ['bar', Type::string()];
        yield ['baz', Type::int()];
        yield ['foo2', Type::float()];
        yield ['foo3', Type::callable()];
        yield ['foo5', Type::mixed()];
        yield ['files', Type::union(Type::list(Type::object(\SplFileInfo::class)), Type::resource()), null, null];
        yield ['bal', Type::object(\DateTimeImmutable::class)];
        yield ['parent', Type::object(ParentDummy::class)];
        yield ['collection', Type::list(Type::object(\DateTimeImmutable::class))];
        yield ['nestedCollection', Type::list(Type::list(Type::string()))];
        yield ['mixedCollection', Type::list()];
        yield ['a', Type::int()];
        yield ['b', Type::nullable(Type::object(ParentDummy::class))];
        yield ['c', Type::nullable(Type::bool())];
        yield ['d', Type::bool()];
        yield ['e', Type::list(Type::resource())];
        yield ['f', Type::list(Type::object(\DateTimeImmutable::class))];
        yield ['g', Type::nullable(Type::array())];
        yield ['h', Type::nullable(Type::string())];
        yield ['i', Type::union(Type::int(), Type::string(), Type::null())];
        yield ['j', Type::nullable(Type::object(\DateTimeImmutable::class))];
        yield ['nullableCollectionOfNonNullableElements', Type::nullable(Type::list(Type::int()))];
        yield ['donotexist', null];
        yield ['staticGetter', null];
        yield ['staticSetter', null];
        yield ['emptyVar', null];
        yield ['arrayWithKeys', Type::dict(Type::string())];
        yield ['arrayOfMixed', Type::dict(Type::mixed())];
        yield ['listOfStrings', Type::list(Type::string())];
        yield ['self', Type::object(Dummy::class)];
        yield ['rootDummyItems', Type::list(Type::object(RootDummyItem::class))];
        yield ['rootDummyItem', Type::object(RootDummyItem::class)];
    }

    public function testParamTagTypeIsOmitted()
    {
        $this->assertNull($this->extractor->getType(PhpStanOmittedParamTagTypeDocBlock::class, 'omittedType'));
    }

    /**
     * @dataProvider invalidTypesProvider
     */
    public function testInvalid(string $property)
    {
        $this->assertNull($this->extractor->getType(InvalidDummy::class, $property));
    }

    /**
     * @return iterable<array{0: string}>
     */
    public static function invalidTypesProvider(): iterable
    {
        yield 'pub' => ['pub'];
        yield 'stat' => ['stat'];
        yield 'foo' => ['foo'];
        yield 'bar' => ['bar'];
    }

    /**
     * @dataProvider typesWithNoPrefixesProvider
     */
    public function testExtractTypesWithNoPrefixes(string $property, ?Type $type)
    {
        $noPrefixExtractor = new PhpStanExtractor([], [], []);

        $this->assertEquals($type, $noPrefixExtractor->getType(Dummy::class, $property));
    }

    /**
     * @return iterable<array{0: string, 1: ?Type}>
     */
    public static function typesWithNoPrefixesProvider(): iterable
    {
        yield ['foo', null];
        yield ['bar', Type::string()];
        yield ['baz', Type::int()];
        yield ['foo2', Type::float()];
        yield ['foo3', Type::callable()];
        yield ['foo5', Type::mixed()];
        yield ['files', Type::union(Type::list(Type::object(\SplFileInfo::class)), Type::resource())];
        yield ['bal', Type::object(\DateTimeImmutable::class)];
        yield ['parent', Type::object(ParentDummy::class)];
        yield ['collection', Type::list(Type::object(\DateTimeImmutable::class))];
        yield ['nestedCollection', Type::list(Type::list(Type::string()))];
        yield ['mixedCollection', Type::list()];
        yield ['a', null];
        yield ['b', null];
        yield ['c', null];
        yield ['d', null];
        yield ['e', null];
        yield ['f', null];
        yield ['g', Type::nullable(Type::array())];
        yield ['h', Type::nullable(Type::string())];
        yield ['i', Type::union(Type::int(), Type::string(), Type::null())];
        yield ['j', Type::nullable(Type::object(\DateTimeImmutable::class))];
        yield ['nullableCollectionOfNonNullableElements', Type::nullable(Type::list(Type::int()))];
        yield ['donotexist', null];
        yield ['staticGetter', null];
        yield ['staticSetter', null];
    }

    /**
     * @dataProvider provideCollectionTypes
     */
    public function testExtractCollection($property, ?Type $type)
    {
        $this->testExtract($property, $type);
    }

    /**
     * @return iterable<array{0: string, 1: ?Type}>
     */
    public static function provideCollectionTypes(): iterable
    {
        yield ['iteratorCollection', Type::collection(Type::object(\Iterator::class), Type::string())];
        yield ['iteratorCollectionWithKey', Type::collection(Type::object(\Iterator::class), Type::string(), Type::int())];
        yield ['nestedIterators', Type::collection(Type::object(\Iterator::class), Type::collection(Type::object(\Iterator::class), Type::string(), Type::int()), Type::int())];
        yield ['arrayWithKeys', Type::dict(Type::string()), null, null];
        yield ['arrayWithKeysAndComplexValue', Type::dict(Type::nullable(Type::array(Type::nullable(Type::string()), Type::int()))), null, null];
    }

    /**
     * @dataProvider typesWithCustomPrefixesProvider
     */
    public function testExtractTypesWithCustomPrefixes(string $property, ?Type $type)
    {
        $customExtractor = new PhpStanExtractor(['add', 'remove'], ['is', 'can']);

        $this->assertEquals($type, $customExtractor->getType(Dummy::class, $property));
    }

    /**
     * @return iterable<array{0: string, 1: ?Type}>
     */
    public static function typesWithCustomPrefixesProvider(): iterable
    {
        yield ['foo', null];
        yield ['bar', Type::string()];
        yield ['baz', Type::int()];
        yield ['foo2', Type::float()];
        yield ['foo3', Type::callable()];
        yield ['foo5', Type::mixed()];
        yield ['files', Type::union(Type::list(Type::object(\SplFileInfo::class)), Type::resource())];
        yield ['bal', Type::object(\DateTimeImmutable::class)];
        yield ['parent', Type::object(ParentDummy::class)];
        yield ['collection', Type::list(Type::object(\DateTimeImmutable::class))];
        yield ['nestedCollection', Type::list(Type::list(Type::string()))];
        yield ['mixedCollection', Type::list()];
        yield ['a', null];
        yield ['b', null];
        yield ['c', Type::nullable(Type::bool())];
        yield ['d', Type::bool()];
        yield ['e', Type::list(Type::resource())];
        yield ['f', Type::list(Type::object(\DateTimeImmutable::class))];
        yield ['g', Type::nullable(Type::array())];
        yield ['h', Type::nullable(Type::string())];
        yield ['i', Type::union(Type::int(), Type::string(), Type::null())];
        yield ['j', Type::nullable(Type::object(\DateTimeImmutable::class))];
        yield ['nullableCollectionOfNonNullableElements', Type::nullable(Type::list(Type::int()))];
        yield ['nonNullableCollectionOfNullableElements', Type::array(Type::nullable(Type::int()))];
        yield ['nullableCollectionOfMultipleNonNullableElementTypes', Type::nullable(Type::array(Type::union(Type::int(), Type::string())))];
        yield ['donotexist', null];
        yield ['staticGetter', null];
        yield ['staticSetter', null];
    }

    /**
     * @dataProvider dockBlockFallbackTypesProvider
     */
    public function testDocBlockFallback(string $property, ?Type $type)
    {
        $this->assertEquals($type, $this->extractor->getType(DockBlockFallback::class, $property));
    }

    /**
     * @return iterable<array{0: string, 1: ?Type}>
     */
    public static function dockBlockFallbackTypesProvider(): iterable
    {
        yield ['pub', Type::string()];
        yield ['protAcc', Type::int()];
        yield ['protMut', Type::bool()];
    }

    /**
     * @dataProvider propertiesDefinedByTraitsProvider
     */
    public function testPropertiesDefinedByTraits(string $property, ?Type $type)
    {
        $this->assertEquals($type, $this->extractor->getType(DummyUsingTrait::class, $property));
    }

    /**
     * @return iterable<array{0: string, 1: ?Type}>
     */
    public static function propertiesDefinedByTraitsProvider(): iterable
    {
        yield ['propertyInTraitPrimitiveType', Type::string()];
        yield ['propertyInTraitObjectSameNamespace', Type::object(DummyUsedInTrait::class)];
        yield ['propertyInTraitObjectDifferentNamespace', Type::object(Dummy::class)];
    }

    /**
     * @dataProvider propertiesStaticTypeProvider
     */
    public function testPropertiesStaticType(string $class, string $property, ?Type $type)
    {
        $this->assertEquals($type, $this->extractor->getType($class, $property));
    }

    /**
     * @return iterable<array{0: class-string, 1: string, 2: ?Type}>
     */
    public static function propertiesStaticTypeProvider(): iterable
    {
        yield [ParentDummy::class, 'propertyTypeStatic', Type::object(ParentDummy::class)];
        yield [Dummy::class, 'propertyTypeStatic', Type::object(Dummy::class)];
    }

    public function testPropertiesParentType()
    {
        $this->assertEquals(Type::object(ParentDummy::class), $this->extractor->getType(Dummy::class, 'parentAnnotation'));
    }

    public function testPropertiesParentTypeThrowWithoutParent()
    {
        $this->expectException(LogicException::class);
        $this->extractor->getType(ParentDummy::class, 'parentAnnotationNoParent');
    }

    /**
     * @dataProvider constructorTypesProvider
     */
    public function testExtractConstructorTypes(string $property, ?Type $type)
    {
        $this->assertEquals($type, $this->extractor->getTypeFromConstructor(ConstructorDummy::class, $property));
    }

    /**
     * @dataProvider constructorTypesProvider
     */
    public function testExtractConstructorTypesReturnNullOnEmptyDocBlock(string $property)
    {
        $this->assertNull($this->extractor->getTypeFromConstructor(ConstructorDummyWithoutDocBlock::class, $property));
    }

    /**
     * @return iterable<array{0: string, 1: ?Type}>
     */
    public static function constructorTypesProvider(): iterable
    {
        yield ['date', Type::int()];
        yield ['timezone', Type::object(\DateTimeZone::class)];
        yield ['dateObject', Type::object(\DateTimeInterface::class)];
        yield ['dateTime', null];
        yield ['ddd', null];
    }

    /**
     * @dataProvider unionTypesProvider
     */
    public function testExtractorUnionTypes(string $property, ?Type $type)
    {
        $this->assertEquals($type, $this->extractor->getType(DummyUnionType::class, $property));
    }

    /**
     * @return iterable<array{0: string, 1: ?Type}>
     */
    public static function unionTypesProvider(): iterable
    {
        yield ['a', Type::union(Type::string(), Type::int())];
        yield ['b', Type::list(Type::union(Type::string(), Type::int()))];
        yield ['c', Type::array(Type::union(Type::string(), Type::int()))];
        yield ['d', Type::array(Type::array(Type::string()), Type::union(Type::string(), Type::int()))];
        yield ['e', Type::union(
            Type::generic(
                Type::object(Dummy::class),
                Type::array(Type::string(), Type::mixed()),
                Type::union(Type::int(), Type::list(Type::generic(Type::string(), Type::object(DefaultValue::class)))),
            ),
            Type::object(ParentDummy::class),
            Type::null(),
        )];
        yield ['f', null];
        yield ['g', Type::array(Type::union(Type::string(), Type::int()))];
    }

    /**
     * @dataProvider pseudoTypesProvider
     */
    public function testPseudoTypes(string $property, ?Type $type)
    {
        $this->assertEquals($type, $this->extractor->getType(PhpStanPseudoTypesDummy::class, $property));
    }

    /**
     * @return iterable<array{0: string, 1: ?Type}>
     */
    public static function pseudoTypesProvider(): iterable
    {
        yield ['classString', Type::string()];
        yield ['classStringGeneric', Type::generic(Type::string(), Type::object(\stdClass::class))];
        yield ['htmlEscapedString', Type::string()];
        yield ['lowercaseString', Type::string()];
        yield ['nonEmptyLowercaseString', Type::string()];
        yield ['nonEmptyString', Type::string()];
        yield ['numericString', Type::string()];
        yield ['traitString', Type::string()];
        yield ['interfaceString', Type::string()];
        yield ['literalString', Type::string()];
        yield ['positiveInt', Type::int()];
        yield ['negativeInt', Type::int()];
        yield ['nonEmptyArray', Type::array()];
        yield ['nonEmptyList', Type::list()];
        yield ['scalar', Type::union(Type::int(), Type::float(), Type::string(), Type::bool())];
        yield ['number', Type::union(Type::int(), Type::float())];
        yield ['numeric', Type::union(Type::int(), Type::float(), Type::string())];
        yield ['arrayKey', Type::union(Type::int(), Type::string())];
        yield ['double', Type::float()];
    }

    public function testDummyNamespace()
    {
        $this->assertEquals(Type::object(Dummy::class), $this->extractor->getType(DummyNamespace::class, 'dummy'));
    }

    public function testDummyNamespaceWithProperty()
    {
        $phpStanType = $this->extractor->getType(\B\Dummy::class, 'property');
        $phpDocType = $this->phpDocExtractor->getType(\B\Dummy::class, 'property');

        $this->assertEquals('A\Property', $phpStanType->getClassName());
        $this->assertEquals($phpDocType->getClassName(), $phpStanType->getClassName());
    }

    /**
     * @dataProvider intRangeTypeProvider
     */
    public function testExtractorIntRangeType(string $property, ?Type $type)
    {
        $this->assertEquals($type, $this->extractor->getType(IntRangeDummy::class, $property));
    }

    /**
     * @return iterable<array{0: string, 1: ?Type}>
     */
    public static function intRangeTypeProvider(): iterable
    {
        yield ['a', Type::int()];
        yield ['b', Type::nullable(Type::int())];
        yield ['c', Type::int()];
    }

    /**
     * @dataProvider php80TypesProvider
     */
    public function testExtractPhp80Type(string $class, string $property, ?Type $type)
    {
        $this->assertEquals($type, $this->extractor->getType($class, $property));
    }

    /**
     * @return iterable<array{0: class-string, 1: string, 2: ?Type}>
     */
    public static function php80TypesProvider(): iterable
    {
        yield [Php80Dummy::class, 'promotedAndMutated', Type::string()];
        yield [Php80Dummy::class, 'promoted', null];
        yield [Php80Dummy::class, 'collection', Type::array(Type::string())];
        yield [Php80PromotedDummy::class, 'promoted', null];
    }

    /**
     * @dataProvider allowPrivateAccessProvider
     */
    public function testAllowPrivateAccess(bool $allowPrivateAccess, Type $expectedType)
    {
        $extractor = new PhpStanExtractor(allowPrivateAccess: $allowPrivateAccess);

        $this->assertEquals($expectedType, $extractor->getType(DummyPropertyAndGetterWithDifferentTypes::class, 'foo'));
    }

    public static function allowPrivateAccessProvider(): array
    {
        return [
            [true, Type::string()],
            [false, Type::array(Type::string(), Type::int())],
        ];
    }
}

class PhpStanOmittedParamTagTypeDocBlock
{
    /**
     * The type is omitted here to ensure that the extractor doesn't choke on missing types.
     */
    public function setOmittedType(array $omittedTagType)
    {
    }
}<|MERGE_RESOLUTION|>--- conflicted
+++ resolved
@@ -331,16 +331,10 @@
     public static function provideLegacyPropertiesDefinedByTraits(): array
     {
         return [
-<<<<<<< HEAD
             ['propertyInTraitPrimitiveType', new LegacyType(LegacyType::BUILTIN_TYPE_STRING)],
             ['propertyInTraitObjectSameNamespace', new LegacyType(LegacyType::BUILTIN_TYPE_OBJECT, false, DummyUsedInTrait::class)],
             ['propertyInTraitObjectDifferentNamespace', new LegacyType(LegacyType::BUILTIN_TYPE_OBJECT, false, Dummy::class)],
-=======
-            ['propertyInTraitPrimitiveType', new Type(Type::BUILTIN_TYPE_STRING)],
-            ['propertyInTraitObjectSameNamespace', new Type(Type::BUILTIN_TYPE_OBJECT, false, DummyUsedInTrait::class)],
-            ['propertyInTraitObjectDifferentNamespace', new Type(Type::BUILTIN_TYPE_OBJECT, false, Dummy::class)],
-            ['dummyInAnotherNamespace', new Type(Type::BUILTIN_TYPE_OBJECT, false, DummyInAnotherNamespace::class)],
->>>>>>> ea2eafa3
+            ['dummyInAnotherNamespace', new LegacyType(LegacyType::BUILTIN_TYPE_OBJECT, false, DummyInAnotherNamespace::class)],
         ];
     }
 
@@ -766,6 +760,7 @@
         yield ['propertyInTraitPrimitiveType', Type::string()];
         yield ['propertyInTraitObjectSameNamespace', Type::object(DummyUsedInTrait::class)];
         yield ['propertyInTraitObjectDifferentNamespace', Type::object(Dummy::class)];
+        yield ['dummyInAnotherNamespace', Type::object(DummyInAnotherNamespace::class)];
     }
 
     /**
