<?php

/*
 * This file is part of the Symfony package.
 *
 * (c) Fabien Potencier <fabien@symfony.com>
 *
 * For the full copyright and license information, please view the LICENSE
 * file that was distributed with this source code.
 */

namespace Symfony\Component\PropertyInfo\Tests\Extractor;

use PHPUnit\Framework\TestCase;
use Symfony\Component\PropertyInfo\Extractor\PhpDocExtractor;
use Symfony\Component\PropertyInfo\Extractor\PhpStanExtractor;
use Symfony\Component\PropertyInfo\Tests\Fixtures\ConstructorDummyWithoutDocBlock;
use Symfony\Component\PropertyInfo\Tests\Fixtures\DefaultValue;
use Symfony\Component\PropertyInfo\Tests\Fixtures\Dummy;
use Symfony\Component\PropertyInfo\Tests\Fixtures\ParentDummy;
use Symfony\Component\PropertyInfo\Tests\Fixtures\Php80Dummy;
use Symfony\Component\PropertyInfo\Tests\Fixtures\Php80PromotedDummy;
use Symfony\Component\PropertyInfo\Tests\Fixtures\RootDummy\RootDummyItem;
use Symfony\Component\PropertyInfo\Tests\Fixtures\TraitUsage\AnotherNamespace\DummyInAnotherNamespace;
use Symfony\Component\PropertyInfo\Tests\Fixtures\TraitUsage\DummyUsedInTrait;
use Symfony\Component\PropertyInfo\Tests\Fixtures\TraitUsage\DummyUsingTrait;
use Symfony\Component\PropertyInfo\Type;

require_once __DIR__.'/../Fixtures/Extractor/DummyNamespace.php';

/**
 * @author Baptiste Leduc <baptiste.leduc@gmail.com>
 */
class PhpStanExtractorTest extends TestCase
{
    private PhpStanExtractor $extractor;
    private PhpDocExtractor $phpDocExtractor;

    protected function setUp(): void
    {
        $this->extractor = new PhpStanExtractor();
        $this->phpDocExtractor = new PhpDocExtractor();
    }

    /**
     * @dataProvider typesProvider
     */
    public function testExtract($property, ?array $type = null)
    {
        $this->assertEquals($type, $this->extractor->getTypes('Symfony\Component\PropertyInfo\Tests\Fixtures\Dummy', $property));
    }

    public function testParamTagTypeIsOmitted()
    {
        $this->assertNull($this->extractor->getTypes(PhpStanOmittedParamTagTypeDocBlock::class, 'omittedType'));
    }

    public static function invalidTypesProvider()
    {
        return [
            'pub' => ['pub'],
            'stat' => ['stat'],
            'foo' => ['foo'],
            'bar' => ['bar'],
        ];
    }

    /**
     * @dataProvider invalidTypesProvider
     */
    public function testInvalid($property)
    {
        $this->assertNull($this->extractor->getTypes('Symfony\Component\PropertyInfo\Tests\Fixtures\InvalidDummy', $property));
    }

    /**
     * @dataProvider typesWithNoPrefixesProvider
     */
    public function testExtractTypesWithNoPrefixes($property, ?array $type = null)
    {
        $noPrefixExtractor = new PhpStanExtractor([], [], []);

        $this->assertEquals($type, $noPrefixExtractor->getTypes('Symfony\Component\PropertyInfo\Tests\Fixtures\Dummy', $property));
    }

    public static function typesProvider()
    {
        return [
            ['foo', null],
            ['bar', [new Type(Type::BUILTIN_TYPE_STRING)]],
            ['baz', [new Type(Type::BUILTIN_TYPE_INT)]],
            ['foo2', [new Type(Type::BUILTIN_TYPE_FLOAT)]],
            ['foo3', [new Type(Type::BUILTIN_TYPE_CALLABLE)]],
            ['foo4', [new Type(Type::BUILTIN_TYPE_NULL)]],
            ['foo5', null],
            [
                'files',
                [
                    new Type(Type::BUILTIN_TYPE_ARRAY, false, null, true, new Type(Type::BUILTIN_TYPE_INT), new Type(Type::BUILTIN_TYPE_OBJECT, false, 'SplFileInfo')),
                    new Type(Type::BUILTIN_TYPE_RESOURCE),
                ],
            ],
            ['bal', [new Type(Type::BUILTIN_TYPE_OBJECT, false, 'DateTimeImmutable')]],
            ['parent', [new Type(Type::BUILTIN_TYPE_OBJECT, false, 'Symfony\Component\PropertyInfo\Tests\Fixtures\ParentDummy')]],
            ['collection', [new Type(Type::BUILTIN_TYPE_ARRAY, false, null, true, new Type(Type::BUILTIN_TYPE_INT), new Type(Type::BUILTIN_TYPE_OBJECT, false, 'DateTimeImmutable'))]],
            ['nestedCollection', [new Type(Type::BUILTIN_TYPE_ARRAY, false, null, true, new Type(Type::BUILTIN_TYPE_INT), new Type(Type::BUILTIN_TYPE_ARRAY, false, null, true, new Type(Type::BUILTIN_TYPE_INT), new Type(Type::BUILTIN_TYPE_STRING, false)))]],
            ['mixedCollection', [new Type(Type::BUILTIN_TYPE_ARRAY, false, null, true, [new Type(Type::BUILTIN_TYPE_INT)], null)]],
            ['a', [new Type(Type::BUILTIN_TYPE_INT)]],
            ['b', [new Type(Type::BUILTIN_TYPE_OBJECT, true, 'Symfony\Component\PropertyInfo\Tests\Fixtures\ParentDummy')]],
            ['c', [new Type(Type::BUILTIN_TYPE_BOOL, true)]],
            ['d', [new Type(Type::BUILTIN_TYPE_BOOL)]],
            ['e', [new Type(Type::BUILTIN_TYPE_ARRAY, false, null, true, new Type(Type::BUILTIN_TYPE_INT), new Type(Type::BUILTIN_TYPE_RESOURCE))]],
            ['f', [new Type(Type::BUILTIN_TYPE_ARRAY, false, null, true, new Type(Type::BUILTIN_TYPE_INT), new Type(Type::BUILTIN_TYPE_OBJECT, false, 'DateTimeImmutable'))]],
            ['g', [new Type(Type::BUILTIN_TYPE_ARRAY, true, null, true)]],
            ['h', [new Type(Type::BUILTIN_TYPE_STRING, true)]],
            ['j', [new Type(Type::BUILTIN_TYPE_OBJECT, true, 'DateTimeImmutable')]],
            ['nullableCollectionOfNonNullableElements', [new Type(Type::BUILTIN_TYPE_ARRAY, true, null, true, new Type(Type::BUILTIN_TYPE_INT), new Type(Type::BUILTIN_TYPE_INT, false))]],
            ['donotexist', null],
            ['staticGetter', null],
            ['staticSetter', null],
            ['emptyVar', null],
            ['arrayWithKeys', [new Type(Type::BUILTIN_TYPE_ARRAY, false, null, true, new Type(Type::BUILTIN_TYPE_STRING), new Type(Type::BUILTIN_TYPE_STRING))]],
            ['arrayOfMixed', [new Type(Type::BUILTIN_TYPE_ARRAY, false, null, true, new Type(Type::BUILTIN_TYPE_STRING), null)]],
            ['listOfStrings', [new Type(Type::BUILTIN_TYPE_ARRAY, false, null, true, new Type(Type::BUILTIN_TYPE_INT), new Type(Type::BUILTIN_TYPE_STRING))]],
            ['self', [new Type(Type::BUILTIN_TYPE_OBJECT, false, Dummy::class)]],
            ['rootDummyItems', [new Type(Type::BUILTIN_TYPE_ARRAY, false, null, true, new Type(Type::BUILTIN_TYPE_INT), new Type(Type::BUILTIN_TYPE_OBJECT, false, RootDummyItem::class))]],
            ['rootDummyItem', [new Type(Type::BUILTIN_TYPE_OBJECT, false, RootDummyItem::class)]],
        ];
    }

    /**
     * @dataProvider provideCollectionTypes
     */
    public function testExtractCollection($property, ?array $type = null)
    {
        $this->testExtract($property, $type);
    }

    public static function provideCollectionTypes()
    {
        return [
            ['iteratorCollection', [new Type(Type::BUILTIN_TYPE_OBJECT, false, 'Iterator', true, null, new Type(Type::BUILTIN_TYPE_STRING))]],
            ['iteratorCollectionWithKey', [new Type(Type::BUILTIN_TYPE_OBJECT, false, 'Iterator', true, new Type(Type::BUILTIN_TYPE_INT), new Type(Type::BUILTIN_TYPE_STRING))]],
            [
                'nestedIterators',
                [new Type(
                    Type::BUILTIN_TYPE_OBJECT,
                    false,
                    'Iterator',
                    true,
                    new Type(Type::BUILTIN_TYPE_INT),
                    new Type(Type::BUILTIN_TYPE_OBJECT, false, 'Iterator', true, new Type(Type::BUILTIN_TYPE_INT), new Type(Type::BUILTIN_TYPE_STRING))
                )],
            ],
            [
                'arrayWithKeys',
                [new Type(
                    Type::BUILTIN_TYPE_ARRAY,
                    false,
                    null,
                    true,
                    new Type(Type::BUILTIN_TYPE_STRING),
                    new Type(Type::BUILTIN_TYPE_STRING)
                )],
            ],
            [
                'arrayWithKeysAndComplexValue',
                [new Type(
                    Type::BUILTIN_TYPE_ARRAY,
                    false,
                    null,
                    true,
                    new Type(Type::BUILTIN_TYPE_STRING),
                    new Type(
                        Type::BUILTIN_TYPE_ARRAY,
                        true,
                        null,
                        true,
                        new Type(Type::BUILTIN_TYPE_INT),
                        new Type(Type::BUILTIN_TYPE_STRING, true)
                    )
                )],
            ],
        ];
    }

    /**
     * @dataProvider typesWithCustomPrefixesProvider
     */
    public function testExtractTypesWithCustomPrefixes($property, ?array $type = null)
    {
        $customExtractor = new PhpStanExtractor(['add', 'remove'], ['is', 'can']);

        $this->assertEquals($type, $customExtractor->getTypes('Symfony\Component\PropertyInfo\Tests\Fixtures\Dummy', $property));
    }

    public static function typesWithCustomPrefixesProvider()
    {
        return [
            ['foo', null],
            ['bar', [new Type(Type::BUILTIN_TYPE_STRING)]],
            ['baz', [new Type(Type::BUILTIN_TYPE_INT)]],
            ['foo2', [new Type(Type::BUILTIN_TYPE_FLOAT)]],
            ['foo3', [new Type(Type::BUILTIN_TYPE_CALLABLE)]],
            ['foo4', [new Type(Type::BUILTIN_TYPE_NULL)]],
            ['foo5', null],
            [
                'files',
                [
                    new Type(Type::BUILTIN_TYPE_ARRAY, false, null, true, new Type(Type::BUILTIN_TYPE_INT), new Type(Type::BUILTIN_TYPE_OBJECT, false, 'SplFileInfo')),
                    new Type(Type::BUILTIN_TYPE_RESOURCE),
                ],
            ],
            ['bal', [new Type(Type::BUILTIN_TYPE_OBJECT, false, 'DateTimeImmutable')]],
            ['parent', [new Type(Type::BUILTIN_TYPE_OBJECT, false, 'Symfony\Component\PropertyInfo\Tests\Fixtures\ParentDummy')]],
            ['collection', [new Type(Type::BUILTIN_TYPE_ARRAY, false, null, true, new Type(Type::BUILTIN_TYPE_INT), new Type(Type::BUILTIN_TYPE_OBJECT, false, 'DateTimeImmutable'))]],
            ['nestedCollection', [new Type(Type::BUILTIN_TYPE_ARRAY, false, null, true, new Type(Type::BUILTIN_TYPE_INT), new Type(Type::BUILTIN_TYPE_ARRAY, false, null, true, new Type(Type::BUILTIN_TYPE_INT), new Type(Type::BUILTIN_TYPE_STRING, false)))]],
            ['mixedCollection', [new Type(Type::BUILTIN_TYPE_ARRAY, false, null, true, [new Type(Type::BUILTIN_TYPE_INT)], null)]],
            ['a', null],
            ['b', null],
            ['c', [new Type(Type::BUILTIN_TYPE_BOOL, true)]],
            ['d', [new Type(Type::BUILTIN_TYPE_BOOL)]],
            ['e', [new Type(Type::BUILTIN_TYPE_ARRAY, false, null, true, new Type(Type::BUILTIN_TYPE_INT), new Type(Type::BUILTIN_TYPE_RESOURCE))]],
            ['f', [new Type(Type::BUILTIN_TYPE_ARRAY, false, null, true, new Type(Type::BUILTIN_TYPE_INT), new Type(Type::BUILTIN_TYPE_OBJECT, false, 'DateTimeImmutable'))]],
            ['g', [new Type(Type::BUILTIN_TYPE_ARRAY, true, null, true)]],
            ['h', [new Type(Type::BUILTIN_TYPE_STRING, true)]],
            ['j', [new Type(Type::BUILTIN_TYPE_OBJECT, true, 'DateTimeImmutable')]],
            ['nullableCollectionOfNonNullableElements', [new Type(Type::BUILTIN_TYPE_ARRAY, true, null, true, new Type(Type::BUILTIN_TYPE_INT), new Type(Type::BUILTIN_TYPE_INT, false))]],
            ['donotexist', null],
            ['staticGetter', null],
            ['staticSetter', null],
        ];
    }

    public static function typesWithNoPrefixesProvider()
    {
        return [
            ['foo', null],
            ['bar', [new Type(Type::BUILTIN_TYPE_STRING)]],
            ['baz', [new Type(Type::BUILTIN_TYPE_INT)]],
            ['foo2', [new Type(Type::BUILTIN_TYPE_FLOAT)]],
            ['foo3', [new Type(Type::BUILTIN_TYPE_CALLABLE)]],
            ['foo4', [new Type(Type::BUILTIN_TYPE_NULL)]],
            ['foo5', null],
            [
                'files',
                [
                    new Type(Type::BUILTIN_TYPE_ARRAY, false, null, true, new Type(Type::BUILTIN_TYPE_INT), new Type(Type::BUILTIN_TYPE_OBJECT, false, 'SplFileInfo')),
                    new Type(Type::BUILTIN_TYPE_RESOURCE),
                ],
            ],
            ['bal', [new Type(Type::BUILTIN_TYPE_OBJECT, false, 'DateTimeImmutable')]],
            ['parent', [new Type(Type::BUILTIN_TYPE_OBJECT, false, 'Symfony\Component\PropertyInfo\Tests\Fixtures\ParentDummy')]],
            ['collection', [new Type(Type::BUILTIN_TYPE_ARRAY, false, null, true, new Type(Type::BUILTIN_TYPE_INT), new Type(Type::BUILTIN_TYPE_OBJECT, false, 'DateTimeImmutable'))]],
            ['nestedCollection', [new Type(Type::BUILTIN_TYPE_ARRAY, false, null, true, new Type(Type::BUILTIN_TYPE_INT), new Type(Type::BUILTIN_TYPE_ARRAY, false, null, true, new Type(Type::BUILTIN_TYPE_INT), new Type(Type::BUILTIN_TYPE_STRING, false)))]],
            ['mixedCollection', [new Type(Type::BUILTIN_TYPE_ARRAY, false, null, true, [new Type(Type::BUILTIN_TYPE_INT)], null)]],
            ['a', null],
            ['b', null],
            ['c', null],
            ['d', null],
            ['e', null],
            ['f', null],
            ['g', [new Type(Type::BUILTIN_TYPE_ARRAY, true, null, true)]],
            ['h', [new Type(Type::BUILTIN_TYPE_STRING, true)]],
            ['j', [new Type(Type::BUILTIN_TYPE_OBJECT, true, 'DateTimeImmutable')]],
            ['nullableCollectionOfNonNullableElements', [new Type(Type::BUILTIN_TYPE_ARRAY, true, null, true, new Type(Type::BUILTIN_TYPE_INT), new Type(Type::BUILTIN_TYPE_INT, false))]],
            ['donotexist', null],
            ['staticGetter', null],
            ['staticSetter', null],
        ];
    }

    public static function dockBlockFallbackTypesProvider()
    {
        return [
            'pub' => [
                'pub', [new Type(Type::BUILTIN_TYPE_STRING)],
            ],
            'protAcc' => [
                'protAcc', [new Type(Type::BUILTIN_TYPE_INT)],
            ],
            'protMut' => [
                'protMut', [new Type(Type::BUILTIN_TYPE_BOOL)],
            ],
        ];
    }

    /**
     * @dataProvider dockBlockFallbackTypesProvider
     */
    public function testDocBlockFallback($property, $types)
    {
        $this->assertEquals($types, $this->extractor->getTypes('Symfony\Component\PropertyInfo\Tests\Fixtures\DockBlockFallback', $property));
    }

    /**
     * @dataProvider propertiesDefinedByTraitsProvider
     */
    public function testPropertiesDefinedByTraits(string $property, Type $type)
    {
        $this->assertEquals([$type], $this->extractor->getTypes(DummyUsingTrait::class, $property));
    }

    public static function propertiesDefinedByTraitsProvider(): array
    {
        return [
            ['propertyInTraitPrimitiveType', new Type(Type::BUILTIN_TYPE_STRING)],
            ['propertyInTraitObjectSameNamespace', new Type(Type::BUILTIN_TYPE_OBJECT, false, DummyUsedInTrait::class)],
            ['propertyInTraitObjectDifferentNamespace', new Type(Type::BUILTIN_TYPE_OBJECT, false, Dummy::class)],
            ['dummyInAnotherNamespace', new Type(Type::BUILTIN_TYPE_OBJECT, false, DummyInAnotherNamespace::class)],
        ];
    }

    /**
     * @dataProvider propertiesStaticTypeProvider
     */
    public function testPropertiesStaticType(string $class, string $property, Type $type)
    {
        $this->assertEquals([$type], $this->extractor->getTypes($class, $property));
    }

    public static function propertiesStaticTypeProvider(): array
    {
        return [
            [ParentDummy::class, 'propertyTypeStatic', new Type(Type::BUILTIN_TYPE_OBJECT, false, ParentDummy::class)],
            [Dummy::class, 'propertyTypeStatic', new Type(Type::BUILTIN_TYPE_OBJECT, false, Dummy::class)],
        ];
    }

    /**
     * @dataProvider propertiesParentTypeProvider
     */
    public function testPropertiesParentType(string $class, string $property, ?array $types)
    {
        $this->assertEquals($types, $this->extractor->getTypes($class, $property));
    }

    public static function propertiesParentTypeProvider(): array
    {
        return [
            [ParentDummy::class, 'parentAnnotationNoParent', [new Type(Type::BUILTIN_TYPE_OBJECT, false, 'parent')]],
            [Dummy::class, 'parentAnnotation', [new Type(Type::BUILTIN_TYPE_OBJECT, false, ParentDummy::class)]],
        ];
    }

    /**
     * @dataProvider constructorTypesProvider
     */
    public function testExtractConstructorTypes($property, ?array $type = null)
    {
        $this->assertEquals($type, $this->extractor->getTypesFromConstructor('Symfony\Component\PropertyInfo\Tests\Fixtures\ConstructorDummy', $property));
    }

    /**
     * @dataProvider constructorTypesProvider
     */
    public function testExtractConstructorTypesReturnNullOnEmptyDocBlock($property)
    {
        $this->assertNull($this->extractor->getTypesFromConstructor(ConstructorDummyWithoutDocBlock::class, $property));
    }

    public static function constructorTypesProvider()
    {
        return [
            ['date', [new Type(Type::BUILTIN_TYPE_INT)]],
            ['timezone', [new Type(Type::BUILTIN_TYPE_OBJECT, false, 'DateTimeZone')]],
            ['dateObject', [new Type(Type::BUILTIN_TYPE_OBJECT, false, 'DateTimeInterface')]],
            ['dateTime', null],
            ['ddd', null],
        ];
    }

    /**
     * @dataProvider unionTypesProvider
     */
    public function testExtractorUnionTypes(string $property, ?array $types)
    {
        $this->assertEquals($types, $this->extractor->getTypes('Symfony\Component\PropertyInfo\Tests\Fixtures\DummyUnionType', $property));
    }

    public static function unionTypesProvider(): array
    {
        return [
            ['a', [new Type(Type::BUILTIN_TYPE_STRING), new Type(Type::BUILTIN_TYPE_INT)]],
            ['b', [new Type(Type::BUILTIN_TYPE_ARRAY, false, null, true, [new Type(Type::BUILTIN_TYPE_INT)], [new Type(Type::BUILTIN_TYPE_STRING), new Type(Type::BUILTIN_TYPE_INT)])]],
            ['c', [new Type(Type::BUILTIN_TYPE_ARRAY, false, null, true, [], [new Type(Type::BUILTIN_TYPE_STRING), new Type(Type::BUILTIN_TYPE_INT)])]],
            ['d', [new Type(Type::BUILTIN_TYPE_ARRAY, false, null, true, [new Type(Type::BUILTIN_TYPE_STRING), new Type(Type::BUILTIN_TYPE_INT)], [new Type(Type::BUILTIN_TYPE_ARRAY, false, null, true, [], [new Type(Type::BUILTIN_TYPE_STRING)])])]],
            ['e', [new Type(Type::BUILTIN_TYPE_OBJECT, true, Dummy::class, false, [new Type(Type::BUILTIN_TYPE_ARRAY, false, null, true, [], [new Type(Type::BUILTIN_TYPE_STRING)])], [new Type(Type::BUILTIN_TYPE_INT), new Type(Type::BUILTIN_TYPE_ARRAY, false, null, true, [new Type(Type::BUILTIN_TYPE_INT)], [new Type(Type::BUILTIN_TYPE_OBJECT, false, \Traversable::class, true, [], [new Type(Type::BUILTIN_TYPE_OBJECT, false, DefaultValue::class)])])]), new Type(Type::BUILTIN_TYPE_OBJECT, false, ParentDummy::class)]],
            ['f', null],
            ['g', [new Type(Type::BUILTIN_TYPE_ARRAY, false, null, true, [], [new Type(Type::BUILTIN_TYPE_STRING), new Type(Type::BUILTIN_TYPE_INT)])]],
        ];
    }

    /**
     * @dataProvider pseudoTypesProvider
     */
    public function testPseudoTypes($property, array $type)
    {
        $this->assertEquals($type, $this->extractor->getTypes('Symfony\Component\PropertyInfo\Tests\Fixtures\PhpStanPseudoTypesDummy', $property));
    }

    public static function pseudoTypesProvider(): array
    {
        return [
            ['classString', [new Type(Type::BUILTIN_TYPE_STRING, false, null)]],
            ['classStringGeneric', [new Type(Type::BUILTIN_TYPE_STRING, false, null)]],
            ['htmlEscapedString', [new Type(Type::BUILTIN_TYPE_STRING, false, null)]],
            ['lowercaseString', [new Type(Type::BUILTIN_TYPE_STRING, false, null)]],
            ['nonEmptyLowercaseString', [new Type(Type::BUILTIN_TYPE_STRING, false, null)]],
            ['nonEmptyString', [new Type(Type::BUILTIN_TYPE_STRING, false, null)]],
            ['numericString', [new Type(Type::BUILTIN_TYPE_STRING, false, null)]],
            ['traitString', [new Type(Type::BUILTIN_TYPE_STRING, false, null)]],
            ['interfaceString', [new Type(Type::BUILTIN_TYPE_STRING, false, null)]],
            ['literalString', [new Type(Type::BUILTIN_TYPE_STRING, false, null)]],
            ['positiveInt', [new Type(Type::BUILTIN_TYPE_INT, false, null)]],
            ['negativeInt', [new Type(Type::BUILTIN_TYPE_INT, false, null)]],
            ['nonEmptyArray', [new Type(Type::BUILTIN_TYPE_ARRAY, false, null, true)]],
            ['nonEmptyList', [new Type(Type::BUILTIN_TYPE_ARRAY, false, null, true, new Type(Type::BUILTIN_TYPE_INT))]],
            ['scalar', [new Type(Type::BUILTIN_TYPE_INT), new Type(Type::BUILTIN_TYPE_FLOAT), new Type(Type::BUILTIN_TYPE_STRING), new Type(Type::BUILTIN_TYPE_BOOL)]],
            ['number', [new Type(Type::BUILTIN_TYPE_INT), new Type(Type::BUILTIN_TYPE_FLOAT)]],
            ['numeric', [new Type(Type::BUILTIN_TYPE_INT), new Type(Type::BUILTIN_TYPE_FLOAT), new Type(Type::BUILTIN_TYPE_STRING)]],
            ['arrayKey', [new Type(Type::BUILTIN_TYPE_STRING), new Type(Type::BUILTIN_TYPE_INT)]],
            ['double', [new Type(Type::BUILTIN_TYPE_FLOAT)]],
        ];
    }

    public function testDummyNamespace()
    {
        $this->assertEquals(
            [new Type(Type::BUILTIN_TYPE_OBJECT, false, 'Symfony\Component\PropertyInfo\Tests\Fixtures\Dummy')],
            $this->extractor->getTypes('Symfony\Component\PropertyInfo\Tests\Fixtures\DummyNamespace', 'dummy')
        );
    }

    public function testDummyNamespaceWithProperty()
    {
        $phpStanTypes = $this->extractor->getTypes(\B\Dummy::class, 'property');
        $phpDocTypes = $this->phpDocExtractor->getTypes(\B\Dummy::class, 'property');

        $this->assertEquals('A\Property', $phpStanTypes[0]->getClassName());
        $this->assertEquals($phpDocTypes[0]->getClassName(), $phpStanTypes[0]->getClassName());
    }

    /**
     * @dataProvider intRangeTypeProvider
     */
    public function testExtractorIntRangeType(string $property, ?array $types)
    {
        $this->assertEquals($types, $this->extractor->getTypes('Symfony\Component\PropertyInfo\Tests\Fixtures\IntRangeDummy', $property));
    }

    public static function intRangeTypeProvider(): array
    {
        return [
            ['a', [new Type(Type::BUILTIN_TYPE_INT)]],
            ['b', [new Type(Type::BUILTIN_TYPE_INT, true)]],
            ['c', [new Type(Type::BUILTIN_TYPE_INT)]],
        ];
    }

<<<<<<< HEAD
    /**
     * @dataProvider php80TypesProvider
     */
    public function testExtractPhp80Type(string $class, $property, ?array $type = null)
    {
        $this->assertEquals($type, $this->extractor->getTypes($class, $property, []));
    }

    public static function php80TypesProvider()
    {
        return [
            [Php80Dummy::class, 'promotedWithDocCommentAndType', [new Type(Type::BUILTIN_TYPE_INT)]],
            [Php80Dummy::class, 'promotedWithDocComment', [new Type(Type::BUILTIN_TYPE_STRING)]],
            [Php80Dummy::class, 'promotedAndMutated', [new Type(Type::BUILTIN_TYPE_STRING)]],
            [Php80Dummy::class, 'promoted', null],
            [Php80Dummy::class, 'collection', [new Type(Type::BUILTIN_TYPE_ARRAY, collection: true, collectionValueType: new Type(Type::BUILTIN_TYPE_STRING))]],
            [Php80PromotedDummy::class, 'promoted', null],
        ];
=======
    public function testGenericInterface()
    {
        $this->assertNull($this->extractor->getTypes(Dummy::class, 'genericInterface'));
>>>>>>> e79eea18
    }
}

class PhpStanOmittedParamTagTypeDocBlock
{
    /**
     * The type is omitted here to ensure that the extractor doesn't choke on missing types.
     *
     * @param $omittedTagType
     */
    public function setOmittedType(array $omittedTagType)
    {
    }
}<|MERGE_RESOLUTION|>--- conflicted
+++ resolved
@@ -458,7 +458,6 @@
         ];
     }
 
-<<<<<<< HEAD
     /**
      * @dataProvider php80TypesProvider
      */
@@ -477,11 +476,11 @@
             [Php80Dummy::class, 'collection', [new Type(Type::BUILTIN_TYPE_ARRAY, collection: true, collectionValueType: new Type(Type::BUILTIN_TYPE_STRING))]],
             [Php80PromotedDummy::class, 'promoted', null],
         ];
-=======
+    }
+
     public function testGenericInterface()
     {
         $this->assertNull($this->extractor->getTypes(Dummy::class, 'genericInterface'));
->>>>>>> e79eea18
     }
 }
 
