--- conflicted
+++ resolved
@@ -40,11 +40,7 @@
         $this->translator = $translator;
     }
 
-<<<<<<< HEAD
-    public function trans(?string $id, array $parameters = [], string $domain = null, string $locale = null): string
-=======
     public function trans(?string $id, array $parameters = [], ?string $domain = null, ?string $locale = null): string
->>>>>>> a44829e2
     {
         $trans = $this->translator->trans($id = (string) $id, $parameters, $domain, $locale);
         $this->collectMessage($locale, $domain, $id, $trans, $parameters);
@@ -65,11 +61,7 @@
         return $this->translator->getLocale();
     }
 
-<<<<<<< HEAD
-    public function getCatalogue(string $locale = null): MessageCatalogueInterface
-=======
     public function getCatalogue(?string $locale = null): MessageCatalogueInterface
->>>>>>> a44829e2
     {
         return $this->translator->getCatalogue($locale);
     }
@@ -79,14 +71,7 @@
         return $this->translator->getCatalogues();
     }
 
-<<<<<<< HEAD
-    public function warmUp(string $cacheDir, string $buildDir = null): array
-=======
-    /**
-     * @return string[]
-     */
-    public function warmUp(string $cacheDir): array
->>>>>>> a44829e2
+    public function warmUp(string $cacheDir, ?string $buildDir = null): array
     {
         if ($this->translator instanceof WarmableInterface) {
             return (array) $this->translator->warmUp($cacheDir, $buildDir);
