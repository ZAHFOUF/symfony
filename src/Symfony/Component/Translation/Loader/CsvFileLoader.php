<?php

/*
 * This file is part of the Symfony package.
 *
 * (c) Fabien Potencier <fabien@symfony.com>
 *
 * For the full copyright and license information, please view the LICENSE
 * file that was distributed with this source code.
 */

namespace Symfony\Component\Translation\Loader;

use Symfony\Component\Translation\Exception\NotFoundResourceException;

/**
 * CsvFileLoader loads translations from CSV files.
 *
 * @author Saša Stamenković <umpirsky@gmail.com>
 */
class CsvFileLoader extends FileLoader
{
<<<<<<< HEAD
    private string $delimiter = ';';
    private string $enclosure = '"';
    private string $escape = '\\';
=======
    private $delimiter = ';';
    private $enclosure = '"';
    private $escape = '';
>>>>>>> d4c681c4

    protected function loadResource(string $resource): array
    {
        $messages = [];

        try {
            $file = new \SplFileObject($resource, 'rb');
        } catch (\RuntimeException $e) {
            throw new NotFoundResourceException(sprintf('Error opening file "%s".', $resource), 0, $e);
        }

        $file->setFlags(\SplFileObject::READ_CSV | \SplFileObject::SKIP_EMPTY);
        $file->setCsvControl($this->delimiter, $this->enclosure, '' === $this->escape && \PHP_VERSION_ID < 70400 ? '\\' : $this->escape);

        foreach ($file as $data) {
            if (false === $data) {
                continue;
            }

            if (!str_starts_with($data[0], '#') && isset($data[1]) && 2 === \count($data)) {
                $messages[$data[0]] = $data[1];
            }
        }

        return $messages;
    }

    /**
     * Sets the delimiter, enclosure, and escape character for CSV.
     *
     * @return void
     */
    public function setCsvControl(string $delimiter = ';', string $enclosure = '"', string $escape = '')
    {
        $this->delimiter = $delimiter;
        $this->enclosure = $enclosure;
        $this->escape = '' === $escape && \PHP_VERSION_ID < 70400 ? '\\' : $escape;
    }
}<|MERGE_RESOLUTION|>--- conflicted
+++ resolved
@@ -20,15 +20,9 @@
  */
 class CsvFileLoader extends FileLoader
 {
-<<<<<<< HEAD
     private string $delimiter = ';';
     private string $enclosure = '"';
-    private string $escape = '\\';
-=======
-    private $delimiter = ';';
-    private $enclosure = '"';
-    private $escape = '';
->>>>>>> d4c681c4
+    private string $escape = '';
 
     protected function loadResource(string $resource): array
     {
@@ -41,7 +35,7 @@
         }
 
         $file->setFlags(\SplFileObject::READ_CSV | \SplFileObject::SKIP_EMPTY);
-        $file->setCsvControl($this->delimiter, $this->enclosure, '' === $this->escape && \PHP_VERSION_ID < 70400 ? '\\' : $this->escape);
+        $file->setCsvControl($this->delimiter, $this->enclosure, $this->escape);
 
         foreach ($file as $data) {
             if (false === $data) {
@@ -65,6 +59,6 @@
     {
         $this->delimiter = $delimiter;
         $this->enclosure = $enclosure;
-        $this->escape = '' === $escape && \PHP_VERSION_ID < 70400 ? '\\' : $escape;
+        $this->escape = $escape;
     }
 }