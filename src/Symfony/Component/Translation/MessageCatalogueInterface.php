<?php

/*
 * This file is part of the Symfony package.
 *
 * (c) Fabien Potencier <fabien@symfony.com>
 *
 * For the full copyright and license information, please view the LICENSE
 * file that was distributed with this source code.
 */

namespace Symfony\Component\Translation;

use Symfony\Component\Config\Resource\ResourceInterface;

/**
 * MessageCatalogueInterface.
 *
 * @author Fabien Potencier <fabien@symfony.com>
 */
interface MessageCatalogueInterface
{
    public const INTL_DOMAIN_SUFFIX = '+intl-icu';

    /**
     * Gets the catalogue locale.
     */
    public function getLocale(): string;

    /**
     * Gets the domains.
     */
    public function getDomains(): array;

    /**
     * Gets the messages within a given domain.
     *
     * If $domain is null, it returns all messages.
     */
<<<<<<< HEAD
    public function all(string $domain = null): array;
=======
    public function all(?string $domain = null);
>>>>>>> 2a31f2dd

    /**
     * Sets a message translation.
     *
     * @param string $id          The message id
     * @param string $translation The messages translation
     * @param string $domain      The domain name
     *
     * @return void
     */
    public function set(string $id, string $translation, string $domain = 'messages');

    /**
     * Checks if a message has a translation.
     *
     * @param string $id     The message id
     * @param string $domain The domain name
     */
    public function has(string $id, string $domain = 'messages'): bool;

    /**
     * Checks if a message has a translation (it does not take into account the fallback mechanism).
     *
     * @param string $id     The message id
     * @param string $domain The domain name
     */
    public function defines(string $id, string $domain = 'messages'): bool;

    /**
     * Gets a message translation.
     *
     * @param string $id     The message id
     * @param string $domain The domain name
     */
    public function get(string $id, string $domain = 'messages'): string;

    /**
     * Sets translations for a given domain.
     *
     * @param array  $messages An array of translations
     * @param string $domain   The domain name
     *
     * @return void
     */
    public function replace(array $messages, string $domain = 'messages');

    /**
     * Adds translations for a given domain.
     *
     * @param array  $messages An array of translations
     * @param string $domain   The domain name
     *
     * @return void
     */
    public function add(array $messages, string $domain = 'messages');

    /**
     * Merges translations from the given Catalogue into the current one.
     *
     * The two catalogues must have the same locale.
     *
     * @return void
     */
    public function addCatalogue(self $catalogue);

    /**
     * Merges translations from the given Catalogue into the current one
     * only when the translation does not exist.
     *
     * This is used to provide default translations when they do not exist for the current locale.
     *
     * @return void
     */
    public function addFallbackCatalogue(self $catalogue);

    /**
     * Gets the fallback catalogue.
     */
    public function getFallbackCatalogue(): ?self;

    /**
     * Returns an array of resources loaded to build this collection.
     *
     * @return ResourceInterface[]
     */
    public function getResources(): array;

    /**
     * Adds a resource for this collection.
     *
     * @return void
     */
    public function addResource(ResourceInterface $resource);
}<|MERGE_RESOLUTION|>--- conflicted
+++ resolved
@@ -37,11 +37,7 @@
      *
      * If $domain is null, it returns all messages.
      */
-<<<<<<< HEAD
-    public function all(string $domain = null): array;
-=======
-    public function all(?string $domain = null);
->>>>>>> 2a31f2dd
+    public function all(?string $domain = null): array;
 
     /**
      * Sets a message translation.
