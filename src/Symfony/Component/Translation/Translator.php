<?php

/*
 * This file is part of the Symfony package.
 *
 * (c) Fabien Potencier <fabien@symfony.com>
 *
 * For the full copyright and license information, please view the LICENSE
 * file that was distributed with this source code.
 */

namespace Symfony\Component\Translation;

use Symfony\Component\Translation\Loader\LoaderInterface;
use Symfony\Component\Translation\Exception\NotFoundResourceException;
use Symfony\Component\Translation\Exception\InvalidArgumentException;
use Symfony\Component\Translation\Exception\LogicException;
use Symfony\Component\Translation\Exception\RuntimeException;
use Symfony\Component\Config\ConfigCacheInterface;
use Symfony\Component\Config\ConfigCacheFactoryInterface;
use Symfony\Component\Config\ConfigCacheFactory;
use Symfony\Component\Translation\Formatter\MessageFormatterInterface;
use Symfony\Component\Translation\Formatter\ChoiceMessageFormatterInterface;
use Symfony\Component\Translation\Formatter\MessageFormatter;

/**
 * @author Fabien Potencier <fabien@symfony.com>
 */
class Translator implements TranslatorInterface, TranslatorBagInterface
{
    /**
     * @var MessageCatalogueInterface[]
     */
    protected $catalogues = array();

    /**
     * @var string
     */
    private $locale;

    /**
     * @var array
     */
    private $fallbackLocales = array();

    /**
     * @var LoaderInterface[]
     */
    private $loaders = array();

    /**
     * @var array
     */
    private $resources = array();

    /**
     * @var MessageFormatterInterface
     */
    private $formatter;

    /**
     * @var string
     */
    private $cacheDir;

    /**
     * @var bool
     */
    private $debug;

    /**
     * @var ConfigCacheFactoryInterface|null
     */
    private $configCacheFactory;

    /**
     * @param string                         $locale    The locale
     * @param MessageFormatterInterface|null $formatter The message formatter
     * @param string|null                    $cacheDir  The directory to use for the cache
     * @param bool                           $debug     Use cache in debug mode ?
     *
     * @throws InvalidArgumentException If a locale contains invalid characters
     */
    public function __construct($locale, $formatter = null, $cacheDir = null, $debug = false)
    {
        $this->setLocale($locale);

        if ($formatter instanceof MessageSelector) {
            $formatter = new MessageFormatter($formatter);
            @trigger_error(sprintf('Passing a "%s" instance into the "%s()" method as a second argument is deprecated since Symfony 3.4 and will be removed in 4.0. Inject a "%s" implementation instead.', MessageSelector::class, __METHOD__, MessageFormatterInterface::class), E_USER_DEPRECATED);
        } elseif (null === $formatter) {
            $formatter = new MessageFormatter();
        }

        $this->formatter = $formatter;
        $this->cacheDir = $cacheDir;
        $this->debug = $debug;
    }

    public function setConfigCacheFactory(ConfigCacheFactoryInterface $configCacheFactory)
    {
        $this->configCacheFactory = $configCacheFactory;
    }

    /**
     * Adds a Loader.
     *
     * @param string          $format The name of the loader (@see addResource())
     * @param LoaderInterface $loader A LoaderInterface instance
     */
    public function addLoader($format, LoaderInterface $loader)
    {
        $this->loaders[$format] = $loader;
    }

    /**
     * Adds a Resource.
     *
     * @param string $format   The name of the loader (@see addLoader())
     * @param mixed  $resource The resource name
     * @param string $locale   The locale
     * @param string $domain   The domain
     *
     * @throws InvalidArgumentException If the locale contains invalid characters
     */
    public function addResource($format, $resource, $locale, $domain = null)
    {
        if (null === $domain) {
            $domain = 'messages';
        }

        $this->assertValidLocale($locale);

        $this->resources[$locale][] = array($format, $resource, $domain);

        if (\in_array($locale, $this->fallbackLocales)) {
            $this->catalogues = array();
        } else {
            unset($this->catalogues[$locale]);
        }
    }

    /**
     * {@inheritdoc}
     */
    public function setLocale($locale)
    {
        $this->assertValidLocale($locale);
        $this->locale = $locale;
    }

    /**
     * {@inheritdoc}
     */
    public function getLocale()
    {
        return $this->locale;
    }

    /**
<<<<<<< HEAD
=======
     * Sets the fallback locale(s).
     *
     * @param string|array $locales The fallback locale(s)
     *
     * @throws \InvalidArgumentException If a locale contains invalid characters
     *
     * @deprecated since version 2.3, to be removed in 3.0. Use setFallbackLocales() instead
     */
    public function setFallbackLocale($locales)
    {
        @trigger_error('The '.__METHOD__.' method is deprecated since Symfony 2.3 and will be removed in 3.0. Use the setFallbackLocales() method instead.', E_USER_DEPRECATED);

        $this->setFallbackLocales(\is_array($locales) ? $locales : array($locales));
    }

    /**
>>>>>>> 82d13dae
     * Sets the fallback locales.
     *
     * @param array $locales The fallback locales
     *
     * @throws InvalidArgumentException If a locale contains invalid characters
     */
    public function setFallbackLocales(array $locales)
    {
        // needed as the fallback locales are linked to the already loaded catalogues
        $this->catalogues = array();

        foreach ($locales as $locale) {
            $this->assertValidLocale($locale);
        }

        $this->fallbackLocales = $locales;
    }

    /**
     * Gets the fallback locales.
     *
     * @return array $locales The fallback locales
     */
    public function getFallbackLocales()
    {
        return $this->fallbackLocales;
    }

    /**
     * {@inheritdoc}
     */
    public function trans($id, array $parameters = array(), $domain = null, $locale = null)
    {
        if (null === $domain) {
            $domain = 'messages';
        }

        return $this->formatter->format($this->getCatalogue($locale)->get((string) $id, $domain), $locale, $parameters);
    }

    /**
     * {@inheritdoc}
     */
    public function transChoice($id, $number, array $parameters = array(), $domain = null, $locale = null)
    {
        if (!$this->formatter instanceof ChoiceMessageFormatterInterface) {
            throw new LogicException(sprintf('The formatter "%s" does not support plural translations.', get_class($this->formatter)));
        }

        if (null === $domain) {
            $domain = 'messages';
        }

        $id = (string) $id;
        $catalogue = $this->getCatalogue($locale);
        $locale = $catalogue->getLocale();
        while (!$catalogue->defines($id, $domain)) {
            if ($cat = $catalogue->getFallbackCatalogue()) {
                $catalogue = $cat;
                $locale = $catalogue->getLocale();
            } else {
                break;
            }
        }

        return $this->formatter->choiceFormat($catalogue->get($id, $domain), $number, $locale, $parameters);
    }

    /**
     * {@inheritdoc}
     */
    public function getCatalogue($locale = null)
    {
        if (null === $locale) {
            $locale = $this->getLocale();
        } else {
            $this->assertValidLocale($locale);
        }

        if (!isset($this->catalogues[$locale])) {
            $this->loadCatalogue($locale);
        }

        return $this->catalogues[$locale];
    }

    /**
     * Gets the loaders.
     *
     * @return array LoaderInterface[]
     */
    protected function getLoaders()
    {
        return $this->loaders;
    }

    /**
     * @param string $locale
     */
    protected function loadCatalogue($locale)
    {
        if (null === $this->cacheDir) {
            $this->initializeCatalogue($locale);
        } else {
            $this->initializeCacheCatalogue($locale);
        }
    }

    /**
     * @param string $locale
     */
    protected function initializeCatalogue($locale)
    {
        $this->assertValidLocale($locale);

        try {
            $this->doLoadCatalogue($locale);
        } catch (NotFoundResourceException $e) {
            if (!$this->computeFallbackLocales($locale)) {
                throw $e;
            }
        }
        $this->loadFallbackCatalogues($locale);
    }

    /**
     * @param string $locale
     */
    private function initializeCacheCatalogue($locale)
    {
        if (isset($this->catalogues[$locale])) {
            /* Catalogue already initialized. */
            return;
        }

        $this->assertValidLocale($locale);
        $cache = $this->getConfigCacheFactory()->cache($this->getCatalogueCachePath($locale),
            function (ConfigCacheInterface $cache) use ($locale) {
                $this->dumpCatalogue($locale, $cache);
            }
        );

        if (isset($this->catalogues[$locale])) {
            /* Catalogue has been initialized as it was written out to cache. */
            return;
        }

        /* Read catalogue from cache. */
        $this->catalogues[$locale] = include $cache->getPath();
    }

    private function dumpCatalogue($locale, ConfigCacheInterface $cache)
    {
        $this->initializeCatalogue($locale);
        $fallbackContent = $this->getFallbackContent($this->catalogues[$locale]);

        $content = sprintf(<<<EOF
<?php

use Symfony\Component\Translation\MessageCatalogue;

\$catalogue = new MessageCatalogue('%s', %s);

%s
return \$catalogue;

EOF
            ,
            $locale,
            var_export($this->catalogues[$locale]->all(), true),
            $fallbackContent
        );

        $cache->write($content, $this->catalogues[$locale]->getResources());
    }

    private function getFallbackContent(MessageCatalogue $catalogue)
    {
        $fallbackContent = '';
        $current = '';
        $replacementPattern = '/[^a-z0-9_]/i';
        $fallbackCatalogue = $catalogue->getFallbackCatalogue();
        while ($fallbackCatalogue) {
            $fallback = $fallbackCatalogue->getLocale();
            $fallbackSuffix = ucfirst(preg_replace($replacementPattern, '_', $fallback));
            $currentSuffix = ucfirst(preg_replace($replacementPattern, '_', $current));

            $fallbackContent .= sprintf(<<<'EOF'
$catalogue%s = new MessageCatalogue('%s', %s);
$catalogue%s->addFallbackCatalogue($catalogue%s);

EOF
                ,
                $fallbackSuffix,
                $fallback,
                var_export($fallbackCatalogue->all(), true),
                $currentSuffix,
                $fallbackSuffix
            );
            $current = $fallbackCatalogue->getLocale();
            $fallbackCatalogue = $fallbackCatalogue->getFallbackCatalogue();
        }

        return $fallbackContent;
    }

    private function getCatalogueCachePath($locale)
    {
        return $this->cacheDir.'/catalogue.'.$locale.'.'.strtr(substr(base64_encode(hash('sha256', serialize($this->fallbackLocales), true)), 0, 7), '/', '_').'.php';
    }

    private function doLoadCatalogue($locale)
    {
        $this->catalogues[$locale] = new MessageCatalogue($locale);

        if (isset($this->resources[$locale])) {
            foreach ($this->resources[$locale] as $resource) {
                if (!isset($this->loaders[$resource[0]])) {
                    throw new RuntimeException(sprintf('The "%s" translation loader is not registered.', $resource[0]));
                }
                $this->catalogues[$locale]->addCatalogue($this->loaders[$resource[0]]->load($resource[1], $locale, $resource[2]));
            }
        }
    }

    private function loadFallbackCatalogues($locale)
    {
        $current = $this->catalogues[$locale];

        foreach ($this->computeFallbackLocales($locale) as $fallback) {
            if (!isset($this->catalogues[$fallback])) {
                $this->initializeCatalogue($fallback);
            }

            $fallbackCatalogue = new MessageCatalogue($fallback, $this->catalogues[$fallback]->all());
            foreach ($this->catalogues[$fallback]->getResources() as $resource) {
                $fallbackCatalogue->addResource($resource);
            }
            $current->addFallbackCatalogue($fallbackCatalogue);
            $current = $fallbackCatalogue;
        }
    }

    protected function computeFallbackLocales($locale)
    {
        $locales = array();
        foreach ($this->fallbackLocales as $fallback) {
            if ($fallback === $locale) {
                continue;
            }

            $locales[] = $fallback;
        }

        if (false !== strrchr($locale, '_')) {
            array_unshift($locales, substr($locale, 0, -\strlen(strrchr($locale, '_'))));
        }

        return array_unique($locales);
    }

    /**
     * Asserts that the locale is valid, throws an Exception if not.
     *
     * @param string $locale Locale to tests
     *
     * @throws InvalidArgumentException If the locale contains invalid characters
     */
    protected function assertValidLocale($locale)
    {
        if (1 !== preg_match('/^[a-z0-9@_\\.\\-]*$/i', $locale)) {
            throw new InvalidArgumentException(sprintf('Invalid "%s" locale.', $locale));
        }
    }

    /**
     * Provides the ConfigCache factory implementation, falling back to a
     * default implementation if necessary.
     *
     * @return ConfigCacheFactoryInterface $configCacheFactory
     */
    private function getConfigCacheFactory()
    {
        if (!$this->configCacheFactory) {
            $this->configCacheFactory = new ConfigCacheFactory($this->debug);
        }

        return $this->configCacheFactory;
    }
}<|MERGE_RESOLUTION|>--- conflicted
+++ resolved
@@ -158,25 +158,6 @@
     }
 
     /**
-<<<<<<< HEAD
-=======
-     * Sets the fallback locale(s).
-     *
-     * @param string|array $locales The fallback locale(s)
-     *
-     * @throws \InvalidArgumentException If a locale contains invalid characters
-     *
-     * @deprecated since version 2.3, to be removed in 3.0. Use setFallbackLocales() instead
-     */
-    public function setFallbackLocale($locales)
-    {
-        @trigger_error('The '.__METHOD__.' method is deprecated since Symfony 2.3 and will be removed in 3.0. Use the setFallbackLocales() method instead.', E_USER_DEPRECATED);
-
-        $this->setFallbackLocales(\is_array($locales) ? $locales : array($locales));
-    }
-
-    /**
->>>>>>> 82d13dae
      * Sets the fallback locales.
      *
      * @param array $locales The fallback locales
@@ -223,7 +204,7 @@
     public function transChoice($id, $number, array $parameters = array(), $domain = null, $locale = null)
     {
         if (!$this->formatter instanceof ChoiceMessageFormatterInterface) {
-            throw new LogicException(sprintf('The formatter "%s" does not support plural translations.', get_class($this->formatter)));
+            throw new LogicException(sprintf('The formatter "%s" does not support plural translations.', \get_class($this->formatter)));
         }
 
         if (null === $domain) {
