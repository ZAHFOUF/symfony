<?php

/*
 * This file is part of the Symfony package.
 *
 * (c) Fabien Potencier <fabien@symfony.com>
 *
 * For the full copyright and license information, please view the LICENSE
 * file that was distributed with this source code.
 */

namespace Symfony\Component\Translation\Bridge\Loco\Tests;

use Psr\Log\LoggerInterface;
use Psr\Log\NullLogger;
use Symfony\Component\HttpClient\MockHttpClient;
use Symfony\Component\HttpClient\Response\MockResponse;
use Symfony\Component\Translation\Bridge\Loco\LocoProvider;
use Symfony\Component\Translation\Exception\ProviderException;
use Symfony\Component\Translation\Loader\ArrayLoader;
use Symfony\Component\Translation\Loader\LoaderInterface;
use Symfony\Component\Translation\Loader\XliffFileLoader;
use Symfony\Component\Translation\MessageCatalogue;
use Symfony\Component\Translation\Provider\ProviderInterface;
use Symfony\Component\Translation\Test\ProviderTestCase;
use Symfony\Component\Translation\TranslatorBag;
use Symfony\Component\Translation\TranslatorBagInterface;
use Symfony\Contracts\HttpClient\HttpClientInterface;
use Symfony\Contracts\HttpClient\ResponseInterface;

class LocoProviderTest extends ProviderTestCase
{
    public static function createProvider(HttpClientInterface $client, LoaderInterface $loader, LoggerInterface $logger, string $defaultLocale, string $endpoint, TranslatorBagInterface $translatorBag = null): ProviderInterface
    {
        return new LocoProvider($client, $loader, $logger, $defaultLocale, $endpoint, $translatorBag ?? new TranslatorBag());
    }

    public static function toStringProvider(): iterable
    {
        yield [
            self::createProvider((new MockHttpClient())->withOptions([
                'base_uri' => 'https://localise.biz/api/',
                'headers' => [
                    'Authorization' => 'Loco API_KEY',
                ],
            ]), new ArrayLoader(), new NullLogger(), 'en', 'localise.biz/api/'),
            'loco://localise.biz/api/',
        ];

        yield [
            self::createProvider((new MockHttpClient())->withOptions([
                'base_uri' => 'https://example.com',
                'headers' => [
                    'Authorization' => 'Loco API_KEY',
                ],
            ]), new ArrayLoader(), new NullLogger(), 'en', 'example.com'),
            'loco://example.com',
        ];

        yield [
            self::createProvider((new MockHttpClient())->withOptions([
                'base_uri' => 'https://example.com:99',
                'headers' => [
                    'Authorization' => 'Loco API_KEY',
                ],
            ]), new ArrayLoader(), new NullLogger(), 'en', 'example.com:99'),
            'loco://example.com:99',
        ];
    }

    public function testCompleteWriteProcess()
    {
        $expectedAuthHeader = 'Authorization: Loco API_KEY';

        $responses = [
            'createAsset1' => function (string $method, string $url, array $options = []) use ($expectedAuthHeader): ResponseInterface {
                $expectedBody = http_build_query([
                    'id' => 'messages__a',
                    'text' => 'a',
                    'type' => 'text',
                    'default' => 'untranslated',
                ]);

                $this->assertSame('POST', $method);
                $this->assertSame($expectedAuthHeader, $options['normalized_headers']['authorization'][0]);
                $this->assertSame($expectedBody, $options['body']);

                return new MockResponse('{"id": "messages__a"}', ['http_code' => 201]);
            },
            'getTags1' => function (string $method, string $url, array $options = []) use ($expectedAuthHeader): ResponseInterface {
                $this->assertSame('GET', $method);
                $this->assertSame('https://localise.biz/api/tags.json', $url);
                $this->assertSame($expectedAuthHeader, $options['normalized_headers']['authorization'][0]);

                return new MockResponse('[]');
            },
            'createTag1' => function (string $method, string $url, array $options = []) use ($expectedAuthHeader): ResponseInterface {
                $this->assertSame('POST', $method);
                $this->assertSame('https://localise.biz/api/tags.json', $url);
                $this->assertSame($expectedAuthHeader, $options['normalized_headers']['authorization'][0]);
                $this->assertSame(http_build_query(['name' => 'messages']), $options['body']);

                return new MockResponse('', ['http_code' => 201]);
            },
            'tagAsset1' => function (string $method, string $url, array $options = []) use ($expectedAuthHeader): ResponseInterface {
                $this->assertSame('POST', $method);
                $this->assertSame('https://localise.biz/api/tags/messages.json', $url);
                $this->assertSame($expectedAuthHeader, $options['normalized_headers']['authorization'][0]);
                $this->assertSame('messages__a', $options['body']);

                return new MockResponse();
            },
            'createAsset2' => function (string $method, string $url, array $options = []) use ($expectedAuthHeader): ResponseInterface {
                $expectedBody = http_build_query([
                    'id' => 'validators__post.num_comments',
                    'text' => 'post.num_comments',
                    'type' => 'text',
                    'default' => 'untranslated',
                ]);

                $this->assertSame('POST', $method);
                $this->assertSame($expectedAuthHeader, $options['normalized_headers']['authorization'][0]);
                $this->assertSame($expectedBody, $options['body']);

                return new MockResponse('{"id": "validators__post.num_comments"}', ['http_code' => 201]);
            },
            'getTags2' => function (string $method, string $url, array $options = []) use ($expectedAuthHeader): ResponseInterface {
                $this->assertSame('GET', $method);
                $this->assertSame('https://localise.biz/api/tags.json', $url);
                $this->assertSame($expectedAuthHeader, $options['normalized_headers']['authorization'][0]);

                return new MockResponse('["messages"]');
            },
            'createTag2' => function (string $method, string $url, array $options = []) use ($expectedAuthHeader): ResponseInterface {
                $this->assertSame('POST', $method);
                $this->assertSame('https://localise.biz/api/tags.json', $url);
                $this->assertSame($expectedAuthHeader, $options['normalized_headers']['authorization'][0]);
                $this->assertSame(http_build_query(['name' => 'validators']), $options['body']);

                return new MockResponse('', ['http_code' => 201]);
            },
            'tagAsset2' => function (string $method, string $url, array $options = []) use ($expectedAuthHeader): ResponseInterface {
                $this->assertSame('POST', $method);
                $this->assertSame('https://localise.biz/api/tags/validators.json', $url);
                $this->assertSame($expectedAuthHeader, $options['normalized_headers']['authorization'][0]);
                $this->assertSame('validators__post.num_comments', $options['body']);

                return new MockResponse();
            },
            'getLocales1' => function (string $method, string $url, array $options = []) use ($expectedAuthHeader): ResponseInterface {
                $this->assertSame('GET', $method);
                $this->assertSame('https://localise.biz/api/locales', $url);
                $this->assertSame($expectedAuthHeader, $options['normalized_headers']['authorization'][0]);

                return new MockResponse('[{"code":"en"}]');
            },
            'getAssetsIds1' => function (string $method, string $url, array $options = []) use ($expectedAuthHeader): ResponseInterface {
                $this->assertSame('GET', $method);
                $this->assertSame('https://localise.biz/api/assets?filter=messages', $url);
                $this->assertSame(['filter' => 'messages'], $options['query']);
                $this->assertSame($expectedAuthHeader, $options['normalized_headers']['authorization'][0]);

                return new MockResponse('[{"id":"messages__foo.existing_key"},{"id":"messages__a"}]');
            },
            'translateAsset1' => function (string $method, string $url, array $options = []) use ($expectedAuthHeader): ResponseInterface {
                $this->assertSame('POST', $method);
                $this->assertSame('https://localise.biz/api/translations/messages__a/en', $url);
                $this->assertSame($expectedAuthHeader, $options['normalized_headers']['authorization'][0]);
                $this->assertSame('trans_en_a', $options['body']);

                return new MockResponse();
            },
            'getAssetsIds2' => function (string $method, string $url, array $options = []) use ($expectedAuthHeader): ResponseInterface {
                $this->assertSame('GET', $method);
                $this->assertSame('https://localise.biz/api/assets?filter=validators', $url);
                $this->assertSame(['filter' => 'validators'], $options['query']);
                $this->assertSame($expectedAuthHeader, $options['normalized_headers']['authorization'][0]);

                return new MockResponse('[{"id":"validators__foo.existing_key"},{"id":"validators__post.num_comments"}]');
            },
            'translateAsset2' => function (string $method, string $url, array $options = []) use ($expectedAuthHeader): ResponseInterface {
                $this->assertSame('POST', $method);
                $this->assertSame('https://localise.biz/api/translations/validators__post.num_comments/en', $url);
                $this->assertSame($expectedAuthHeader, $options['normalized_headers']['authorization'][0]);
                $this->assertSame('{count, plural, one {# comment} other {# comments}}', $options['body']);

                return new MockResponse();
            },
            'getLocales2' => function (string $method, string $url, array $options = []) use ($expectedAuthHeader): ResponseInterface {
                $this->assertSame('GET', $method);
                $this->assertSame('https://localise.biz/api/locales', $url);
                $this->assertSame($expectedAuthHeader, $options['normalized_headers']['authorization'][0]);

                return new MockResponse('[{"code":"en"}]');
            },
            'createLocale1' => function (string $method, string $url, array $options = []) use ($expectedAuthHeader): ResponseInterface {
                $this->assertSame('POST', $method);
                $this->assertSame('https://localise.biz/api/locales', $url);
                $this->assertSame($expectedAuthHeader, $options['normalized_headers']['authorization'][0]);
                $this->assertSame('code=fr', $options['body']);

                return new MockResponse('', ['http_code' => 201]);
            },
            'getAssetsIds3' => function (string $method, string $url, array $options = []) use ($expectedAuthHeader): ResponseInterface {
                $this->assertSame('GET', $method);
                $this->assertSame('https://localise.biz/api/assets?filter=messages', $url);
                $this->assertSame(['filter' => 'messages'], $options['query']);
                $this->assertSame($expectedAuthHeader, $options['normalized_headers']['authorization'][0]);

                return new MockResponse('[{"id":"messages__a"}]');
            },
            'translateAsset3' => function (string $method, string $url, array $options = []) use ($expectedAuthHeader): ResponseInterface {
                $this->assertSame('POST', $method);
                $this->assertSame('https://localise.biz/api/translations/messages__a/fr', $url);
                $this->assertSame($expectedAuthHeader, $options['normalized_headers']['authorization'][0]);
                $this->assertSame('trans_fr_a', $options['body']);

                return new MockResponse();
            },
            'getAssetsIds4' => function (string $method, string $url, array $options = []) use ($expectedAuthHeader): ResponseInterface {
                $this->assertSame('GET', $method);
                $this->assertSame('https://localise.biz/api/assets?filter=validators', $url);
                $this->assertSame(['filter' => 'validators'], $options['query']);
                $this->assertSame($expectedAuthHeader, $options['normalized_headers']['authorization'][0]);

                return new MockResponse('[{"id":"validators__post.num_comments"}]');
            },
            'translateAsset4' => function (string $method, string $url, array $options = []) use ($expectedAuthHeader): ResponseInterface {
                $this->assertSame('POST', $method);
                $this->assertSame('https://localise.biz/api/translations/validators__post.num_comments/fr', $url);
                $this->assertSame($expectedAuthHeader, $options['normalized_headers']['authorization'][0]);
                $this->assertSame('{count, plural, one {# commentaire} other {# commentaires}}', $options['body']);

                return new MockResponse();
            },
        ];

        $translatorBag = new TranslatorBag();
        $translatorBag->addCatalogue(new MessageCatalogue('en', [
            'messages' => ['a' => 'trans_en_a'],
            'validators' => ['post.num_comments' => '{count, plural, one {# comment} other {# comments}}'],
        ]));
        $translatorBag->addCatalogue(new MessageCatalogue('fr', [
            'messages' => ['a' => 'trans_fr_a'],
            'validators' => ['post.num_comments' => '{count, plural, one {# commentaire} other {# commentaires}}'],
        ]));

        $provider = self::createProvider((new MockHttpClient($responses))->withOptions([
            'base_uri' => 'https://localise.biz/api/',
            'headers' => ['Authorization' => 'Loco API_KEY'],
        ]), $this->getLoader(), $this->getLogger(), $this->getDefaultLocale(), 'localise.biz/api/');

        $provider->write($translatorBag);
    }

    public function testWriteCreateAssetServerError()
    {
        $expectedAuthHeader = 'Authorization: Loco API_KEY';

        $responses = [
            'createAsset' => function (string $method, string $url, array $options = []) use ($expectedAuthHeader): ResponseInterface {
                $expectedBody = http_build_query([
                    'id' => 'messages__a',
                    'text' => 'a',
                    'type' => 'text',
                    'default' => 'untranslated',
                ]);

                $this->assertSame('POST', $method);
                $this->assertSame($expectedAuthHeader, $options['normalized_headers']['authorization'][0]);
                $this->assertSame($expectedBody, $options['body']);

                return new MockResponse('', ['http_code' => 500]);
            },
        ];

        $translatorBag = new TranslatorBag();
        $translatorBag->addCatalogue(new MessageCatalogue('en', [
            'messages' => ['a' => 'trans_en_a'],
        ]));

        $provider = self::createProvider((new MockHttpClient($responses))->withOptions([
            'base_uri' => 'https://localise.biz/api/',
            'headers' => ['Authorization' => 'Loco API_KEY'],
        ]), $this->getLoader(), $this->getLogger(), $this->getDefaultLocale(), 'localise.biz/api/');

        $this->expectException(ProviderException::class);
        $this->expectExceptionMessage('Unable to add new translation key "a" to Loco: (status code: "500").');

        $provider->write($translatorBag);
    }

    public function testWriteCreateTagServerError()
    {
        $expectedAuthHeader = 'Authorization: Loco API_KEY';

        $responses = [
            'createAsset' => function (string $method, string $url, array $options = []) use ($expectedAuthHeader): ResponseInterface {
                $expectedBody = http_build_query([
                    'id' => 'messages__a',
                    'text' => 'a',
                    'type' => 'text',
                    'default' => 'untranslated',
                ]);

                $this->assertSame('POST', $method);
                $this->assertSame($expectedAuthHeader, $options['normalized_headers']['authorization'][0]);
                $this->assertSame($expectedBody, $options['body']);

                return new MockResponse('{"id": "messages__a"}', ['http_code' => 201]);
            },
            'getTags' => function (string $method, string $url, array $options = []) use ($expectedAuthHeader): ResponseInterface {
                $this->assertSame('GET', $method);
                $this->assertSame('https://localise.biz/api/tags.json', $url);
                $this->assertSame($expectedAuthHeader, $options['normalized_headers']['authorization'][0]);

                return new MockResponse('[]');
            },
            'createTag' => function (string $method, string $url, array $options = []) use ($expectedAuthHeader): ResponseInterface {
                $this->assertSame('POST', $method);
                $this->assertSame('https://localise.biz/api/tags.json', $url);
                $this->assertSame($expectedAuthHeader, $options['normalized_headers']['authorization'][0]);
                $this->assertSame(http_build_query(['name' => 'messages']), $options['body']);

                return new MockResponse('', ['http_code' => 500]);
            },
        ];

        $translatorBag = new TranslatorBag();
        $translatorBag->addCatalogue(new MessageCatalogue('en', [
            'messages' => ['a' => 'trans_en_a'],
        ]));

        $provider = self::createProvider((new MockHttpClient($responses))->withOptions([
            'base_uri' => 'https://localise.biz/api/',
            'headers' => ['Authorization' => 'Loco API_KEY'],
        ]), $this->getLoader(), $this->getLogger(), $this->getDefaultLocale(), 'localise.biz/api/');

        $this->expectException(ProviderException::class);
        $this->expectExceptionMessage('Unable to create tag "messages" on Loco.');

        $provider->write($translatorBag);
    }

    public function testWriteTagAssetsServerError()
    {
        $expectedAuthHeader = 'Authorization: Loco API_KEY';

        $responses = [
            'createAsset' => function (string $method, string $url, array $options = []) use ($expectedAuthHeader): ResponseInterface {
                $expectedBody = http_build_query([
                    'id' => 'messages__a',
                    'text' => 'a',
                    'type' => 'text',
                    'default' => 'untranslated',
                ]);

                $this->assertSame('POST', $method);
                $this->assertSame($expectedAuthHeader, $options['normalized_headers']['authorization'][0]);
                $this->assertSame($expectedBody, $options['body']);

                return new MockResponse('{"id": "messages__a"}', ['http_code' => 201]);
            },
            'getTags' => function (string $method, string $url, array $options = []) use ($expectedAuthHeader): ResponseInterface {
                $this->assertSame('GET', $method);
                $this->assertSame('https://localise.biz/api/tags.json', $url);
                $this->assertSame($expectedAuthHeader, $options['normalized_headers']['authorization'][0]);

                return new MockResponse('[]');
            },
            'createTag' => function (string $method, string $url, array $options = []) use ($expectedAuthHeader): ResponseInterface {
                $this->assertSame('POST', $method);
                $this->assertSame('https://localise.biz/api/tags.json', $url);
                $this->assertSame($expectedAuthHeader, $options['normalized_headers']['authorization'][0]);
                $this->assertSame(http_build_query(['name' => 'messages']), $options['body']);

                return new MockResponse('', ['http_code' => 201]);
            },
            'tagAsset' => function (string $method, string $url, array $options = []) use ($expectedAuthHeader): ResponseInterface {
                $this->assertSame('POST', $method);
                $this->assertSame('https://localise.biz/api/tags/messages.json', $url);
                $this->assertSame($expectedAuthHeader, $options['normalized_headers']['authorization'][0]);
                $this->assertSame('messages__a', $options['body']);

                return new MockResponse('', ['http_code' => 500]);
            },
        ];

        $translatorBag = new TranslatorBag();
        $translatorBag->addCatalogue(new MessageCatalogue('en', [
            'messages' => ['a' => 'trans_en_a'],
        ]));

        $provider = self::createProvider((new MockHttpClient($responses))->withOptions([
            'base_uri' => 'https://localise.biz/api/',
            'headers' => ['Authorization' => 'Loco API_KEY'],
        ]), $this->getLoader(), $this->getLogger(), $this->getDefaultLocale(), 'localise.biz/api/');

        $this->expectException(ProviderException::class);
        $this->expectExceptionMessage('Unable to tag assets with "messages" on Loco.');

        $provider->write($translatorBag);
    }

    public function testWriteTagAssetsServerErrorWithComma()
    {
        $expectedAuthHeader = 'Authorization: Loco API_KEY';

        $responses = [
            'createAsset' => function (string $method, string $url, array $options = []) use ($expectedAuthHeader): ResponseInterface {
                $expectedBody = http_build_query([
                    'id' => 'messages__a',
                    'text' => 'a',
                    'type' => 'text',
                    'default' => 'untranslated',
                ]);

                $this->assertSame('POST', $method);
                $this->assertSame($expectedAuthHeader, $options['normalized_headers']['authorization'][0]);
                $this->assertSame($expectedBody, $options['body']);

                return new MockResponse('{"id": "messages__a,messages__b"}', ['http_code' => 201]);
            },
            'getTags' => function (string $method, string $url, array $options = []) use ($expectedAuthHeader): ResponseInterface {
                $this->assertSame('GET', $method);
                $this->assertSame('https://localise.biz/api/tags.json', $url);
                $this->assertSame($expectedAuthHeader, $options['normalized_headers']['authorization'][0]);

                return new MockResponse('[]');
            },
            'createTag' => function (string $method, string $url, array $options = []) use ($expectedAuthHeader): ResponseInterface {
                $this->assertSame('POST', $method);
                $this->assertSame('https://localise.biz/api/tags.json', $url);
                $this->assertSame($expectedAuthHeader, $options['normalized_headers']['authorization'][0]);
                $this->assertSame(http_build_query(['name' => 'messages']), $options['body']);

                return new MockResponse('', ['http_code' => 201]);
            },
            'tagAssetWithComma' => function (string $method, string $url, array $options = []) use ($expectedAuthHeader): ResponseInterface {
                $this->assertSame('POST', $method);
                $this->assertSame('https://localise.biz/api/assets/messages__a%2Cmessages__b/tags', $url);
                $this->assertSame($expectedAuthHeader, $options['normalized_headers']['authorization'][0]);
                $this->assertSame('name=messages', $options['body']);

                return new MockResponse('', ['http_code' => 500]);
            },
        ];

        $translatorBag = new TranslatorBag();
        $translatorBag->addCatalogue(new MessageCatalogue('en', [
            'messages' => ['a' => 'trans_en_a'],
        ]));

        $provider = self::createProvider((new MockHttpClient($responses))->withOptions([
            'base_uri' => 'https://localise.biz/api/',
            'headers' => ['Authorization' => 'Loco API_KEY'],
        ]), $this->getLoader(), $this->getLogger(), $this->getDefaultLocale(), 'localise.biz/api/');

        $this->expectException(ProviderException::class);
        $this->expectExceptionMessage('Unable to tag asset "messages__a,messages__b" with "messages" on Loco.');

        $provider->write($translatorBag);
    }

    public function testWriteCreateLocaleServerError()
    {
        $expectedAuthHeader = 'Authorization: Loco API_KEY';

        $responses = [
            'createAsset' => function (string $method, string $url, array $options = []) use ($expectedAuthHeader): ResponseInterface {
                $expectedBody = http_build_query([
                    'id' => 'messages__a',
                    'text' => 'a',
                    'type' => 'text',
                    'default' => 'untranslated',
                ]);

                $this->assertSame('POST', $method);
                $this->assertSame($expectedAuthHeader, $options['normalized_headers']['authorization'][0]);
                $this->assertSame($expectedBody, $options['body']);

                return new MockResponse('{"id": "messages__a"}', ['http_code' => 201]);
            },
            'getTags' => function (string $method, string $url, array $options = []) use ($expectedAuthHeader): ResponseInterface {
                $this->assertSame('GET', $method);
                $this->assertSame('https://localise.biz/api/tags.json', $url);
                $this->assertSame($expectedAuthHeader, $options['normalized_headers']['authorization'][0]);

                return new MockResponse('[]');
            },
            'createTag' => function (string $method, string $url, array $options = []) use ($expectedAuthHeader): ResponseInterface {
                $this->assertSame('POST', $method);
                $this->assertSame('https://localise.biz/api/tags.json', $url);
                $this->assertSame($expectedAuthHeader, $options['normalized_headers']['authorization'][0]);
                $this->assertSame(http_build_query(['name' => 'messages']), $options['body']);

                return new MockResponse('', ['http_code' => 201]);
            },
            'tagAsset' => function (string $method, string $url, array $options = []) use ($expectedAuthHeader): ResponseInterface {
                $this->assertSame('POST', $method);
                $this->assertSame('https://localise.biz/api/tags/messages.json', $url);
                $this->assertSame($expectedAuthHeader, $options['normalized_headers']['authorization'][0]);
                $this->assertSame('messages__a', $options['body']);

                return new MockResponse();
            },
            'getLocales' => function (string $method, string $url, array $options = []) use ($expectedAuthHeader): ResponseInterface {
                $this->assertSame('GET', $method);
                $this->assertSame('https://localise.biz/api/locales', $url);
                $this->assertSame($expectedAuthHeader, $options['normalized_headers']['authorization'][0]);

                return new MockResponse('[{"code":"fr"}]');
            },
            'createLocale' => function (string $method, string $url, array $options = []) use ($expectedAuthHeader): ResponseInterface {
                $this->assertSame('POST', $method);
                $this->assertSame('https://localise.biz/api/locales', $url);
                $this->assertSame($expectedAuthHeader, $options['normalized_headers']['authorization'][0]);

                return new MockResponse('', ['http_code' => 500]);
            },
        ];

        $translatorBag = new TranslatorBag();
        $translatorBag->addCatalogue(new MessageCatalogue('en', [
            'messages' => ['a' => 'trans_en_a'],
        ]));

        $provider = self::createProvider((new MockHttpClient($responses))->withOptions([
            'base_uri' => 'https://localise.biz/api/',
            'headers' => ['Authorization' => 'Loco API_KEY'],
        ]), $this->getLoader(), $this->getLogger(), $this->getDefaultLocale(), 'localise.biz/api/');

        $this->expectException(ProviderException::class);
        $this->expectExceptionMessage('Unable to create locale "en" on Loco.');

        $provider->write($translatorBag);
    }

    public function testWriteGetAssetsIdsServerError()
    {
        $expectedAuthHeader = 'Authorization: Loco API_KEY';

        $responses = [
            'createAsset' => function (string $method, string $url, array $options = []) use ($expectedAuthHeader): ResponseInterface {
                $expectedBody = http_build_query([
                    'id' => 'messages__a',
                    'text' => 'a',
                    'type' => 'text',
                    'default' => 'untranslated',
                ]);

                $this->assertSame('POST', $method);
                $this->assertSame($expectedAuthHeader, $options['normalized_headers']['authorization'][0]);
                $this->assertSame($expectedBody, $options['body']);

                return new MockResponse('{"id": "messages__a"}', ['http_code' => 201]);
            },
            'getTags' => function (string $method, string $url, array $options = []) use ($expectedAuthHeader): ResponseInterface {
                $this->assertSame('GET', $method);
                $this->assertSame('https://localise.biz/api/tags.json', $url);
                $this->assertSame($expectedAuthHeader, $options['normalized_headers']['authorization'][0]);

                return new MockResponse('[]');
            },
            'createTag' => function (string $method, string $url, array $options = []) use ($expectedAuthHeader): ResponseInterface {
                $this->assertSame('POST', $method);
                $this->assertSame('https://localise.biz/api/tags.json', $url);
                $this->assertSame($expectedAuthHeader, $options['normalized_headers']['authorization'][0]);
                $this->assertSame(http_build_query(['name' => 'messages']), $options['body']);

                return new MockResponse('', ['http_code' => 201]);
            },
            'tagAsset' => function (string $method, string $url, array $options = []) use ($expectedAuthHeader): ResponseInterface {
                $this->assertSame('POST', $method);
                $this->assertSame('https://localise.biz/api/tags/messages.json', $url);
                $this->assertSame($expectedAuthHeader, $options['normalized_headers']['authorization'][0]);
                $this->assertSame('messages__a', $options['body']);

                return new MockResponse();
            },
            'getLocales' => function (string $method, string $url, array $options = []) use ($expectedAuthHeader): ResponseInterface {
                $this->assertSame('GET', $method);
                $this->assertSame('https://localise.biz/api/locales', $url);
                $this->assertSame($expectedAuthHeader, $options['normalized_headers']['authorization'][0]);

                return new MockResponse('[{"code":"en"}]');
            },
            'getAssetsIds' => function (string $method, string $url, array $options = []) use ($expectedAuthHeader): ResponseInterface {
                $this->assertSame('GET', $method);
                $this->assertSame('https://localise.biz/api/assets?filter=messages', $url);
                $this->assertSame($expectedAuthHeader, $options['normalized_headers']['authorization'][0]);

                return new MockResponse('', ['http_code' => 500]);
            },
        ];

        $translatorBag = new TranslatorBag();
        $translatorBag->addCatalogue(new MessageCatalogue('en', [
            'messages' => ['a' => 'trans_en_a'],
        ]));
        $translatorBag->addCatalogue(new MessageCatalogue('fr', [
            'messages' => ['a' => 'trans_fr_a'],
        ]));

        $provider = self::createProvider((new MockHttpClient($responses))->withOptions([
            'base_uri' => 'https://localise.biz/api/',
            'headers' => ['Authorization' => 'Loco API_KEY'],
        ]), $this->getLoader(), $this->getLogger(), $this->getDefaultLocale(), 'localise.biz/api/');

        $this->expectException(ProviderException::class);
        $this->expectExceptionMessage('Unable to get assets from Loco.');

        $provider->write($translatorBag);
    }

    public function testWriteTranslateAssetsServerError()
    {
        $expectedAuthHeader = 'Authorization: Loco API_KEY';

        $responses = [
            'createAsset' => function (string $method, string $url, array $options = []) use ($expectedAuthHeader): ResponseInterface {
                $expectedBody = http_build_query([
                    'id' => 'messages__a',
                    'text' => 'a',
                    'type' => 'text',
                    'default' => 'untranslated',
                ]);

                $this->assertSame('POST', $method);
                $this->assertSame($expectedAuthHeader, $options['normalized_headers']['authorization'][0]);
                $this->assertSame($expectedBody, $options['body']);

                return new MockResponse('{"id": "messages__a"}', ['http_code' => 201]);
            },
            'getTags' => function (string $method, string $url, array $options = []) use ($expectedAuthHeader): ResponseInterface {
                $this->assertSame('GET', $method);
                $this->assertSame('https://localise.biz/api/tags.json', $url);
                $this->assertSame($expectedAuthHeader, $options['normalized_headers']['authorization'][0]);

                return new MockResponse('[]');
            },
            'createTag' => function (string $method, string $url, array $options = []) use ($expectedAuthHeader): ResponseInterface {
                $this->assertSame('POST', $method);
                $this->assertSame('https://localise.biz/api/tags.json', $url);
                $this->assertSame($expectedAuthHeader, $options['normalized_headers']['authorization'][0]);
                $this->assertSame(http_build_query(['name' => 'messages']), $options['body']);

                return new MockResponse('', ['http_code' => 201]);
            },
            'tagAsset' => function (string $method, string $url, array $options = []) use ($expectedAuthHeader): ResponseInterface {
                $this->assertSame('POST', $method);
                $this->assertSame('https://localise.biz/api/tags/messages.json', $url);
                $this->assertSame($expectedAuthHeader, $options['normalized_headers']['authorization'][0]);
                $this->assertSame('messages__a', $options['body']);

                return new MockResponse();
            },
            'getLocales' => function (string $method, string $url, array $options = []) use ($expectedAuthHeader): ResponseInterface {
                $this->assertSame('GET', $method);
                $this->assertSame('https://localise.biz/api/locales', $url);
                $this->assertSame($expectedAuthHeader, $options['normalized_headers']['authorization'][0]);

                return new MockResponse('[{"code":"en"}]');
            },
            'getAssetsIds' => function (string $method, string $url, array $options = []) use ($expectedAuthHeader): ResponseInterface {
                $this->assertSame('GET', $method);
                $this->assertSame('https://localise.biz/api/assets?filter=messages', $url);
                $this->assertSame($expectedAuthHeader, $options['normalized_headers']['authorization'][0]);

                return new MockResponse('[{"id":"messages__foo.existing_key"},{"id":"messages__a"}]');
            },
            'translateAsset' => function (string $method, string $url, array $options = []) use ($expectedAuthHeader): ResponseInterface {
                $this->assertSame('POST', $method);
                $this->assertSame('https://localise.biz/api/translations/messages__a/en', $url);
                $this->assertSame($expectedAuthHeader, $options['normalized_headers']['authorization'][0]);
                $this->assertSame('trans_en_a', $options['body']);

                return new MockResponse('', ['http_code' => 500]);
            },
        ];

        $translatorBag = new TranslatorBag();
        $translatorBag->addCatalogue(new MessageCatalogue('en', [
            'messages' => ['a' => 'trans_en_a'],
        ]));
        $translatorBag->addCatalogue(new MessageCatalogue('fr', [
            'messages' => ['a' => 'trans_fr_a'],
        ]));

        $provider = self::createProvider((new MockHttpClient($responses))->withOptions([
            'base_uri' => 'https://localise.biz/api/',
            'headers' => ['Authorization' => 'Loco API_KEY'],
        ]), $this->getLoader(), $this->getLogger(), $this->getDefaultLocale(), 'localise.biz/api/');

        $this->expectException(ProviderException::class);
        $this->expectExceptionMessage('Unable to add translation for key "messages__a" in locale "en" to Loco.');

        $provider->write($translatorBag);
    }

    /**
     * @dataProvider getResponsesForOneLocaleAndOneDomain
     */
    public function testReadForOneLocaleAndOneDomain(string $locale, string $domain, string $responseContent, TranslatorBag $expectedTranslatorBag)
    {
        $loader = $this->getLoader();
        $loader->expects($this->once())
            ->method('load')
            ->willReturn((new XliffFileLoader())->load($responseContent, $locale, $domain));

<<<<<<< HEAD
        $this->getTranslatorBag()->expects($this->any())
            ->method('getCatalogue')
            ->willReturn(new MessageCatalogue($locale));

        $provider = $this->createProvider((new MockHttpClient(new MockResponse($responseContent)))->withOptions([
=======
        $provider = self::createProvider((new MockHttpClient(new MockResponse($responseContent)))->withOptions([
>>>>>>> dee9e76b
            'base_uri' => 'https://localise.biz/api/',
            'headers' => [
                'Authorization' => 'Loco API_KEY',
            ],
        ]), $loader, new NullLogger(), 'en', 'localise.biz/api/', $this->getTranslatorBag());
        $translatorBag = $provider->read([$domain], [$locale]);
        // We don't want to assert equality of metadata here, due to the ArrayLoader usage.
        foreach ($translatorBag->getCatalogues() as $catalogue) {
            $catalogue->deleteMetadata('', '');
        }

        $this->assertEquals($expectedTranslatorBag->getCatalogues(), $translatorBag->getCatalogues());
    }

    /**
     * @dataProvider getResponsesForManyLocalesAndManyDomains
     */
    public function testReadForManyLocalesAndManyDomains(array $locales, array $domains, array $responseContents, TranslatorBag $expectedTranslatorBag)
    {
        $responses = [];
        $consecutiveLoadArguments = [];
        $consecutiveLoadReturns = [];

        foreach ($locales as $locale) {
            foreach ($domains as $domain) {
                $responses[] = new MockResponse($responseContents[$locale][$domain]);
                $consecutiveLoadArguments[] = [$responseContents[$locale][$domain], $locale, $domain];
                $consecutiveLoadReturns[] = (new XliffFileLoader())->load($responseContents[$locale][$domain], $locale, $domain);
            }
        }

        $loader = $this->getLoader();
        $loader->expects($this->exactly(\count($consecutiveLoadArguments)))
            ->method('load')
            ->withConsecutive(...$consecutiveLoadArguments)
            ->willReturnOnConsecutiveCalls(...$consecutiveLoadReturns);

<<<<<<< HEAD
        $this->getTranslatorBag()->expects($this->any())
            ->method('getCatalogue')
            ->willReturn(new MessageCatalogue($locale));

=======
>>>>>>> dee9e76b
        $provider = self::createProvider((new MockHttpClient($responses))->withOptions([
            'base_uri' => 'https://localise.biz/api/',
            'headers' => [
                'Authorization' => 'Loco API_KEY',
            ],
        ]), $loader, $this->getLogger(), 'en', 'localise.biz/api/', $this->getTranslatorBag());
        $translatorBag = $provider->read($domains, $locales);
        // We don't want to assert equality of metadata here, due to the ArrayLoader usage.
        foreach ($translatorBag->getCatalogues() as $catalogue) {
            $catalogue->deleteMetadata('', '');
        }

        $this->assertEquals($expectedTranslatorBag->getCatalogues(), $translatorBag->getCatalogues());
    }

    /**
     * @dataProvider getResponsesForReadWithLastModified
     */
    public function testReadWithLastModified(array $locales, array $domains, array $responseContents, array $lastModifieds, TranslatorBag $expectedTranslatorBag)
    {
        $responses = [];
        $consecutiveLoadArguments = [];
        $consecutiveLoadReturns = [];

        foreach ($locales as $locale) {
            foreach ($domains as $domain) {
                $responses[] = function (string $method, string $url, array $options = []) use ($responseContents, $lastModifieds, $locale, $domain): ResponseInterface {
                    $this->assertSame('GET', $method);
                    $this->assertSame('https://localise.biz/api/export/locale/'.$locale.'.xlf?filter='.$domain.'&status=translated,blank-translation', $url);
                    $this->assertSame(['filter' => $domain, 'status' => 'translated,blank-translation'], $options['query']);
                    $this->assertSame(['Accept: */*'], $options['headers']);

                    return new MockResponse($responseContents[$locale][$domain], [
                        'response_headers' => [
                            'Last-Modified' => $lastModifieds[$locale],
                        ],
                    ]);
                };
                $consecutiveLoadArguments[] = [$responseContents[$locale][$domain], $locale, $domain];
                $consecutiveLoadReturns[] = (new XliffFileLoader())->load($responseContents[$locale][$domain], $locale, $domain);
            }
        }

        $loader = $this->getLoader();
        $loader->expects($this->exactly(\count($consecutiveLoadArguments)))
            ->method('load')
            ->withConsecutive(...$consecutiveLoadArguments)
            ->willReturnOnConsecutiveCalls(...$consecutiveLoadReturns);

        $provider = $this->createProvider(
            new MockHttpClient($responses, 'https://localise.biz/api/'),
            $this->getLoader(),
            $this->getLogger(),
            $this->getDefaultLocale(),
            'localise.biz/api/'
        );

        $this->translatorBag = $provider->read($domains, $locales);

        $responses = [];

        foreach ($locales as $locale) {
            foreach ($domains as $domain) {
                $responses[] = function (string $method, string $url, array $options = []) use ($responseContents, $lastModifieds, $locale, $domain): ResponseInterface {
                    $this->assertSame('GET', $method);
                    $this->assertSame('https://localise.biz/api/export/locale/'.$locale.'.xlf?filter='.$domain.'&status=translated,blank-translation', $url);
                    $this->assertSame(['filter' => $domain, 'status' => 'translated,blank-translation'], $options['query']);
                    $this->assertSame(['If-Modified-Since: '.$lastModifieds[$locale], 'Accept: */*'], $options['headers']);

                    return new MockResponse($responseContents[$locale][$domain], [
                        'http_code' => 304,
                        'response_headers' => [
                            'Last-Modified' => $lastModifieds[$locale],
                        ],
                    ]);
                };
            }
        }

        $provider = $this->createProvider(
            new MockHttpClient($responses, 'https://localise.biz/api/'),
            $this->getLoader(),
            $this->getLogger(),
            $this->getDefaultLocale(),
            'localise.biz/api/',
            $this->getTranslatorBag()
        );

        $translatorBag = $provider->read($domains, $locales);

        $this->assertEquals($expectedTranslatorBag->getCatalogues(), $translatorBag->getCatalogues());
    }

    public function testDeleteProcess()
    {
        $translatorBag = new TranslatorBag();
        $translatorBag->addCatalogue(new MessageCatalogue('en', [
            'messages' => ['a' => 'trans_en_a'],
            'validators' => ['post.num_comments' => '{count, plural, one {# comment} other {# comments}}'],
        ]));
        $translatorBag->addCatalogue(new MessageCatalogue('fr', [
            'messages' => ['a' => 'trans_fr_a'],
            'validators' => ['post.num_comments' => '{count, plural, one {# commentaire} other {# commentaires}}'],
        ]));

        $provider = self::createProvider(
            new MockHttpClient([
                function (string $method, string $url, array $options = []): ResponseInterface {
                    $this->assertSame('GET', $method);
                    $this->assertSame('https://localise.biz/api/assets?filter=messages', $url);
                    $this->assertSame(['filter' => 'messages'], $options['query']);

                    return new MockResponse('[{"id":"messages__a"}]');
                },
                function (string $method, string $url): MockResponse {
                    $this->assertSame('DELETE', $method);
                    $this->assertSame('https://localise.biz/api/assets/messages__a.json', $url);

                    return new MockResponse();
                },
                function (string $method, string $url, array $options = []): ResponseInterface {
                    $this->assertSame('GET', $method);
                    $this->assertSame('https://localise.biz/api/assets?filter=validators', $url);
                    $this->assertSame(['filter' => 'validators'], $options['query']);

                    return new MockResponse('[{"id":"validators__post.num_comments"}]');
                },
                function (string $method, string $url): MockResponse {
                    $this->assertSame('DELETE', $method);
                    $this->assertSame('https://localise.biz/api/assets/validators__post.num_comments.json', $url);

                    return new MockResponse();
                },
            ], 'https://localise.biz/api/'),
            $this->getLoader(),
            $this->getLogger(),
            $this->getDefaultLocale(),
            'localise.biz/api/'
        );

        $provider->delete($translatorBag);
    }

    public function testDeleteServerError()
    {
        $translatorBag = new TranslatorBag();
        $translatorBag->addCatalogue(new MessageCatalogue('en', [
            'messages' => ['a' => 'trans_en_a'],
        ]));

        $provider = self::createProvider(
            new MockHttpClient([
                function (string $method, string $url, array $options = []): ResponseInterface {
                    $this->assertSame('GET', $method);
                    $this->assertSame('https://localise.biz/api/assets?filter=messages', $url);
                    $this->assertSame(['filter' => 'messages'], $options['query']);

                    return new MockResponse('[{"id":"messages__a"}]');
                },
                function (string $method, string $url): MockResponse {
                    $this->assertSame('DELETE', $method);
                    $this->assertSame('https://localise.biz/api/assets/messages__a.json', $url);

                    return new MockResponse('', ['http_code' => 500]);
                },
            ], 'https://localise.biz/api/'),
            $this->getLoader(),
            $this->getLogger(),
            $this->getDefaultLocale(),
            'localise.biz/api/'
        );

        $this->expectException(ProviderException::class);
        $this->expectExceptionMessage('Unable to delete translation key "messages__a" to Loco.');

        $provider->delete($translatorBag);
    }

    public static function getResponsesForOneLocaleAndOneDomain(): \Generator
    {
        $arrayLoader = new ArrayLoader();

        $expectedTranslatorBagEn = new TranslatorBag();
        $expectedTranslatorBagEn->addCatalogue($arrayLoader->load([
            'index.hello' => 'Hello',
            'index.greetings' => 'Welcome, {firstname}!',
        ], 'en', 'messages+intl-icu'));

        yield ['en', 'messages+intl-icu', <<<'XLIFF'
<?xml version="1.0" encoding="UTF-8"?>
<xliff xmlns="urn:oasis:names:tc:xliff:document:1.2" xmlns:xsi="http://www.w3.org/2001/XMLSchema-instance" version="1.2" xsi:schemaLocation="urn:oasis:names:tc:xliff:document:1.2 http://docs.oasis-open.org/xliff/v1.2/os/xliff-core-1.2-strict.xsd">
  <file original="https://localise.biz/user/symfony-translation-provider" source-language="en" datatype="database" tool-id="loco">
    <header>
      <tool tool-id="loco" tool-name="Loco" tool-version="1.0.25 20201211-1" tool-company="Loco"/>
    </header>
    <body>
      <trans-unit id="loco:5fd89b853ee27904dd6c5f67" resname="index.hello" datatype="plaintext" extradata="loco:format=icu">
        <source>index.hello</source>
        <target state="translated">Hello</target>
      </trans-unit>
      <trans-unit id="loco:5fd89b8542e5aa5cc27457e2" resname="index.greetings" datatype="plaintext" extradata="loco:format=icu">
        <source>index.greetings</source>
        <target state="translated">Welcome, {firstname}!</target>
      </trans-unit>
    </body>
  </file>
</xliff>
XLIFF
            ,
            $expectedTranslatorBagEn,
        ];

        $expectedTranslatorBagFr = new TranslatorBag();
        $expectedTranslatorBagFr->addCatalogue($arrayLoader->load([
            'index.hello' => 'Bonjour',
            'index.greetings' => 'Bienvenue, {firstname} !',
        ], 'fr', 'messages+intl-icu'));

        yield ['fr', 'messages+intl-icu', <<<'XLIFF'
<?xml version="1.0" encoding="UTF-8"?>
<xliff xmlns="urn:oasis:names:tc:xliff:document:1.2" xmlns:xsi="http://www.w3.org/2001/XMLSchema-instance" version="1.2" xsi:schemaLocation="urn:oasis:names:tc:xliff:document:1.2 http://docs.oasis-open.org/xliff/v1.2/os/xliff-core-1.2-strict.xsd">
  <file original="https://localise.biz/user/symfony-translation-provider" source-language="en" datatype="database" tool-id="loco">
    <header>
      <tool tool-id="loco" tool-name="Loco" tool-version="1.0.25 20201211-1" tool-company="Loco"/>
    </header>
    <body>
      <trans-unit id="loco:5fd89b853ee27904dd6c5f67" resname="index.hello" datatype="plaintext" extradata="loco:format=icu">
        <source>index.hello</source>
        <target state="translated">Bonjour</target>
      </trans-unit>
      <trans-unit id="loco:5fd89b8542e5aa5cc27457e2" resname="index.greetings" datatype="plaintext" extradata="loco:format=icu">
        <source>index.greetings</source>
        <target state="translated">Bienvenue, {firstname} !</target>
      </trans-unit>
    </body>
  </file>
</xliff>
XLIFF
            ,
            $expectedTranslatorBagFr,
        ];
    }

    public static function getResponsesForManyLocalesAndManyDomains(): \Generator
    {
        $arrayLoader = new ArrayLoader();

        $expectedTranslatorBag = new TranslatorBag();
        $expectedTranslatorBag->addCatalogue($arrayLoader->load([
            'index.hello' => 'Hello',
        ], 'en'));
        $expectedTranslatorBag->addCatalogue($arrayLoader->load([
            'index.greetings' => 'Welcome, {firstname}!',
        ], 'en', 'messages+intl-icu'));
        $expectedTranslatorBag->addCatalogue($arrayLoader->load([
            'index.hello' => 'Bonjour',
        ], 'fr'));
        $expectedTranslatorBag->addCatalogue($arrayLoader->load([
            'index.greetings' => 'Bienvenue, {firstname} !',
        ], 'fr', 'messages+intl-icu'));
        $expectedTranslatorBag->addCatalogue($arrayLoader->load([
            'firstname.error' => 'Firstname must contains only letters.',
            'lastname.error' => 'Lastname must contains only letters.',
        ], 'en', 'validators'));
        $expectedTranslatorBag->addCatalogue($arrayLoader->load([
            'firstname.error' => 'Le prénom ne peut contenir que des lettres.',
            'lastname.error' => 'Le nom de famille ne peut contenir que des lettres.',
        ], 'fr', 'validators'));

        yield [
            ['en', 'fr'],
            ['messages', 'messages+intl-icu', 'validators'],
            [
                'en' => [
                    'messages' => <<<'XLIFF'
<?xml version="1.0" encoding="UTF-8"?>
<xliff xmlns="urn:oasis:names:tc:xliff:document:1.2" xmlns:xsi="http://www.w3.org/2001/XMLSchema-instance" version="1.2" xsi:schemaLocation="urn:oasis:names:tc:xliff:document:1.2 http://docs.oasis-open.org/xliff/v1.2/os/xliff-core-1.2-strict.xsd">
  <file original="https://localise.biz/user/symfony-translation-provider" source-language="en" datatype="database" tool-id="loco">
    <header>
      <tool tool-id="loco" tool-name="Loco" tool-version="1.0.25 20201211-1" tool-company="Loco"/>
    </header>
    <body>
      <trans-unit id="loco:5fd89b853ee27904dd6c5f67" resname="index.hello" datatype="plaintext">
        <source>index.hello</source>
        <target state="translated">Hello</target>
      </trans-unit>
    </body>
  </file>
</xliff>
XLIFF
                    ,
                    'messages+intl-icu' => <<<'XLIFF'
<?xml version="1.0" encoding="UTF-8"?>
<xliff xmlns="urn:oasis:names:tc:xliff:document:1.2" xmlns:xsi="http://www.w3.org/2001/XMLSchema-instance" version="1.2" xsi:schemaLocation="urn:oasis:names:tc:xliff:document:1.2 http://docs.oasis-open.org/xliff/v1.2/os/xliff-core-1.2-strict.xsd">
  <file original="https://localise.biz/user/symfony-translation-provider" source-language="en" datatype="database" tool-id="loco">
    <header>
      <tool tool-id="loco" tool-name="Loco" tool-version="1.0.25 20201211-1" tool-company="Loco"/>
    </header>
    <body>
      <trans-unit id="loco:5fd89b8542e5aa5cc27457e2" resname="index.greetings" datatype="plaintext" extradata="loco:format=icu">
        <source>index.greetings</source>
        <target state="translated">Welcome, {firstname}!</target>
      </trans-unit>
    </body>
  </file>
</xliff>
XLIFF
                    ,
                    'validators' => <<<'XLIFF'
<?xml version="1.0" encoding="UTF-8"?>
<xliff xmlns="urn:oasis:names:tc:xliff:document:1.2" xmlns:xsi="http://www.w3.org/2001/XMLSchema-instance" version="1.2" xsi:schemaLocation="urn:oasis:names:tc:xliff:document:1.2 http://docs.oasis-open.org/xliff/v1.2/os/xliff-core-1.2-strict.xsd">
  <file original="https://localise.biz/user/symfony-translation-provider" source-language="en" datatype="database" tool-id="loco">
    <header>
      <tool tool-id="loco" tool-name="Loco" tool-version="1.0.25 20201211-1" tool-company="Loco"/>
    </header>
    <body>
      <trans-unit id="loco:5fd89b853ee27904dd6c5f68" resname="firstname.error" datatype="plaintext">
        <source>firstname.error</source>
        <target state="translated">Firstname must contains only letters.</target>
      </trans-unit>
      <trans-unit id="loco:5fd89b8542e5aa5cc27457e3" resname="lastname.error" datatype="plaintext" extradata="loco:format=icu">
        <source>lastname.error</source>
        <target state="translated">Lastname must contains only letters.</target>
      </trans-unit>
    </body>
  </file>
</xliff>
XLIFF
                    ,
                ],
                'fr' => [
                    'messages' => <<<'XLIFF'
<?xml version="1.0" encoding="UTF-8"?>
<xliff xmlns="urn:oasis:names:tc:xliff:document:1.2" xmlns:xsi="http://www.w3.org/2001/XMLSchema-instance" version="1.2" xsi:schemaLocation="urn:oasis:names:tc:xliff:document:1.2 http://docs.oasis-open.org/xliff/v1.2/os/xliff-core-1.2-strict.xsd">
  <file original="https://localise.biz/user/symfony-translation-provider" source-language="en" datatype="database" tool-id="loco">
    <header>
      <tool tool-id="loco" tool-name="Loco" tool-version="1.0.25 20201211-1" tool-company="Loco"/>
    </header>
    <body>
      <trans-unit id="loco:5fd89b853ee27904dd6c5f67" resname="index.hello" datatype="plaintext">
        <source>index.hello</source>
        <target state="translated">Bonjour</target>
      </trans-unit>
    </body>
  </file>
</xliff>
XLIFF
                    ,
                    'messages+intl-icu' => <<<'XLIFF'
<?xml version="1.0" encoding="UTF-8"?>
<xliff xmlns="urn:oasis:names:tc:xliff:document:1.2" xmlns:xsi="http://www.w3.org/2001/XMLSchema-instance" version="1.2" xsi:schemaLocation="urn:oasis:names:tc:xliff:document:1.2 http://docs.oasis-open.org/xliff/v1.2/os/xliff-core-1.2-strict.xsd">
  <file original="https://localise.biz/user/symfony-translation-provider" source-language="en" datatype="database" tool-id="loco">
    <header>
      <tool tool-id="loco" tool-name="Loco" tool-version="1.0.25 20201211-1" tool-company="Loco"/>
    </header>
    <body>
      <trans-unit id="loco:5fd89b8542e5aa5cc27457e2" resname="index.greetings" datatype="plaintext" extradata="loco:format=icu">
        <source>index.greetings</source>
        <target state="translated">Bienvenue, {firstname} !</target>
      </trans-unit>
    </body>
  </file>
</xliff>
XLIFF
                    ,
                    'validators' => <<<'XLIFF'
<?xml version="1.0" encoding="UTF-8"?>
<xliff xmlns="urn:oasis:names:tc:xliff:document:1.2" xmlns:xsi="http://www.w3.org/2001/XMLSchema-instance" version="1.2" xsi:schemaLocation="urn:oasis:names:tc:xliff:document:1.2 http://docs.oasis-open.org/xliff/v1.2/os/xliff-core-1.2-strict.xsd">
  <file original="https://localise.biz/user/symfony-translation-provider" source-language="en" datatype="database" tool-id="loco">
    <header>
      <tool tool-id="loco" tool-name="Loco" tool-version="1.0.25 20201211-1" tool-company="Loco"/>
    </header>
    <body>
      <trans-unit id="loco:5fd89b853ee27904dd6c5f68" resname="firstname.error" datatype="plaintext">
        <source>firstname.error</source>
        <target state="translated">Le prénom ne peut contenir que des lettres.</target>
      </trans-unit>
      <trans-unit id="loco:5fd89b8542e5aa5cc27457e3" resname="lastname.error" datatype="plaintext" extradata="loco:format=icu">
        <source>lastname.error</source>
        <target state="translated">Le nom de famille ne peut contenir que des lettres.</target>
      </trans-unit>
    </body>
  </file>
</xliff>
XLIFF
                    ,
                ],
            ],
            $expectedTranslatorBag,
        ];
    }

    public static function getResponsesForReadWithLastModified(): \Generator
    {
        $lastModifieds = [
            'en' => 'Tue, 16 Nov 2021 11:35:24 GMT',
            'fr' => 'Wed, 17 Nov 2021 11:22:33 GMT',
        ];

        foreach (self::getResponsesForManyLocalesAndManyDomains() as [$locales, $domains, $responseContents, $expectedTranslatorBag]) {
            foreach ($locales as $locale) {
                foreach ($domains as $domain) {
                    $catalogue = $expectedTranslatorBag->getCatalogue($locale);
                    $catalogue->setCatalogueMetadata('last-modified', $lastModifieds[$locale], $domain);
                }
            }

            yield [$locales, $domains, $responseContents, $lastModifieds, $expectedTranslatorBag];
        }
    }
}<|MERGE_RESOLUTION|>--- conflicted
+++ resolved
@@ -708,15 +708,11 @@
             ->method('load')
             ->willReturn((new XliffFileLoader())->load($responseContent, $locale, $domain));
 
-<<<<<<< HEAD
         $this->getTranslatorBag()->expects($this->any())
             ->method('getCatalogue')
             ->willReturn(new MessageCatalogue($locale));
 
-        $provider = $this->createProvider((new MockHttpClient(new MockResponse($responseContent)))->withOptions([
-=======
         $provider = self::createProvider((new MockHttpClient(new MockResponse($responseContent)))->withOptions([
->>>>>>> dee9e76b
             'base_uri' => 'https://localise.biz/api/',
             'headers' => [
                 'Authorization' => 'Loco API_KEY',
@@ -754,13 +750,10 @@
             ->withConsecutive(...$consecutiveLoadArguments)
             ->willReturnOnConsecutiveCalls(...$consecutiveLoadReturns);
 
-<<<<<<< HEAD
         $this->getTranslatorBag()->expects($this->any())
             ->method('getCatalogue')
             ->willReturn(new MessageCatalogue($locale));
 
-=======
->>>>>>> dee9e76b
         $provider = self::createProvider((new MockHttpClient($responses))->withOptions([
             'base_uri' => 'https://localise.biz/api/',
             'headers' => [
@@ -810,7 +803,7 @@
             ->withConsecutive(...$consecutiveLoadArguments)
             ->willReturnOnConsecutiveCalls(...$consecutiveLoadReturns);
 
-        $provider = $this->createProvider(
+        $provider = self::createProvider(
             new MockHttpClient($responses, 'https://localise.biz/api/'),
             $this->getLoader(),
             $this->getLogger(),
@@ -840,7 +833,7 @@
             }
         }
 
-        $provider = $this->createProvider(
+        $provider = self::createProvider(
             new MockHttpClient($responses, 'https://localise.biz/api/'),
             $this->getLoader(),
             $this->getLogger(),
