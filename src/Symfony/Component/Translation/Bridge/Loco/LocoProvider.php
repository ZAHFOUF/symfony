--- conflicted
+++ resolved
@@ -38,11 +38,7 @@
     private string $endpoint;
     private ?TranslatorBagInterface $translatorBag = null;
 
-<<<<<<< HEAD
-    public function __construct(HttpClientInterface $client, LoaderInterface $loader, LoggerInterface $logger, string $defaultLocale, string $endpoint, TranslatorBagInterface $translatorBag = null)
-=======
     public function __construct(HttpClientInterface $client, LoaderInterface $loader, LoggerInterface $logger, string $defaultLocale, string $endpoint, ?TranslatorBagInterface $translatorBag = null)
->>>>>>> a44829e2
     {
         $this->client = $client;
         $this->loader = $loader;
