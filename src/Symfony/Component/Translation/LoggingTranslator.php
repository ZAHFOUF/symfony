--- conflicted
+++ resolved
@@ -37,14 +37,7 @@
         $this->logger = $logger;
     }
 
-<<<<<<< HEAD
-    public function trans(?string $id, array $parameters = [], string $domain = null, string $locale = null): string
-=======
-    /**
-     * {@inheritdoc}
-     */
-    public function trans(?string $id, array $parameters = [], ?string $domain = null, ?string $locale = null)
->>>>>>> 2a31f2dd
+    public function trans(?string $id, array $parameters = [], ?string $domain = null, ?string $locale = null): string
     {
         $trans = $this->translator->trans($id = (string) $id, $parameters, $domain, $locale);
         $this->log($id, $domain, $locale);
@@ -71,14 +64,7 @@
         return $this->translator->getLocale();
     }
 
-<<<<<<< HEAD
-    public function getCatalogue(string $locale = null): MessageCatalogueInterface
-=======
-    /**
-     * {@inheritdoc}
-     */
-    public function getCatalogue(?string $locale = null)
->>>>>>> 2a31f2dd
+    public function getCatalogue(?string $locale = null): MessageCatalogueInterface
     {
         return $this->translator->getCatalogue($locale);
     }
