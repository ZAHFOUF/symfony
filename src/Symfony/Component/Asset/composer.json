{
    "name": "symfony/asset",
    "type": "library",
    "description": "Symfony Asset Component",
    "keywords": [],
    "homepage": "https://symfony.com",
    "license": "MIT",
    "authors": [
        {
            "name": "Fabien Potencier",
            "email": "fabien@symfony.com"
        },
        {
            "name": "Symfony Community",
            "homepage": "https://symfony.com/contributors"
        }
    ],
    "require": {
        "php": ">=7.1.3"
    },
    "suggest": {
        "symfony/http-foundation": ""
    },
    "require-dev": {
        "symfony/http-foundation": "^3.4|^4.0|^5.0",
        "symfony/http-kernel": "^3.4|^4.0|^5.0"
    },
    "autoload": {
        "psr-4": { "Symfony\\Component\\Asset\\": "" },
        "exclude-from-classmap": [
            "/Tests/"
        ]
    },
    "minimum-stability": "dev",
    "extra": {
<<<<<<< HEAD
        "branch-version": "4.4-dev"
=======
        "branch-version": "3.4"
>>>>>>> 44a7e3e9
    }
}<|MERGE_RESOLUTION|>--- conflicted
+++ resolved
@@ -33,10 +33,6 @@
     },
     "minimum-stability": "dev",
     "extra": {
-<<<<<<< HEAD
-        "branch-version": "4.4-dev"
-=======
-        "branch-version": "3.4"
->>>>>>> 44a7e3e9
+        "branch-version": "4.4"
     }
 }