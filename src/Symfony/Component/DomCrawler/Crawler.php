--- conflicted
+++ resolved
@@ -698,13 +698,7 @@
      *
      * This method only works if you have installed the CssSelector Symfony Component.
      *
-<<<<<<< HEAD
-     * @throws \RuntimeException if the CssSelector Component is not available
-=======
-     * @return static
-     *
      * @throws \LogicException if the CssSelector Component is not available
->>>>>>> 09e9cfeb
      */
     public function filter(string $selector): static
     {
