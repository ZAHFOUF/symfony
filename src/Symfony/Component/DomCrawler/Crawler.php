--- conflicted
+++ resolved
@@ -214,11 +214,7 @@
      *                     LIBXML_PARSEHUGE is dangerous, see
      *                     http://symfony.com/blog/security-release-symfony-2-0-17-released
      */
-<<<<<<< HEAD
-    public function addXmlContent(string $content, string $charset = 'UTF-8', int $options = LIBXML_NONET)
-=======
-    public function addXmlContent($content, $charset = 'UTF-8', $options = \LIBXML_NONET)
->>>>>>> 6c2a1c9a
+    public function addXmlContent(string $content, string $charset = 'UTF-8', int $options = \LIBXML_NONET)
     {
         // remove the default namespace if it's the only namespace to make XPath expressions simpler
         if (!preg_match('/xmlns:/', $content)) {
@@ -525,14 +521,6 @@
      */
     public function children(string $selector = null)
     {
-<<<<<<< HEAD
-=======
-        if (\func_num_args() < 1 && __CLASS__ !== static::class && __CLASS__ !== (new \ReflectionMethod($this, __FUNCTION__))->getDeclaringClass()->getName() && !$this instanceof \PHPUnit\Framework\MockObject\MockObject && !$this instanceof \Prophecy\Prophecy\ProphecySubjectInterface) {
-            @trigger_error(sprintf('The "%s()" method will have a new "string $selector = null" argument in version 5.0, not defining it is deprecated since Symfony 4.2.', __METHOD__), \E_USER_DEPRECATED);
-        }
-        $selector = 0 < \func_num_args() ? func_get_arg(0) : null;
-
->>>>>>> 6c2a1c9a
         if (!$this->nodes) {
             throw new \InvalidArgumentException('The current node list is empty.');
         }
@@ -607,19 +595,7 @@
 
         $text = $this->getNode(0)->nodeValue;
 
-<<<<<<< HEAD
         if ($normalizeWhitespace) {
-=======
-        if (\func_num_args() <= 1) {
-            if (trim(preg_replace('/(?:\s{2,}+|[^\S ])/', ' ', $text)) !== $text) {
-                @trigger_error(sprintf('"%s()" will normalize whitespaces by default in Symfony 5.0, set the second "$normalizeWhitespace" argument to false to retrieve the non-normalized version of the text.', __METHOD__), \E_USER_DEPRECATED);
-            }
-
-            return $text;
-        }
-
-        if (\func_num_args() > 1 && func_get_arg(1)) {
->>>>>>> 6c2a1c9a
             return trim(preg_replace('/(?:\s{2,}+|[^\S ])/', ' ', $text));
         }
 
