<?php

/*
 * This file is part of the Symfony package.
 *
 * (c) Fabien Potencier <fabien@symfony.com>
 *
 * For the full copyright and license information, please view the LICENSE
 * file that was distributed with this source code.
 */

namespace Symfony\Component\DomCrawler;

use Masterminds\HTML5;
use Symfony\Component\CssSelector\CssSelectorConverter;

/**
 * Crawler eases navigation of a list of \DOMNode objects.
 *
 * @author Fabien Potencier <fabien@symfony.com>
 *
 * @implements \IteratorAggregate<int, \DOMNode>
 */
class Crawler implements \Countable, \IteratorAggregate
{
    protected ?string $uri;

    /**
     * The default namespace prefix to be used with XPath and CSS expressions.
     */
    private string $defaultNamespacePrefix = 'default';

    /**
     * A map of manually registered namespaces.
     *
     * @var array<string, string>
     */
    private array $namespaces = [];

    /**
     * A map of cached namespaces.
     */
    private \ArrayObject $cachedNamespaces;

    private ?string $baseHref;
    private ?\DOMDocument $document = null;

    /**
     * @var list<\DOMNode>
     */
    private array $nodes = [];

    /**
     * Whether the Crawler contains HTML or XML content (used when converting CSS to XPath).
     */
    private bool $isHtml = true;

    private ?HTML5 $html5Parser = null;

    /**
     * @param \DOMNodeList|\DOMNode|\DOMNode[]|string|null $node A Node to use as the base for the crawling
     */
    public function __construct(\DOMNodeList|\DOMNode|array|string|null $node = null, ?string $uri = null, ?string $baseHref = null, bool $useHtml5Parser = true)
    {
        $this->uri = $uri;
        $this->baseHref = $baseHref ?: $uri;
        $this->html5Parser = $useHtml5Parser ? new HTML5(['disable_html_ns' => true]) : null;
        $this->cachedNamespaces = new \ArrayObject();

        $this->add($node);
    }

    /**
     * Returns the current URI.
     */
    public function getUri(): ?string
    {
        return $this->uri;
    }

    /**
     * Returns base href.
     */
    public function getBaseHref(): ?string
    {
        return $this->baseHref;
    }

    /**
     * Removes all the nodes.
     */
    public function clear(): void
    {
        $this->nodes = [];
        $this->document = null;
        $this->cachedNamespaces = new \ArrayObject();
    }

    /**
     * Adds a node to the current list of nodes.
     *
     * This method uses the appropriate specialized add*() method based
     * on the type of the argument.
     *
     * @param \DOMNodeList|\DOMNode|\DOMNode[]|string|null $node A node
     *
     * @throws \InvalidArgumentException when node is not the expected type
     */
    public function add(\DOMNodeList|\DOMNode|array|string|null $node): void
    {
        if ($node instanceof \DOMNodeList) {
            $this->addNodeList($node);
        } elseif ($node instanceof \DOMNode) {
            $this->addNode($node);
        } elseif (\is_array($node)) {
            $this->addNodes($node);
        } elseif (\is_string($node)) {
            $this->addContent($node);
        } elseif (null !== $node) {
            throw new \InvalidArgumentException(sprintf('Expecting a DOMNodeList or DOMNode instance, an array, a string, or null, but got "%s".', get_debug_type($node)));
        }
    }

    /**
     * Adds HTML/XML content.
     *
     * If the charset is not set via the content type, it is assumed to be UTF-8,
     * or ISO-8859-1 as a fallback, which is the default charset defined by the
     * HTTP 1.1 specification.
     */
<<<<<<< HEAD
    public function addContent(string $content, string $type = null): void
=======
    public function addContent(string $content, ?string $type = null)
>>>>>>> 115fb5be
    {
        if (empty($type)) {
            $type = str_starts_with($content, '<?xml') ? 'application/xml' : 'text/html';
        }

        // DOM only for HTML/XML content
        if (!preg_match('/(x|ht)ml/i', $type, $xmlMatches)) {
            return;
        }

        $charset = preg_match('//u', $content) ? 'UTF-8' : 'ISO-8859-1';

        // http://www.w3.org/TR/encoding/#encodings
        // http://www.w3.org/TR/REC-xml/#NT-EncName
        $content = preg_replace_callback('/(charset *= *["\']?)([a-zA-Z\-0-9_:.]+)/i', function ($m) use (&$charset) {
            if ('charset=' === $this->convertToHtmlEntities('charset=', $m[2])) {
                $charset = $m[2];
            }

            return $m[1].$charset;
        }, $content, 1);

        if ('x' === $xmlMatches[1]) {
            $this->addXmlContent($content, $charset);
        } else {
            $this->addHtmlContent($content, $charset);
        }
    }

    /**
     * Adds an HTML content to the list of nodes.
     *
     * The libxml errors are disabled when the content is parsed.
     *
     * If you want to get parsing errors, be sure to enable
     * internal errors via libxml_use_internal_errors(true)
     * and then, get the errors via libxml_get_errors(). Be
     * sure to clear errors with libxml_clear_errors() afterward.
     */
    public function addHtmlContent(string $content, string $charset = 'UTF-8'): void
    {
        $dom = $this->parseHtmlString($content, $charset);
        $this->addDocument($dom);

        $base = $this->filterRelativeXPath('descendant-or-self::base')->extract(['href']);

        $baseHref = current($base);
        if (\count($base) && !empty($baseHref)) {
            if ($this->baseHref) {
                $linkNode = $dom->createElement('a');
                $linkNode->setAttribute('href', $baseHref);
                $link = new Link($linkNode, $this->baseHref);
                $this->baseHref = $link->getUri();
            } else {
                $this->baseHref = $baseHref;
            }
        }
    }

    /**
     * Adds an XML content to the list of nodes.
     *
     * The libxml errors are disabled when the content is parsed.
     *
     * If you want to get parsing errors, be sure to enable
     * internal errors via libxml_use_internal_errors(true)
     * and then, get the errors via libxml_get_errors(). Be
     * sure to clear errors with libxml_clear_errors() afterward.
     *
     * @param int $options Bitwise OR of the libxml option constants
     *                     LIBXML_PARSEHUGE is dangerous, see
     *                     http://symfony.com/blog/security-release-symfony-2-0-17-released
     */
    public function addXmlContent(string $content, string $charset = 'UTF-8', int $options = \LIBXML_NONET): void
    {
        // remove the default namespace if it's the only namespace to make XPath expressions simpler
        if (!str_contains($content, 'xmlns:')) {
            $content = str_replace('xmlns', 'ns', $content);
        }

        $internalErrors = libxml_use_internal_errors(true);

        $dom = new \DOMDocument('1.0', $charset);
        $dom->validateOnParse = true;

        if ('' !== trim($content)) {
            @$dom->loadXML($content, $options);
        }

        libxml_use_internal_errors($internalErrors);

        $this->addDocument($dom);

        $this->isHtml = false;
    }

    /**
     * Adds a \DOMDocument to the list of nodes.
     *
     * @param \DOMDocument $dom A \DOMDocument instance
     */
    public function addDocument(\DOMDocument $dom): void
    {
        if ($dom->documentElement) {
            $this->addNode($dom->documentElement);
        }
    }

    /**
     * Adds a \DOMNodeList to the list of nodes.
     *
     * @param \DOMNodeList $nodes A \DOMNodeList instance
     */
    public function addNodeList(\DOMNodeList $nodes): void
    {
        foreach ($nodes as $node) {
            if ($node instanceof \DOMNode) {
                $this->addNode($node);
            }
        }
    }

    /**
     * Adds an array of \DOMNode instances to the list of nodes.
     *
     * @param \DOMNode[] $nodes An array of \DOMNode instances
     */
    public function addNodes(array $nodes): void
    {
        foreach ($nodes as $node) {
            $this->add($node);
        }
    }

    /**
     * Adds a \DOMNode instance to the list of nodes.
     *
     * @param \DOMNode $node A \DOMNode instance
     */
    public function addNode(\DOMNode $node): void
    {
        if ($node instanceof \DOMDocument) {
            $node = $node->documentElement;
        }

        if (null !== $this->document && $this->document !== $node->ownerDocument) {
            throw new \InvalidArgumentException('Attaching DOM nodes from multiple documents in the same crawler is forbidden.');
        }

        $this->document ??= $node->ownerDocument;

        // Don't add duplicate nodes in the Crawler
        if (\in_array($node, $this->nodes, true)) {
            return;
        }

        $this->nodes[] = $node;
    }

    /**
     * Returns a node given its position in the node list.
     */
    public function eq(int $position): static
    {
        if (isset($this->nodes[$position])) {
            return $this->createSubCrawler($this->nodes[$position]);
        }

        return $this->createSubCrawler(null);
    }

    /**
     * Calls an anonymous function on each node of the list.
     *
     * The anonymous function receives the position and the node wrapped
     * in a Crawler instance as arguments.
     *
     * Example:
     *
     *     $crawler->filter('h1')->each(function ($node, $i) {
     *         return $node->text();
     *     });
     *
     * @param \Closure $closure An anonymous function
     *
     * @return array An array of values returned by the anonymous function
     */
    public function each(\Closure $closure): array
    {
        $data = [];
        foreach ($this->nodes as $i => $node) {
            $data[] = $closure($this->createSubCrawler($node), $i);
        }

        return $data;
    }

    /**
     * Slices the list of nodes by $offset and $length.
     */
    public function slice(int $offset = 0, ?int $length = null): static
    {
        return $this->createSubCrawler(\array_slice($this->nodes, $offset, $length));
    }

    /**
     * Reduces the list of nodes by calling an anonymous function.
     *
     * To remove a node from the list, the anonymous function must return false.
     *
     * @param \Closure $closure An anonymous function
     */
    public function reduce(\Closure $closure): static
    {
        $nodes = [];
        foreach ($this->nodes as $i => $node) {
            if (false !== $closure($this->createSubCrawler($node), $i)) {
                $nodes[] = $node;
            }
        }

        return $this->createSubCrawler($nodes);
    }

    /**
     * Returns the first node of the current selection.
     */
    public function first(): static
    {
        return $this->eq(0);
    }

    /**
     * Returns the last node of the current selection.
     */
    public function last(): static
    {
        return $this->eq(\count($this->nodes) - 1);
    }

    /**
     * Returns the siblings nodes of the current selection.
     *
     * @throws \InvalidArgumentException When current node is empty
     */
    public function siblings(): static
    {
        if (!$this->nodes) {
            throw new \InvalidArgumentException('The current node list is empty.');
        }

        return $this->createSubCrawler($this->sibling($this->getNode(0)->parentNode->firstChild));
    }

    public function matches(string $selector): bool
    {
        if (!$this->nodes) {
            return false;
        }

        $converter = $this->createCssSelectorConverter();
        $xpath = $converter->toXPath($selector, 'self::');

        return 0 !== $this->filterRelativeXPath($xpath)->count();
    }

    /**
     * Return first parents (heading toward the document root) of the Element that matches the provided selector.
     *
     * @see https://developer.mozilla.org/en-US/docs/Web/API/Element/closest#Polyfill
     *
     * @throws \InvalidArgumentException When current node is empty
     */
    public function closest(string $selector): ?self
    {
        if (!$this->nodes) {
            throw new \InvalidArgumentException('The current node list is empty.');
        }

        $domNode = $this->getNode(0);

        while (\XML_ELEMENT_NODE === $domNode->nodeType) {
            $node = $this->createSubCrawler($domNode);
            if ($node->matches($selector)) {
                return $node;
            }

            $domNode = $node->getNode(0)->parentNode;
        }

        return null;
    }

    /**
     * Returns the next siblings nodes of the current selection.
     *
     * @throws \InvalidArgumentException When current node is empty
     */
    public function nextAll(): static
    {
        if (!$this->nodes) {
            throw new \InvalidArgumentException('The current node list is empty.');
        }

        return $this->createSubCrawler($this->sibling($this->getNode(0)));
    }

    /**
     * Returns the previous sibling nodes of the current selection.
     *
     * @throws \InvalidArgumentException
     */
    public function previousAll(): static
    {
        if (!$this->nodes) {
            throw new \InvalidArgumentException('The current node list is empty.');
        }

        return $this->createSubCrawler($this->sibling($this->getNode(0), 'previousSibling'));
    }

    /**
     * Returns the ancestors of the current selection.
     *
     * @throws \InvalidArgumentException When the current node is empty
     */
    public function ancestors(): static
    {
        if (!$this->nodes) {
            throw new \InvalidArgumentException('The current node list is empty.');
        }

        $node = $this->getNode(0);
        $nodes = [];

        while ($node = $node->parentNode) {
            if (\XML_ELEMENT_NODE === $node->nodeType) {
                $nodes[] = $node;
            }
        }

        return $this->createSubCrawler($nodes);
    }

    /**
     * Returns the children nodes of the current selection.
     *
     * @throws \InvalidArgumentException When current node is empty
     * @throws \RuntimeException         If the CssSelector Component is not available and $selector is provided
     */
    public function children(?string $selector = null): static
    {
        if (!$this->nodes) {
            throw new \InvalidArgumentException('The current node list is empty.');
        }

        if (null !== $selector) {
            $converter = $this->createCssSelectorConverter();
            $xpath = $converter->toXPath($selector, 'child::');

            return $this->filterRelativeXPath($xpath);
        }

        $node = $this->getNode(0)->firstChild;

        return $this->createSubCrawler($node ? $this->sibling($node) : []);
    }

    /**
     * Returns the attribute value of the first node of the list.
     *
     * @param string|null $default When not null: the value to return when the node or attribute is empty
     *
     * @throws \InvalidArgumentException When current node is empty
     */
    public function attr(string $attribute, string $default = null): ?string
    {
        if (!$this->nodes) {
            if (null !== $default) {
                return $default;
            }

            throw new \InvalidArgumentException('The current node list is empty.');
        }

        $node = $this->getNode(0);

        return $node->hasAttribute($attribute) ? $node->getAttribute($attribute) : $default;
    }

    /**
     * Returns the node name of the first node of the list.
     *
     * @throws \InvalidArgumentException When current node is empty
     */
    public function nodeName(): string
    {
        if (!$this->nodes) {
            throw new \InvalidArgumentException('The current node list is empty.');
        }

        return $this->getNode(0)->nodeName;
    }

    /**
     * Returns the text of the first node of the list.
     *
     * Pass true as the second argument to normalize whitespaces.
     *
     * @param string|null $default             When not null: the value to return when the current node is empty
     * @param bool        $normalizeWhitespace Whether whitespaces should be trimmed and normalized to single spaces
     *
     * @throws \InvalidArgumentException When current node is empty
     */
    public function text(?string $default = null, bool $normalizeWhitespace = true): string
    {
        if (!$this->nodes) {
            if (null !== $default) {
                return $default;
            }

            throw new \InvalidArgumentException('The current node list is empty.');
        }

        $text = $this->getNode(0)->nodeValue;

        if ($normalizeWhitespace) {
            return $this->normalizeWhitespace($text);
        }

        return $text;
    }

    /**
     * Returns only the inner text that is the direct descendent of the current node, excluding any child nodes.
     *
     * @param bool $normalizeWhitespace Whether whitespaces should be trimmed and normalized to single spaces
     */
    public function innerText(bool $normalizeWhitespace = true): string
    {
        foreach ($this->getNode(0)->childNodes as $childNode) {
            if (\XML_TEXT_NODE !== $childNode->nodeType && \XML_CDATA_SECTION_NODE !== $childNode->nodeType) {
                continue;
            }
            if (!$normalizeWhitespace) {
                return $childNode->nodeValue;
            }
            if ('' !== trim($childNode->nodeValue)) {
                return $this->normalizeWhitespace($childNode->nodeValue);
            }
        }

        return '';
    }

    /**
     * Returns the first node of the list as HTML.
     *
     * @param string|null $default When not null: the value to return when the current node is empty
     *
     * @throws \InvalidArgumentException When current node is empty
     */
    public function html(?string $default = null): string
    {
        if (!$this->nodes) {
            if (null !== $default) {
                return $default;
            }

            throw new \InvalidArgumentException('The current node list is empty.');
        }

        $node = $this->getNode(0);
        $owner = $node->ownerDocument;

        if ($this->html5Parser && '<!DOCTYPE html>' === $owner->saveXML($owner->childNodes[0])) {
            $owner = $this->html5Parser;
        }

        $html = '';
        foreach ($node->childNodes as $child) {
            $html .= $owner->saveHTML($child);
        }

        return $html;
    }

    public function outerHtml(): string
    {
        if (!\count($this)) {
            throw new \InvalidArgumentException('The current node list is empty.');
        }

        $node = $this->getNode(0);
        $owner = $node->ownerDocument;

        if ($this->html5Parser && '<!DOCTYPE html>' === $owner->saveXML($owner->childNodes[0])) {
            $owner = $this->html5Parser;
        }

        return $owner->saveHTML($node);
    }

    /**
     * Evaluates an XPath expression.
     *
     * Since an XPath expression might evaluate to either a simple type or a \DOMNodeList,
     * this method will return either an array of simple types or a new Crawler instance.
     */
    public function evaluate(string $xpath): array|self
    {
        if (null === $this->document) {
            throw new \LogicException('Cannot evaluate the expression on an uninitialized crawler.');
        }

        $data = [];
        $domxpath = $this->createDOMXPath($this->document, $this->findNamespacePrefixes($xpath));

        foreach ($this->nodes as $node) {
            $data[] = $domxpath->evaluate($xpath, $node);
        }

        if (isset($data[0]) && $data[0] instanceof \DOMNodeList) {
            return $this->createSubCrawler($data);
        }

        return $data;
    }

    /**
     * Extracts information from the list of nodes.
     *
     * You can extract attributes or/and the node value (_text).
     *
     * Example:
     *
     *     $crawler->filter('h1 a')->extract(['_text', 'href']);
     */
    public function extract(array $attributes): array
    {
        $count = \count($attributes);

        $data = [];
        foreach ($this->nodes as $node) {
            $elements = [];
            foreach ($attributes as $attribute) {
                if ('_text' === $attribute) {
                    $elements[] = $node->nodeValue;
                } elseif ('_name' === $attribute) {
                    $elements[] = $node->nodeName;
                } else {
                    $elements[] = $node->getAttribute($attribute);
                }
            }

            $data[] = 1 === $count ? $elements[0] : $elements;
        }

        return $data;
    }

    /**
     * Filters the list of nodes with an XPath expression.
     *
     * The XPath expression is evaluated in the context of the crawler, which
     * is considered as a fake parent of the elements inside it.
     * This means that a child selector "div" or "./div" will match only
     * the div elements of the current crawler, not their children.
     */
    public function filterXPath(string $xpath): static
    {
        $xpath = $this->relativize($xpath);

        // If we dropped all expressions in the XPath while preparing it, there would be no match
        if ('' === $xpath) {
            return $this->createSubCrawler(null);
        }

        return $this->filterRelativeXPath($xpath);
    }

    /**
     * Filters the list of nodes with a CSS selector.
     *
     * This method only works if you have installed the CssSelector Symfony Component.
     *
     * @throws \LogicException if the CssSelector Component is not available
     */
    public function filter(string $selector): static
    {
        $converter = $this->createCssSelectorConverter();

        // The CssSelector already prefixes the selector with descendant-or-self::
        return $this->filterRelativeXPath($converter->toXPath($selector));
    }

    /**
     * Selects links by name or alt value for clickable images.
     */
    public function selectLink(string $value): static
    {
        return $this->filterRelativeXPath(
            sprintf('descendant-or-self::a[contains(concat(\' \', normalize-space(string(.)), \' \'), %1$s) or ./img[contains(concat(\' \', normalize-space(string(@alt)), \' \'), %1$s)]]', static::xpathLiteral(' '.$value.' '))
        );
    }

    /**
     * Selects images by alt value.
     */
    public function selectImage(string $value): static
    {
        $xpath = sprintf('descendant-or-self::img[contains(normalize-space(string(@alt)), %s)]', static::xpathLiteral($value));

        return $this->filterRelativeXPath($xpath);
    }

    /**
     * Selects a button by name or alt value for images.
     */
    public function selectButton(string $value): static
    {
        return $this->filterRelativeXPath(
            sprintf('descendant-or-self::input[((contains(%1$s, "submit") or contains(%1$s, "button")) and contains(concat(\' \', normalize-space(string(@value)), \' \'), %2$s)) or (contains(%1$s, "image") and contains(concat(\' \', normalize-space(string(@alt)), \' \'), %2$s)) or @id=%3$s or @name=%3$s] | descendant-or-self::button[contains(concat(\' \', normalize-space(string(.)), \' \'), %2$s) or @id=%3$s or @name=%3$s]', 'translate(@type, "ABCDEFGHIJKLMNOPQRSTUVWXYZ", "abcdefghijklmnopqrstuvwxyz")', static::xpathLiteral(' '.$value.' '), static::xpathLiteral($value))
        );
    }

    /**
     * Returns a Link object for the first node in the list.
     *
     * @throws \InvalidArgumentException If the current node list is empty or the selected node is not instance of DOMElement
     */
    public function link(string $method = 'get'): Link
    {
        if (!$this->nodes) {
            throw new \InvalidArgumentException('The current node list is empty.');
        }

        $node = $this->getNode(0);

        if (!$node instanceof \DOMElement) {
            throw new \InvalidArgumentException(sprintf('The selected node should be instance of DOMElement, got "%s".', get_debug_type($node)));
        }

        return new Link($node, $this->baseHref, $method);
    }

    /**
     * Returns an array of Link objects for the nodes in the list.
     *
     * @return Link[]
     *
     * @throws \InvalidArgumentException If the current node list contains non-DOMElement instances
     */
    public function links(): array
    {
        $links = [];
        foreach ($this->nodes as $node) {
            if (!$node instanceof \DOMElement) {
                throw new \InvalidArgumentException(sprintf('The current node list should contain only DOMElement instances, "%s" found.', get_debug_type($node)));
            }

            $links[] = new Link($node, $this->baseHref, 'get');
        }

        return $links;
    }

    /**
     * Returns an Image object for the first node in the list.
     *
     * @throws \InvalidArgumentException If the current node list is empty
     */
    public function image(): Image
    {
        if (!\count($this)) {
            throw new \InvalidArgumentException('The current node list is empty.');
        }

        $node = $this->getNode(0);

        if (!$node instanceof \DOMElement) {
            throw new \InvalidArgumentException(sprintf('The selected node should be instance of DOMElement, got "%s".', get_debug_type($node)));
        }

        return new Image($node, $this->baseHref);
    }

    /**
     * Returns an array of Image objects for the nodes in the list.
     *
     * @return Image[]
     */
    public function images(): array
    {
        $images = [];
        foreach ($this as $node) {
            if (!$node instanceof \DOMElement) {
                throw new \InvalidArgumentException(sprintf('The current node list should contain only DOMElement instances, "%s" found.', get_debug_type($node)));
            }

            $images[] = new Image($node, $this->baseHref);
        }

        return $images;
    }

    /**
     * Returns a Form object for the first node in the list.
     *
     * @throws \InvalidArgumentException If the current node list is empty or the selected node is not instance of DOMElement
     */
    public function form(?array $values = null, ?string $method = null): Form
    {
        if (!$this->nodes) {
            throw new \InvalidArgumentException('The current node list is empty.');
        }

        $node = $this->getNode(0);

        if (!$node instanceof \DOMElement) {
            throw new \InvalidArgumentException(sprintf('The selected node should be instance of DOMElement, got "%s".', get_debug_type($node)));
        }

        $form = new Form($node, $this->uri, $method, $this->baseHref);

        if (null !== $values) {
            $form->setValues($values);
        }

        return $form;
    }

    /**
     * Overloads a default namespace prefix to be used with XPath and CSS expressions.
     */
    public function setDefaultNamespacePrefix(string $prefix): void
    {
        $this->defaultNamespacePrefix = $prefix;
    }

    public function registerNamespace(string $prefix, string $namespace): void
    {
        $this->namespaces[$prefix] = $namespace;
    }

    /**
     * Converts string for XPath expressions.
     *
     * Escaped characters are: quotes (") and apostrophe (').
     *
     *  Examples:
     *
     *     echo Crawler::xpathLiteral('foo " bar');
     *     //prints 'foo " bar'
     *
     *     echo Crawler::xpathLiteral("foo ' bar");
     *     //prints "foo ' bar"
     *
     *     echo Crawler::xpathLiteral('a\'b"c');
     *     //prints concat('a', "'", 'b"c')
     */
    public static function xpathLiteral(string $s): string
    {
        if (!str_contains($s, "'")) {
            return sprintf("'%s'", $s);
        }

        if (!str_contains($s, '"')) {
            return sprintf('"%s"', $s);
        }

        $string = $s;
        $parts = [];
        while (true) {
            if (false !== $pos = strpos($string, "'")) {
                $parts[] = sprintf("'%s'", substr($string, 0, $pos));
                $parts[] = "\"'\"";
                $string = substr($string, $pos + 1);
            } else {
                $parts[] = "'$string'";
                break;
            }
        }

        return sprintf('concat(%s)', implode(', ', $parts));
    }

    /**
     * Filters the list of nodes with an XPath expression.
     *
     * The XPath expression should already be processed to apply it in the context of each node.
     */
    private function filterRelativeXPath(string $xpath): static
    {
        $crawler = $this->createSubCrawler(null);
        if (null === $this->document) {
            return $crawler;
        }

        $domxpath = $this->createDOMXPath($this->document, $this->findNamespacePrefixes($xpath));

        foreach ($this->nodes as $node) {
            $crawler->add($domxpath->query($xpath, $node));
        }

        return $crawler;
    }

    /**
     * Make the XPath relative to the current context.
     *
     * The returned XPath will match elements matching the XPath inside the current crawler
     * when running in the context of a node of the crawler.
     */
    private function relativize(string $xpath): string
    {
        $expressions = [];

        // An expression which will never match to replace expressions which cannot match in the crawler
        // We cannot drop
        $nonMatchingExpression = 'a[name() = "b"]';

        $xpathLen = \strlen($xpath);
        $openedBrackets = 0;
        $startPosition = strspn($xpath, " \t\n\r\0\x0B");

        for ($i = $startPosition; $i <= $xpathLen; ++$i) {
            $i += strcspn($xpath, '"\'[]|', $i);

            if ($i < $xpathLen) {
                switch ($xpath[$i]) {
                    case '"':
                    case "'":
                        if (false === $i = strpos($xpath, $xpath[$i], $i + 1)) {
                            return $xpath; // The XPath expression is invalid
                        }
                        continue 2;
                    case '[':
                        ++$openedBrackets;
                        continue 2;
                    case ']':
                        --$openedBrackets;
                        continue 2;
                }
            }
            if ($openedBrackets) {
                continue;
            }

            if ($startPosition < $xpathLen && '(' === $xpath[$startPosition]) {
                // If the union is inside some braces, we need to preserve the opening braces and apply
                // the change only inside it.
                $j = 1 + strspn($xpath, "( \t\n\r\0\x0B", $startPosition + 1);
                $parenthesis = substr($xpath, $startPosition, $j);
                $startPosition += $j;
            } else {
                $parenthesis = '';
            }
            $expression = rtrim(substr($xpath, $startPosition, $i - $startPosition));

            if (str_starts_with($expression, 'self::*/')) {
                $expression = './'.substr($expression, 8);
            }

            // add prefix before absolute element selector
            if ('' === $expression) {
                $expression = $nonMatchingExpression;
            } elseif (str_starts_with($expression, '//')) {
                $expression = 'descendant-or-self::'.substr($expression, 2);
            } elseif (str_starts_with($expression, './/')) {
                $expression = 'descendant-or-self::'.substr($expression, 3);
            } elseif (str_starts_with($expression, './')) {
                $expression = 'self::'.substr($expression, 2);
            } elseif (str_starts_with($expression, 'child::')) {
                $expression = 'self::'.substr($expression, 7);
            } elseif ('/' === $expression[0] || '.' === $expression[0] || str_starts_with($expression, 'self::')) {
                $expression = $nonMatchingExpression;
            } elseif (str_starts_with($expression, 'descendant::')) {
                $expression = 'descendant-or-self::'.substr($expression, 12);
            } elseif (preg_match('/^(ancestor|ancestor-or-self|attribute|following|following-sibling|namespace|parent|preceding|preceding-sibling)::/', $expression)) {
                // the fake root has no parent, preceding or following nodes and also no attributes (even no namespace attributes)
                $expression = $nonMatchingExpression;
            } elseif (!str_starts_with($expression, 'descendant-or-self::')) {
                $expression = 'self::'.$expression;
            }
            $expressions[] = $parenthesis.$expression;

            if ($i === $xpathLen) {
                return implode(' | ', $expressions);
            }

            $i += strspn($xpath, " \t\n\r\0\x0B", $i + 1);
            $startPosition = $i + 1;
        }

        return $xpath; // The XPath expression is invalid
    }

    public function getNode(int $position): ?\DOMNode
    {
        return $this->nodes[$position] ?? null;
    }

    public function count(): int
    {
        return \count($this->nodes);
    }

    /**
     * @return \ArrayIterator<int, \DOMNode>
     */
    public function getIterator(): \ArrayIterator
    {
        return new \ArrayIterator($this->nodes);
    }

    protected function sibling(\DOMNode $node, string $siblingDir = 'nextSibling'): array
    {
        $nodes = [];

        $currentNode = $this->getNode(0);
        do {
            if ($node !== $currentNode && \XML_ELEMENT_NODE === $node->nodeType) {
                $nodes[] = $node;
            }
        } while ($node = $node->$siblingDir);

        return $nodes;
    }

    private function parseHtml5(string $htmlContent, string $charset = 'UTF-8'): \DOMDocument
    {
        return $this->html5Parser->parse($this->convertToHtmlEntities($htmlContent, $charset));
    }

    private function parseXhtml(string $htmlContent, string $charset = 'UTF-8'): \DOMDocument
    {
        $htmlContent = $this->convertToHtmlEntities($htmlContent, $charset);

        $internalErrors = libxml_use_internal_errors(true);

        $dom = new \DOMDocument('1.0', $charset);
        $dom->validateOnParse = true;

        if ('' !== trim($htmlContent)) {
            @$dom->loadHTML($htmlContent);
        }

        libxml_use_internal_errors($internalErrors);

        return $dom;
    }

    /**
     * Converts charset to HTML-entities to ensure valid parsing.
     */
    private function convertToHtmlEntities(string $htmlContent, string $charset = 'UTF-8'): string
    {
        set_error_handler(static fn () => throw new \Exception());

        try {
            return mb_encode_numericentity($htmlContent, [0x80, 0x10FFFF, 0, 0x1FFFFF], $charset);
        } catch (\Exception|\ValueError) {
            try {
                $htmlContent = iconv($charset, 'UTF-8', $htmlContent);
                $htmlContent = mb_encode_numericentity($htmlContent, [0x80, 0x10FFFF, 0, 0x1FFFFF], 'UTF-8');
            } catch (\Exception|\ValueError) {
            }

            return $htmlContent;
        } finally {
            restore_error_handler();
        }
    }

    /**
     * @throws \InvalidArgumentException
     */
    private function createDOMXPath(\DOMDocument $document, array $prefixes = []): \DOMXPath
    {
        $domxpath = new \DOMXPath($document);

        foreach ($prefixes as $prefix) {
            $namespace = $this->discoverNamespace($domxpath, $prefix);
            if (null !== $namespace) {
                $domxpath->registerNamespace($prefix, $namespace);
            }
        }

        return $domxpath;
    }

    /**
     * @throws \InvalidArgumentException
     */
    private function discoverNamespace(\DOMXPath $domxpath, string $prefix): ?string
    {
        if (\array_key_exists($prefix, $this->namespaces)) {
            return $this->namespaces[$prefix];
        }

        if ($this->cachedNamespaces->offsetExists($prefix)) {
            return $this->cachedNamespaces[$prefix];
        }

        // ask for one namespace, otherwise we'd get a collection with an item for each node
        $namespaces = $domxpath->query(sprintf('(//namespace::*[name()="%s"])[last()]', $this->defaultNamespacePrefix === $prefix ? '' : $prefix));

        return $this->cachedNamespaces[$prefix] = ($node = $namespaces->item(0)) ? $node->nodeValue : null;
    }

    private function findNamespacePrefixes(string $xpath): array
    {
        if (preg_match_all('/(?P<prefix>[a-z_][a-z_0-9\-\.]*+):[^"\/:]/i', $xpath, $matches)) {
            return array_unique($matches['prefix']);
        }

        return [];
    }

    /**
     * Creates a crawler for some subnodes.
     *
     * @param \DOMNodeList|\DOMNode|\DOMNode[]|string|null $nodes
     */
    private function createSubCrawler(\DOMNodeList|\DOMNode|array|string|null $nodes): static
    {
        $crawler = new static($nodes, $this->uri, $this->baseHref);
        $crawler->isHtml = $this->isHtml;
        $crawler->document = $this->document;
        $crawler->namespaces = $this->namespaces;
        $crawler->cachedNamespaces = $this->cachedNamespaces;
        $crawler->html5Parser = $this->html5Parser;

        return $crawler;
    }

    /**
     * @throws \LogicException If the CssSelector Component is not available
     */
    private function createCssSelectorConverter(): CssSelectorConverter
    {
        if (!class_exists(CssSelectorConverter::class)) {
            throw new \LogicException('To filter with a CSS selector, install the CssSelector component ("composer require symfony/css-selector"). Or use filterXpath instead.');
        }

        return new CssSelectorConverter($this->isHtml);
    }

    /**
     * Parse string into DOMDocument object using HTML5 parser if the content is HTML5 and the library is available.
     * Use libxml parser otherwise.
     */
    private function parseHtmlString(string $content, string $charset): \DOMDocument
    {
        if ($this->canParseHtml5String($content)) {
            return $this->parseHtml5($content, $charset);
        }

        return $this->parseXhtml($content, $charset);
    }

    private function canParseHtml5String(string $content): bool
    {
        if (!$this->html5Parser) {
            return false;
        }

        if (false === ($pos = stripos($content, '<!doctype html>'))) {
            return false;
        }

        $header = substr($content, 0, $pos);

        return '' === $header || $this->isValidHtml5Heading($header);
    }

    private function isValidHtml5Heading(string $heading): bool
    {
        return 1 === preg_match('/^\x{FEFF}?\s*(<!--[^>]*?-->\s*)*$/u', $heading);
    }

    private function normalizeWhitespace(string $string): string
    {
        return trim(preg_replace("/(?:[ \n\r\t\x0C]{2,}+|[\n\r\t\x0C])/", ' ', $string), " \n\r\t\x0C");
    }
}<|MERGE_RESOLUTION|>--- conflicted
+++ resolved
@@ -128,11 +128,7 @@
      * or ISO-8859-1 as a fallback, which is the default charset defined by the
      * HTTP 1.1 specification.
      */
-<<<<<<< HEAD
-    public function addContent(string $content, string $type = null): void
-=======
-    public function addContent(string $content, ?string $type = null)
->>>>>>> 115fb5be
+    public function addContent(string $content, ?string $type = null): void
     {
         if (empty($type)) {
             $type = str_starts_with($content, '<?xml') ? 'application/xml' : 'text/html';
@@ -508,7 +504,7 @@
      *
      * @throws \InvalidArgumentException When current node is empty
      */
-    public function attr(string $attribute, string $default = null): ?string
+    public function attr(string $attribute, ?string $default = null): ?string
     {
         if (!$this->nodes) {
             if (null !== $default) {
