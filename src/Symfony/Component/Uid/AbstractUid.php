--- conflicted
+++ resolved
@@ -122,11 +122,7 @@
     }
 
     /**
-<<<<<<< HEAD
-     * Returns the identifier as a RFC4122 case-insensitive string.
-=======
-     * Returns the identifier as a RFC 9562/4122 case insensitive string.
->>>>>>> d8bc0ebf
+     * Returns the identifier as a RFC 9562/4122 case-insensitive string.
      *
      * @see https://tools.ietf.org/html/rfc4122#section-3
      *
