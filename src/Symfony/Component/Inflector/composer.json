{
    "name": "symfony/inflector",
    "type": "library",
    "description": "Symfony Inflector Component",
    "keywords": [
        "string",
        "inflection",
        "singularize",
        "pluralize",
        "words",
        "symfony"
    ],
    "homepage": "https://symfony.com",
    "license": "MIT",
    "authors": [
        {
            "name": "Bernhard Schussek",
            "email": "bschussek@gmail.com"
        },
        {
            "name": "Symfony Community",
            "homepage": "https://symfony.com/contributors"
        }
    ],
    "require": {
<<<<<<< HEAD
        "php": "^7.1.3"
=======
        "php": "^7.1.3",
        "symfony/polyfill-ctype": "~1.8"
>>>>>>> a488d555
    },
    "autoload": {
        "psr-4": { "Symfony\\Component\\Inflector\\": "" },
        "exclude-from-classmap": [
            "/Tests/"
        ]
    },
    "minimum-stability": "dev",
    "extra": {
        "branch-alias": {
<<<<<<< HEAD
            "dev-master": "4.1-dev"
=======
            "dev-master": "4.0-dev"
>>>>>>> a488d555
        }
    }
}<|MERGE_RESOLUTION|>--- conflicted
+++ resolved
@@ -23,12 +23,8 @@
         }
     ],
     "require": {
-<<<<<<< HEAD
-        "php": "^7.1.3"
-=======
         "php": "^7.1.3",
         "symfony/polyfill-ctype": "~1.8"
->>>>>>> a488d555
     },
     "autoload": {
         "psr-4": { "Symfony\\Component\\Inflector\\": "" },
@@ -39,11 +35,7 @@
     "minimum-stability": "dev",
     "extra": {
         "branch-alias": {
-<<<<<<< HEAD
             "dev-master": "4.1-dev"
-=======
-            "dev-master": "4.0-dev"
->>>>>>> a488d555
         }
     }
 }