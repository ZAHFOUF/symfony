--- conflicted
+++ resolved
@@ -27,11 +27,7 @@
         $this->index = -1;
     }
 
-<<<<<<< HEAD
-    public function addElement(Node $value, Node $key = null): void
-=======
     public function addElement(Node $value, ?Node $key = null): void
->>>>>>> a44829e2
     {
         $key ??= new ConstantNode(++$this->index);
 
