{
    "name": "symfony/expression-language",
    "type": "library",
    "description": "Provides an engine that can compile and evaluate expressions",
    "keywords": [],
    "homepage": "https://symfony.com",
    "license": "MIT",
    "authors": [
        {
            "name": "Fabien Potencier",
            "email": "fabien@symfony.com"
        },
        {
            "name": "Symfony Community",
            "homepage": "https://symfony.com/contributors"
        }
    ],
    "require": {
        "php": ">=7.2.5",
<<<<<<< HEAD
        "symfony/cache": "^4.4|^5.0|^6.0",
        "symfony/polyfill-php80": "^1.15",
=======
        "symfony/cache": "^4.4|^5.0",
        "symfony/polyfill-php80": "^1.16",
>>>>>>> 6d8dd92d
        "symfony/service-contracts": "^1.1|^2"
    },
    "autoload": {
        "psr-4": { "Symfony\\Component\\ExpressionLanguage\\": "" },
        "exclude-from-classmap": [
            "/Tests/"
        ]
    },
    "minimum-stability": "dev"
}<|MERGE_RESOLUTION|>--- conflicted
+++ resolved
@@ -17,13 +17,8 @@
     ],
     "require": {
         "php": ">=7.2.5",
-<<<<<<< HEAD
         "symfony/cache": "^4.4|^5.0|^6.0",
-        "symfony/polyfill-php80": "^1.15",
-=======
-        "symfony/cache": "^4.4|^5.0",
         "symfony/polyfill-php80": "^1.16",
->>>>>>> 6d8dd92d
         "symfony/service-contracts": "^1.1|^2"
     },
     "autoload": {
