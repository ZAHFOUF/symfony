--- conflicted
+++ resolved
@@ -199,11 +199,7 @@
             ])
 
         ->set('asset_mapper.importmap.resolver', JsDelivrEsmResolver::class)
-<<<<<<< HEAD
-            ->args([service('http_client')->nullOnInvalid()])
-=======
             ->args([service('asset_mapper.http_client')])
->>>>>>> 2722cdbe
 
         ->set('asset_mapper.importmap.renderer', ImportMapRenderer::class)
             ->args([
@@ -218,20 +214,12 @@
         ->set('asset_mapper.importmap.auditor', ImportMapAuditor::class)
         ->args([
             service('asset_mapper.importmap.config_reader'),
-<<<<<<< HEAD
-            service('http_client')->nullOnInvalid(),
-=======
             service('asset_mapper.http_client'),
->>>>>>> 2722cdbe
         ])
         ->set('asset_mapper.importmap.update_checker', ImportMapUpdateChecker::class)
         ->args([
             service('asset_mapper.importmap.config_reader'),
-<<<<<<< HEAD
-            service('http_client')->nullOnInvalid(),
-=======
             service('asset_mapper.http_client'),
->>>>>>> 2722cdbe
         ])
 
         ->set('asset_mapper.importmap.command.require', ImportMapRequireCommand::class)
