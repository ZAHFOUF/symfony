<?php

/*
 * This file is part of the Symfony package.
 *
 * (c) Fabien Potencier <fabien@symfony.com>
 *
 * For the full copyright and license information, please view the LICENSE
 * file that was distributed with this source code.
 */

namespace Symfony\Bundle\FrameworkBundle;

use Symfony\Bundle\FrameworkBundle\Test\TestBrowserToken;
use Symfony\Component\BrowserKit\Cookie;
use Symfony\Component\BrowserKit\CookieJar;
use Symfony\Component\BrowserKit\History;
use Symfony\Component\DependencyInjection\ContainerInterface;
use Symfony\Component\HttpFoundation\Request;
use Symfony\Component\HttpFoundation\Response;
use Symfony\Component\HttpKernel\HttpKernelBrowser;
use Symfony\Component\HttpKernel\KernelInterface;
use Symfony\Component\HttpKernel\Profiler\Profile as HttpProfile;
use Symfony\Component\Security\Core\User\UserInterface;

/**
 * Simulates a browser and makes requests to a Kernel object.
 *
 * @author Fabien Potencier <fabien@symfony.com>
 */
class KernelBrowser extends HttpKernelBrowser
{
    private bool $hasPerformedRequest = false;
    private bool $profiler = false;
    private bool $reboot = true;

<<<<<<< HEAD
    public function __construct(KernelInterface $kernel, array $server = [], History $history = null, CookieJar $cookieJar = null)
=======
    /**
     * {@inheritdoc}
     */
    public function __construct(KernelInterface $kernel, array $server = [], ?History $history = null, ?CookieJar $cookieJar = null)
>>>>>>> 2a31f2dd
    {
        parent::__construct($kernel, $server, $history, $cookieJar);
    }

    /**
     * Returns the container.
     */
    public function getContainer(): ContainerInterface
    {
        $container = $this->kernel->getContainer();

        return $container->has('test.service_container') ? $container->get('test.service_container') : $container;
    }

    /**
     * Returns the kernel.
     */
    public function getKernel(): KernelInterface
    {
        return $this->kernel;
    }

    /**
     * Gets the profile associated with the current Response.
     */
    public function getProfile(): HttpProfile|false|null
    {
        if (null === $this->response || !$this->getContainer()->has('profiler')) {
            return false;
        }

        return $this->getContainer()->get('profiler')->loadProfileFromResponse($this->response);
    }

    /**
     * Enables the profiler for the very next request.
     *
     * If the profiler is not enabled, the call to this method does nothing.
     *
     * @return void
     */
    public function enableProfiler()
    {
        if ($this->getContainer()->has('profiler')) {
            $this->profiler = true;
        }
    }

    /**
     * Disables kernel reboot between requests.
     *
     * By default, the Client reboots the Kernel for each request. This method
     * allows to keep the same kernel across requests.
     *
     * @return void
     */
    public function disableReboot()
    {
        $this->reboot = false;
    }

    /**
     * Enables kernel reboot between requests.
     *
     * @return void
     */
    public function enableReboot()
    {
        $this->reboot = true;
    }

    /**
     * @param UserInterface $user
     *
     * @return $this
     */
    public function loginUser(object $user, string $firewallContext = 'main'): static
    {
        if (!interface_exists(UserInterface::class)) {
            throw new \LogicException(sprintf('"%s" requires symfony/security-core to be installed. Try running "composer require symfony/security-core".', __METHOD__));
        }

        if (!$user instanceof UserInterface) {
            throw new \LogicException(sprintf('The first argument of "%s" must be instance of "%s", "%s" provided.', __METHOD__, UserInterface::class, get_debug_type($user)));
        }

        $token = new TestBrowserToken($user->getRoles(), $user, $firewallContext);
        // required for compatibility with Symfony 5.4
        if (method_exists($token, 'isAuthenticated')) {
            $token->setAuthenticated(true, false);
        }

        $container = $this->getContainer();
        $container->get('security.untracked_token_storage')->setToken($token);

        if (!$container->has('session.factory')) {
            return $this;
        }

        $session = $container->get('session.factory')->createSession();
        $session->set('_security_'.$firewallContext, serialize($token));
        $session->save();

        $domains = array_unique(array_map(fn (Cookie $cookie) => $cookie->getName() === $session->getName() ? $cookie->getDomain() : '', $this->getCookieJar()->all())) ?: [''];
        foreach ($domains as $domain) {
            $cookie = new Cookie($session->getName(), $session->getId(), null, null, $domain);
            $this->getCookieJar()->set($cookie);
        }

        return $this;
    }

    /**
     * @param Request $request
     */
    protected function doRequest(object $request): Response
    {
        // avoid shutting down the Kernel if no request has been performed yet
        // WebTestCase::createClient() boots the Kernel but do not handle a request
        if ($this->hasPerformedRequest && $this->reboot) {
            $this->kernel->boot();
            $this->kernel->shutdown();
        } else {
            $this->hasPerformedRequest = true;
        }

        if ($this->profiler) {
            $this->profiler = false;

            $this->kernel->boot();
            $this->getContainer()->get('profiler')->enable();
        }

        return parent::doRequest($request);
    }

    /**
     * @param Request $request
     */
    protected function doRequestInProcess(object $request): Response
    {
        $response = parent::doRequestInProcess($request);

        $this->profiler = false;

        return $response;
    }

    /**
     * Returns the script to execute when the request must be insulated.
     *
     * It assumes that the autoloader is named 'autoload.php' and that it is
     * stored in the same directory as the kernel (this is the case for the
     * Symfony Standard Edition). If this is not your case, create your own
     * client and override this method.
     *
     * @param Request $request
     */
    protected function getScript(object $request): string
    {
        $kernel = var_export(serialize($this->kernel), true);
        $request = var_export(serialize($request), true);
        $errorReporting = error_reporting();

        $requires = '';
        foreach (get_declared_classes() as $class) {
            if (str_starts_with($class, 'ComposerAutoloaderInit')) {
                $r = new \ReflectionClass($class);
                $file = \dirname($r->getFileName(), 2).'/autoload.php';
                if (is_file($file)) {
                    $requires .= 'require_once '.var_export($file, true).";\n";
                }
            }
        }

        if (!$requires) {
            throw new \RuntimeException('Composer autoloader not found.');
        }

        $requires .= 'require_once '.var_export((new \ReflectionObject($this->kernel))->getFileName(), true).";\n";

        $profilerCode = '';
        if ($this->profiler) {
            $profilerCode = <<<'EOF'
$container = $kernel->getContainer();
$container = $container->has('test.service_container') ? $container->get('test.service_container') : $container;
$container->get('profiler')->enable();
EOF;
        }

        $code = <<<EOF
<?php

error_reporting($errorReporting);

$requires

\$kernel = unserialize($kernel);
\$kernel->boot();
$profilerCode

\$request = unserialize($request);
EOF;

        return $code.$this->getHandleScript();
    }
}<|MERGE_RESOLUTION|>--- conflicted
+++ resolved
@@ -34,14 +34,7 @@
     private bool $profiler = false;
     private bool $reboot = true;
 
-<<<<<<< HEAD
-    public function __construct(KernelInterface $kernel, array $server = [], History $history = null, CookieJar $cookieJar = null)
-=======
-    /**
-     * {@inheritdoc}
-     */
     public function __construct(KernelInterface $kernel, array $server = [], ?History $history = null, ?CookieJar $cookieJar = null)
->>>>>>> 2a31f2dd
     {
         parent::__construct($kernel, $server, $history, $cookieJar);
     }
