<?php

/*
 * This file is part of the Symfony package.
 *
 * (c) Fabien Potencier <fabien@symfony.com>
 *
 * For the full copyright and license information, please view the LICENSE
 * file that was distributed with this source code.
 */

namespace Symfony\Bundle\FrameworkBundle\Command;

use Symfony\Component\Console\Attribute\AsCommand;
use Symfony\Component\Console\Command\Command;
use Symfony\Component\Console\Exception\RuntimeException;
use Symfony\Component\Console\Input\InputInterface;
use Symfony\Component\Console\Input\InputOption;
use Symfony\Component\Console\Output\OutputInterface;
use Symfony\Component\Console\Style\SymfonyStyle;
use Symfony\Component\DependencyInjection\Dumper\Preloader;
use Symfony\Component\EventDispatcher\EventDispatcher;
use Symfony\Component\Filesystem\Exception\IOException;
use Symfony\Component\Filesystem\Filesystem;
use Symfony\Component\Finder\Finder;
use Symfony\Component\HttpKernel\CacheClearer\CacheClearerInterface;
use Symfony\Component\HttpKernel\RebootableInterface;

/**
 * Clear and Warmup the cache.
 *
 * @author Francis Besset <francis.besset@gmail.com>
 * @author Fabien Potencier <fabien@symfony.com>
 *
 * @final
 */
#[AsCommand(name: 'cache:clear', description: 'Clear the cache')]
class CacheClearCommand extends Command
{
    private CacheClearerInterface $cacheClearer;
    private Filesystem $filesystem;

    public function __construct(CacheClearerInterface $cacheClearer, Filesystem $filesystem = null)
    {
        parent::__construct();

        $this->cacheClearer = $cacheClearer;
        $this->filesystem = $filesystem ?? new Filesystem();
    }

    protected function configure(): void
    {
        $this
            ->setDefinition([
                new InputOption('no-warmup', '', InputOption::VALUE_NONE, 'Do not warm up the cache'),
                new InputOption('no-optional-warmers', '', InputOption::VALUE_NONE, 'Skip optional cache warmers (faster)'),
            ])
            ->setHelp(<<<'EOF'
The <info>%command.name%</info> command clears and warms up the application cache for a given environment
and debug mode:

  <info>php %command.full_name% --env=dev</info>
  <info>php %command.full_name% --env=prod --no-debug</info>
EOF
            )
        ;
    }

    protected function execute(InputInterface $input, OutputInterface $output): int
    {
        $fs = $this->filesystem;
        $io = new SymfonyStyle($input, $output);

        $kernel = $this->getApplication()->getKernel();
        $realCacheDir = $kernel->getContainer()->getParameter('kernel.cache_dir');
        $realBuildDir = $kernel->getContainer()->hasParameter('kernel.build_dir') ? $kernel->getContainer()->getParameter('kernel.build_dir') : $realCacheDir;
        // the old cache dir name must not be longer than the real one to avoid exceeding
        // the maximum length of a directory or file path within it (esp. Windows MAX_PATH)
        $oldCacheDir = substr($realCacheDir, 0, -1).(str_ends_with($realCacheDir, '~') ? '+' : '~');
        $fs->remove($oldCacheDir);

        if (!is_writable($realCacheDir)) {
            throw new RuntimeException(sprintf('Unable to write in the "%s" directory.', $realCacheDir));
        }

        $useBuildDir = $realBuildDir !== $realCacheDir;
        $oldBuildDir = substr($realBuildDir, 0, -1).(str_ends_with($realBuildDir, '~') ? '+' : '~');
        if ($useBuildDir) {
            $fs->remove($oldBuildDir);

            if (!is_writable($realBuildDir)) {
                throw new RuntimeException(sprintf('Unable to write in the "%s" directory.', $realBuildDir));
            }

            if ($this->isNfs($realCacheDir)) {
                $fs->remove($realCacheDir);
            } else {
                $fs->rename($realCacheDir, $oldCacheDir);
            }
            $fs->mkdir($realCacheDir);
        }

        $io->comment(sprintf('Clearing the cache for the <info>%s</info> environment with debug <info>%s</info>', $kernel->getEnvironment(), var_export($kernel->isDebug(), true)));
        if ($useBuildDir) {
            $this->cacheClearer->clear($realBuildDir);
        }
        $this->cacheClearer->clear($realCacheDir);

        // The current event dispatcher is stale, let's not use it anymore
        $this->getApplication()->setDispatcher(new EventDispatcher());

        $containerFile = (new \ReflectionObject($kernel->getContainer()))->getFileName();
        $containerDir = basename(\dirname($containerFile));

        // the warmup cache dir name must have the same length as the real one
        // to avoid the many problems in serialized resources files
        $warmupDir = substr($realBuildDir, 0, -1).(str_ends_with($realBuildDir, '_') ? '-' : '_');

        if ($output->isVerbose() && $fs->exists($warmupDir)) {
            $io->comment('Clearing outdated warmup directory...');
        }
        $fs->remove($warmupDir);

        if ($_SERVER['REQUEST_TIME'] <= filemtime($containerFile) && filemtime($containerFile) <= time()) {
            if ($output->isVerbose()) {
                $io->comment('Cache is fresh.');
            }
            if (!$input->getOption('no-warmup') && !$input->getOption('no-optional-warmers')) {
                if ($output->isVerbose()) {
                    $io->comment('Warming up optional cache...');
                }
<<<<<<< HEAD
                $this->warmupOptionals($realCacheDir, $io);
=======
                $this->warmupOptionals($realCacheDir, $realBuildDir);
>>>>>>> 6cb26475
            }
        } else {
            $fs->mkdir($warmupDir);

            if (!$input->getOption('no-warmup')) {
                if ($output->isVerbose()) {
                    $io->comment('Warming up cache...');
                }
                $this->warmup($warmupDir, $realBuildDir);

                if (!$input->getOption('no-optional-warmers')) {
                    if ($output->isVerbose()) {
                        $io->comment('Warming up optional cache...');
                    }
<<<<<<< HEAD
                    $this->warmupOptionals($realCacheDir, $io);
=======
                    $this->warmupOptionals($useBuildDir ? $realCacheDir : $warmupDir, $warmupDir);
>>>>>>> 6cb26475
                }
            }

            if (!$fs->exists($warmupDir.'/'.$containerDir)) {
                $fs->rename($realBuildDir.'/'.$containerDir, $warmupDir.'/'.$containerDir);
                touch($warmupDir.'/'.$containerDir.'.legacy');
            }

            if ($this->isNfs($realBuildDir)) {
                $io->note('For better performances, you should move the cache and log directories to a non-shared folder of the VM.');
                $fs->remove($realBuildDir);
            } else {
                $fs->rename($realBuildDir, $oldBuildDir);
            }

            $fs->rename($warmupDir, $realBuildDir);

            if ($output->isVerbose()) {
                $io->comment('Removing old build and cache directory...');
            }

            if ($useBuildDir) {
                try {
                    $fs->remove($oldBuildDir);
                } catch (IOException $e) {
                    if ($output->isVerbose()) {
                        $io->warning($e->getMessage());
                    }
                }
            }

            try {
                $fs->remove($oldCacheDir);
            } catch (IOException $e) {
                if ($output->isVerbose()) {
                    $io->warning($e->getMessage());
                }
            }
        }

        if ($output->isVerbose()) {
            $io->comment('Finished');
        }

        $io->success(sprintf('Cache for the "%s" environment (debug=%s) was successfully cleared.', $kernel->getEnvironment(), var_export($kernel->isDebug(), true)));

        return 0;
    }

    private function isNfs(string $dir): bool
    {
        static $mounts = null;

        if (null === $mounts) {
            $mounts = [];
            if ('/' === \DIRECTORY_SEPARATOR && $files = @file('/proc/mounts')) {
                foreach ($files as $mount) {
                    $mount = \array_slice(explode(' ', $mount), 1, -3);
                    if (!\in_array(array_pop($mount), ['vboxsf', 'nfs'])) {
                        continue;
                    }
                    $mounts[] = implode(' ', $mount).'/';
                }
            }
        }
        foreach ($mounts as $mount) {
            if (str_starts_with($dir, $mount)) {
                return true;
            }
        }

        return false;
    }

    private function warmup(string $warmupDir, string $realBuildDir): void
    {
        // create a temporary kernel
        $kernel = $this->getApplication()->getKernel();
        if (!$kernel instanceof RebootableInterface) {
            throw new \LogicException('Calling "cache:clear" with a kernel that does not implement "Symfony\Component\HttpKernel\RebootableInterface" is not supported.');
        }
        $kernel->reboot($warmupDir);

        // fix references to cached files with the real cache directory name
        $search = [$warmupDir, str_replace('\\', '\\\\', $warmupDir)];
        $replace = str_replace('\\', '/', $realBuildDir);
        foreach (Finder::create()->files()->in($warmupDir) as $file) {
            $content = str_replace($search, $replace, file_get_contents($file), $count);
            if ($count) {
                file_put_contents($file, $content);
            }
        }
    }

<<<<<<< HEAD
    private function warmupOptionals(string $realCacheDir, SymfonyStyle $io): void
=======
    private function warmupOptionals(string $cacheDir, string $warmupDir): void
>>>>>>> 6cb26475
    {
        $kernel = $this->getApplication()->getKernel();
        $warmer = $kernel->getContainer()->get('cache_warmer');
        // non optional warmers already ran during container compilation
        $warmer->enableOnlyOptionalWarmers();
<<<<<<< HEAD
        $preload = (array) $warmer->warmUp($realCacheDir, $io);
=======
        $preload = (array) $warmer->warmUp($cacheDir);
>>>>>>> 6cb26475

        if ($preload && file_exists($preloadFile = $warmupDir.'/'.$kernel->getContainer()->getParameter('kernel.container_class').'.preload.php')) {
            Preloader::append($preloadFile, $preload);
        }
    }
}<|MERGE_RESOLUTION|>--- conflicted
+++ resolved
@@ -129,11 +129,7 @@
                 if ($output->isVerbose()) {
                     $io->comment('Warming up optional cache...');
                 }
-<<<<<<< HEAD
-                $this->warmupOptionals($realCacheDir, $io);
-=======
-                $this->warmupOptionals($realCacheDir, $realBuildDir);
->>>>>>> 6cb26475
+                $this->warmupOptionals($realCacheDir, $realBuildDir, $io);
             }
         } else {
             $fs->mkdir($warmupDir);
@@ -148,11 +144,7 @@
                     if ($output->isVerbose()) {
                         $io->comment('Warming up optional cache...');
                     }
-<<<<<<< HEAD
-                    $this->warmupOptionals($realCacheDir, $io);
-=======
-                    $this->warmupOptionals($useBuildDir ? $realCacheDir : $warmupDir, $warmupDir);
->>>>>>> 6cb26475
+                    $this->warmupOptionals($useBuildDir ? $realCacheDir : $warmupDir, $warmupDir, $io);
                 }
             }
 
@@ -247,21 +239,13 @@
         }
     }
 
-<<<<<<< HEAD
-    private function warmupOptionals(string $realCacheDir, SymfonyStyle $io): void
-=======
-    private function warmupOptionals(string $cacheDir, string $warmupDir): void
->>>>>>> 6cb26475
+    private function warmupOptionals(string $cacheDir, string $warmupDir, SymfonyStyle $io): void
     {
         $kernel = $this->getApplication()->getKernel();
         $warmer = $kernel->getContainer()->get('cache_warmer');
         // non optional warmers already ran during container compilation
         $warmer->enableOnlyOptionalWarmers();
-<<<<<<< HEAD
-        $preload = (array) $warmer->warmUp($realCacheDir, $io);
-=======
-        $preload = (array) $warmer->warmUp($cacheDir);
->>>>>>> 6cb26475
+        $preload = (array) $warmer->warmUp($cacheDir, $io);
 
         if ($preload && file_exists($preloadFile = $warmupDir.'/'.$kernel->getContainer()->getParameter('kernel.container_class').'.preload.php')) {
             Preloader::append($preloadFile, $preload);
