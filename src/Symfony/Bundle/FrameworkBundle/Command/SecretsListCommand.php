--- conflicted
+++ resolved
@@ -30,7 +30,7 @@
 final class SecretsListCommand extends Command
 {
     protected static $defaultName = 'secrets:list';
-    protected static $defaultDescription = 'Lists all secrets';
+    protected static $defaultDescription = 'List all secrets';
 
     private $vault;
     private $localVault;
@@ -46,11 +46,7 @@
     protected function configure()
     {
         $this
-<<<<<<< HEAD
             ->setDescription(self::$defaultDescription)
-=======
-            ->setDescription('List all secrets')
->>>>>>> 7ed3d36f
             ->addOption('reveal', 'r', InputOption::VALUE_NONE, 'Display decrypted values alongside names')
             ->setHelp(<<<'EOF'
 The <info>%command.name%</info> command list all stored secrets.
