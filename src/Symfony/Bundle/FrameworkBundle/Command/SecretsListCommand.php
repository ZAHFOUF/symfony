--- conflicted
+++ resolved
@@ -34,11 +34,7 @@
     private AbstractVault $vault;
     private ?AbstractVault $localVault;
 
-<<<<<<< HEAD
-    public function __construct(AbstractVault $vault, AbstractVault $localVault = null)
-=======
     public function __construct(AbstractVault $vault, ?AbstractVault $localVault = null)
->>>>>>> a44829e2
     {
         $this->vault = $vault;
         $this->localVault = $localVault;
@@ -79,11 +75,7 @@
         $rows = [];
 
         $dump = new Dumper($output);
-<<<<<<< HEAD
         $dump = fn ($v) => null === $v ? '******' : $dump($v);
-=======
-        $dump = static fn (?string $v) => null === $v ? '******' : $dump($v);
->>>>>>> a44829e2
 
         foreach ($secrets as $name => $value) {
             $rows[$name] = [$name, $dump($value)];
