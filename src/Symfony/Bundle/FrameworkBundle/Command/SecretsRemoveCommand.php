--- conflicted
+++ resolved
@@ -29,12 +29,8 @@
  *
  * @internal
  */
-<<<<<<< HEAD
 #[AsCommand(name: 'secrets:remove', description: 'Remove a secret from the vault')]
-final class SecretsRemoveCommand extends Command implements CompletionInterface
-=======
 final class SecretsRemoveCommand extends Command
->>>>>>> 51075820
 {
     private $vault;
     private $localVault;
