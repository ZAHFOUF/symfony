--- conflicted
+++ resolved
@@ -71,12 +71,8 @@
         $clearers = [];
 
         $poolNames = $input->getArgument('pools');
-<<<<<<< HEAD
         $excludedPoolNames = $input->getOption('exclude');
-        if ($input->getOption('all')) {
-=======
         if ($clearAll = $input->getOption('all')) {
->>>>>>> 8914597e
             if (!$this->poolNames) {
                 throw new InvalidArgumentException('Could not clear all cache pools, try specifying a specific pool or cache clearer.');
             }
