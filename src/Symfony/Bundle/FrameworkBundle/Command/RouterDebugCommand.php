--- conflicted
+++ resolved
@@ -36,7 +36,7 @@
     use BuildDebugContainerTrait;
 
     protected static $defaultName = 'debug:router';
-    protected static $defaultDescription = 'Displays current routes for an application';
+    protected static $defaultDescription = 'Display current routes for an application';
     private $router;
     private $fileLinkFormatter;
 
@@ -60,11 +60,7 @@
                 new InputOption('format', null, InputOption::VALUE_REQUIRED, 'The output format (txt, xml, json, or md)', 'txt'),
                 new InputOption('raw', null, InputOption::VALUE_NONE, 'To output raw route(s)'),
             ])
-<<<<<<< HEAD
             ->setDescription(self::$defaultDescription)
-=======
-            ->setDescription('Display current routes for an application')
->>>>>>> 7ed3d36f
             ->setHelp(<<<'EOF'
 The <info>%command.name%</info> displays the configured routes:
 
