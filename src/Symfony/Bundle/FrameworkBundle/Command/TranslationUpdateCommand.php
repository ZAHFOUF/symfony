<?php

/*
 * This file is part of the Symfony package.
 *
 * (c) Fabien Potencier <fabien@symfony.com>
 *
 * For the full copyright and license information, please view the LICENSE
 * file that was distributed with this source code.
 */

namespace Symfony\Bundle\FrameworkBundle\Command;

use Symfony\Component\Console\Command\Command;
use Symfony\Component\Console\Exception\InvalidArgumentException;
use Symfony\Component\Console\Input\InputArgument;
use Symfony\Component\Console\Input\InputInterface;
use Symfony\Component\Console\Input\InputOption;
use Symfony\Component\Console\Output\OutputInterface;
use Symfony\Component\Console\Style\SymfonyStyle;
use Symfony\Component\HttpKernel\KernelInterface;
use Symfony\Component\Translation\Catalogue\MergeOperation;
use Symfony\Component\Translation\Catalogue\TargetOperation;
use Symfony\Component\Translation\Extractor\ExtractorInterface;
use Symfony\Component\Translation\MessageCatalogue;
use Symfony\Component\Translation\MessageCatalogueInterface;
use Symfony\Component\Translation\Reader\TranslationReaderInterface;
use Symfony\Component\Translation\Writer\TranslationWriterInterface;

/**
 * A command that parses templates to extract translation messages and adds them
 * into the translation files.
 *
 * @author Michel Salib <michelsalib@hotmail.com>
 *
 * @final
 */
class TranslationUpdateCommand extends Command
{
    private const ASC = 'asc';
    private const DESC = 'desc';
    private const SORT_ORDERS = [self::ASC, self::DESC];

    protected static $defaultName = 'translation:update';

    private $writer;
    private $reader;
    private $extractor;
    private $defaultLocale;
    private $defaultTransPath;
    private $defaultViewsPath;
    private $transPaths;
    private $viewsPaths;

    public function __construct(TranslationWriterInterface $writer, TranslationReaderInterface $reader, ExtractorInterface $extractor, string $defaultLocale, string $defaultTransPath = null, string $defaultViewsPath = null, array $transPaths = [], array $viewsPaths = [])
    {
<<<<<<< HEAD
=======
        if (!$writer instanceof TranslationWriterInterface) {
            @trigger_error(sprintf('%s() expects an instance of "%s" as first argument since Symfony 3.4. Not passing it is deprecated and will throw a TypeError in 4.0.', __METHOD__, TranslationWriterInterface::class), \E_USER_DEPRECATED);

            parent::__construct($writer);

            return;
        }

>>>>>>> 4351a706
        parent::__construct();

        $this->writer = $writer;
        $this->reader = $reader;
        $this->extractor = $extractor;
        $this->defaultLocale = $defaultLocale;
        $this->defaultTransPath = $defaultTransPath;
        $this->defaultViewsPath = $defaultViewsPath;
        $this->transPaths = $transPaths;
        $this->viewsPaths = $viewsPaths;
    }

    /**
     * {@inheritdoc}
     */
    protected function configure()
    {
        $this
            ->setDefinition([
                new InputArgument('locale', InputArgument::REQUIRED, 'The locale'),
                new InputArgument('bundle', InputArgument::OPTIONAL, 'The bundle name or directory where to load the messages'),
                new InputOption('prefix', null, InputOption::VALUE_OPTIONAL, 'Override the default prefix', '__'),
                new InputOption('output-format', null, InputOption::VALUE_OPTIONAL, 'Override the default output format', 'xlf'),
                new InputOption('dump-messages', null, InputOption::VALUE_NONE, 'Should the messages be dumped in the console'),
                new InputOption('force', null, InputOption::VALUE_NONE, 'Should the update be done'),
                new InputOption('no-backup', null, InputOption::VALUE_NONE, 'Should backup be disabled'),
                new InputOption('clean', null, InputOption::VALUE_NONE, 'Should clean not found messages'),
                new InputOption('domain', null, InputOption::VALUE_OPTIONAL, 'Specify the domain to update'),
                new InputOption('xliff-version', null, InputOption::VALUE_OPTIONAL, 'Override the default xliff version', '1.2'),
                new InputOption('sort', null, InputOption::VALUE_OPTIONAL, 'Return list of messages sorted alphabetically', 'asc'),
            ])
            ->setDescription('Updates the translation file')
            ->setHelp(<<<'EOF'
The <info>%command.name%</info> command extracts translation strings from templates
of a given bundle or the default translations directory. It can display them or merge
the new ones into the translation files.

When new translation strings are found it can automatically add a prefix to the translation
message.

Example running against a Bundle (AcmeBundle)

  <info>php %command.full_name% --dump-messages en AcmeBundle</info>
  <info>php %command.full_name% --force --prefix="new_" fr AcmeBundle</info>

Example running against default messages directory

  <info>php %command.full_name% --dump-messages en</info>
  <info>php %command.full_name% --force --prefix="new_" fr</info>

You can sort the output with the <comment>--sort</> flag:

    <info>php %command.full_name% --dump-messages --sort=asc en AcmeBundle</info>
    <info>php %command.full_name% --dump-messages --sort=desc fr</info>
EOF
            )
        ;
    }

    /**
     * {@inheritdoc}
     */
    protected function execute(InputInterface $input, OutputInterface $output): int
    {
        $io = new SymfonyStyle($input, $output);
        $errorIo = $io->getErrorStyle();

        // check presence of force or dump-message
        if (true !== $input->getOption('force') && true !== $input->getOption('dump-messages')) {
            $errorIo->error('You must choose one of --force or --dump-messages');

            return 1;
        }

        // check format
        $supportedFormats = $this->writer->getFormats();
        if (!\in_array($input->getOption('output-format'), $supportedFormats, true)) {
            $errorIo->error(['Wrong output format', 'Supported formats are: '.implode(', ', $supportedFormats).'.']);

            return 1;
        }
        /** @var KernelInterface $kernel */
        $kernel = $this->getApplication()->getKernel();
        $rootDir = $kernel->getContainer()->getParameter('kernel.root_dir');

        // Define Root Paths
        $transPaths = $this->transPaths;
        if (is_dir($dir = $rootDir.'/Resources/translations')) {
            if ($dir !== $this->defaultTransPath) {
                $notice = sprintf('Storing translations in the "%s" directory is deprecated since Symfony 4.2, ', $dir);
                @trigger_error($notice.($this->defaultTransPath ? sprintf('use the "%s" directory instead.', $this->defaultTransPath) : 'configure and use "framework.translator.default_path" instead.'), E_USER_DEPRECATED);
            }
            $transPaths[] = $dir;
        }
        if ($this->defaultTransPath) {
            $transPaths[] = $this->defaultTransPath;
        }
        $viewsPaths = $this->viewsPaths;
        if (is_dir($dir = $rootDir.'/Resources/views')) {
            if ($dir !== $this->defaultViewsPath) {
                $notice = sprintf('Storing templates in the "%s" directory is deprecated since Symfony 4.2, ', $dir);
                @trigger_error($notice.($this->defaultViewsPath ? sprintf('use the "%s" directory instead.', $this->defaultViewsPath) : 'configure and use "twig.default_path" instead.'), E_USER_DEPRECATED);
            }
            $viewsPaths[] = $dir;
        }
        if ($this->defaultViewsPath) {
            $viewsPaths[] = $this->defaultViewsPath;
        }
        $currentName = 'default directory';

        // Override with provided Bundle info
        if (null !== $input->getArgument('bundle')) {
            try {
                $foundBundle = $kernel->getBundle($input->getArgument('bundle'));
                $bundleDir = $foundBundle->getPath();
                $transPaths = [is_dir($bundleDir.'/Resources/translations') ? $bundleDir.'/Resources/translations' : $bundleDir.'/translations'];
                $viewsPaths = [is_dir($bundleDir.'/Resources/views') ? $bundleDir.'/Resources/views' : $bundleDir.'/templates'];
                if ($this->defaultTransPath) {
                    $transPaths[] = $this->defaultTransPath;
                }
                if (is_dir($dir = sprintf('%s/Resources/%s/translations', $rootDir, $foundBundle->getName()))) {
                    $transPaths[] = $dir;
                    $notice = sprintf('Storing translations files for "%s" in the "%s" directory is deprecated since Symfony 4.2, ', $foundBundle->getName(), $dir);
                    @trigger_error($notice.($this->defaultTransPath ? sprintf('use the "%s" directory instead.', $this->defaultTransPath) : 'configure and use "framework.translator.default_path" instead.'), E_USER_DEPRECATED);
                }
                if ($this->defaultViewsPath) {
                    $viewsPaths[] = $this->defaultViewsPath;
                }
                if (is_dir($dir = sprintf('%s/Resources/%s/views', $rootDir, $foundBundle->getName()))) {
                    $viewsPaths[] = $dir;
                    $notice = sprintf('Storing templates for "%s" in the "%s" directory is deprecated since Symfony 4.2, ', $foundBundle->getName(), $dir);
                    @trigger_error($notice.($this->defaultViewsPath ? sprintf('use the "%s" directory instead.', $this->defaultViewsPath) : 'configure and use "twig.default_path" instead.'), E_USER_DEPRECATED);
                }
                $currentName = $foundBundle->getName();
            } catch (\InvalidArgumentException $e) {
                // such a bundle does not exist, so treat the argument as path
                $path = $input->getArgument('bundle');

                $transPaths = [$path.'/translations'];
                if (is_dir($dir = $path.'/Resources/translations')) {
                    if ($dir !== $this->defaultTransPath) {
                        @trigger_error(sprintf('Storing translations in the "%s" directory is deprecated since Symfony 4.2, use the "%s" directory instead.', $dir, $path.'/translations'), E_USER_DEPRECATED);
                    }
                    $transPaths[] = $dir;
                }

                $viewsPaths = [$path.'/templates'];
                if (is_dir($dir = $path.'/Resources/views')) {
                    if ($dir !== $this->defaultViewsPath) {
                        @trigger_error(sprintf('Storing templates in the "%s" directory is deprecated since Symfony 4.2, use the "%s" directory instead.', $dir, $path.'/templates'), E_USER_DEPRECATED);
                    }
                    $viewsPaths[] = $dir;
                }

                if (!is_dir($transPaths[0]) && !isset($transPaths[1])) {
                    throw new InvalidArgumentException(sprintf('"%s" is neither an enabled bundle nor a directory.', $transPaths[0]));
                }
            }
        }

        $io->title('Translation Messages Extractor and Dumper');
        $io->comment(sprintf('Generating "<info>%s</info>" translation files for "<info>%s</info>"', $input->getArgument('locale'), $currentName));

        // load any messages from templates
        $extractedCatalogue = new MessageCatalogue($input->getArgument('locale'));
        $io->comment('Parsing templates...');
<<<<<<< HEAD
        $this->extractor->setPrefix($input->getOption('prefix'));
=======
        $prefix = $input->getOption('prefix');
        // @deprecated since version 3.4, to be removed in 4.0 along with the --no-prefix option
        if ($input->getOption('no-prefix')) {
            @trigger_error('The "--no-prefix" option is deprecated since Symfony 3.4 and will be removed in 4.0. Use the "--prefix" option with an empty string as value instead.', \E_USER_DEPRECATED);
            $prefix = '';
        }
        $this->extractor->setPrefix($prefix);
>>>>>>> 4351a706
        foreach ($viewsPaths as $path) {
            if (is_dir($path) || is_file($path)) {
                $this->extractor->extract($path, $extractedCatalogue);
            }
        }

        // load any existing messages from the translation files
        $currentCatalogue = new MessageCatalogue($input->getArgument('locale'));
        $io->comment('Loading translation files...');
        foreach ($transPaths as $path) {
            if (is_dir($path)) {
                $this->reader->read($path, $currentCatalogue);
            }
        }

        if (null !== $domain = $input->getOption('domain')) {
            $currentCatalogue = $this->filterCatalogue($currentCatalogue, $domain);
            $extractedCatalogue = $this->filterCatalogue($extractedCatalogue, $domain);
        }

        // process catalogues
        $operation = $input->getOption('clean')
            ? new TargetOperation($currentCatalogue, $extractedCatalogue)
            : new MergeOperation($currentCatalogue, $extractedCatalogue);

        // Exit if no messages found.
        if (!\count($operation->getDomains())) {
            $errorIo->warning('No translation messages were found.');

            return 0;
        }

        $resultMessage = 'Translation files were successfully updated';

        // move new messages to intl domain when possible
        if (class_exists(\MessageFormatter::class)) {
            foreach ($operation->getDomains() as $domain) {
                $intlDomain = $domain.MessageCatalogueInterface::INTL_DOMAIN_SUFFIX;
                $newMessages = $operation->getNewMessages($domain);

                if ([] === $newMessages || ([] === $currentCatalogue->all($intlDomain) && [] !== $currentCatalogue->all($domain))) {
                    continue;
                }

                $result = $operation->getResult();
                $allIntlMessages = $result->all($intlDomain);
                $currentMessages = array_diff_key($newMessages, $result->all($domain));
                $result->replace($currentMessages, $domain);
                $result->replace($allIntlMessages + $newMessages, $intlDomain);
            }
        }

        // show compiled list of messages
        if (true === $input->getOption('dump-messages')) {
            $extractedMessagesCount = 0;
            $io->newLine();
            foreach ($operation->getDomains() as $domain) {
                $newKeys = array_keys($operation->getNewMessages($domain));
                $allKeys = array_keys($operation->getMessages($domain));

                $list = array_merge(
                    array_diff($allKeys, $newKeys),
                    array_map(function ($id) {
                        return sprintf('<fg=green>%s</>', $id);
                    }, $newKeys),
                    array_map(function ($id) {
                        return sprintf('<fg=red>%s</>', $id);
                    }, array_keys($operation->getObsoleteMessages($domain)))
                );

                $domainMessagesCount = \count($list);

                if ($sort = $input->getOption('sort')) {
                    $sort = strtolower($sort);
                    if (!\in_array($sort, self::SORT_ORDERS, true)) {
                        $errorIo->error(['Wrong sort order', 'Supported formats are: '.implode(', ', self::SORT_ORDERS).'.']);

                        return 1;
                    }

                    if (self::DESC === $sort) {
                        rsort($list);
                    } else {
                        sort($list);
                    }
                }

                $io->section(sprintf('Messages extracted for domain "<info>%s</info>" (%d message%s)', $domain, $domainMessagesCount, $domainMessagesCount > 1 ? 's' : ''));
                $io->listing($list);

                $extractedMessagesCount += $domainMessagesCount;
            }

            if ('xlf' === $input->getOption('output-format')) {
                $io->comment(sprintf('Xliff output version is <info>%s</info>', $input->getOption('xliff-version')));
            }

            $resultMessage = sprintf('%d message%s successfully extracted', $extractedMessagesCount, $extractedMessagesCount > 1 ? 's were' : ' was');
        }

        if (true === $input->getOption('no-backup')) {
            $this->writer->disableBackup();
        }

        // save the files
        if (true === $input->getOption('force')) {
            $io->comment('Writing files...');

            $bundleTransPath = false;
            foreach ($transPaths as $path) {
                if (is_dir($path)) {
                    $bundleTransPath = $path;
                }
            }

            if (!$bundleTransPath) {
                $bundleTransPath = end($transPaths);
            }

            $this->writer->write($operation->getResult(), $input->getOption('output-format'), ['path' => $bundleTransPath, 'default_locale' => $this->defaultLocale, 'xliff_version' => $input->getOption('xliff-version')]);

            if (true === $input->getOption('dump-messages')) {
                $resultMessage .= ' and translation files were updated';
            }
        }

        $io->success($resultMessage.'.');

        return 0;
    }

    private function filterCatalogue(MessageCatalogue $catalogue, string $domain): MessageCatalogue
    {
        $filteredCatalogue = new MessageCatalogue($catalogue->getLocale());

        // extract intl-icu messages only
        $intlDomain = $domain.MessageCatalogueInterface::INTL_DOMAIN_SUFFIX;
        if ($intlMessages = $catalogue->all($intlDomain)) {
            $filteredCatalogue->add($intlMessages, $intlDomain);
        }

        // extract all messages and subtract intl-icu messages
        if ($messages = array_diff($catalogue->all($domain), $intlMessages)) {
            $filteredCatalogue->add($messages, $domain);
        }
        foreach ($catalogue->getResources() as $resource) {
            $filteredCatalogue->addResource($resource);
        }
        if ($metadata = $catalogue->getMetadata('', $domain)) {
            foreach ($metadata as $k => $v) {
                $filteredCatalogue->setMetadata($k, $v, $domain);
            }
        }

        return $filteredCatalogue;
    }
}<|MERGE_RESOLUTION|>--- conflicted
+++ resolved
@@ -54,17 +54,6 @@
 
     public function __construct(TranslationWriterInterface $writer, TranslationReaderInterface $reader, ExtractorInterface $extractor, string $defaultLocale, string $defaultTransPath = null, string $defaultViewsPath = null, array $transPaths = [], array $viewsPaths = [])
     {
-<<<<<<< HEAD
-=======
-        if (!$writer instanceof TranslationWriterInterface) {
-            @trigger_error(sprintf('%s() expects an instance of "%s" as first argument since Symfony 3.4. Not passing it is deprecated and will throw a TypeError in 4.0.', __METHOD__, TranslationWriterInterface::class), \E_USER_DEPRECATED);
-
-            parent::__construct($writer);
-
-            return;
-        }
-
->>>>>>> 4351a706
         parent::__construct();
 
         $this->writer = $writer;
@@ -155,7 +144,7 @@
         if (is_dir($dir = $rootDir.'/Resources/translations')) {
             if ($dir !== $this->defaultTransPath) {
                 $notice = sprintf('Storing translations in the "%s" directory is deprecated since Symfony 4.2, ', $dir);
-                @trigger_error($notice.($this->defaultTransPath ? sprintf('use the "%s" directory instead.', $this->defaultTransPath) : 'configure and use "framework.translator.default_path" instead.'), E_USER_DEPRECATED);
+                @trigger_error($notice.($this->defaultTransPath ? sprintf('use the "%s" directory instead.', $this->defaultTransPath) : 'configure and use "framework.translator.default_path" instead.'), \E_USER_DEPRECATED);
             }
             $transPaths[] = $dir;
         }
@@ -166,7 +155,7 @@
         if (is_dir($dir = $rootDir.'/Resources/views')) {
             if ($dir !== $this->defaultViewsPath) {
                 $notice = sprintf('Storing templates in the "%s" directory is deprecated since Symfony 4.2, ', $dir);
-                @trigger_error($notice.($this->defaultViewsPath ? sprintf('use the "%s" directory instead.', $this->defaultViewsPath) : 'configure and use "twig.default_path" instead.'), E_USER_DEPRECATED);
+                @trigger_error($notice.($this->defaultViewsPath ? sprintf('use the "%s" directory instead.', $this->defaultViewsPath) : 'configure and use "twig.default_path" instead.'), \E_USER_DEPRECATED);
             }
             $viewsPaths[] = $dir;
         }
@@ -188,7 +177,7 @@
                 if (is_dir($dir = sprintf('%s/Resources/%s/translations', $rootDir, $foundBundle->getName()))) {
                     $transPaths[] = $dir;
                     $notice = sprintf('Storing translations files for "%s" in the "%s" directory is deprecated since Symfony 4.2, ', $foundBundle->getName(), $dir);
-                    @trigger_error($notice.($this->defaultTransPath ? sprintf('use the "%s" directory instead.', $this->defaultTransPath) : 'configure and use "framework.translator.default_path" instead.'), E_USER_DEPRECATED);
+                    @trigger_error($notice.($this->defaultTransPath ? sprintf('use the "%s" directory instead.', $this->defaultTransPath) : 'configure and use "framework.translator.default_path" instead.'), \E_USER_DEPRECATED);
                 }
                 if ($this->defaultViewsPath) {
                     $viewsPaths[] = $this->defaultViewsPath;
@@ -196,7 +185,7 @@
                 if (is_dir($dir = sprintf('%s/Resources/%s/views', $rootDir, $foundBundle->getName()))) {
                     $viewsPaths[] = $dir;
                     $notice = sprintf('Storing templates for "%s" in the "%s" directory is deprecated since Symfony 4.2, ', $foundBundle->getName(), $dir);
-                    @trigger_error($notice.($this->defaultViewsPath ? sprintf('use the "%s" directory instead.', $this->defaultViewsPath) : 'configure and use "twig.default_path" instead.'), E_USER_DEPRECATED);
+                    @trigger_error($notice.($this->defaultViewsPath ? sprintf('use the "%s" directory instead.', $this->defaultViewsPath) : 'configure and use "twig.default_path" instead.'), \E_USER_DEPRECATED);
                 }
                 $currentName = $foundBundle->getName();
             } catch (\InvalidArgumentException $e) {
@@ -206,7 +195,7 @@
                 $transPaths = [$path.'/translations'];
                 if (is_dir($dir = $path.'/Resources/translations')) {
                     if ($dir !== $this->defaultTransPath) {
-                        @trigger_error(sprintf('Storing translations in the "%s" directory is deprecated since Symfony 4.2, use the "%s" directory instead.', $dir, $path.'/translations'), E_USER_DEPRECATED);
+                        @trigger_error(sprintf('Storing translations in the "%s" directory is deprecated since Symfony 4.2, use the "%s" directory instead.', $dir, $path.'/translations'), \E_USER_DEPRECATED);
                     }
                     $transPaths[] = $dir;
                 }
@@ -214,7 +203,7 @@
                 $viewsPaths = [$path.'/templates'];
                 if (is_dir($dir = $path.'/Resources/views')) {
                     if ($dir !== $this->defaultViewsPath) {
-                        @trigger_error(sprintf('Storing templates in the "%s" directory is deprecated since Symfony 4.2, use the "%s" directory instead.', $dir, $path.'/templates'), E_USER_DEPRECATED);
+                        @trigger_error(sprintf('Storing templates in the "%s" directory is deprecated since Symfony 4.2, use the "%s" directory instead.', $dir, $path.'/templates'), \E_USER_DEPRECATED);
                     }
                     $viewsPaths[] = $dir;
                 }
@@ -231,17 +220,7 @@
         // load any messages from templates
         $extractedCatalogue = new MessageCatalogue($input->getArgument('locale'));
         $io->comment('Parsing templates...');
-<<<<<<< HEAD
         $this->extractor->setPrefix($input->getOption('prefix'));
-=======
-        $prefix = $input->getOption('prefix');
-        // @deprecated since version 3.4, to be removed in 4.0 along with the --no-prefix option
-        if ($input->getOption('no-prefix')) {
-            @trigger_error('The "--no-prefix" option is deprecated since Symfony 3.4 and will be removed in 4.0. Use the "--prefix" option with an empty string as value instead.', \E_USER_DEPRECATED);
-            $prefix = '';
-        }
-        $this->extractor->setPrefix($prefix);
->>>>>>> 4351a706
         foreach ($viewsPaths as $path) {
             if (is_dir($path) || is_file($path)) {
                 $this->extractor->extract($path, $extractedCatalogue);
