<?php

/*
 * This file is part of the Symfony package.
 *
 * (c) Fabien Potencier <fabien@symfony.com>
 *
 * For the full copyright and license information, please view the LICENSE
 * file that was distributed with this source code.
 */

namespace Symfony\Bundle\FrameworkBundle\Command;

use Symfony\Component\Console\Attribute\AsCommand;
use Symfony\Component\Console\Command\Command;
use Symfony\Component\Console\Completion\CompletionInput;
use Symfony\Component\Console\Completion\CompletionSuggestions;
use Symfony\Component\Console\Exception\InvalidArgumentException;
use Symfony\Component\Console\Input\InputArgument;
use Symfony\Component\Console\Input\InputInterface;
use Symfony\Component\Console\Input\InputOption;
use Symfony\Component\Console\Output\ConsoleOutputInterface;
use Symfony\Component\Console\Output\OutputInterface;
use Symfony\Component\Console\Style\SymfonyStyle;
use Symfony\Component\HttpKernel\KernelInterface;
use Symfony\Component\Translation\Catalogue\MergeOperation;
use Symfony\Component\Translation\Catalogue\TargetOperation;
use Symfony\Component\Translation\Extractor\ExtractorInterface;
use Symfony\Component\Translation\MessageCatalogue;
use Symfony\Component\Translation\MessageCatalogueInterface;
use Symfony\Component\Translation\Reader\TranslationReaderInterface;
use Symfony\Component\Translation\Writer\TranslationWriterInterface;

/**
 * A command that parses templates to extract translation messages and adds them
 * into the translation files.
 *
 * @author Michel Salib <michelsalib@hotmail.com>
 *
 * @final
 */
#[AsCommand(name: 'translation:extract', description: 'Extract missing translations keys from code to translation files')]
class TranslationUpdateCommand extends Command
{
    private const ASC = 'asc';
    private const DESC = 'desc';
    private const SORT_ORDERS = [self::ASC, self::DESC];
    private const FORMATS = [
        'xlf12' => ['xlf', '1.2'],
        'xlf20' => ['xlf', '2.0'],
    ];

    public function __construct(
        private TranslationWriterInterface $writer,
        private TranslationReaderInterface $reader,
        private ExtractorInterface $extractor,
        private string $defaultLocale,
        private ?string $defaultTransPath = null,
        private ?string $defaultViewsPath = null,
        private array $transPaths = [],
        private array $codePaths = [],
        private array $enabledLocales = [],
    ) {
        parent::__construct();
    }

    protected function configure(): void
    {
        $this
            ->setDefinition([
                new InputArgument('locale', InputArgument::REQUIRED, 'The locale'),
                new InputArgument('bundle', InputArgument::OPTIONAL, 'The bundle name or directory where to load the messages'),
                new InputOption('prefix', null, InputOption::VALUE_OPTIONAL, 'Override the default prefix', '__'),
                new InputOption('format', null, InputOption::VALUE_OPTIONAL, 'Override the default output format', 'xlf12'),
                new InputOption('dump-messages', null, InputOption::VALUE_NONE, 'Should the messages be dumped in the console'),
                new InputOption('force', null, InputOption::VALUE_NONE, 'Should the extract be done'),
                new InputOption('clean', null, InputOption::VALUE_NONE, 'Should clean not found messages'),
                new InputOption('domain', null, InputOption::VALUE_OPTIONAL, 'Specify the domain to extract'),
                new InputOption('sort', null, InputOption::VALUE_OPTIONAL, 'Return list of messages sorted alphabetically (only works with --dump-messages)', 'asc'),
                new InputOption('as-tree', null, InputOption::VALUE_OPTIONAL, 'Dump the messages as a tree-like structure: The given value defines the level where to switch to inline YAML'),
            ])
            ->setHelp(<<<'EOF'
The <info>%command.name%</info> command extracts translation strings from templates
of a given bundle or the default translations directory. It can display them or merge
the new ones into the translation files.

When new translation strings are found it can automatically add a prefix to the translation
message.

Example running against a Bundle (AcmeBundle)

  <info>php %command.full_name% --dump-messages en AcmeBundle</info>
  <info>php %command.full_name% --force --prefix="new_" fr AcmeBundle</info>

Example running against default messages directory

  <info>php %command.full_name% --dump-messages en</info>
  <info>php %command.full_name% --force --prefix="new_" fr</info>

You can sort the output with the <comment>--sort</> flag:

    <info>php %command.full_name% --dump-messages --sort=asc en AcmeBundle</info>
    <info>php %command.full_name% --dump-messages --sort=desc fr</info>

You can dump a tree-like structure using the yaml format with <comment>--as-tree</> flag:

    <info>php %command.full_name% --force --format=yaml --as-tree=3 en AcmeBundle</info>

EOF
            )
        ;
    }

    protected function execute(InputInterface $input, OutputInterface $output): int
    {
        $io = new SymfonyStyle($input, $output);
<<<<<<< HEAD
        $errorIo = $output instanceof ConsoleOutputInterface ? new SymfonyStyle($input, $output->getErrorOutput()) : $io;

        $io = new SymfonyStyle($input, $output);
=======
>>>>>>> b1a21013
        $errorIo = $io->getErrorStyle();

        // check presence of force or dump-message
        if (true !== $input->getOption('force') && true !== $input->getOption('dump-messages')) {
            $errorIo->error('You must choose one of --force or --dump-messages');

            return 1;
        }

        $format = $input->getOption('format');
        $xliffVersion = '1.2';

        if (\array_key_exists($format, self::FORMATS)) {
            [$format, $xliffVersion] = self::FORMATS[$format];
        }

        // check format
        $supportedFormats = $this->writer->getFormats();
        if (!\in_array($format, $supportedFormats, true)) {
            $errorIo->error(['Wrong output format', 'Supported formats are: '.implode(', ', $supportedFormats).', xlf12 and xlf20.']);

            return 1;
        }

        /** @var KernelInterface $kernel */
        $kernel = $this->getApplication()->getKernel();

        // Define Root Paths
        $transPaths = $this->getRootTransPaths();
        $codePaths = $this->getRootCodePaths($kernel);

        $currentName = 'default directory';

        // Override with provided Bundle info
        if (null !== $input->getArgument('bundle')) {
            try {
                $foundBundle = $kernel->getBundle($input->getArgument('bundle'));
                $bundleDir = $foundBundle->getPath();
                $transPaths = [is_dir($bundleDir.'/Resources/translations') ? $bundleDir.'/Resources/translations' : $bundleDir.'/translations'];
                $codePaths = [is_dir($bundleDir.'/Resources/views') ? $bundleDir.'/Resources/views' : $bundleDir.'/templates'];
                if ($this->defaultTransPath) {
                    $transPaths[] = $this->defaultTransPath;
                }
                if ($this->defaultViewsPath) {
                    $codePaths[] = $this->defaultViewsPath;
                }
                $currentName = $foundBundle->getName();
            } catch (\InvalidArgumentException) {
                // such a bundle does not exist, so treat the argument as path
                $path = $input->getArgument('bundle');

                $transPaths = [$path.'/translations'];
                $codePaths = [$path.'/templates'];

                if (!is_dir($transPaths[0])) {
                    throw new InvalidArgumentException(sprintf('"%s" is neither an enabled bundle nor a directory.', $transPaths[0]));
                }
            }
        }

        $io->title('Translation Messages Extractor and Dumper');
        $io->comment(sprintf('Generating "<info>%s</info>" translation files for "<info>%s</info>"', $input->getArgument('locale'), $currentName));

        $io->comment('Parsing templates...');
        $extractedCatalogue = $this->extractMessages($input->getArgument('locale'), $codePaths, $input->getOption('prefix'));

        $io->comment('Loading translation files...');
        $currentCatalogue = $this->loadCurrentMessages($input->getArgument('locale'), $transPaths);

        if (null !== $domain = $input->getOption('domain')) {
            $currentCatalogue = $this->filterCatalogue($currentCatalogue, $domain);
            $extractedCatalogue = $this->filterCatalogue($extractedCatalogue, $domain);
        }

        // process catalogues
        $operation = $input->getOption('clean')
            ? new TargetOperation($currentCatalogue, $extractedCatalogue)
            : new MergeOperation($currentCatalogue, $extractedCatalogue);

        // Exit if no messages found.
        if (!\count($operation->getDomains())) {
            $errorIo->warning('No translation messages were found.');

            return 0;
        }

        $resultMessage = 'Translation files were successfully updated';

        $operation->moveMessagesToIntlDomainsIfPossible('new');

        // show compiled list of messages
        if (true === $input->getOption('dump-messages')) {
            $extractedMessagesCount = 0;
            $io->newLine();
            foreach ($operation->getDomains() as $domain) {
                $newKeys = array_keys($operation->getNewMessages($domain));
                $allKeys = array_keys($operation->getMessages($domain));

                $list = array_merge(
                    array_diff($allKeys, $newKeys),
                    array_map(fn ($id) => sprintf('<fg=green>%s</>', $id), $newKeys),
                    array_map(fn ($id) => sprintf('<fg=red>%s</>', $id), array_keys($operation->getObsoleteMessages($domain)))
                );

                $domainMessagesCount = \count($list);

                if ($sort = $input->getOption('sort')) {
                    $sort = strtolower($sort);
                    if (!\in_array($sort, self::SORT_ORDERS, true)) {
                        $errorIo->error(['Wrong sort order', 'Supported formats are: '.implode(', ', self::SORT_ORDERS).'.']);

                        return 1;
                    }

                    if (self::DESC === $sort) {
                        rsort($list);
                    } else {
                        sort($list);
                    }
                }

                $io->section(sprintf('Messages extracted for domain "<info>%s</info>" (%d message%s)', $domain, $domainMessagesCount, $domainMessagesCount > 1 ? 's' : ''));
                $io->listing($list);

                $extractedMessagesCount += $domainMessagesCount;
            }

            if ('xlf' === $format) {
                $io->comment(sprintf('Xliff output version is <info>%s</info>', $xliffVersion));
            }

            $resultMessage = sprintf('%d message%s successfully extracted', $extractedMessagesCount, $extractedMessagesCount > 1 ? 's were' : ' was');
        }

        // save the files
        if (true === $input->getOption('force')) {
            $io->comment('Writing files...');

            $bundleTransPath = false;
            foreach ($transPaths as $path) {
                if (is_dir($path)) {
                    $bundleTransPath = $path;
                }
            }

            if (!$bundleTransPath) {
                $bundleTransPath = end($transPaths);
            }

            $this->writer->write($operation->getResult(), $format, ['path' => $bundleTransPath, 'default_locale' => $this->defaultLocale, 'xliff_version' => $xliffVersion, 'as_tree' => $input->getOption('as-tree'), 'inline' => $input->getOption('as-tree') ?? 0]);

            if (true === $input->getOption('dump-messages')) {
                $resultMessage .= ' and translation files were updated';
            }
        }

        $io->success($resultMessage.'.');

        return 0;
    }

    public function complete(CompletionInput $input, CompletionSuggestions $suggestions): void
    {
        if ($input->mustSuggestArgumentValuesFor('locale')) {
            $suggestions->suggestValues($this->enabledLocales);

            return;
        }

        /** @var KernelInterface $kernel */
        $kernel = $this->getApplication()->getKernel();
        if ($input->mustSuggestArgumentValuesFor('bundle')) {
            $bundles = [];

            foreach ($kernel->getBundles() as $bundle) {
                $bundles[] = $bundle->getName();
                if ($bundle->getContainerExtension()) {
                    $bundles[] = $bundle->getContainerExtension()->getAlias();
                }
            }

            $suggestions->suggestValues($bundles);

            return;
        }

        if ($input->mustSuggestOptionValuesFor('format')) {
            $suggestions->suggestValues(array_merge(
                $this->writer->getFormats(),
                array_keys(self::FORMATS)
            ));

            return;
        }

        if ($input->mustSuggestOptionValuesFor('domain') && $locale = $input->getArgument('locale')) {
            $extractedCatalogue = $this->extractMessages($locale, $this->getRootCodePaths($kernel), $input->getOption('prefix'));

            $currentCatalogue = $this->loadCurrentMessages($locale, $this->getRootTransPaths());

            // process catalogues
            $operation = $input->getOption('clean')
                ? new TargetOperation($currentCatalogue, $extractedCatalogue)
                : new MergeOperation($currentCatalogue, $extractedCatalogue);

            $suggestions->suggestValues($operation->getDomains());

            return;
        }

        if ($input->mustSuggestOptionValuesFor('sort')) {
            $suggestions->suggestValues(self::SORT_ORDERS);
        }
    }

    private function filterCatalogue(MessageCatalogue $catalogue, string $domain): MessageCatalogue
    {
        $filteredCatalogue = new MessageCatalogue($catalogue->getLocale());

        // extract intl-icu messages only
        $intlDomain = $domain.MessageCatalogueInterface::INTL_DOMAIN_SUFFIX;
        if ($intlMessages = $catalogue->all($intlDomain)) {
            $filteredCatalogue->add($intlMessages, $intlDomain);
        }

        // extract all messages and subtract intl-icu messages
        if ($messages = array_diff($catalogue->all($domain), $intlMessages)) {
            $filteredCatalogue->add($messages, $domain);
        }
        foreach ($catalogue->getResources() as $resource) {
            $filteredCatalogue->addResource($resource);
        }

        if ($metadata = $catalogue->getMetadata('', $intlDomain)) {
            foreach ($metadata as $k => $v) {
                $filteredCatalogue->setMetadata($k, $v, $intlDomain);
            }
        }

        if ($metadata = $catalogue->getMetadata('', $domain)) {
            foreach ($metadata as $k => $v) {
                $filteredCatalogue->setMetadata($k, $v, $domain);
            }
        }

        return $filteredCatalogue;
    }

    private function extractMessages(string $locale, array $transPaths, string $prefix): MessageCatalogue
    {
        $extractedCatalogue = new MessageCatalogue($locale);
        $this->extractor->setPrefix($prefix);
        $transPaths = $this->filterDuplicateTransPaths($transPaths);
        foreach ($transPaths as $path) {
            if (is_dir($path) || is_file($path)) {
                $this->extractor->extract($path, $extractedCatalogue);
            }
        }

        return $extractedCatalogue;
    }

    private function filterDuplicateTransPaths(array $transPaths): array
    {
        $transPaths = array_filter(array_map('realpath', $transPaths));

        sort($transPaths);

        $filteredPaths = [];

        foreach ($transPaths as $path) {
            foreach ($filteredPaths as $filteredPath) {
                if (str_starts_with($path, $filteredPath.\DIRECTORY_SEPARATOR)) {
                    continue 2;
                }
            }

            $filteredPaths[] = $path;
        }

        return $filteredPaths;
    }

    private function loadCurrentMessages(string $locale, array $transPaths): MessageCatalogue
    {
        $currentCatalogue = new MessageCatalogue($locale);
        foreach ($transPaths as $path) {
            if (is_dir($path)) {
                $this->reader->read($path, $currentCatalogue);
            }
        }

        return $currentCatalogue;
    }

    private function getRootTransPaths(): array
    {
        $transPaths = $this->transPaths;
        if ($this->defaultTransPath) {
            $transPaths[] = $this->defaultTransPath;
        }

        return $transPaths;
    }

    private function getRootCodePaths(KernelInterface $kernel): array
    {
        $codePaths = $this->codePaths;
        $codePaths[] = $kernel->getProjectDir().'/src';
        if ($this->defaultViewsPath) {
            $codePaths[] = $this->defaultViewsPath;
        }

        return $codePaths;
    }
}<|MERGE_RESOLUTION|>--- conflicted
+++ resolved
@@ -114,12 +114,6 @@
     protected function execute(InputInterface $input, OutputInterface $output): int
     {
         $io = new SymfonyStyle($input, $output);
-<<<<<<< HEAD
-        $errorIo = $output instanceof ConsoleOutputInterface ? new SymfonyStyle($input, $output->getErrorOutput()) : $io;
-
-        $io = new SymfonyStyle($input, $output);
-=======
->>>>>>> b1a21013
         $errorIo = $io->getErrorStyle();
 
         // check presence of force or dump-message
