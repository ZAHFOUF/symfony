--- conflicted
+++ resolved
@@ -54,15 +54,9 @@
         "symfony/twig-bundle": "^4.4|^5.0",
         "symfony/validator": "^4.4|^5.0",
         "symfony/var-dumper": "^4.4|^5.0",
-<<<<<<< HEAD
         "symfony/workflow": "^4.4|^5.0",
         "symfony/yaml": "^4.4|^5.0",
         "symfony/property-info": "^4.4|^5.0",
-=======
-        "symfony/workflow": "^4.3|^5.0",
-        "symfony/yaml": "^3.4|^4.0|^5.0",
-        "symfony/property-info": "^3.4|^4.0|^5.0",
->>>>>>> c2111be1
         "symfony/web-link": "^4.4|^5.0",
         "phpdocumentor/reflection-docblock": "^3.0|^4.0",
         "twig/twig": "^2.10|^3.0"
@@ -89,12 +83,8 @@
         "symfony/twig-bridge": "<4.4",
         "symfony/twig-bundle": "<4.4",
         "symfony/validator": "<4.4",
-<<<<<<< HEAD
+        "symfony/var-dumper": "<4.4",
         "symfony/workflow": "<4.4"
-=======
-        "symfony/var-dumper": "<4.4",
-        "symfony/workflow": "<4.3"
->>>>>>> c2111be1
     },
     "suggest": {
         "ext-apcu": "For best performance of the system caches",
