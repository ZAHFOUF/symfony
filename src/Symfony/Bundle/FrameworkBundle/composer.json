--- conflicted
+++ resolved
@@ -59,11 +59,7 @@
         "symfony/property-info": "^4.4|^5.0",
         "symfony/web-link": "^4.4|^5.0",
         "phpdocumentor/reflection-docblock": "^3.0|^4.0",
-<<<<<<< HEAD
-        "twig/twig": "^2.10|^3"
-=======
-        "twig/twig": "^1.41|^2.10|^3.0"
->>>>>>> 51a2cb6e
+        "twig/twig": "^2.10|^3.0"
     },
     "conflict": {
         "phpdocumentor/reflection-docblock": "<3.0",
