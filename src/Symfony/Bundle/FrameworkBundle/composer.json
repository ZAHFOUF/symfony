{
    "name": "symfony/framework-bundle",
    "type": "symfony-bundle",
    "description": "Symfony FrameworkBundle",
    "keywords": [],
    "homepage": "https://symfony.com",
    "license": "MIT",
    "authors": [
        {
            "name": "Fabien Potencier",
            "email": "fabien@symfony.com"
        },
        {
            "name": "Symfony Community",
            "homepage": "https://symfony.com/contributors"
        }
    ],
    "require": {
        "php": "^7.2.9",
        "ext-xml": "*",
        "symfony/cache": "^4.4|^5.0",
        "symfony/config": "^5.0",
        "symfony/dependency-injection": "^5.0",
        "symfony/error-renderer": "^4.4|^5.0",
        "symfony/http-foundation": "^4.4|^5.0",
        "symfony/http-kernel": "^5.0",
        "symfony/polyfill-mbstring": "~1.0",
        "symfony/filesystem": "^4.4|^5.0",
        "symfony/finder": "^4.4|^5.0",
        "symfony/routing": "^5.0"
    },
    "require-dev": {
        "doctrine/annotations": "~1.7",
        "doctrine/cache": "~1.0",
<<<<<<< HEAD
        "symfony/asset": "^4.4|^5.0",
        "symfony/browser-kit": "^4.4|^5.0",
        "symfony/console": "^4.4|^5.0",
        "symfony/css-selector": "^4.4|^5.0",
        "symfony/dom-crawler": "^4.4|^5.0",
=======
        "symfony/asset": "^3.4|^4.0|^5.0",
        "symfony/browser-kit": "^4.3|^5.0",
        "symfony/console": "^4.3.4|^5.0",
        "symfony/css-selector": "^3.4|^4.0|^5.0",
        "symfony/dom-crawler": "^4.3|^5.0",
>>>>>>> 1981f06c
        "symfony/polyfill-intl-icu": "~1.0",
        "symfony/form": "^4.4|^5.0",
        "symfony/expression-language": "^4.4|^5.0",
        "symfony/http-client": "^4.4|^5.0",
        "symfony/lock": "^4.4|^5.0",
        "symfony/mailer": "^4.4|^5.0",
        "symfony/messenger": "^4.4|^5.0",
        "symfony/mime": "^4.4|^5.0",
        "symfony/process": "^4.4|^5.0",
        "symfony/security-csrf": "^4.4|^5.0",
        "symfony/security-http": "^4.4|^5.0",
        "symfony/serializer": "^4.4|^5.0",
        "symfony/stopwatch": "^4.4|^5.0",
        "symfony/translation": "^5.0",
        "symfony/twig-bundle": "^4.4|^5.0",
        "symfony/validator": "^4.4|^5.0",
        "symfony/var-dumper": "^4.4|^5.0",
        "symfony/workflow": "^4.4|^5.0",
        "symfony/yaml": "^4.4|^5.0",
        "symfony/property-info": "^4.4|^5.0",
        "symfony/web-link": "^4.4|^5.0",
        "phpdocumentor/reflection-docblock": "^3.0|^4.0",
<<<<<<< HEAD
        "twig/twig": "^2.4|^3"
=======
        "twig/twig": "~1.41|~2.10"
>>>>>>> 1981f06c
    },
    "conflict": {
        "phpdocumentor/reflection-docblock": "<3.0",
        "phpdocumentor/type-resolver": "<0.2.1",
        "phpunit/phpunit": "<5.4.3",
        "symfony/asset": "<4.4",
        "symfony/browser-kit": "<4.4",
        "symfony/console": "<4.4",
        "symfony/dotenv": "<4.4",
        "symfony/dom-crawler": "<4.4",
        "symfony/form": "<4.4",
        "symfony/lock": "<4.4",
        "symfony/mailer": "<4.4",
        "symfony/messenger": "<4.4",
        "symfony/mime": "<4.4",
        "symfony/property-info": "<4.4",
        "symfony/serializer": "<4.4",
        "symfony/stopwatch": "<4.4",
        "symfony/translation": "<5.0",
        "symfony/twig-bridge": "<4.4",
        "symfony/twig-bundle": "<4.4",
        "symfony/validator": "<4.4",
        "symfony/workflow": "<4.4"
    },
    "suggest": {
        "ext-apcu": "For best performance of the system caches",
        "symfony/console": "For using the console commands",
        "symfony/form": "For using forms",
        "symfony/serializer": "For using the serializer service",
        "symfony/validator": "For using validation",
        "symfony/yaml": "For using the debug:config and lint:yaml commands",
        "symfony/property-info": "For using the property_info service",
        "symfony/web-link": "For using web links, features such as preloading, prefetching or prerendering"
    },
    "autoload": {
        "psr-4": { "Symfony\\Bundle\\FrameworkBundle\\": "" },
        "exclude-from-classmap": [
            "/Tests/"
        ]
    },
    "minimum-stability": "dev",
    "extra": {
        "branch-alias": {
            "dev-master": "5.0-dev"
        }
    }
}<|MERGE_RESOLUTION|>--- conflicted
+++ resolved
@@ -32,19 +32,11 @@
     "require-dev": {
         "doctrine/annotations": "~1.7",
         "doctrine/cache": "~1.0",
-<<<<<<< HEAD
         "symfony/asset": "^4.4|^5.0",
         "symfony/browser-kit": "^4.4|^5.0",
         "symfony/console": "^4.4|^5.0",
         "symfony/css-selector": "^4.4|^5.0",
         "symfony/dom-crawler": "^4.4|^5.0",
-=======
-        "symfony/asset": "^3.4|^4.0|^5.0",
-        "symfony/browser-kit": "^4.3|^5.0",
-        "symfony/console": "^4.3.4|^5.0",
-        "symfony/css-selector": "^3.4|^4.0|^5.0",
-        "symfony/dom-crawler": "^4.3|^5.0",
->>>>>>> 1981f06c
         "symfony/polyfill-intl-icu": "~1.0",
         "symfony/form": "^4.4|^5.0",
         "symfony/expression-language": "^4.4|^5.0",
@@ -67,11 +59,7 @@
         "symfony/property-info": "^4.4|^5.0",
         "symfony/web-link": "^4.4|^5.0",
         "phpdocumentor/reflection-docblock": "^3.0|^4.0",
-<<<<<<< HEAD
-        "twig/twig": "^2.4|^3"
-=======
-        "twig/twig": "~1.41|~2.10"
->>>>>>> 1981f06c
+        "twig/twig": "^2.10|^3"
     },
     "conflict": {
         "phpdocumentor/reflection-docblock": "<3.0",
