{
    "name": "symfony/framework-bundle",
    "type": "symfony-bundle",
    "description": "Symfony FrameworkBundle",
    "keywords": [],
    "homepage": "http://symfony.com",
    "license": "MIT",
    "authors": [
        {
            "name": "Fabien Potencier",
            "email": "fabien@symfony.com"
        },
        {
            "name": "Symfony Community",
            "homepage": "http://symfony.com/contributors"
        }
    ],
    "require": {
<<<<<<< HEAD
        "php": ">=5.5.9",
        "symfony/dependency-injection" : "~2.7|~3.0",
        "symfony/config" : "~2.7|~3.0",
        "symfony/event-dispatcher": "~2.7|~3.0",
        "symfony/http-foundation": "~2.7|~3.0",
        "symfony/http-kernel": "~2.7|~3.0",
        "symfony/filesystem": "~2.7|~3.0",
        "symfony/routing": "~3.0",
        "symfony/security-core": "~2.7|~3.0",
        "symfony/security-csrf": "~2.7|~3.0",
        "symfony/stopwatch": "~2.7|~3.0",
        "symfony/templating": "~2.7|~3.0",
        "symfony/translation": "~2.7|~3.0",
        "doctrine/annotations": "~1.0"
    },
    "require-dev": {
        "symfony/browser-kit": "~2.7|~3.0",
        "symfony/console": "~2.7|~3.0",
        "symfony/css-selector": "~2.7|~3.0",
        "symfony/dom-crawler": "~2.7|~3.0",
        "symfony/finder": "~2.7|~3.0",
        "symfony/intl": "~2.7|~3.0",
        "symfony/security": "~2.7|~3.0",
        "symfony/form": "~2.7|~3.0",
        "symfony/class-loader": "~2.7|~3.0",
        "symfony/expression-language": "~2.7|~3.0",
        "symfony/process": "~2.7|~3.0",
        "symfony/validator": "~2.7|~3.0",
        "symfony/yaml": "~2.7|~3.0"
=======
        "php": ">=5.3.9",
        "symfony/asset": "~2.7|~3.0.0",
        "symfony/dependency-injection" : "~2.6,>=2.6.2",
        "symfony/config" : "~2.4",
        "symfony/event-dispatcher": "~2.5|~3.0.0",
        "symfony/http-foundation": "~2.4.9|~2.5,>=2.5.4|~3.0.0",
        "symfony/http-kernel": "~2.7|~3.0.0",
        "symfony/filesystem": "~2.3|~3.0.0",
        "symfony/routing": "~2.5|~3.0.0",
        "symfony/security-core": "~2.6|~3.0.0",
        "symfony/security-csrf": "~2.6|~3.0.0",
        "symfony/stopwatch": "~2.3|~3.0.0",
        "symfony/templating": "~2.1|~3.0.0",
        "symfony/translation": "~2.6|~3.0.0",
        "doctrine/annotations": "~1.0"
    },
    "require-dev": {
        "symfony/phpunit-bridge": "~2.7|~3.0.0",
        "symfony/asset": "~2.7|~3.0.0",
        "symfony/browser-kit": "~2.4|~3.0.0",
        "symfony/console": "~2.6|~3.0.0",
        "symfony/css-selector": "~2.0,>=2.0.5|~3.0.0",
        "symfony/dom-crawler": "~2.0,>=2.0.5|~3.0.0",
        "symfony/finder": "~2.0,>=2.0.5|~3.0.0",
        "symfony/intl": "~2.3|~3.0.0",
        "symfony/security": "~2.6|~3.0.0",
        "symfony/form": "~2.6|~3.0.0",
        "symfony/class-loader": "~2.1|~3.0.0",
        "symfony/expression-language": "~2.6|~3.0.0",
        "symfony/process": "~2.0,>=2.0.5|~3.0.0",
        "symfony/validator": "~2.5|~3.0.0",
        "symfony/yaml": "~2.0,>=2.0.5|~3.0.0"
>>>>>>> 9a4f3e13
    },
    "suggest": {
        "symfony/console": "For using the console commands",
        "symfony/finder": "For using the translation loader and cache warmer",
        "symfony/form": "For using forms",
        "symfony/validator": "For using validation",
        "symfony/yaml": "For using the debug:config and yaml:lint commands",
        "doctrine/cache": "For using alternative cache drivers"
    },
    "autoload": {
        "psr-0": { "Symfony\\Bundle\\FrameworkBundle\\": "" }
    },
    "target-dir": "Symfony/Bundle/FrameworkBundle",
    "minimum-stability": "dev",
    "extra": {
        "branch-alias": {
            "dev-master": "3.0-dev"
        }
    }
}<|MERGE_RESOLUTION|>--- conflicted
+++ resolved
@@ -16,8 +16,8 @@
         }
     ],
     "require": {
-<<<<<<< HEAD
         "php": ">=5.5.9",
+        "symfony/asset": "~2.7|~3.0",
         "symfony/dependency-injection" : "~2.7|~3.0",
         "symfony/config" : "~2.7|~3.0",
         "symfony/event-dispatcher": "~2.7|~3.0",
@@ -33,6 +33,7 @@
         "doctrine/annotations": "~1.0"
     },
     "require-dev": {
+        "symfony/phpunit-bridge": "~2.7|~3.0",
         "symfony/browser-kit": "~2.7|~3.0",
         "symfony/console": "~2.7|~3.0",
         "symfony/css-selector": "~2.7|~3.0",
@@ -46,40 +47,6 @@
         "symfony/process": "~2.7|~3.0",
         "symfony/validator": "~2.7|~3.0",
         "symfony/yaml": "~2.7|~3.0"
-=======
-        "php": ">=5.3.9",
-        "symfony/asset": "~2.7|~3.0.0",
-        "symfony/dependency-injection" : "~2.6,>=2.6.2",
-        "symfony/config" : "~2.4",
-        "symfony/event-dispatcher": "~2.5|~3.0.0",
-        "symfony/http-foundation": "~2.4.9|~2.5,>=2.5.4|~3.0.0",
-        "symfony/http-kernel": "~2.7|~3.0.0",
-        "symfony/filesystem": "~2.3|~3.0.0",
-        "symfony/routing": "~2.5|~3.0.0",
-        "symfony/security-core": "~2.6|~3.0.0",
-        "symfony/security-csrf": "~2.6|~3.0.0",
-        "symfony/stopwatch": "~2.3|~3.0.0",
-        "symfony/templating": "~2.1|~3.0.0",
-        "symfony/translation": "~2.6|~3.0.0",
-        "doctrine/annotations": "~1.0"
-    },
-    "require-dev": {
-        "symfony/phpunit-bridge": "~2.7|~3.0.0",
-        "symfony/asset": "~2.7|~3.0.0",
-        "symfony/browser-kit": "~2.4|~3.0.0",
-        "symfony/console": "~2.6|~3.0.0",
-        "symfony/css-selector": "~2.0,>=2.0.5|~3.0.0",
-        "symfony/dom-crawler": "~2.0,>=2.0.5|~3.0.0",
-        "symfony/finder": "~2.0,>=2.0.5|~3.0.0",
-        "symfony/intl": "~2.3|~3.0.0",
-        "symfony/security": "~2.6|~3.0.0",
-        "symfony/form": "~2.6|~3.0.0",
-        "symfony/class-loader": "~2.1|~3.0.0",
-        "symfony/expression-language": "~2.6|~3.0.0",
-        "symfony/process": "~2.0,>=2.0.5|~3.0.0",
-        "symfony/validator": "~2.5|~3.0.0",
-        "symfony/yaml": "~2.0,>=2.0.5|~3.0.0"
->>>>>>> 9a4f3e13
     },
     "suggest": {
         "symfony/console": "For using the console commands",
