<?php

/*
 * This file is part of the Symfony package.
 *
 * (c) Fabien Potencier <fabien@symfony.com>
 *
 * For the full copyright and license information, please view the LICENSE
 * file that was distributed with this source code.
 */

namespace Symfony\Bundle\FrameworkBundle\Console\Descriptor;

use Symfony\Component\Config\Resource\ClassExistenceResource;
use Symfony\Component\Console\Descriptor\DescriptorInterface;
use Symfony\Component\Console\Output\OutputInterface;
use Symfony\Component\DependencyInjection\Alias;
use Symfony\Component\DependencyInjection\Compiler\AnalyzeServiceReferencesPass;
use Symfony\Component\DependencyInjection\Compiler\ServiceReferenceGraphEdge;
use Symfony\Component\DependencyInjection\ContainerBuilder;
use Symfony\Component\DependencyInjection\ContainerInterface;
use Symfony\Component\DependencyInjection\Definition;
use Symfony\Component\DependencyInjection\Exception\InvalidArgumentException;
use Symfony\Component\DependencyInjection\ParameterBag\ParameterBag;
use Symfony\Component\EventDispatcher\EventDispatcherInterface;
use Symfony\Component\Routing\Route;
use Symfony\Component\Routing\RouteCollection;

/**
 * @author Jean-François Simon <jeanfrancois.simon@sensiolabs.com>
 *
 * @internal
 */
abstract class Descriptor implements DescriptorInterface
{
    /**
     * @var OutputInterface
     */
    protected $output;

    public function describe(OutputInterface $output, mixed $object, array $options = []): void
    {
        $this->output = $output;

        if ($object instanceof ContainerBuilder) {
            (new AnalyzeServiceReferencesPass(false, false))->process($object);
        }

        match (true) {
            $object instanceof RouteCollection => $this->describeRouteCollection($object, $options),
            $object instanceof Route => $this->describeRoute($object, $options),
            $object instanceof ParameterBag => $this->describeContainerParameters($object, $options),
            $object instanceof ContainerBuilder && !empty($options['env-vars']) => $this->describeContainerEnvVars($this->getContainerEnvVars($object), $options),
            $object instanceof ContainerBuilder && isset($options['group_by']) && 'tags' === $options['group_by'] => $this->describeContainerTags($object, $options),
            $object instanceof ContainerBuilder && isset($options['id']) => $this->describeContainerService($this->resolveServiceDefinition($object, $options['id']), $options, $object),
            $object instanceof ContainerBuilder && isset($options['parameter']) => $this->describeContainerParameter($object->resolveEnvPlaceholders($object->getParameter($options['parameter'])), $options),
            $object instanceof ContainerBuilder && isset($options['deprecations']) => $this->describeContainerDeprecations($object, $options),
            $object instanceof ContainerBuilder => $this->describeContainerServices($object, $options),
            $object instanceof Definition => $this->describeContainerDefinition($object, $options),
            $object instanceof Alias => $this->describeContainerAlias($object, $options),
            $object instanceof EventDispatcherInterface => $this->describeEventDispatcherListeners($object, $options),
            \is_callable($object) => $this->describeCallable($object, $options),
            default => throw new \InvalidArgumentException(sprintf('Object of type "%s" is not describable.', get_debug_type($object))),
        };

        if ($object instanceof ContainerBuilder) {
            $object->getCompiler()->getServiceReferenceGraph()->clear();
        }
    }

    protected function getOutput(): OutputInterface
    {
        return $this->output;
    }

    protected function write(string $content, bool $decorated = false): void
    {
        $this->output->write($content, false, $decorated ? OutputInterface::OUTPUT_NORMAL : OutputInterface::OUTPUT_RAW);
    }

    abstract protected function describeRouteCollection(RouteCollection $routes, array $options = []): void;

    abstract protected function describeRoute(Route $route, array $options = []): void;

    abstract protected function describeContainerParameters(ParameterBag $parameters, array $options = []): void;

    abstract protected function describeContainerTags(ContainerBuilder $builder, array $options = []): void;

    /**
     * Describes a container service by its name.
     *
     * Common options are:
     * * name: name of described service
     *
     * @param Definition|Alias|object $service
     */
    abstract protected function describeContainerService(object $service, array $options = [], ContainerBuilder $builder = null): void;

    /**
     * Describes container services.
     *
     * Common options are:
     * * tag: filters described services by given tag
     */
    abstract protected function describeContainerServices(ContainerBuilder $builder, array $options = []): void;

    abstract protected function describeContainerDeprecations(ContainerBuilder $builder, array $options = []): void;

    abstract protected function describeContainerDefinition(Definition $definition, array $options = [], ContainerBuilder $builder = null): void;

    abstract protected function describeContainerAlias(Alias $alias, array $options = [], ContainerBuilder $builder = null): void;

    abstract protected function describeContainerParameter(mixed $parameter, array $options = []): void;

    abstract protected function describeContainerEnvVars(array $envs, array $options = []): void;

    /**
     * Describes event dispatcher listeners.
     *
     * Common options are:
     * * name: name of listened event
     */
    abstract protected function describeEventDispatcherListeners(EventDispatcherInterface $eventDispatcher, array $options = []): void;

    abstract protected function describeCallable(mixed $callable, array $options = []): void;

    protected function formatValue(mixed $value): string
    {
        if ($value instanceof \UnitEnum) {
            return ltrim(var_export($value, true), '\\');
        }

        if (\is_object($value)) {
            return sprintf('object(%s)', $value::class);
        }

        if (\is_string($value)) {
            return $value;
        }

        return preg_replace("/\n\s*/s", '', var_export($value, true));
    }

    protected function formatParameter(mixed $value): string
    {
        if ($value instanceof \UnitEnum) {
            return ltrim(var_export($value, true), '\\');
        }

        // Recursively search for enum values, so we can replace it
        // before json_encode (which will not display anything for \UnitEnum otherwise)
        if (\is_array($value)) {
            array_walk_recursive($value, static function (&$value) {
                if ($value instanceof \UnitEnum) {
                    $value = ltrim(var_export($value, true), '\\');
                }
            });
        }

        if (\is_bool($value) || \is_array($value) || (null === $value)) {
            $jsonString = json_encode($value);

            if (preg_match('/^(.{60})./us', $jsonString, $matches)) {
                return $matches[1].'...';
            }

            return $jsonString;
        }

        return (string) $value;
    }

    protected function resolveServiceDefinition(ContainerBuilder $builder, string $serviceId): mixed
    {
        if ($builder->hasDefinition($serviceId)) {
            return $builder->getDefinition($serviceId);
        }

        // Some service IDs don't have a Definition, they're aliases
        if ($builder->hasAlias($serviceId)) {
            return $builder->getAlias($serviceId);
        }

        if ('service_container' === $serviceId) {
            return (new Definition(ContainerInterface::class))->setPublic(true)->setSynthetic(true);
        }

        // the service has been injected in some special way, just return the service
        return $builder->get($serviceId);
    }

    protected function findDefinitionsByTag(ContainerBuilder $builder, bool $showHidden): array
    {
        $definitions = [];
        $tags = $builder->findTags();
        asort($tags);

        foreach ($tags as $tag) {
            foreach ($builder->findTaggedServiceIds($tag) as $serviceId => $attributes) {
                $definition = $this->resolveServiceDefinition($builder, $serviceId);

                if ($showHidden xor '.' === ($serviceId[0] ?? null)) {
                    continue;
                }

                if (!isset($definitions[$tag])) {
                    $definitions[$tag] = [];
                }

                $definitions[$tag][$serviceId] = $definition;
            }
        }

        return $definitions;
    }

    protected function sortParameters(ParameterBag $parameters): array
    {
        $parameters = $parameters->all();
        ksort($parameters);

        return $parameters;
    }

    protected function sortServiceIds(array $serviceIds): array
    {
        asort($serviceIds);

        return $serviceIds;
    }

    protected function sortTaggedServicesByPriority(array $services): array
    {
        $maxPriority = [];
        foreach ($services as $service => $tags) {
            $maxPriority[$service] = \PHP_INT_MIN;
            foreach ($tags as $tag) {
                $currentPriority = $tag['priority'] ?? 0;
                if ($maxPriority[$service] < $currentPriority) {
                    $maxPriority[$service] = $currentPriority;
                }
            }
        }
        uasort($maxPriority, fn ($a, $b) => $b <=> $a);

        return array_keys($maxPriority);
    }

    protected function sortTagsByPriority(array $tags): array
    {
        $sortedTags = [];
        foreach ($tags as $tagName => $tag) {
            $sortedTags[$tagName] = $this->sortByPriority($tag);
        }

        return $sortedTags;
    }

    protected function sortByPriority(array $tag): array
    {
        usort($tag, fn ($a, $b) => ($b['priority'] ?? 0) <=> ($a['priority'] ?? 0));

        return $tag;
    }

    public static function getClassDescription(string $class, string &$resolvedClass = null): string
    {
        $resolvedClass = $class;
        try {
            $resource = new ClassExistenceResource($class, false);

            // isFresh() will explode ONLY if a parent class/trait does not exist
            $resource->isFresh(0);

            $r = new \ReflectionClass($class);
            $resolvedClass = $r->name;

            if ($docComment = $r->getDocComment()) {
                $docComment = preg_split('#\n\s*\*\s*[\n@]#', substr($docComment, 3, -2), 2)[0];

                return trim(preg_replace('#\s*\n\s*\*\s*#', ' ', $docComment));
            }
        } catch (\ReflectionException) {
        }

        return '';
    }

    private function getContainerEnvVars(ContainerBuilder $container): array
    {
        if (!$container->hasParameter('debug.container.dump')) {
            return [];
        }

        if (!$container->getParameter('debug.container.dump') || !is_file($container->getParameter('debug.container.dump'))) {
            return [];
        }

        $file = file_get_contents($container->getParameter('debug.container.dump'));
        preg_match_all('{%env\(((?:\w++:)*+\w++)\)%}', $file, $envVars);
        $envVars = array_unique($envVars[1]);

        $bag = $container->getParameterBag();
        $getDefaultParameter = fn (string $name) => parent::get($name);
        $getDefaultParameter = $getDefaultParameter->bindTo($bag, $bag::class);

        $getEnvReflection = new \ReflectionMethod($container, 'getEnv');

        $envs = [];

        foreach ($envVars as $env) {
            $processor = 'string';
            if (false !== $i = strrpos($name = $env, ':')) {
                $name = substr($env, $i + 1);
                $processor = substr($env, 0, $i);
            }
            $defaultValue = ($hasDefault = $container->hasParameter("env($name)")) ? $getDefaultParameter("env($name)") : null;
            if (false === ($runtimeValue = $_ENV[$name] ?? $_SERVER[$name] ?? getenv($name))) {
                $runtimeValue = null;
            }
            $processedValue = ($hasRuntime = null !== $runtimeValue) || $hasDefault ? $getEnvReflection->invoke($container, $env) : null;
            $envs["$name$processor"] = [
                'name' => $name,
                'processor' => $processor,
                'default_available' => $hasDefault,
                'default_value' => $defaultValue,
                'runtime_available' => $hasRuntime,
                'runtime_value' => $runtimeValue,
                'processed_value' => $processedValue,
            ];
        }
        ksort($envs);

        return array_values($envs);
    }

    protected function getServiceEdges(ContainerBuilder $builder, string $serviceId): array
    {
        try {
<<<<<<< HEAD
            return array_map(fn (ServiceReferenceGraphEdge $edge) => $edge->getSourceNode()->getId(), $builder->getCompiler()->getServiceReferenceGraph()->getNode($serviceId)->getInEdges());
=======
            return array_values(array_unique(array_map(function (ServiceReferenceGraphEdge $edge) {
                return $edge->getSourceNode()->getId();
            }, $builder->getCompiler()->getServiceReferenceGraph()->getNode($serviceId)->getInEdges())));
>>>>>>> c161e05c
        } catch (InvalidArgumentException $exception) {
            return [];
        }
    }
}<|MERGE_RESOLUTION|>--- conflicted
+++ resolved
@@ -337,13 +337,10 @@
     protected function getServiceEdges(ContainerBuilder $builder, string $serviceId): array
     {
         try {
-<<<<<<< HEAD
-            return array_map(fn (ServiceReferenceGraphEdge $edge) => $edge->getSourceNode()->getId(), $builder->getCompiler()->getServiceReferenceGraph()->getNode($serviceId)->getInEdges());
-=======
-            return array_values(array_unique(array_map(function (ServiceReferenceGraphEdge $edge) {
-                return $edge->getSourceNode()->getId();
-            }, $builder->getCompiler()->getServiceReferenceGraph()->getNode($serviceId)->getInEdges())));
->>>>>>> c161e05c
+            return array_values(array_unique(array_map(
+                fn (ServiceReferenceGraphEdge $edge) => $edge->getSourceNode()->getId(),
+                $builder->getCompiler()->getServiceReferenceGraph()->getNode($serviceId)->getInEdges()
+            )));
         } catch (InvalidArgumentException $exception) {
             return [];
         }
