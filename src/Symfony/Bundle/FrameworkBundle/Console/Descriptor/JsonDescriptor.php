--- conflicted
+++ resolved
@@ -70,11 +70,7 @@
         $this->writeData($data, $options);
     }
 
-<<<<<<< HEAD
-    protected function describeContainerService(object $service, array $options = [], ContainerBuilder $container = null): void
-=======
     protected function describeContainerService(object $service, array $options = [], ?ContainerBuilder $container = null): void
->>>>>>> a44829e2
     {
         if (!isset($options['id'])) {
             throw new \InvalidArgumentException('An "id" option must be provided.');
@@ -125,20 +121,12 @@
         $this->writeData($data, $options);
     }
 
-<<<<<<< HEAD
-    protected function describeContainerDefinition(Definition $definition, array $options = [], ContainerBuilder $container = null): void
-=======
     protected function describeContainerDefinition(Definition $definition, array $options = [], ?ContainerBuilder $container = null): void
->>>>>>> a44829e2
     {
         $this->writeData($this->getContainerDefinitionData($definition, isset($options['omit_tags']) && $options['omit_tags'], isset($options['show_arguments']) && $options['show_arguments'], $container, $options['id'] ?? null), $options);
     }
 
-<<<<<<< HEAD
-    protected function describeContainerAlias(Alias $alias, array $options = [], ContainerBuilder $container = null): void
-=======
     protected function describeContainerAlias(Alias $alias, array $options = [], ?ContainerBuilder $container = null): void
->>>>>>> a44829e2
     {
         if (!$container) {
             $this->writeData($this->getContainerAliasData($alias), $options);
@@ -162,11 +150,7 @@
         $this->writeData($this->getCallableData($callable), $options);
     }
 
-<<<<<<< HEAD
     protected function describeContainerParameter(mixed $parameter, ?array $deprecation, array $options = []): void
-=======
-    protected function describeContainerParameter(mixed $parameter, array $options = []): void
->>>>>>> a44829e2
     {
         $key = $options['parameter'] ?? '';
         $data = [$key => $parameter];
@@ -244,7 +228,6 @@
         return $data;
     }
 
-<<<<<<< HEAD
     protected function sortParameters(ParameterBag $parameters): array
     {
         $sortedParameters = parent::sortParameters($parameters);
@@ -262,10 +245,7 @@
         return $sortedParameters;
     }
 
-    private function getContainerDefinitionData(Definition $definition, bool $omitTags = false, bool $showArguments = false, ContainerBuilder $container = null, string $id = null): array
-=======
     private function getContainerDefinitionData(Definition $definition, bool $omitTags = false, bool $showArguments = false, ?ContainerBuilder $container = null, ?string $id = null): array
->>>>>>> a44829e2
     {
         $data = [
             'class' => (string) $definition->getClass(),
@@ -438,11 +418,7 @@
         throw new \InvalidArgumentException('Callable is not describable.');
     }
 
-<<<<<<< HEAD
-    private function describeValue($value, bool $omitTags, bool $showArguments, ContainerBuilder $container = null, string $id = null): mixed
-=======
     private function describeValue($value, bool $omitTags, bool $showArguments, ?ContainerBuilder $container = null, ?string $id = null): mixed
->>>>>>> a44829e2
     {
         if (\is_array($value)) {
             $data = [];
