--- conflicted
+++ resolved
@@ -17,11 +17,8 @@
 use Symfony\Component\DependencyInjection\Alias;
 use Symfony\Component\DependencyInjection\Argument\IteratorArgument;
 use Symfony\Component\DependencyInjection\Argument\ServiceClosureArgument;
-<<<<<<< HEAD
 use Symfony\Component\DependencyInjection\Argument\ServiceLocatorArgument;
-=======
 use Symfony\Component\DependencyInjection\Argument\TaggedIteratorArgument;
->>>>>>> fb4d9287
 use Symfony\Component\DependencyInjection\ContainerBuilder;
 use Symfony\Component\DependencyInjection\Definition;
 use Symfony\Component\DependencyInjection\ParameterBag\ParameterBag;
@@ -337,17 +334,13 @@
                 if ($argument instanceof Reference) {
                     $argumentsInformation[] = sprintf('Service(%s)', (string) $argument);
                 } elseif ($argument instanceof IteratorArgument) {
-<<<<<<< HEAD
-                    $argumentsInformation[] = sprintf('Iterator (%d element(s))', \count($argument->getValues()));
-                } elseif ($argument instanceof ServiceLocatorArgument) {
-                    $argumentsInformation[] = sprintf('Service locator (%d element(s))', \count($argument->getValues()));
-=======
                     if ($argument instanceof TaggedIteratorArgument) {
                         $argumentsInformation[] = sprintf('Tagged Iterator for "%s"%s', $argument->getTag(), $options['is_debug'] ? '' : sprintf(' (%d element(s))', \count($argument->getValues())));
                     } else {
                         $argumentsInformation[] = sprintf('Iterator (%d element(s))', \count($argument->getValues()));
                     }
->>>>>>> fb4d9287
+                } elseif ($argument instanceof ServiceLocatorArgument) {
+                    $argumentsInformation[] = sprintf('Service locator (%d element(s))', \count($argument->getValues()));
                 } elseif ($argument instanceof Definition) {
                     $argumentsInformation[] = 'Inlined Service';
                 } else {
