--- conflicted
+++ resolved
@@ -35,16 +35,9 @@
 
         parent::__construct('Symfony', Kernel::VERSION);
 
-<<<<<<< HEAD
-        $this->getDefinition()->addOption(new InputOption('--env', '-e', InputOption::VALUE_REQUIRED, 'The environment name', $kernel->getEnvironment()));
-        $this->getDefinition()->addOption(new InputOption('--no-debug', null, InputOption::VALUE_NONE, 'Switches off debug mode'));
-=======
         $inputDefinition = $this->getDefinition();
-        $inputDefinition->addOption(new InputOption('--shell', '-s', InputOption::VALUE_NONE, 'Launch the shell.'));
-        $inputDefinition->addOption(new InputOption('--process-isolation', null, InputOption::VALUE_NONE, 'Launch commands from shell as a separate process.'));
         $inputDefinition->addOption(new InputOption('--env', '-e', InputOption::VALUE_REQUIRED, 'The Environment name.', $kernel->getEnvironment()));
         $inputDefinition->addOption(new InputOption('--no-debug', null, InputOption::VALUE_NONE, 'Switches off debug mode.'));
->>>>>>> 9606f029
     }
 
     /**
