<?php

/*
 * This file is part of the Symfony package.
 *
 * (c) Fabien Potencier <fabien@symfony.com>
 *
 * For the full copyright and license information, please view the LICENSE
 * file that was distributed with this source code.
 */

namespace Symfony\Bundle\FrameworkBundle;

use Symfony\Bundle\FrameworkBundle\DependencyInjection\Compiler\AddAnnotationsCachedReaderPass;
use Symfony\Bundle\FrameworkBundle\DependencyInjection\Compiler\AddDebugLogProcessorPass;
use Symfony\Bundle\FrameworkBundle\DependencyInjection\Compiler\AddExpressionLanguageProvidersPass;
use Symfony\Bundle\FrameworkBundle\DependencyInjection\Compiler\AssetsContextPass;
use Symfony\Bundle\FrameworkBundle\DependencyInjection\Compiler\ContainerBuilderDebugDumpPass;
use Symfony\Bundle\FrameworkBundle\DependencyInjection\Compiler\DataCollectorTranslatorPass;
use Symfony\Bundle\FrameworkBundle\DependencyInjection\Compiler\LoggingTranslatorPass;
use Symfony\Bundle\FrameworkBundle\DependencyInjection\Compiler\ProfilerPass;
use Symfony\Bundle\FrameworkBundle\DependencyInjection\Compiler\RemoveUnusedSessionMarshallingHandlerPass;
use Symfony\Bundle\FrameworkBundle\DependencyInjection\Compiler\TestServiceContainerRealRefPass;
use Symfony\Bundle\FrameworkBundle\DependencyInjection\Compiler\TestServiceContainerWeakRefPass;
use Symfony\Bundle\FrameworkBundle\DependencyInjection\Compiler\UnusedTagsPass;
use Symfony\Bundle\FrameworkBundle\DependencyInjection\Compiler\WorkflowGuardListenerPass;
use Symfony\Component\Cache\Adapter\ApcuAdapter;
use Symfony\Component\Cache\Adapter\ArrayAdapter;
use Symfony\Component\Cache\Adapter\ChainAdapter;
use Symfony\Component\Cache\Adapter\PhpArrayAdapter;
use Symfony\Component\Cache\Adapter\PhpFilesAdapter;
use Symfony\Component\Cache\DependencyInjection\CacheCollectorPass;
use Symfony\Component\Cache\DependencyInjection\CachePoolClearerPass;
use Symfony\Component\Cache\DependencyInjection\CachePoolPass;
use Symfony\Component\Cache\DependencyInjection\CachePoolPrunerPass;
use Symfony\Component\Config\Resource\ClassExistenceResource;
use Symfony\Component\Console\ConsoleEvents;
use Symfony\Component\Console\DependencyInjection\AddConsoleCommandPass;
use Symfony\Component\DependencyInjection\Compiler\PassConfig;
use Symfony\Component\DependencyInjection\Compiler\RegisterReverseContainerPass;
use Symfony\Component\DependencyInjection\ContainerBuilder;
use Symfony\Component\Dotenv\Dotenv;
use Symfony\Component\ErrorHandler\ErrorHandler;
use Symfony\Component\EventDispatcher\DependencyInjection\RegisterListenersPass;
use Symfony\Component\Form\DependencyInjection\FormPass;
use Symfony\Component\HttpClient\DependencyInjection\HttpClientPass;
use Symfony\Component\HttpFoundation\Request;
use Symfony\Component\HttpKernel\Bundle\Bundle;
use Symfony\Component\HttpKernel\DependencyInjection\ControllerArgumentValueResolverPass;
use Symfony\Component\HttpKernel\DependencyInjection\FragmentRendererPass;
use Symfony\Component\HttpKernel\DependencyInjection\LoggerPass;
use Symfony\Component\HttpKernel\DependencyInjection\RegisterControllerArgumentLocatorsPass;
use Symfony\Component\HttpKernel\DependencyInjection\RegisterLocaleAwareServicesPass;
use Symfony\Component\HttpKernel\DependencyInjection\RemoveEmptyControllerArgumentLocatorsPass;
use Symfony\Component\HttpKernel\DependencyInjection\ResettableServicePass;
use Symfony\Component\HttpKernel\KernelEvents;
use Symfony\Component\Messenger\DependencyInjection\MessengerPass;
use Symfony\Component\Mime\DependencyInjection\AddMimeTypeGuesserPass;
use Symfony\Component\PropertyInfo\DependencyInjection\PropertyInfoPass;
use Symfony\Component\Routing\DependencyInjection\RoutingResolverPass;
use Symfony\Component\Serializer\DependencyInjection\SerializerPass;
use Symfony\Component\Translation\DependencyInjection\TranslationDumperPass;
use Symfony\Component\Translation\DependencyInjection\TranslationExtractorPass;
use Symfony\Component\Translation\DependencyInjection\TranslatorPass;
use Symfony\Component\Translation\DependencyInjection\TranslatorPathsPass;
use Symfony\Component\Validator\DependencyInjection\AddAutoMappingConfigurationPass;
use Symfony\Component\Validator\DependencyInjection\AddConstraintValidatorsPass;
use Symfony\Component\Validator\DependencyInjection\AddValidatorInitializersPass;
use Symfony\Component\VarExporter\Internal\Hydrator;
use Symfony\Component\VarExporter\Internal\Registry;

// Help opcache.preload discover always-needed symbols
class_exists(ApcuAdapter::class);
class_exists(ArrayAdapter::class);
class_exists(ChainAdapter::class);
class_exists(PhpArrayAdapter::class);
class_exists(PhpFilesAdapter::class);
class_exists(Dotenv::class);
class_exists(ErrorHandler::class);
class_exists(Hydrator::class);
class_exists(Registry::class);

/**
 * Bundle.
 *
 * @author Fabien Potencier <fabien@symfony.com>
 */
class FrameworkBundle extends Bundle
{
    public function boot()
    {
        ErrorHandler::register(null, false)->throwAt($this->container->getParameter('debug.error_handler.throw_at'), true);

        if ($this->container->getParameter('kernel.http_method_override')) {
            Request::enableHttpMethodParameterOverride();
        }
    }

    public function build(ContainerBuilder $container)
    {
        parent::build($container);

        $registerListenersPass = new RegisterListenersPass();
        $registerListenersPass->setHotPathEvents([
            KernelEvents::REQUEST,
            KernelEvents::CONTROLLER,
            KernelEvents::CONTROLLER_ARGUMENTS,
            KernelEvents::RESPONSE,
            KernelEvents::FINISH_REQUEST,
        ]);
        if (class_exists(ConsoleEvents::class)) {
            $registerListenersPass->setNoPreloadEvents([
                ConsoleEvents::COMMAND,
                ConsoleEvents::TERMINATE,
                ConsoleEvents::ERROR,
            ]);
        }

        $container->addCompilerPass(new AssetsContextPass(), PassConfig::TYPE_BEFORE_OPTIMIZATION);
        $container->addCompilerPass(new LoggerPass(), PassConfig::TYPE_BEFORE_OPTIMIZATION, -32);
        $container->addCompilerPass(new RegisterControllerArgumentLocatorsPass());
        $container->addCompilerPass(new RemoveEmptyControllerArgumentLocatorsPass(), PassConfig::TYPE_BEFORE_REMOVING);
        $container->addCompilerPass(new RoutingResolverPass());
        $container->addCompilerPass(new DataCollectorTranslatorPass());
        $container->addCompilerPass(new ProfilerPass());
        // must be registered before removing private services as some might be listeners/subscribers
        // but as late as possible to get resolved parameters
        $container->addCompilerPass($registerListenersPass, PassConfig::TYPE_BEFORE_REMOVING);
        $this->addCompilerPassIfExists($container, AddConstraintValidatorsPass::class);
        $container->addCompilerPass(new AddAnnotationsCachedReaderPass(), PassConfig::TYPE_AFTER_REMOVING, -255);
        $this->addCompilerPassIfExists($container, AddValidatorInitializersPass::class);
        $this->addCompilerPassIfExists($container, AddConsoleCommandPass::class, PassConfig::TYPE_BEFORE_REMOVING);
        // must be registered as late as possible to get access to all Twig paths registered in
        // twig.template_iterator definition
        $this->addCompilerPassIfExists($container, TranslatorPass::class, PassConfig::TYPE_BEFORE_OPTIMIZATION, -32);
        $this->addCompilerPassIfExists($container, TranslatorPathsPass::class, PassConfig::TYPE_AFTER_REMOVING);
        $container->addCompilerPass(new LoggingTranslatorPass());
        $container->addCompilerPass(new AddExpressionLanguageProvidersPass(false));
        $this->addCompilerPassIfExists($container, TranslationExtractorPass::class);
        $this->addCompilerPassIfExists($container, TranslationDumperPass::class);
        $container->addCompilerPass(new FragmentRendererPass());
        $this->addCompilerPassIfExists($container, SerializerPass::class);
        $this->addCompilerPassIfExists($container, PropertyInfoPass::class);
        $container->addCompilerPass(new ControllerArgumentValueResolverPass());
        $container->addCompilerPass(new CachePoolPass(), PassConfig::TYPE_BEFORE_OPTIMIZATION, 32);
        $container->addCompilerPass(new CachePoolClearerPass(), PassConfig::TYPE_AFTER_REMOVING);
        $container->addCompilerPass(new CachePoolPrunerPass(), PassConfig::TYPE_AFTER_REMOVING);
        $this->addCompilerPassIfExists($container, FormPass::class);
        $container->addCompilerPass(new WorkflowGuardListenerPass());
        $container->addCompilerPass(new ResettableServicePass(), PassConfig::TYPE_BEFORE_OPTIMIZATION, -32);
        $container->addCompilerPass(new RegisterLocaleAwareServicesPass());
        $container->addCompilerPass(new TestServiceContainerWeakRefPass(), PassConfig::TYPE_BEFORE_REMOVING, -32);
        $container->addCompilerPass(new TestServiceContainerRealRefPass(), PassConfig::TYPE_AFTER_REMOVING);
        $this->addCompilerPassIfExists($container, AddMimeTypeGuesserPass::class);
        $this->addCompilerPassIfExists($container, MessengerPass::class);
        $this->addCompilerPassIfExists($container, HttpClientPass::class);
        $this->addCompilerPassIfExists($container, AddAutoMappingConfigurationPass::class);
        $container->addCompilerPass(new RegisterReverseContainerPass(true));
        $container->addCompilerPass(new RegisterReverseContainerPass(false), PassConfig::TYPE_AFTER_REMOVING);
        $container->addCompilerPass(new RemoveUnusedSessionMarshallingHandlerPass());
<<<<<<< HEAD
=======
        $container->addCompilerPass(new SessionPass());
        $container->addCompilerPass(new CacheCollectorPass(), PassConfig::TYPE_BEFORE_REMOVING);
>>>>>>> 414cff42

        if ($container->getParameter('kernel.debug')) {
            $container->addCompilerPass(new AddDebugLogProcessorPass(), PassConfig::TYPE_BEFORE_OPTIMIZATION, 2);
            $container->addCompilerPass(new UnusedTagsPass(), PassConfig::TYPE_AFTER_REMOVING);
            $container->addCompilerPass(new ContainerBuilderDebugDumpPass(), PassConfig::TYPE_BEFORE_REMOVING, -255);
        }
    }

    private function addCompilerPassIfExists(ContainerBuilder $container, string $class, string $type = PassConfig::TYPE_BEFORE_OPTIMIZATION, int $priority = 0)
    {
        $container->addResource(new ClassExistenceResource($class));

        if (class_exists($class)) {
            $container->addCompilerPass(new $class(), $type, $priority);
        }
    }
}<|MERGE_RESOLUTION|>--- conflicted
+++ resolved
@@ -158,11 +158,7 @@
         $container->addCompilerPass(new RegisterReverseContainerPass(true));
         $container->addCompilerPass(new RegisterReverseContainerPass(false), PassConfig::TYPE_AFTER_REMOVING);
         $container->addCompilerPass(new RemoveUnusedSessionMarshallingHandlerPass());
-<<<<<<< HEAD
-=======
-        $container->addCompilerPass(new SessionPass());
         $container->addCompilerPass(new CacheCollectorPass(), PassConfig::TYPE_BEFORE_REMOVING);
->>>>>>> 414cff42
 
         if ($container->getParameter('kernel.debug')) {
             $container->addCompilerPass(new AddDebugLogProcessorPass(), PassConfig::TYPE_BEFORE_OPTIMIZATION, 2);
