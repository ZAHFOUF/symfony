--- conflicted
+++ resolved
@@ -103,17 +103,9 @@
             $handler = [ErrorHandler::register(null, false)];
         }
 
-<<<<<<< HEAD
-        $this->container->get('debug.error_handler_configurator')->configure($handler);
-=======
-        if (!$this->container->has('debug.error_handler_configurator')) {
-            // When upgrading an existing Symfony application from 6.2 to 6.3, and
-            // the cache is warmed up, the service is not available yet, so we need
-            // to check if it exists.
-        } elseif (\is_array($handler) && $handler[0] instanceof ErrorHandler) {
+        if (\is_array($handler) && $handler[0] instanceof ErrorHandler) {
             $this->container->get('debug.error_handler_configurator')->configure($handler[0]);
         }
->>>>>>> 33050e31
 
         if ($this->container->getParameter('kernel.http_method_override')) {
             Request::enableHttpMethodParameterOverride();
