<?php

/*
 * This file is part of the Symfony package.
 *
 * (c) Fabien Potencier <fabien@symfony.com>
 *
 * For the full copyright and license information, please view the LICENSE
 * file that was distributed with this source code.
 */

namespace Symfony\Bundle\FrameworkBundle\Controller;

use Symfony\Component\DependencyInjection\ContainerAwareInterface;
use Symfony\Component\HttpKernel\Controller\ContainerControllerResolver;

/**
 * @author Fabien Potencier <fabien@symfony.com>
 *
 * @final
 */
class ControllerResolver extends ContainerControllerResolver
{
    /**
     * {@inheritdoc}
     */
    protected function instantiateController($class): object
    {
        $controller = parent::instantiateController($class);

<<<<<<< HEAD
    private function configureController($controller, string $class): object
    {
=======
>>>>>>> cf0f3c98
        if ($controller instanceof ContainerAwareInterface) {
            $controller->setContainer($this->container);
        }
        if ($controller instanceof AbstractController) {
            if (null === $previousContainer = $controller->setContainer($this->container)) {
                throw new \LogicException(sprintf('"%s" has no container set, did you forget to define it as a service subscriber?', $class));
            } else {
                $controller->setContainer($previousContainer);
            }
        }

        return $controller;
    }
}<|MERGE_RESOLUTION|>--- conflicted
+++ resolved
@@ -28,11 +28,6 @@
     {
         $controller = parent::instantiateController($class);
 
-<<<<<<< HEAD
-    private function configureController($controller, string $class): object
-    {
-=======
->>>>>>> cf0f3c98
         if ($controller instanceof ContainerAwareInterface) {
             $controller->setContainer($this->container);
         }
