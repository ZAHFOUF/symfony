--- conflicted
+++ resolved
@@ -29,13 +29,8 @@
         $tester = new ApplicationTester($application);
         $tester->run(['command' => 'debug:autowiring']);
 
-<<<<<<< HEAD
-        $this->assertContains('Symfony\Component\HttpKernel\HttpKernelInterface', $tester->getDisplay());
-        $this->assertContains('(http_kernel)', $tester->getDisplay());
-=======
         $this->assertStringContainsString('Symfony\Component\HttpKernel\HttpKernelInterface', $tester->getDisplay());
-        $this->assertStringContainsString('alias to http_kernel', $tester->getDisplay());
->>>>>>> 87c8561c
+        $this->assertStringContainsString('(http_kernel)', $tester->getDisplay());
     }
 
     public function testSearchArgument()
