--- conflicted
+++ resolved
@@ -17,57 +17,6 @@
         alias: serializer
         public: true
 
-<<<<<<< HEAD
-    serializer.normalizer.constraint_violation_list.alias:
-        alias: serializer.normalizer.constraint_violation_list
-        public: true
-
-    serializer.normalizer.dateinterval.alias:
-        alias: serializer.normalizer.dateinterval
-        public: true
-
-    serializer.normalizer.datetime.alias:
-        alias: serializer.normalizer.datetime
-        public: true
-
-    serializer.normalizer.json_serializable.alias:
-        alias: serializer.normalizer.json_serializable
-        public: true
-
-    serializer.normalizer.problem.alias:
-        alias: serializer.normalizer.problem
-        public: true
-
-    serializer.normalizer.uid.alias:
-        alias: serializer.normalizer.uid
-        public: true
-
-    serializer.normalizer.translatable.alias:
-        alias: serializer.normalizer.translatable
-        public: true
-
-    serializer.normalizer.property.alias:
-        alias: serializer.normalizer.property
-        public: true
-
-    serializer.normalizer.object.alias:
-        alias: serializer.normalizer.object
-        public: true
-
-    serializer.encoder.xml.alias:
-        alias: serializer.encoder.xml
-        public: true
-
-    serializer.encoder.yaml.alias:
-        alias: serializer.encoder.yaml
-        public: true
-
-    serializer.encoder.csv.alias:
-        alias: serializer.encoder.csv
-        public: true
-
-=======
->>>>>>> e79eea18
     Symfony\Bundle\FrameworkBundle\Tests\Fixtures\Serializer\CircularReferenceHandler: ~
 
     Symfony\Bundle\FrameworkBundle\Tests\Fixtures\Serializer\MaxDepthHandler: ~