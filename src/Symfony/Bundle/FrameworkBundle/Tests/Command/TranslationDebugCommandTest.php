<?php

/*
 * This file is part of the Symfony package.
 *
 * (c) Fabien Potencier <fabien@symfony.com>
 *
 * For the full copyright and license information, please view the LICENSE
 * file that was distributed with this source code.
 */

namespace Symfony\Bundle\FrameworkBundle\Tests\Command;

use PHPUnit\Framework\TestCase;
use Symfony\Bundle\FrameworkBundle\Command\TranslationDebugCommand;
use Symfony\Bundle\FrameworkBundle\Console\Application;
use Symfony\Component\Console\Tester\CommandTester;
use Symfony\Component\DependencyInjection\Container;
use Symfony\Component\Filesystem\Filesystem;

class TranslationDebugCommandTest extends TestCase
{
    private $fs;
    private $translationDir;

    public function testDebugMissingMessages()
    {
        $tester = $this->createCommandTester(['foo' => 'foo']);
        $res = $tester->execute(['locale' => 'en', 'bundle' => 'foo']);

<<<<<<< HEAD
        $this->assertRegExp('/missing/', $tester->getDisplay());
        $this->assertEquals(TranslationDebugCommand::EXIT_CODE_MISSING, $res);
=======
        $this->assertMatchesRegularExpression('/missing/', $tester->getDisplay());
>>>>>>> 8062943c
    }

    public function testDebugUnusedMessages()
    {
        $tester = $this->createCommandTester([], ['foo' => 'foo']);
        $res = $tester->execute(['locale' => 'en', 'bundle' => 'foo']);

<<<<<<< HEAD
        $this->assertRegExp('/unused/', $tester->getDisplay());
        $this->assertEquals(TranslationDebugCommand::EXIT_CODE_UNUSED, $res);
=======
        $this->assertMatchesRegularExpression('/unused/', $tester->getDisplay());
>>>>>>> 8062943c
    }

    public function testDebugFallbackMessages()
    {
        $tester = $this->createCommandTester(['foo' => 'foo'], ['foo' => 'foo']);
        $res = $tester->execute(['locale' => 'fr', 'bundle' => 'foo']);

<<<<<<< HEAD
        $this->assertRegExp('/fallback/', $tester->getDisplay());
        $this->assertEquals(TranslationDebugCommand::EXIT_CODE_FALLBACK, $res);
=======
        $this->assertMatchesRegularExpression('/fallback/', $tester->getDisplay());
>>>>>>> 8062943c
    }

    public function testNoDefinedMessages()
    {
        $tester = $this->createCommandTester();
        $res = $tester->execute(['locale' => 'fr', 'bundle' => 'test']);

<<<<<<< HEAD
        $this->assertRegExp('/No defined or extracted messages for locale "fr"/', $tester->getDisplay());
        $this->assertEquals(TranslationDebugCommand::EXIT_CODE_GENERAL_ERROR, $res);
=======
        $this->assertMatchesRegularExpression('/No defined or extracted messages for locale "fr"/', $tester->getDisplay());
>>>>>>> 8062943c
    }

    public function testDebugDefaultDirectory()
    {
        $tester = $this->createCommandTester(['foo' => 'foo'], ['bar' => 'bar']);
<<<<<<< HEAD
        $res = $tester->execute(['locale' => 'en']);
        $expectedExitStatus = TranslationDebugCommand::EXIT_CODE_MISSING | TranslationDebugCommand::EXIT_CODE_UNUSED;
=======
        $tester->execute(['locale' => 'en']);

        $this->assertMatchesRegularExpression('/missing/', $tester->getDisplay());
        $this->assertMatchesRegularExpression('/unused/', $tester->getDisplay());
    }

    /**
     * @group legacy
     * @expectedDeprecation Storing translations in the "%ssf_translation%s/Resources/translations" directory is deprecated since Symfony 4.2, use the "%ssf_translation%s/translations" directory instead.
     * @expectedDeprecation Loading Twig templates from the "%ssf_translation%s/Resources/views" directory is deprecated since Symfony 4.2, use the "%ssf_translation%s/templates" directory instead.
     */
    public function testDebugLegacyDefaultDirectory()
    {
        $this->fs->mkdir($this->translationDir.'/Resources/translations');
        $this->fs->mkdir($this->translationDir.'/Resources/views');

        $tester = $this->createCommandTester(['foo' => 'foo'], ['bar' => 'bar']);
        $tester->execute(['locale' => 'en']);
>>>>>>> 8062943c

        $this->assertRegExp('/missing/', $tester->getDisplay());
        $this->assertRegExp('/unused/', $tester->getDisplay());
        $this->assertEquals($expectedExitStatus, $res);
    }

    public function testDebugDefaultRootDirectory()
    {
        $this->fs->remove($this->translationDir);
        $this->fs = new Filesystem();
        $this->translationDir = sys_get_temp_dir().'/'.uniqid('sf_translation', true);
        $this->fs->mkdir($this->translationDir.'/translations');
        $this->fs->mkdir($this->translationDir.'/templates');

        $expectedExitStatus = TranslationDebugCommand::EXIT_CODE_MISSING | TranslationDebugCommand::EXIT_CODE_UNUSED;

        $tester = $this->createCommandTester(['foo' => 'foo'], ['bar' => 'bar'], null, [$this->translationDir.'/trans'], [$this->translationDir.'/views']);
        $res = $tester->execute(['locale' => 'en']);

<<<<<<< HEAD
        $this->assertRegExp('/missing/', $tester->getDisplay());
        $this->assertRegExp('/unused/', $tester->getDisplay());
        $this->assertEquals($expectedExitStatus, $res);
=======
        $this->assertMatchesRegularExpression('/missing/', $tester->getDisplay());
        $this->assertMatchesRegularExpression('/unused/', $tester->getDisplay());
>>>>>>> 8062943c
    }

    public function testDebugCustomDirectory()
    {
        $this->fs->mkdir($this->translationDir.'/customDir/translations');
        $this->fs->mkdir($this->translationDir.'/customDir/templates');
        $kernel = $this->getMockBuilder('Symfony\Component\HttpKernel\KernelInterface')->getMock();
        $kernel->expects($this->once())
            ->method('getBundle')
            ->with($this->equalTo($this->translationDir.'/customDir'))
            ->willThrowException(new \InvalidArgumentException());

        $expectedExitStatus = TranslationDebugCommand::EXIT_CODE_MISSING | TranslationDebugCommand::EXIT_CODE_UNUSED;

        $tester = $this->createCommandTester(['foo' => 'foo'], ['bar' => 'bar'], $kernel);
        $res = $tester->execute(['locale' => 'en', 'bundle' => $this->translationDir.'/customDir']);

<<<<<<< HEAD
        $this->assertRegExp('/missing/', $tester->getDisplay());
        $this->assertRegExp('/unused/', $tester->getDisplay());
        $this->assertEquals($expectedExitStatus, $res);
=======
        $this->assertMatchesRegularExpression('/missing/', $tester->getDisplay());
        $this->assertMatchesRegularExpression('/unused/', $tester->getDisplay());
>>>>>>> 8062943c
    }

    public function testDebugInvalidDirectory()
    {
        $this->expectException('InvalidArgumentException');
        $kernel = $this->getMockBuilder('Symfony\Component\HttpKernel\KernelInterface')->getMock();
        $kernel->expects($this->once())
            ->method('getBundle')
            ->with($this->equalTo('dir'))
            ->willThrowException(new \InvalidArgumentException());

        $tester = $this->createCommandTester([], [], $kernel);
        $tester->execute(['locale' => 'en', 'bundle' => 'dir']);
    }

    protected function setUp(): void
    {
        $this->fs = new Filesystem();
        $this->translationDir = sys_get_temp_dir().'/'.uniqid('sf_translation', true);
        $this->fs->mkdir($this->translationDir.'/translations');
        $this->fs->mkdir($this->translationDir.'/templates');
    }

    protected function tearDown(): void
    {
        $this->fs->remove($this->translationDir);
    }

    private function createCommandTester($extractedMessages = [], $loadedMessages = [], $kernel = null, array $transPaths = [], array $viewsPaths = []): CommandTester
    {
        $translator = $this->getMockBuilder('Symfony\Component\Translation\Translator')
            ->disableOriginalConstructor()
            ->getMock();

        $translator
            ->expects($this->any())
            ->method('getFallbackLocales')
            ->willReturn(['en']);

        $extractor = $this->getMockBuilder('Symfony\Component\Translation\Extractor\ExtractorInterface')->getMock();
        $extractor
            ->expects($this->any())
            ->method('extract')
            ->willReturnCallback(
                function ($path, $catalogue) use ($extractedMessages) {
                    $catalogue->add($extractedMessages);
                }
            );

        $loader = $this->getMockBuilder('Symfony\Component\Translation\Reader\TranslationReader')->getMock();
        $loader
            ->expects($this->any())
            ->method('read')
            ->willReturnCallback(
                function ($path, $catalogue) use ($loadedMessages) {
                    $catalogue->add($loadedMessages);
                }
            );

        if (null === $kernel) {
            $returnValues = [
                ['foo', $this->getBundle($this->translationDir)],
                ['test', $this->getBundle('test')],
            ];
            $kernel = $this->getMockBuilder('Symfony\Component\HttpKernel\KernelInterface')->getMock();
            $kernel
                ->expects($this->any())
                ->method('getBundle')
                ->willReturnMap($returnValues);
        }

        $kernel
            ->expects($this->any())
            ->method('getBundles')
            ->willReturn([]);

        $container = new Container();
        $kernel
            ->expects($this->any())
            ->method('getContainer')
            ->willReturn($container);

        $command = new TranslationDebugCommand($translator, $loader, $extractor, $this->translationDir.'/translations', $this->translationDir.'/templates', $transPaths, $viewsPaths);

        $application = new Application($kernel);
        $application->add($command);

        return new CommandTester($application->find('debug:translation'));
    }

    private function getBundle($path)
    {
        $bundle = $this->getMockBuilder('Symfony\Component\HttpKernel\Bundle\BundleInterface')->getMock();
        $bundle
            ->expects($this->any())
            ->method('getPath')
            ->willReturn($path)
        ;

        return $bundle;
    }
}<|MERGE_RESOLUTION|>--- conflicted
+++ resolved
@@ -28,12 +28,8 @@
         $tester = $this->createCommandTester(['foo' => 'foo']);
         $res = $tester->execute(['locale' => 'en', 'bundle' => 'foo']);
 
-<<<<<<< HEAD
-        $this->assertRegExp('/missing/', $tester->getDisplay());
+        $this->assertMatchesRegularExpression('/missing/', $tester->getDisplay());
         $this->assertEquals(TranslationDebugCommand::EXIT_CODE_MISSING, $res);
-=======
-        $this->assertMatchesRegularExpression('/missing/', $tester->getDisplay());
->>>>>>> 8062943c
     }
 
     public function testDebugUnusedMessages()
@@ -41,12 +37,8 @@
         $tester = $this->createCommandTester([], ['foo' => 'foo']);
         $res = $tester->execute(['locale' => 'en', 'bundle' => 'foo']);
 
-<<<<<<< HEAD
-        $this->assertRegExp('/unused/', $tester->getDisplay());
+        $this->assertMatchesRegularExpression('/unused/', $tester->getDisplay());
         $this->assertEquals(TranslationDebugCommand::EXIT_CODE_UNUSED, $res);
-=======
-        $this->assertMatchesRegularExpression('/unused/', $tester->getDisplay());
->>>>>>> 8062943c
     }
 
     public function testDebugFallbackMessages()
@@ -54,12 +46,8 @@
         $tester = $this->createCommandTester(['foo' => 'foo'], ['foo' => 'foo']);
         $res = $tester->execute(['locale' => 'fr', 'bundle' => 'foo']);
 
-<<<<<<< HEAD
-        $this->assertRegExp('/fallback/', $tester->getDisplay());
+        $this->assertMatchesRegularExpression('/fallback/', $tester->getDisplay());
         $this->assertEquals(TranslationDebugCommand::EXIT_CODE_FALLBACK, $res);
-=======
-        $this->assertMatchesRegularExpression('/fallback/', $tester->getDisplay());
->>>>>>> 8062943c
     }
 
     public function testNoDefinedMessages()
@@ -67,43 +55,18 @@
         $tester = $this->createCommandTester();
         $res = $tester->execute(['locale' => 'fr', 'bundle' => 'test']);
 
-<<<<<<< HEAD
-        $this->assertRegExp('/No defined or extracted messages for locale "fr"/', $tester->getDisplay());
+        $this->assertMatchesRegularExpression('/No defined or extracted messages for locale "fr"/', $tester->getDisplay());
         $this->assertEquals(TranslationDebugCommand::EXIT_CODE_GENERAL_ERROR, $res);
-=======
-        $this->assertMatchesRegularExpression('/No defined or extracted messages for locale "fr"/', $tester->getDisplay());
->>>>>>> 8062943c
     }
 
     public function testDebugDefaultDirectory()
     {
         $tester = $this->createCommandTester(['foo' => 'foo'], ['bar' => 'bar']);
-<<<<<<< HEAD
         $res = $tester->execute(['locale' => 'en']);
         $expectedExitStatus = TranslationDebugCommand::EXIT_CODE_MISSING | TranslationDebugCommand::EXIT_CODE_UNUSED;
-=======
-        $tester->execute(['locale' => 'en']);
-
-        $this->assertMatchesRegularExpression('/missing/', $tester->getDisplay());
-        $this->assertMatchesRegularExpression('/unused/', $tester->getDisplay());
-    }
-
-    /**
-     * @group legacy
-     * @expectedDeprecation Storing translations in the "%ssf_translation%s/Resources/translations" directory is deprecated since Symfony 4.2, use the "%ssf_translation%s/translations" directory instead.
-     * @expectedDeprecation Loading Twig templates from the "%ssf_translation%s/Resources/views" directory is deprecated since Symfony 4.2, use the "%ssf_translation%s/templates" directory instead.
-     */
-    public function testDebugLegacyDefaultDirectory()
-    {
-        $this->fs->mkdir($this->translationDir.'/Resources/translations');
-        $this->fs->mkdir($this->translationDir.'/Resources/views');
-
-        $tester = $this->createCommandTester(['foo' => 'foo'], ['bar' => 'bar']);
-        $tester->execute(['locale' => 'en']);
->>>>>>> 8062943c
-
-        $this->assertRegExp('/missing/', $tester->getDisplay());
-        $this->assertRegExp('/unused/', $tester->getDisplay());
+
+        $this->assertMatchesRegularExpression('/missing/', $tester->getDisplay());
+        $this->assertMatchesRegularExpression('/unused/', $tester->getDisplay());
         $this->assertEquals($expectedExitStatus, $res);
     }
 
@@ -120,14 +83,9 @@
         $tester = $this->createCommandTester(['foo' => 'foo'], ['bar' => 'bar'], null, [$this->translationDir.'/trans'], [$this->translationDir.'/views']);
         $res = $tester->execute(['locale' => 'en']);
 
-<<<<<<< HEAD
-        $this->assertRegExp('/missing/', $tester->getDisplay());
-        $this->assertRegExp('/unused/', $tester->getDisplay());
+        $this->assertMatchesRegularExpression('/missing/', $tester->getDisplay());
+        $this->assertMatchesRegularExpression('/unused/', $tester->getDisplay());
         $this->assertEquals($expectedExitStatus, $res);
-=======
-        $this->assertMatchesRegularExpression('/missing/', $tester->getDisplay());
-        $this->assertMatchesRegularExpression('/unused/', $tester->getDisplay());
->>>>>>> 8062943c
     }
 
     public function testDebugCustomDirectory()
@@ -145,14 +103,9 @@
         $tester = $this->createCommandTester(['foo' => 'foo'], ['bar' => 'bar'], $kernel);
         $res = $tester->execute(['locale' => 'en', 'bundle' => $this->translationDir.'/customDir']);
 
-<<<<<<< HEAD
-        $this->assertRegExp('/missing/', $tester->getDisplay());
-        $this->assertRegExp('/unused/', $tester->getDisplay());
+        $this->assertMatchesRegularExpression('/missing/', $tester->getDisplay());
+        $this->assertMatchesRegularExpression('/unused/', $tester->getDisplay());
         $this->assertEquals($expectedExitStatus, $res);
-=======
-        $this->assertMatchesRegularExpression('/missing/', $tester->getDisplay());
-        $this->assertMatchesRegularExpression('/unused/', $tester->getDisplay());
->>>>>>> 8062943c
     }
 
     public function testDebugInvalidDirectory()
