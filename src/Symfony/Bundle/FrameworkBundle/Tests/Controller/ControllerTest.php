<?php

/*
 * This file is part of the Symfony package.
 *
 * (c) Fabien Potencier <fabien@symfony.com>
 *
 * For the full copyright and license information, please view the LICENSE
 * file that was distributed with this source code.
 */

namespace Symfony\Bundle\FrameworkBundle\Tests\Controller;

use Symfony\Bundle\FrameworkBundle\Tests\TestCase;
use Symfony\Bundle\FrameworkBundle\Controller\Controller;
use Symfony\Component\DependencyInjection\ContainerInterface;
use Symfony\Component\HttpFoundation\JsonResponse;
use Symfony\Component\HttpFoundation\Request;
use Symfony\Component\HttpFoundation\RequestStack;
use Symfony\Component\HttpFoundation\Response;
use Symfony\Component\HttpFoundation\Session\Flash\FlashBag;
use Symfony\Component\Security\Core\Authentication\Token\AnonymousToken;
use Symfony\Component\Security\Core\Authentication\Token\UsernamePasswordToken;
use Symfony\Component\Security\Core\User\User;
use Symfony\Component\Serializer\SerializerInterface;

class ControllerTest extends TestCase
{
    public function testForward()
    {
        $request = Request::create('/');
        $request->setLocale('fr');
        $request->setRequestFormat('xml');

        $requestStack = new RequestStack();
        $requestStack->push($request);

        $kernel = $this->getMock('Symfony\Component\HttpKernel\HttpKernelInterface');
        $kernel->expects($this->once())->method('handle')->will($this->returnCallback(function (Request $request) {
            return new Response($request->getRequestFormat().'--'.$request->getLocale());
        }));

        $container = $this->getMock('Symfony\Component\DependencyInjection\ContainerInterface');
        $container->expects($this->at(0))->method('get')->will($this->returnValue($requestStack));
        $container->expects($this->at(1))->method('get')->will($this->returnValue($kernel));

        $controller = new TestController();
        $controller->setContainer($container);

        $response = $controller->forward('a_controller');
        $this->assertEquals('xml--fr', $response->getContent());
    }

    public function testGetUser()
    {
        $user = new User('user', 'pass');
        $token = new UsernamePasswordToken($user, 'pass', 'default', array('ROLE_USER'));

        $controller = new TestController();
        $controller->setContainer($this->getContainerWithTokenStorage($token));

        $this->assertSame($controller->getUser(), $user);
    }

    public function testGetUserAnonymousUserConvertedToNull()
    {
        $token = new AnonymousToken('default', 'anon.');

        $controller = new TestController();
        $controller->setContainer($this->getContainerWithTokenStorage($token));

        $this->assertNull($controller->getUser());
    }

    public function testGetUserWithEmptyTokenStorage()
    {
        $controller = new TestController();
        $controller->setContainer($this->getContainerWithTokenStorage(null));

        $this->assertNull($controller->getUser());
    }

    /**
     * @expectedException \LogicException
     * @expectedExceptionMessage The SecurityBundle is not registered in your application.
     */
    public function testGetUserWithEmptyContainer()
    {
        $container = $this->getMock('Symfony\Component\DependencyInjection\ContainerInterface');
        $container
            ->expects($this->once())
            ->method('has')
            ->with('security.token_storage')
            ->will($this->returnValue(false));

        $controller = new TestController();
        $controller->setContainer($container);

        $controller->getUser();
    }

    /**
     * @param $token
     *
     * @return ContainerInterface
     */
    private function getContainerWithTokenStorage($token = null)
    {
        $tokenStorage = $this->getMock('Symfony\Component\Security\Core\Authentication\Token\Storage\TokenStorage');
        $tokenStorage
            ->expects($this->once())
            ->method('getToken')
            ->will($this->returnValue($token));

        $container = $this->getMock('Symfony\Component\DependencyInjection\ContainerInterface');
        $container
            ->expects($this->once())
            ->method('has')
            ->with('security.token_storage')
            ->will($this->returnValue(true));

        $container
            ->expects($this->once())
            ->method('get')
            ->with('security.token_storage')
            ->will($this->returnValue($tokenStorage));

        return $container;
    }

<<<<<<< HEAD
    public function testJson()
    {
        $container = $this->getMock(ContainerInterface::class);
        $container
            ->expects($this->once())
            ->method('has')
            ->with('serializer')
            ->will($this->returnValue(false));

        $controller = new TestController();
        $controller->setContainer($container);

        $response = $controller->json(array());
        $this->assertInstanceOf(JsonResponse::class, $response);
        $this->assertEquals('[]', $response->getContent());
    }

    public function testJsonWithSerializer()
    {
        $container = $this->getMock(ContainerInterface::class);
        $container
            ->expects($this->once())
            ->method('has')
            ->with('serializer')
            ->will($this->returnValue(true));

        $serializer = $this->getMock(SerializerInterface::class);
        $serializer
            ->expects($this->once())
            ->method('serialize')
            ->with(array(), 'json', array('json_encode_options' => JsonResponse::DEFAULT_ENCODING_OPTIONS))
            ->will($this->returnValue('[]'));

        $container
            ->expects($this->once())
            ->method('get')
            ->with('serializer')
            ->will($this->returnValue($serializer));

        $controller = new TestController();
        $controller->setContainer($container);

        $response = $controller->json(array());
        $this->assertInstanceOf(JsonResponse::class, $response);
        $this->assertEquals('[]', $response->getContent());
    }

    public function testJsonWithSerializerContextOverride()
    {
        $container = $this->getMock(ContainerInterface::class);
        $container
            ->expects($this->once())
            ->method('has')
            ->with('serializer')
            ->will($this->returnValue(true));

        $serializer = $this->getMock(SerializerInterface::class);
        $serializer
            ->expects($this->once())
            ->method('serialize')
            ->with(array(), 'json', array('json_encode_options' => 0, 'other' => 'context'))
            ->will($this->returnValue('[]'));

        $container
            ->expects($this->once())
            ->method('get')
            ->with('serializer')
            ->will($this->returnValue($serializer));
=======
    public function testIsGranted()
    {
        $authorizationChecker = $this->getMock('Symfony\Component\Security\Core\Authorization\AuthorizationCheckerInterface');
        $authorizationChecker->expects($this->once())->method('isGranted')->willReturn(true);

        $container = $this->getMock('Symfony\Component\DependencyInjection\ContainerInterface');
        $container->expects($this->at(0))->method('has')->will($this->returnValue(true));
        $container->expects($this->at(1))->method('get')->will($this->returnValue($authorizationChecker));

        $controller = new TestController();
        $controller->setContainer($container);

        $this->assertTrue($controller->isGranted('foo'));
    }

    /**
     * @expectedException \Symfony\Component\Security\Core\Exception\AccessDeniedException
     */
    public function testdenyAccessUnlessGranted()
    {
        $authorizationChecker = $this->getMock('Symfony\Component\Security\Core\Authorization\AuthorizationCheckerInterface');
        $authorizationChecker->expects($this->once())->method('isGranted')->willReturn(false);

        $container = $this->getMock('Symfony\Component\DependencyInjection\ContainerInterface');
        $container->expects($this->at(0))->method('has')->will($this->returnValue(true));
        $container->expects($this->at(1))->method('get')->will($this->returnValue($authorizationChecker));

        $controller = new TestController();
        $controller->setContainer($container);

        $controller->denyAccessUnlessGranted('foo');
    }

    public function testRenderViewTwig()
    {
        $twig = $this->getMockBuilder('\Twig_Environment')->disableOriginalConstructor()->getMock();
        $twig->expects($this->once())->method('render')->willReturn('bar');

        $container = $this->getMock('Symfony\Component\DependencyInjection\ContainerInterface');
        $container->expects($this->at(0))->method('has')->will($this->returnValue(false));
        $container->expects($this->at(1))->method('has')->will($this->returnValue(true));
        $container->expects($this->at(2))->method('get')->will($this->returnValue($twig));

        $controller = new TestController();
        $controller->setContainer($container);

        $this->assertEquals('bar', $controller->renderView('foo'));
    }

    public function testRenderTwig()
    {
        $twig = $this->getMockBuilder('\Twig_Environment')->disableOriginalConstructor()->getMock();
        $twig->expects($this->once())->method('render')->willReturn('bar');

        $container = $this->getMock('Symfony\Component\DependencyInjection\ContainerInterface');
        $container->expects($this->at(0))->method('has')->will($this->returnValue(false));
        $container->expects($this->at(1))->method('has')->will($this->returnValue(true));
        $container->expects($this->at(2))->method('get')->will($this->returnValue($twig));

        $controller = new TestController();
        $controller->setContainer($container);

        $this->assertEquals('bar', $controller->render('foo')->getContent());
    }

    public function testStreamTwig()
    {
        $twig = $this->getMockBuilder('\Twig_Environment')->disableOriginalConstructor()->getMock();

        $container = $this->getMock('Symfony\Component\DependencyInjection\ContainerInterface');
        $container->expects($this->at(0))->method('has')->will($this->returnValue(false));
        $container->expects($this->at(1))->method('has')->will($this->returnValue(true));
        $container->expects($this->at(2))->method('get')->will($this->returnValue($twig));

        $controller = new TestController();
        $controller->setContainer($container);

        $this->assertInstanceOf('Symfony\Component\HttpFoundation\StreamedResponse', $controller->stream('foo'));
    }

    public function testRedirectToRoute()
    {
        $router = $this->getMock('Symfony\Component\Routing\RouterInterface');
        $router->expects($this->once())->method('generate')->willReturn('/foo');

        $container = $this->getMock('Symfony\Component\DependencyInjection\ContainerInterface');
        $container->expects($this->at(0))->method('get')->will($this->returnValue($router));

        $controller = new TestController();
        $controller->setContainer($container);
        $response = $controller->redirectToRoute('foo');

        $this->assertInstanceOf('Symfony\Component\HttpFoundation\RedirectResponse', $response);
        $this->assertSame('/foo', $response->getTargetUrl());
        $this->assertSame(302, $response->getStatusCode());
    }

    public function testAddFlash()
    {
        $flashBag = new FlashBag();
        $session = $this->getMock('Symfony\Component\HttpFoundation\Session\Session');
        $session->expects($this->once())->method('getFlashBag')->willReturn($flashBag);

        $container = $this->getMock('Symfony\Component\DependencyInjection\ContainerInterface');
        $container->expects($this->at(0))->method('has')->will($this->returnValue(true));
        $container->expects($this->at(1))->method('get')->will($this->returnValue($session));

        $controller = new TestController();
        $controller->setContainer($container);
        $controller->addFlash('foo', 'bar');

        $this->assertSame(array('bar'), $flashBag->get('foo'));
    }

    public function testCreateAccessDeniedException()
    {
        $controller = new TestController();

        $this->assertInstanceOf('Symfony\Component\Security\Core\Exception\AccessDeniedException', $controller->createAccessDeniedException());
    }

    public function testIsCsrfTokenValid()
    {
        $tokenManager = $this->getMock('Symfony\Component\Security\Csrf\CsrfTokenManagerInterface');
        $tokenManager->expects($this->once())->method('isTokenValid')->willReturn(true);

        $container = $this->getMock('Symfony\Component\DependencyInjection\ContainerInterface');
        $container->expects($this->at(0))->method('has')->will($this->returnValue(true));
        $container->expects($this->at(1))->method('get')->will($this->returnValue($tokenManager));
>>>>>>> 3c408252

        $controller = new TestController();
        $controller->setContainer($container);

<<<<<<< HEAD
        $response = $controller->json(array(), 200, array(), array('json_encode_options' => 0, 'other' => 'context'));
        $this->assertInstanceOf(JsonResponse::class, $response);
        $this->assertEquals('[]', $response->getContent());
        $response->setEncodingOptions(JSON_FORCE_OBJECT);
        $this->assertEquals('{}', $response->getContent());
=======
        $this->assertTrue($controller->isCsrfTokenValid('foo', 'bar'));
>>>>>>> 3c408252
    }
}

class TestController extends Controller
{
    public function forward($controller, array $path = array(), array $query = array())
    {
        return parent::forward($controller, $path, $query);
    }

    public function getUser()
    {
        return parent::getUser();
    }

<<<<<<< HEAD
    public function json($data, $status = 200, $headers = array(), $context = array())
    {
        return parent::json($data, $status, $headers, $context);
=======
    public function isGranted($attributes, $object = null)
    {
        return parent::isGranted($attributes, $object);
    }

    public function denyAccessUnlessGranted($attributes, $object = null, $message = 'Access Denied.')
    {
        parent::denyAccessUnlessGranted($attributes, $object, $message);
    }

    public function redirectToRoute($route, array $parameters = array(), $status = 302)
    {
        return parent::redirectToRoute($route, $parameters, $status);
    }

    public function addFlash($type, $message)
    {
        parent::addFlash($type, $message);
    }

    public function isCsrfTokenValid($id, $token)
    {
        return parent::isCsrfTokenValid($id, $token);
    }

    public function testGenerateUrl()
    {
        $router = $this->getMock('Symfony\Component\Routing\RouterInterface');
        $router->expects($this->once())->method('generate')->willReturn('/foo');

        $container = $this->getMock('Symfony\Component\DependencyInjection\ContainerInterface');
        $container->expects($this->at(0))->method('get')->will($this->returnValue($router));

        $controller = new Controller();
        $controller->setContainer($container);

        $this->assertEquals('/foo', $controller->generateUrl('foo'));
    }

    public function testRedirect()
    {
        $controller = new Controller();
        $response = $controller->redirect('http://dunglas.fr', 301);

        $this->assertInstanceOf('Symfony\Component\HttpFoundation\RedirectResponse', $response);
        $this->assertSame('http://dunglas.fr', $response->getTargetUrl());
        $this->assertSame(301, $response->getStatusCode());
    }

    public function testRenderViewTemplating()
    {
        $templating = $this->getMock('Symfony\Bundle\FrameworkBundle\Templating\EngineInterface');
        $templating->expects($this->once())->method('render')->willReturn('bar');

        $container = $this->getMock('Symfony\Component\DependencyInjection\ContainerInterface');
        $container->expects($this->at(0))->method('get')->will($this->returnValue($templating));

        $controller = new Controller();
        $controller->setContainer($container);

        $this->assertEquals('bar', $controller->renderView('foo'));
    }

    public function testRenderTemplating()
    {
        $templating = $this->getMock('Symfony\Bundle\FrameworkBundle\Templating\EngineInterface');
        $templating->expects($this->once())->method('renderResponse')->willReturn(new Response('bar'));

        $container = $this->getMock('Symfony\Component\DependencyInjection\ContainerInterface');
        $container->expects($this->at(0))->method('get')->will($this->returnValue($templating));

        $controller = new Controller();
        $controller->setContainer($container);

        $this->assertEquals('bar', $controller->render('foo')->getContent());
    }

    public function testStreamTemplating()
    {
        $templating = $this->getMock('Symfony\Component\Routing\RouterInterface');

        $container = $this->getMock('Symfony\Component\DependencyInjection\ContainerInterface');
        $container->expects($this->at(0))->method('get')->will($this->returnValue($templating));

        $controller = new Controller();
        $controller->setContainer($container);

        $this->assertInstanceOf('Symfony\Component\HttpFoundation\StreamedResponse', $controller->stream('foo'));
    }

    public function testCreateNotFoundException()
    {
        $controller = new Controller();

        $this->assertInstanceOf('Symfony\Component\HttpKernel\Exception\NotFoundHttpException', $controller->createNotFoundException());
    }

    public function testCreateForm()
    {
        $form = $this->getMock('Symfony\Component\Form\FormInterface');

        $formFactory = $this->getMock('Symfony\Component\Form\FormFactoryInterface');
        $formFactory->expects($this->once())->method('create')->willReturn($form);

        $container = $this->getMock('Symfony\Component\DependencyInjection\ContainerInterface');
        $container->expects($this->at(0))->method('get')->will($this->returnValue($formFactory));

        $controller = new Controller();
        $controller->setContainer($container);

        $this->assertEquals($form, $controller->createForm('foo'));
    }

    public function testCreateFormBuilder()
    {
        $formBuilder = $this->getMock('Symfony\Component\Form\FormBuilderInterface');

        $formFactory = $this->getMock('Symfony\Component\Form\FormFactoryInterface');
        $formFactory->expects($this->once())->method('createBuilder')->willReturn($formBuilder);

        $container = $this->getMock('Symfony\Component\DependencyInjection\ContainerInterface');
        $container->expects($this->at(0))->method('get')->will($this->returnValue($formFactory));

        $controller = new Controller();
        $controller->setContainer($container);

        $this->assertEquals($formBuilder, $controller->createFormBuilder('foo'));
    }

    public function testGetDoctrine()
    {
        $doctrine = $this->getMock('Doctrine\Common\Persistence\ManagerRegistry');

        $container = $this->getMock('Symfony\Component\DependencyInjection\ContainerInterface');
        $container->expects($this->at(0))->method('has')->will($this->returnValue(true));
        $container->expects($this->at(1))->method('get')->will($this->returnValue($doctrine));

        $controller = new Controller();
        $controller->setContainer($container);

        $this->assertEquals($doctrine, $controller->getDoctrine());
>>>>>>> 3c408252
    }
}<|MERGE_RESOLUTION|>--- conflicted
+++ resolved
@@ -128,7 +128,6 @@
         return $container;
     }
 
-<<<<<<< HEAD
     public function testJson()
     {
         $container = $this->getMock(ContainerInterface::class);
@@ -197,150 +196,151 @@
             ->method('get')
             ->with('serializer')
             ->will($this->returnValue($serializer));
-=======
-    public function testIsGranted()
-    {
-        $authorizationChecker = $this->getMock('Symfony\Component\Security\Core\Authorization\AuthorizationCheckerInterface');
-        $authorizationChecker->expects($this->once())->method('isGranted')->willReturn(true);
-
-        $container = $this->getMock('Symfony\Component\DependencyInjection\ContainerInterface');
-        $container->expects($this->at(0))->method('has')->will($this->returnValue(true));
-        $container->expects($this->at(1))->method('get')->will($this->returnValue($authorizationChecker));
-
-        $controller = new TestController();
-        $controller->setContainer($container);
-
-        $this->assertTrue($controller->isGranted('foo'));
-    }
-
-    /**
-     * @expectedException \Symfony\Component\Security\Core\Exception\AccessDeniedException
-     */
-    public function testdenyAccessUnlessGranted()
-    {
-        $authorizationChecker = $this->getMock('Symfony\Component\Security\Core\Authorization\AuthorizationCheckerInterface');
-        $authorizationChecker->expects($this->once())->method('isGranted')->willReturn(false);
-
-        $container = $this->getMock('Symfony\Component\DependencyInjection\ContainerInterface');
-        $container->expects($this->at(0))->method('has')->will($this->returnValue(true));
-        $container->expects($this->at(1))->method('get')->will($this->returnValue($authorizationChecker));
-
-        $controller = new TestController();
-        $controller->setContainer($container);
-
-        $controller->denyAccessUnlessGranted('foo');
-    }
-
-    public function testRenderViewTwig()
-    {
-        $twig = $this->getMockBuilder('\Twig_Environment')->disableOriginalConstructor()->getMock();
-        $twig->expects($this->once())->method('render')->willReturn('bar');
-
-        $container = $this->getMock('Symfony\Component\DependencyInjection\ContainerInterface');
-        $container->expects($this->at(0))->method('has')->will($this->returnValue(false));
-        $container->expects($this->at(1))->method('has')->will($this->returnValue(true));
-        $container->expects($this->at(2))->method('get')->will($this->returnValue($twig));
-
-        $controller = new TestController();
-        $controller->setContainer($container);
-
-        $this->assertEquals('bar', $controller->renderView('foo'));
-    }
-
-    public function testRenderTwig()
-    {
-        $twig = $this->getMockBuilder('\Twig_Environment')->disableOriginalConstructor()->getMock();
-        $twig->expects($this->once())->method('render')->willReturn('bar');
-
-        $container = $this->getMock('Symfony\Component\DependencyInjection\ContainerInterface');
-        $container->expects($this->at(0))->method('has')->will($this->returnValue(false));
-        $container->expects($this->at(1))->method('has')->will($this->returnValue(true));
-        $container->expects($this->at(2))->method('get')->will($this->returnValue($twig));
-
-        $controller = new TestController();
-        $controller->setContainer($container);
-
-        $this->assertEquals('bar', $controller->render('foo')->getContent());
-    }
-
-    public function testStreamTwig()
-    {
-        $twig = $this->getMockBuilder('\Twig_Environment')->disableOriginalConstructor()->getMock();
-
-        $container = $this->getMock('Symfony\Component\DependencyInjection\ContainerInterface');
-        $container->expects($this->at(0))->method('has')->will($this->returnValue(false));
-        $container->expects($this->at(1))->method('has')->will($this->returnValue(true));
-        $container->expects($this->at(2))->method('get')->will($this->returnValue($twig));
-
-        $controller = new TestController();
-        $controller->setContainer($container);
-
-        $this->assertInstanceOf('Symfony\Component\HttpFoundation\StreamedResponse', $controller->stream('foo'));
-    }
-
-    public function testRedirectToRoute()
-    {
-        $router = $this->getMock('Symfony\Component\Routing\RouterInterface');
-        $router->expects($this->once())->method('generate')->willReturn('/foo');
-
-        $container = $this->getMock('Symfony\Component\DependencyInjection\ContainerInterface');
-        $container->expects($this->at(0))->method('get')->will($this->returnValue($router));
-
-        $controller = new TestController();
-        $controller->setContainer($container);
-        $response = $controller->redirectToRoute('foo');
-
-        $this->assertInstanceOf('Symfony\Component\HttpFoundation\RedirectResponse', $response);
-        $this->assertSame('/foo', $response->getTargetUrl());
-        $this->assertSame(302, $response->getStatusCode());
-    }
-
-    public function testAddFlash()
-    {
-        $flashBag = new FlashBag();
-        $session = $this->getMock('Symfony\Component\HttpFoundation\Session\Session');
-        $session->expects($this->once())->method('getFlashBag')->willReturn($flashBag);
-
-        $container = $this->getMock('Symfony\Component\DependencyInjection\ContainerInterface');
-        $container->expects($this->at(0))->method('has')->will($this->returnValue(true));
-        $container->expects($this->at(1))->method('get')->will($this->returnValue($session));
-
-        $controller = new TestController();
-        $controller->setContainer($container);
-        $controller->addFlash('foo', 'bar');
-
-        $this->assertSame(array('bar'), $flashBag->get('foo'));
-    }
-
-    public function testCreateAccessDeniedException()
-    {
-        $controller = new TestController();
-
-        $this->assertInstanceOf('Symfony\Component\Security\Core\Exception\AccessDeniedException', $controller->createAccessDeniedException());
-    }
-
-    public function testIsCsrfTokenValid()
-    {
-        $tokenManager = $this->getMock('Symfony\Component\Security\Csrf\CsrfTokenManagerInterface');
-        $tokenManager->expects($this->once())->method('isTokenValid')->willReturn(true);
-
-        $container = $this->getMock('Symfony\Component\DependencyInjection\ContainerInterface');
-        $container->expects($this->at(0))->method('has')->will($this->returnValue(true));
-        $container->expects($this->at(1))->method('get')->will($this->returnValue($tokenManager));
->>>>>>> 3c408252
-
-        $controller = new TestController();
-        $controller->setContainer($container);
-
-<<<<<<< HEAD
+
+        $controller = new TestController();
+        $controller->setContainer($container);
+
         $response = $controller->json(array(), 200, array(), array('json_encode_options' => 0, 'other' => 'context'));
         $this->assertInstanceOf(JsonResponse::class, $response);
         $this->assertEquals('[]', $response->getContent());
         $response->setEncodingOptions(JSON_FORCE_OBJECT);
         $this->assertEquals('{}', $response->getContent());
-=======
+    }
+
+    public function testIsGranted()
+    {
+        $authorizationChecker = $this->getMock('Symfony\Component\Security\Core\Authorization\AuthorizationCheckerInterface');
+        $authorizationChecker->expects($this->once())->method('isGranted')->willReturn(true);
+
+        $container = $this->getMock('Symfony\Component\DependencyInjection\ContainerInterface');
+        $container->expects($this->at(0))->method('has')->will($this->returnValue(true));
+        $container->expects($this->at(1))->method('get')->will($this->returnValue($authorizationChecker));
+
+        $controller = new TestController();
+        $controller->setContainer($container);
+
+        $this->assertTrue($controller->isGranted('foo'));
+    }
+
+    /**
+     * @expectedException \Symfony\Component\Security\Core\Exception\AccessDeniedException
+     */
+    public function testdenyAccessUnlessGranted()
+    {
+        $authorizationChecker = $this->getMock('Symfony\Component\Security\Core\Authorization\AuthorizationCheckerInterface');
+        $authorizationChecker->expects($this->once())->method('isGranted')->willReturn(false);
+
+        $container = $this->getMock('Symfony\Component\DependencyInjection\ContainerInterface');
+        $container->expects($this->at(0))->method('has')->will($this->returnValue(true));
+        $container->expects($this->at(1))->method('get')->will($this->returnValue($authorizationChecker));
+
+        $controller = new TestController();
+        $controller->setContainer($container);
+
+        $controller->denyAccessUnlessGranted('foo');
+    }
+
+    public function testRenderViewTwig()
+    {
+        $twig = $this->getMockBuilder('\Twig_Environment')->disableOriginalConstructor()->getMock();
+        $twig->expects($this->once())->method('render')->willReturn('bar');
+
+        $container = $this->getMock('Symfony\Component\DependencyInjection\ContainerInterface');
+        $container->expects($this->at(0))->method('has')->will($this->returnValue(false));
+        $container->expects($this->at(1))->method('has')->will($this->returnValue(true));
+        $container->expects($this->at(2))->method('get')->will($this->returnValue($twig));
+
+        $controller = new TestController();
+        $controller->setContainer($container);
+
+        $this->assertEquals('bar', $controller->renderView('foo'));
+    }
+
+    public function testRenderTwig()
+    {
+        $twig = $this->getMockBuilder('\Twig_Environment')->disableOriginalConstructor()->getMock();
+        $twig->expects($this->once())->method('render')->willReturn('bar');
+
+        $container = $this->getMock('Symfony\Component\DependencyInjection\ContainerInterface');
+        $container->expects($this->at(0))->method('has')->will($this->returnValue(false));
+        $container->expects($this->at(1))->method('has')->will($this->returnValue(true));
+        $container->expects($this->at(2))->method('get')->will($this->returnValue($twig));
+
+        $controller = new TestController();
+        $controller->setContainer($container);
+
+        $this->assertEquals('bar', $controller->render('foo')->getContent());
+    }
+
+    public function testStreamTwig()
+    {
+        $twig = $this->getMockBuilder('\Twig_Environment')->disableOriginalConstructor()->getMock();
+
+        $container = $this->getMock('Symfony\Component\DependencyInjection\ContainerInterface');
+        $container->expects($this->at(0))->method('has')->will($this->returnValue(false));
+        $container->expects($this->at(1))->method('has')->will($this->returnValue(true));
+        $container->expects($this->at(2))->method('get')->will($this->returnValue($twig));
+
+        $controller = new TestController();
+        $controller->setContainer($container);
+
+        $this->assertInstanceOf('Symfony\Component\HttpFoundation\StreamedResponse', $controller->stream('foo'));
+    }
+
+    public function testRedirectToRoute()
+    {
+        $router = $this->getMock('Symfony\Component\Routing\RouterInterface');
+        $router->expects($this->once())->method('generate')->willReturn('/foo');
+
+        $container = $this->getMock('Symfony\Component\DependencyInjection\ContainerInterface');
+        $container->expects($this->at(0))->method('get')->will($this->returnValue($router));
+
+        $controller = new TestController();
+        $controller->setContainer($container);
+        $response = $controller->redirectToRoute('foo');
+
+        $this->assertInstanceOf('Symfony\Component\HttpFoundation\RedirectResponse', $response);
+        $this->assertSame('/foo', $response->getTargetUrl());
+        $this->assertSame(302, $response->getStatusCode());
+    }
+
+    public function testAddFlash()
+    {
+        $flashBag = new FlashBag();
+        $session = $this->getMock('Symfony\Component\HttpFoundation\Session\Session');
+        $session->expects($this->once())->method('getFlashBag')->willReturn($flashBag);
+
+        $container = $this->getMock('Symfony\Component\DependencyInjection\ContainerInterface');
+        $container->expects($this->at(0))->method('has')->will($this->returnValue(true));
+        $container->expects($this->at(1))->method('get')->will($this->returnValue($session));
+
+        $controller = new TestController();
+        $controller->setContainer($container);
+        $controller->addFlash('foo', 'bar');
+
+        $this->assertSame(array('bar'), $flashBag->get('foo'));
+    }
+
+    public function testCreateAccessDeniedException()
+    {
+        $controller = new TestController();
+
+        $this->assertInstanceOf('Symfony\Component\Security\Core\Exception\AccessDeniedException', $controller->createAccessDeniedException());
+    }
+
+    public function testIsCsrfTokenValid()
+    {
+        $tokenManager = $this->getMock('Symfony\Component\Security\Csrf\CsrfTokenManagerInterface');
+        $tokenManager->expects($this->once())->method('isTokenValid')->willReturn(true);
+
+        $container = $this->getMock('Symfony\Component\DependencyInjection\ContainerInterface');
+        $container->expects($this->at(0))->method('has')->will($this->returnValue(true));
+        $container->expects($this->at(1))->method('get')->will($this->returnValue($tokenManager));
+
+        $controller = new TestController();
+        $controller->setContainer($container);
+
         $this->assertTrue($controller->isCsrfTokenValid('foo', 'bar'));
->>>>>>> 3c408252
     }
 }
 
@@ -356,11 +356,11 @@
         return parent::getUser();
     }
 
-<<<<<<< HEAD
     public function json($data, $status = 200, $headers = array(), $context = array())
     {
         return parent::json($data, $status, $headers, $context);
-=======
+    }
+
     public function isGranted($attributes, $object = null)
     {
         return parent::isGranted($attributes, $object);
@@ -502,6 +502,5 @@
         $controller->setContainer($container);
 
         $this->assertEquals($doctrine, $controller->getDoctrine());
->>>>>>> 3c408252
     }
 }