--- conflicted
+++ resolved
@@ -48,34 +48,6 @@
         $this->assertInstanceOf(ContainerInterface::class, $controller->getContainer());
     }
 
-<<<<<<< HEAD
-=======
-    /**
-     * @group legacy
-     * @expectedDeprecation Referencing controllers with FooBundle:Default:test is deprecated since Symfony 4.1. Use Symfony\Bundle\FrameworkBundle\Tests\Controller\ContainerAwareController::testAction instead.
-     */
-    public function testGetControllerWithBundleNotation()
-    {
-        $shortName = 'FooBundle:Default:test';
-        $parser = $this->createMockParser();
-        $parser->expects($this->once())
-            ->method('parse')
-            ->with($shortName)
-            ->willReturn('Symfony\Bundle\FrameworkBundle\Tests\Controller\ContainerAwareController::testAction')
-        ;
-
-        $resolver = $this->createLegacyControllerResolver(null, null, $parser);
-        $request = Request::create('/');
-        $request->attributes->set('_controller', $shortName);
-
-        $controller = $resolver->getController($request);
-
-        $this->assertInstanceOf(ContainerAwareController::class, $controller[0]);
-        $this->assertInstanceOf(ContainerInterface::class, $controller[0]->getContainer());
-        $this->assertSame('testAction', $controller[1]);
-    }
-
->>>>>>> 22b1eb40
     public function testContainerAwareControllerGetsContainerWhenNotSet()
     {
         class_exists(AbstractControllerTest::class);
@@ -187,11 +159,7 @@
 
     protected function createMockParser()
     {
-<<<<<<< HEAD
-        return $this->getMockBuilder(\Symfony\Bundle\FrameworkBundle\Controller\ControllerNameParser::class)->disableOriginalConstructor()->getMock();
-=======
         return $this->createMock(ControllerNameParser::class);
->>>>>>> 22b1eb40
     }
 
     protected function createMockContainer()
