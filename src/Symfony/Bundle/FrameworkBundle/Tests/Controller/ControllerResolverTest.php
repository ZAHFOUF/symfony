<?php

/*
 * This file is part of the Symfony package.
 *
 * (c) Fabien Potencier <fabien@symfony.com>
 *
 * For the full copyright and license information, please view the LICENSE
 * file that was distributed with this source code.
 */

namespace Symfony\Bundle\FrameworkBundle\Tests\Controller;

use Psr\Log\LoggerInterface;
use Symfony\Bundle\FrameworkBundle\Controller\ControllerNameParser;
use Symfony\Bundle\FrameworkBundle\Controller\ControllerResolver;
use Symfony\Component\DependencyInjection\ContainerAwareInterface;
use Symfony\Component\DependencyInjection\ContainerInterface;
use Symfony\Component\HttpFoundation\Request;
use Symfony\Component\HttpKernel\Tests\Controller\ControllerResolverTest as BaseControllerResolverTest;

class ControllerResolverTest extends BaseControllerResolverTest
{
    public function testGetControllerOnContainerAware()
    {
        $resolver = $this->createControllerResolver();
        $request = Request::create('/');
        $request->attributes->set('_controller', 'Symfony\Bundle\FrameworkBundle\Tests\Controller\ContainerAwareController::testAction');

        $controller = $resolver->getController($request);

        $this->assertInstanceOf('Symfony\Component\DependencyInjection\ContainerInterface', $controller[0]->getContainer());
        $this->assertSame('testAction', $controller[1]);
    }

    public function testGetControllerOnContainerAwareInvokable()
    {
        $resolver = $this->createControllerResolver();
        $request = Request::create('/');
        $request->attributes->set('_controller', 'Symfony\Bundle\FrameworkBundle\Tests\Controller\ContainerAwareController');

        $controller = $resolver->getController($request);

        $this->assertInstanceOf('Symfony\Bundle\FrameworkBundle\Tests\Controller\ContainerAwareController', $controller);
        $this->assertInstanceOf('Symfony\Component\DependencyInjection\ContainerInterface', $controller->getContainer());
    }

    public function testGetControllerWithBundleNotation()
    {
        $shortName = 'FooBundle:Default:test';
        $parser = $this->createMockParser();
        $parser->expects($this->once())
            ->method('parse')
            ->with($shortName)
            ->will($this->returnValue('Symfony\Bundle\FrameworkBundle\Tests\Controller\ContainerAwareController::testAction'))
        ;

        $resolver = $this->createControllerResolver(null, $parser);
        $request = Request::create('/');
        $request->attributes->set('_controller', $shortName);

        $controller = $resolver->getController($request);

        $this->assertInstanceOf('Symfony\Bundle\FrameworkBundle\Tests\Controller\ContainerAwareController', $controller[0]);
        $this->assertInstanceOf('Symfony\Component\DependencyInjection\ContainerInterface', $controller[0]->getContainer());
        $this->assertSame('testAction', $controller[1]);
    }

    public function testGetControllerService()
    {
        $container = $this->createMockContainer();
        $container->expects($this->once())
            ->method('get')
            ->with('foo')
            ->will($this->returnValue($this))
        ;

        $resolver = $this->createControllerResolver(null, null, $container);
        $request = Request::create('/');
        $request->attributes->set('_controller', 'foo:controllerMethod1');

        $controller = $resolver->getController($request);

        $this->assertInstanceOf(get_class($this), $controller[0]);
        $this->assertSame('controllerMethod1', $controller[1]);
    }

    public function testGetControllerInvokableService()
    {
        $invokableController = new InvokableController('bar');

        $container = $this->createMockContainer();
        $container->expects($this->once())
            ->method('has')
            ->with('foo')
            ->will($this->returnValue(true))
        ;
        $container->expects($this->once())
            ->method('get')
            ->with('foo')
            ->will($this->returnValue($invokableController))
        ;

        $resolver = $this->createControllerResolver(null, null, $container);
        $request = Request::create('/');
        $request->attributes->set('_controller', 'foo');

        $controller = $resolver->getController($request);

        $this->assertEquals($invokableController, $controller);
    }

    public function testGetControllerInvokableServiceWithClassNameAsName()
    {
        $invokableController = new InvokableController('bar');
        $className = __NAMESPACE__.'\InvokableController';

        $container = $this->createMockContainer();
        $container->expects($this->once())
            ->method('has')
            ->with($className)
            ->will($this->returnValue(true))
        ;
        $container->expects($this->once())
            ->method('get')
            ->with($className)
            ->will($this->returnValue($invokableController))
        ;

        $resolver = $this->createControllerResolver(null, null, $container);
        $request = Request::create('/');
        $request->attributes->set('_controller', $className);

        $controller = $resolver->getController($request);

        $this->assertEquals($invokableController, $controller);
    }

    /**
     * @dataProvider getUndefinedControllers
     */
    public function testGetControllerOnNonUndefinedFunction($controller, $exceptionName = null, $exceptionMessage = null)
    {
<<<<<<< HEAD
        // All this logic needs to be duplicated, since calling parent::testGetControllerOnNonUndefinedFunction will override the expected excetion and not use the regex
        $resolver = $this->createControllerResolver();
        $this->setExpectedExceptionRegExp($exceptionName, $exceptionMessage);
=======
        if (method_exists($this, 'expectException')) {
            $this->expectException($exceptionName);
            $this->expectExceptionMessage($exceptionMessage);
        } else {
            $this->setExpectedException($exceptionName, $exceptionMessage);
        }
>>>>>>> f6893c7c

        $request = Request::create('/');
        $request->attributes->set('_controller', $controller);
        $resolver->getController($request);
    }

    public function getUndefinedControllers()
    {
        return array(
            array('foo', '\LogicException', '/Unable to parse the controller name "foo"\./'),
            array('oof::bar', '\InvalidArgumentException', '/Class "oof" does not exist\./'),
            array('stdClass', '\LogicException', '/Unable to parse the controller name "stdClass"\./'),
            array(
                'Symfony\Component\HttpKernel\Tests\Controller\ControllerResolverTest::bar',
                '\InvalidArgumentException',
                '/.?[cC]ontroller(.*?) for URI "\/" is not callable\.( Expected method(.*) Available methods)?/',
            ),
        );
    }

    protected function createControllerResolver(LoggerInterface $logger = null, ControllerNameParser $parser = null, ContainerInterface $container = null)
    {
        if (!$parser) {
            $parser = $this->createMockParser();
        }

        if (!$container) {
            $container = $this->createMockContainer();
        }

        return new ControllerResolver($container, $parser, $logger);
    }

    protected function createMockParser()
    {
        return $this->getMockBuilder('Symfony\Bundle\FrameworkBundle\Controller\ControllerNameParser')->disableOriginalConstructor()->getMock();
    }

    protected function createMockContainer()
    {
        return $this->getMockBuilder('Symfony\Component\DependencyInjection\ContainerInterface')->getMock();
    }
}

class ContainerAwareController implements ContainerAwareInterface
{
    private $container;

    public function setContainer(ContainerInterface $container = null)
    {
        $this->container = $container;
    }

    public function getContainer()
    {
        return $this->container;
    }

    public function testAction()
    {
    }

    public function __invoke()
    {
    }
}

class InvokableController
{
    public function __construct($bar) // mandatory argument to prevent automatic instantiation
    {
    }

    public function __invoke()
    {
    }
}<|MERGE_RESOLUTION|>--- conflicted
+++ resolved
@@ -141,18 +141,14 @@
      */
     public function testGetControllerOnNonUndefinedFunction($controller, $exceptionName = null, $exceptionMessage = null)
     {
-<<<<<<< HEAD
         // All this logic needs to be duplicated, since calling parent::testGetControllerOnNonUndefinedFunction will override the expected excetion and not use the regex
         $resolver = $this->createControllerResolver();
-        $this->setExpectedExceptionRegExp($exceptionName, $exceptionMessage);
-=======
         if (method_exists($this, 'expectException')) {
             $this->expectException($exceptionName);
-            $this->expectExceptionMessage($exceptionMessage);
+            $this->expectExceptionMessageRegExp($exceptionMessage);
         } else {
-            $this->setExpectedException($exceptionName, $exceptionMessage);
+            $this->setExpectedExceptionRegExp($exceptionName, $exceptionMessage);
         }
->>>>>>> f6893c7c
 
         $request = Request::create('/');
         $request->attributes->set('_controller', $controller);
