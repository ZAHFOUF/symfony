--- conflicted
+++ resolved
@@ -17,11 +17,8 @@
 
 class TextDescriptorTest extends AbstractDescriptorTest
 {
-<<<<<<< HEAD
     private $fileLinkFormatter = null;
-=======
     private $colSize;
->>>>>>> 058168e2
 
     protected function setUp(): void
     {
