--- conflicted
+++ resolved
@@ -47,17 +47,12 @@
     annotations:
         cache:   file
         debug:   true
-<<<<<<< HEAD
-        file_cache_dir: %kernel.cache_dir%/annotations
+        file_cache_dir: '%kernel.cache_dir%/annotations'
     serializer:
          enabled:        true
          enable_annotations: true
          cache:          serializer.mapping.cache.apc
          name_converter: serializer.name_converter.camel_case_to_snake_case
-=======
-        file_cache_dir: '%kernel.cache_dir%/annotations'
-    serializer: { enabled: true }
->>>>>>> 1af6e988
     ide: file%%link%%format
     request:
         formats:
