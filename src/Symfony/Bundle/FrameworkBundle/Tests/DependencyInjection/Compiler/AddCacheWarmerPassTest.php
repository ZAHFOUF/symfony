--- conflicted
+++ resolved
@@ -24,12 +24,7 @@
     public function testThatCacheWarmersAreProcessedInPriorityOrder()
     {
         $container = new ContainerBuilder();
-<<<<<<< HEAD
-
-        $definition = $container->register('cache_warmer')->addArgument(null);
-=======
         $cacheWarmerDefinition = $container->register('cache_warmer')->addArgument(array());
->>>>>>> e490d663
         $container->register('my_cache_warmer_service1')->addTag('kernel.cache_warmer', array('priority' => 100));
         $container->register('my_cache_warmer_service2')->addTag('kernel.cache_warmer', array('priority' => 200));
         $container->register('my_cache_warmer_service3')->addTag('kernel.cache_warmer');
@@ -37,14 +32,6 @@
         $addCacheWarmerPass = new AddCacheWarmerPass();
         $addCacheWarmerPass->process($container);
 
-<<<<<<< HEAD
-        $expected = array(
-            new Reference('my_cache_warmer_service2'),
-            new Reference('my_cache_warmer_service1'),
-            new Reference('my_cache_warmer_service3'),
-        );
-        $this->assertEquals($expected, $definition->getArgument(0));
-=======
         $this->assertEquals(
             array(
                 new Reference('my_cache_warmer_service2'),
@@ -53,7 +40,6 @@
             ),
             $cacheWarmerDefinition->getArgument(0)
         );
->>>>>>> e490d663
     }
 
     public function testThatCompilerPassIsIgnoredIfThereIsNoCacheWarmerDefinition()
