<?php

/*
 * This file is part of the Symfony package.
 *
 * (c) Fabien Potencier <fabien@symfony.com>
 *
 * For the full copyright and license information, please view the LICENSE
 * file that was distributed with this source code.
 */

namespace Symfony\Bundle\FrameworkBundle\Tests\DependencyInjection\Compiler;

use Symfony\Component\DependencyInjection\Reference;
use Symfony\Bundle\FrameworkBundle\DependencyInjection\Compiler\ConfigCachePass;

class ConfigCachePassTest extends \PHPUnit_Framework_TestCase
{
    public function testThatCheckersAreProcessedInPriorityOrder()
    {
        $services = array(
            'checker_2' => array(0 => array('priority' => 100)),
            'checker_1' => array(0 => array('priority' => 200)),
            'checker_3' => array(0 => array()),
        );

        $definition = $this->getMockBuilder('Symfony\Component\DependencyInjection\Definition')->getMock();
        $container = $this->getMockBuilder('Symfony\Component\DependencyInjection\ContainerBuilder')->setMethods(array('findTaggedServiceIds', 'getDefinition', 'hasDefinition'))->getMock();

        $container->expects($this->atLeastOnce())
            ->method('findTaggedServiceIds')
            ->will($this->returnValue($services));
        $container->expects($this->atLeastOnce())
            ->method('getDefinition')
            ->with('config_cache_factory')
            ->will($this->returnValue($definition));

        $definition->expects($this->once())
            ->method('replaceArgument')
            ->with(0, array(
                    new Reference('checker_1'),
                    new Reference('checker_2'),
                    new Reference('checker_3'),
                ));

        $pass = new ConfigCachePass();
        $pass->process($container);
    }

    public function testThatCheckersCanBeMissing()
    {
<<<<<<< HEAD
        $container = $this->getMock(
            'Symfony\Component\DependencyInjection\ContainerBuilder',
            array('findTaggedServiceIds')
        );
=======
        $container = $this->getMockBuilder('Symfony\Component\DependencyInjection\ContainerBuilder')->setMethods(array('findTaggedServiceIds'))->getMock();
>>>>>>> 0a9e391f

        $container->expects($this->atLeastOnce())
            ->method('findTaggedServiceIds')
            ->will($this->returnValue(array()));

        $pass = new ConfigCachePass();
        $pass->process($container);
    }
}<|MERGE_RESOLUTION|>--- conflicted
+++ resolved
@@ -49,14 +49,7 @@
 
     public function testThatCheckersCanBeMissing()
     {
-<<<<<<< HEAD
-        $container = $this->getMock(
-            'Symfony\Component\DependencyInjection\ContainerBuilder',
-            array('findTaggedServiceIds')
-        );
-=======
         $container = $this->getMockBuilder('Symfony\Component\DependencyInjection\ContainerBuilder')->setMethods(array('findTaggedServiceIds'))->getMock();
->>>>>>> 0a9e391f
 
         $container->expects($this->atLeastOnce())
             ->method('findTaggedServiceIds')
