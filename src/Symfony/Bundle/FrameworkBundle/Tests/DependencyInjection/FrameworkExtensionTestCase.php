<?php

/*
 * This file is part of the Symfony package.
 *
 * (c) Fabien Potencier <fabien@symfony.com>
 *
 * For the full copyright and license information, please view the LICENSE
 * file that was distributed with this source code.
 */

namespace Symfony\Bundle\FrameworkBundle\Tests\DependencyInjection;

use Psr\Cache\CacheItemPoolInterface;
use Psr\Log\LoggerAwareInterface;
use Symfony\Bridge\PhpUnit\ExpectDeprecationTrait;
use Symfony\Bundle\FrameworkBundle\DependencyInjection\Compiler\AddAnnotationsCachedReaderPass;
use Symfony\Bundle\FrameworkBundle\DependencyInjection\FrameworkExtension;
use Symfony\Bundle\FrameworkBundle\FrameworkBundle;
use Symfony\Bundle\FrameworkBundle\Tests\Fixtures\Messenger\DummyMessage;
use Symfony\Bundle\FrameworkBundle\Tests\TestCase;
use Symfony\Bundle\FullStack;
use Symfony\Component\Cache\Adapter\AdapterInterface;
use Symfony\Component\Cache\Adapter\ApcuAdapter;
use Symfony\Component\Cache\Adapter\ArrayAdapter;
use Symfony\Component\Cache\Adapter\ChainAdapter;
use Symfony\Component\Cache\Adapter\FilesystemAdapter;
use Symfony\Component\Cache\Adapter\ProxyAdapter;
use Symfony\Component\Cache\Adapter\RedisAdapter;
use Symfony\Component\Cache\Adapter\RedisTagAwareAdapter;
use Symfony\Component\Cache\Adapter\TagAwareAdapter;
use Symfony\Component\Cache\DependencyInjection\CachePoolPass;
use Symfony\Component\Config\Definition\Exception\InvalidConfigurationException;
use Symfony\Component\DependencyInjection\Argument\ServiceClosureArgument;
use Symfony\Component\DependencyInjection\Argument\ServiceLocatorArgument;
use Symfony\Component\DependencyInjection\Argument\TaggedIteratorArgument;
use Symfony\Component\DependencyInjection\ChildDefinition;
use Symfony\Component\DependencyInjection\Compiler\CompilerPassInterface;
use Symfony\Component\DependencyInjection\Compiler\ResolveInstanceofConditionalsPass;
use Symfony\Component\DependencyInjection\Compiler\ResolveTaggedIteratorArgumentPass;
use Symfony\Component\DependencyInjection\ContainerBuilder;
use Symfony\Component\DependencyInjection\ContainerInterface;
use Symfony\Component\DependencyInjection\Definition;
use Symfony\Component\DependencyInjection\Exception\LogicException;
use Symfony\Component\DependencyInjection\Loader\ClosureLoader;
use Symfony\Component\DependencyInjection\Loader\Configurator\ContainerConfigurator;
use Symfony\Component\DependencyInjection\ParameterBag\EnvPlaceholderParameterBag;
use Symfony\Component\DependencyInjection\Reference;
use Symfony\Component\EventDispatcher\EventDispatcherInterface;
use Symfony\Component\Finder\Finder;
use Symfony\Component\Form\Form;
use Symfony\Component\HtmlSanitizer\HtmlSanitizer;
use Symfony\Component\HtmlSanitizer\HtmlSanitizerConfig;
use Symfony\Component\HtmlSanitizer\HtmlSanitizerInterface;
use Symfony\Component\HttpClient\MockHttpClient;
use Symfony\Component\HttpClient\RetryableHttpClient;
use Symfony\Component\HttpClient\ScopingHttpClient;
use Symfony\Component\HttpKernel\DependencyInjection\LoggerPass;
use Symfony\Component\HttpKernel\Fragment\FragmentUriGeneratorInterface;
use Symfony\Component\Lock\Store\SemaphoreStore;
use Symfony\Component\Messenger\Bridge\AmazonSqs\Transport\AmazonSqsTransportFactory;
use Symfony\Component\Messenger\Bridge\Amqp\Transport\AmqpTransportFactory;
use Symfony\Component\Messenger\Bridge\Beanstalkd\Transport\BeanstalkdTransportFactory;
use Symfony\Component\Messenger\Bridge\Redis\Transport\RedisTransportFactory;
use Symfony\Component\Messenger\Transport\TransportFactory;
use Symfony\Component\Notifier\ChatterInterface;
use Symfony\Component\Notifier\TexterInterface;
use Symfony\Component\PropertyAccess\PropertyAccessor;
use Symfony\Component\Security\Core\AuthenticationEvents;
use Symfony\Component\Serializer\Mapping\Loader\AttributeLoader;
use Symfony\Component\Serializer\Mapping\Loader\XmlFileLoader;
use Symfony\Component\Serializer\Mapping\Loader\YamlFileLoader;
use Symfony\Component\Serializer\Normalizer\BackedEnumNormalizer;
use Symfony\Component\Serializer\Normalizer\ConstraintViolationListNormalizer;
use Symfony\Component\Serializer\Normalizer\DataUriNormalizer;
use Symfony\Component\Serializer\Normalizer\DateIntervalNormalizer;
use Symfony\Component\Serializer\Normalizer\DateTimeNormalizer;
use Symfony\Component\Serializer\Normalizer\FormErrorNormalizer;
use Symfony\Component\Serializer\Normalizer\JsonSerializableNormalizer;
use Symfony\Component\Serializer\Normalizer\ObjectNormalizer;
use Symfony\Component\Serializer\Normalizer\TranslatableNormalizer;
use Symfony\Component\Serializer\Serializer;
use Symfony\Component\Translation\DependencyInjection\TranslatorPass;
use Symfony\Component\Translation\LocaleSwitcher;
use Symfony\Component\Validator\DependencyInjection\AddConstraintValidatorsPass;
use Symfony\Component\Validator\Validation;
use Symfony\Component\Validator\Validator\ValidatorInterface;
use Symfony\Component\Validator\ValidatorBuilder;
use Symfony\Component\Webhook\Client\RequestParser;
use Symfony\Component\Webhook\Controller\WebhookController;
use Symfony\Component\Workflow;
use Symfony\Component\Workflow\Exception\InvalidDefinitionException;
use Symfony\Component\Workflow\Metadata\InMemoryMetadataStore;
use Symfony\Component\Workflow\WorkflowEvents;
use Symfony\Contracts\Cache\CacheInterface;
use Symfony\Contracts\Cache\TagAwareCacheInterface;

abstract class FrameworkExtensionTestCase extends TestCase
{
    use ExpectDeprecationTrait;

    private static array $containerCache = [];

    abstract protected function loadFromFile(ContainerBuilder $container, $file);

    public function testFormCsrfProtection()
    {
        $container = $this->createContainerFromFile('full');

        $def = $container->getDefinition('form.type_extension.csrf');

        $this->assertTrue($container->getParameter('form.type_extension.csrf.enabled'));
        $this->assertEquals('%form.type_extension.csrf.enabled%', $def->getArgument(1));
        $this->assertEquals('_csrf', $container->getParameter('form.type_extension.csrf.field_name'));
        $this->assertEquals('%form.type_extension.csrf.field_name%', $def->getArgument(2));
    }

    public function testFormCsrfProtectionWithCsrfDisabled()
    {
        $this->expectException(\LogicException::class);
        $this->expectExceptionMessage('To use form CSRF protection, "framework.csrf_protection" must be enabled.');

        $this->createContainerFromFile('form_csrf_disabled');
    }

    public function testPropertyAccessWithDefaultValue()
    {
        $container = $this->createContainerFromFile('full');

        $def = $container->getDefinition('property_accessor');
        $this->assertSame(PropertyAccessor::MAGIC_SET | PropertyAccessor::MAGIC_GET, $def->getArgument(0));
        $this->assertSame(PropertyAccessor::THROW_ON_INVALID_PROPERTY_PATH, $def->getArgument(1));
    }

    public function testPropertyAccessWithOverriddenValues()
    {
        $container = $this->createContainerFromFile('property_accessor');
        $def = $container->getDefinition('property_accessor');
        $this->assertSame(PropertyAccessor::MAGIC_GET | PropertyAccessor::MAGIC_CALL, $def->getArgument(0));
        $this->assertSame(PropertyAccessor::THROW_ON_INVALID_INDEX, $def->getArgument(1));
    }

    public function testPropertyAccessCache()
    {
        $container = $this->createContainerFromFile('property_accessor');

        if (!method_exists(PropertyAccessor::class, 'createCache')) {
            $this->assertFalse($container->hasDefinition('cache.property_access'));

            return;
        }

        $cache = $container->getDefinition('cache.property_access');
        $this->assertSame([PropertyAccessor::class, 'createCache'], $cache->getFactory(), 'PropertyAccessor::createCache() should be used in non-debug mode');
        $this->assertSame(AdapterInterface::class, $cache->getClass());
    }

    public function testPropertyAccessCacheWithDebug()
    {
        $container = $this->createContainerFromFile('property_accessor', ['kernel.debug' => true]);

        if (!method_exists(PropertyAccessor::class, 'createCache')) {
            $this->assertFalse($container->hasDefinition('cache.property_access'));

            return;
        }

        $cache = $container->getDefinition('cache.property_access');
        $this->assertNull($cache->getFactory());
        $this->assertSame(ArrayAdapter::class, $cache->getClass(), 'ArrayAdapter should be used in debug mode');
    }

    public function testCsrfProtectionNeedsSessionToBeEnabled()
    {
        $this->expectException(\LogicException::class);
        $this->expectExceptionMessage('CSRF protection needs sessions to be enabled.');
        $this->createContainerFromFile('csrf_needs_session');
    }

    public function testCsrfProtectionForFormsEnablesCsrfProtectionAutomatically()
    {
        $container = $this->createContainerFromFile('csrf');

        $this->assertTrue($container->hasDefinition('security.csrf.token_manager'));
    }

    public function testFormsCsrfIsEnabledByDefault()
    {
        if (class_exists(FullStack::class)) {
            $this->markTestSkipped('testing with the FullStack prevents verifying default values');
        }
        $container = $this->createContainerFromFile('form_default_csrf');

        $this->assertTrue($container->hasDefinition('security.csrf.token_manager'));
        $this->assertTrue($container->hasParameter('form.type_extension.csrf.enabled'));
        $this->assertTrue($container->getParameter('form.type_extension.csrf.enabled'));
    }

    public function testHttpMethodOverride()
    {
        $container = $this->createContainerFromFile('full');

        $this->assertFalse($container->getParameter('kernel.http_method_override'));
    }

    public function testTrustXSendfileTypeHeader()
    {
        $container = $this->createContainerFromFile('full');

        $this->assertTrue($container->getParameter('kernel.trust_x_sendfile_type_header'));
    }

    public function testEsi()
    {
        $container = $this->createContainerFromFile('full');

        $this->assertTrue($container->hasDefinition('esi'), '->registerEsiConfiguration() loads esi.xml');
        $this->assertTrue($container->hasDefinition('fragment.renderer.esi'), 'The ESI fragment renderer is registered');
    }

    public function testEsiDisabled()
    {
        $container = $this->createContainerFromFile('esi_disabled');

        $this->assertFalse($container->hasDefinition('fragment.renderer.esi'), 'The ESI fragment renderer is not registered');
        $this->assertFalse($container->hasDefinition('esi'));
    }

    public function testFragmentsAndHinclude()
    {
        $container = $this->createContainerFromFile('fragments_and_hinclude');
        $this->assertTrue($container->has('fragment.uri_generator'));
        $this->assertTrue($container->hasAlias(FragmentUriGeneratorInterface::class));
        $this->assertTrue($container->hasParameter('fragment.renderer.hinclude.global_template'));
        $this->assertEquals('global_hinclude_template', $container->getParameter('fragment.renderer.hinclude.global_template'));
    }

    public function testSsi()
    {
        $container = $this->createContainerFromFile('full');

        $this->assertTrue($container->hasDefinition('ssi'), '->registerSsiConfiguration() loads ssi.xml');
        $this->assertTrue($container->hasDefinition('fragment.renderer.ssi'), 'The SSI fragment renderer is registered');
    }

    public function testSsiDisabled()
    {
        $container = $this->createContainerFromFile('ssi_disabled');

        $this->assertFalse($container->hasDefinition('fragment.renderer.ssi'), 'The SSI fragment renderer is not registered');
        $this->assertFalse($container->hasDefinition('ssi'));
    }

    public function testEsiAndSsiWithoutFragments()
    {
        $container = $this->createContainerFromFile('esi_and_ssi_without_fragments');

        $this->assertFalse($container->hasDefinition('fragment.renderer.hinclude'), 'The HInclude fragment renderer is not registered');
        $this->assertTrue($container->hasDefinition('fragment.renderer.esi'), 'The ESI fragment renderer is registered');
        $this->assertTrue($container->hasDefinition('fragment.renderer.ssi'), 'The SSI fragment renderer is registered');
    }

    public function testEnabledProfiler()
    {
        $container = $this->createContainerFromFile('profiler');

        $this->assertTrue($container->hasDefinition('profiler'), '->registerProfilerConfiguration() loads profiling.xml');
        $this->assertTrue($container->hasDefinition('data_collector.config'), '->registerProfilerConfiguration() loads collectors.xml');
    }

    public function testDisabledProfiler()
    {
        $container = $this->createContainerFromFile('full');

        $this->assertFalse($container->hasDefinition('profiler'), '->registerProfilerConfiguration() does not load profiling.xml');
        $this->assertFalse($container->hasDefinition('data_collector.config'), '->registerProfilerConfiguration() does not load collectors.xml');
    }

    public function testProfilerCollectSerializerDataEnabled()
    {
        $container = $this->createContainerFromFile('profiler_collect_serializer_data');

        $this->assertTrue($container->hasDefinition('profiler'));
        $this->assertTrue($container->hasDefinition('serializer.data_collector'));
        $this->assertTrue($container->hasDefinition('debug.serializer'));
    }

    public function testProfilerCollectSerializerDataDefaultDisabled()
    {
        $container = $this->createContainerFromFile('profiler');

        $this->assertTrue($container->hasDefinition('profiler'));
        $this->assertFalse($container->hasDefinition('serializer.data_collector'));
        $this->assertFalse($container->hasDefinition('debug.serializer'));
    }

    public function testWorkflows()
    {
        $container = $this->createContainerFromFile('workflows');

        $this->assertTrue($container->hasDefinition('workflow.article'), 'Workflow is registered as a service');
        $this->assertSame('workflow.abstract', $container->getDefinition('workflow.article')->getParent());

        $args = $container->getDefinition('workflow.article')->getArguments();
        $this->assertArrayHasKey('index_0', $args);
        $this->assertArrayHasKey('index_1', $args);
        $this->assertArrayHasKey('index_3', $args);
        $this->assertArrayHasKey('index_4', $args);
        $this->assertNull($args['index_4'], 'Workflows has eventsToDispatch=null');

        $this->assertSame(['workflow' => [['name' => 'article']], 'workflow.workflow' => [['name' => 'article']]], $container->getDefinition('workflow.article')->getTags());

        $this->assertTrue($container->hasDefinition('workflow.article.definition'), 'Workflow definition is registered as a service');

        $workflowDefinition = $container->getDefinition('workflow.article.definition');

        $this->assertSame(
            [
                'draft',
                'wait_for_journalist',
                'approved_by_journalist',
                'wait_for_spellchecker',
                'approved_by_spellchecker',
                'published',
            ],
            $workflowDefinition->getArgument(0),
            'Places are passed to the workflow definition'
        );
        $this->assertCount(4, $workflowDefinition->getArgument(1));
        $this->assertSame(['draft'], $workflowDefinition->getArgument(2));
        $metadataStoreDefinition = $container->getDefinition('workflow.article.metadata_store');
        $this->assertSame(InMemoryMetadataStore::class, $metadataStoreDefinition->getClass());
        $this->assertSame([
            'title' => 'article workflow',
            'description' => 'workflow for articles',
        ], $metadataStoreDefinition->getArgument(0));

        $this->assertTrue($container->hasDefinition('state_machine.pull_request'), 'State machine is registered as a service');
        $this->assertSame('state_machine.abstract', $container->getDefinition('state_machine.pull_request')->getParent());
        $this->assertTrue($container->hasDefinition('state_machine.pull_request.definition'), 'State machine definition is registered as a service');

        $this->assertSame(['workflow' => [['name' => 'pull_request']], 'workflow.state_machine' => [['name' => 'pull_request']]], $container->getDefinition('state_machine.pull_request')->getTags());

        $stateMachineDefinition = $container->getDefinition('state_machine.pull_request.definition');

        $this->assertSame(
            [
                'start',
                'coding',
                'travis',
                'review',
                'merged',
                'closed',
            ],
            $stateMachineDefinition->getArgument(0),
            'Places are passed to the state machine definition'
        );
        $this->assertCount(9, $stateMachineDefinition->getArgument(1));
        $this->assertSame(['start'], $stateMachineDefinition->getArgument(2));

        $metadataStoreReference = $stateMachineDefinition->getArgument(3);
        $this->assertInstanceOf(Reference::class, $metadataStoreReference);
        $this->assertSame('state_machine.pull_request.metadata_store', (string) $metadataStoreReference);

        $metadataStoreDefinition = $container->getDefinition('state_machine.pull_request.metadata_store');
        $this->assertSame(InMemoryMetadataStore::class, $metadataStoreDefinition->getClass());
        $this->assertSame(InMemoryMetadataStore::class, $metadataStoreDefinition->getClass());

        $workflowMetadata = $metadataStoreDefinition->getArgument(0);
        $this->assertSame(['title' => 'workflow title'], $workflowMetadata);

        $placesMetadata = $metadataStoreDefinition->getArgument(1);
        $this->assertArrayHasKey('start', $placesMetadata);
        $this->assertSame(['title' => 'place start title'], $placesMetadata['start']);

        $transitionsMetadata = $metadataStoreDefinition->getArgument(2);
        $this->assertSame(\SplObjectStorage::class, $transitionsMetadata->getClass());
        $transitionsMetadataCall = $transitionsMetadata->getMethodCalls()[0];
        $this->assertSame('attach', $transitionsMetadataCall[0]);
        $params = $transitionsMetadataCall[1];
        $this->assertCount(2, $params);
        $this->assertInstanceOf(Reference::class, $params[0]);
        $this->assertSame('.state_machine.pull_request.transition.0', (string) $params[0]);

        $serviceMarkingStoreWorkflowDefinition = $container->getDefinition('workflow.service_marking_store_workflow');
        /** @var Reference $markingStoreRef */
        $markingStoreRef = $serviceMarkingStoreWorkflowDefinition->getArgument(1);
        $this->assertInstanceOf(Reference::class, $markingStoreRef);
        $this->assertEquals('workflow_service', (string) $markingStoreRef);

        $this->assertTrue($container->hasDefinition('workflow.registry'), 'Workflow registry is registered as a service');
        $registryDefinition = $container->getDefinition('workflow.registry');
        $this->assertGreaterThan(0, \count($registryDefinition->getMethodCalls()));
    }

    public function testWorkflowAreValidated()
    {
        $this->expectException(InvalidDefinitionException::class);
        $this->expectExceptionMessage('A transition from a place/state must have an unique name. Multiple transitions named "go" from place/state "first" were found on StateMachine "my_workflow".');
        $this->createContainerFromFile('workflow_not_valid');
    }

    public function testWorkflowCannotHaveBothSupportsAndSupportStrategy()
    {
        $this->expectException(InvalidConfigurationException::class);
        $this->expectExceptionMessage('"supports" and "support_strategy" cannot be used together.');
        $this->createContainerFromFile('workflow_with_support_and_support_strategy');
    }

    public function testWorkflowShouldHaveOneOfSupportsAndSupportStrategy()
    {
        $this->expectException(InvalidConfigurationException::class);
        $this->expectExceptionMessage('"supports" or "support_strategy" should be configured.');
        $this->createContainerFromFile('workflow_without_support_and_support_strategy');
    }

    public function testWorkflowMultipleTransitionsWithSameName()
    {
        $container = $this->createContainerFromFile('workflow_with_multiple_transitions_with_same_name');

        $this->assertTrue($container->hasDefinition('workflow.article'), 'Workflow is registered as a service');
        $this->assertTrue($container->hasDefinition('workflow.article.definition'), 'Workflow definition is registered as a service');

        $workflowDefinition = $container->getDefinition('workflow.article.definition');

        $transitions = $workflowDefinition->getArgument(1);

        $this->assertCount(5, $transitions);

        $this->assertSame('.workflow.article.transition.0', (string) $transitions[0]);
        $this->assertSame([
            'request_review',
            [
                'draft',
            ],
            [
                'wait_for_journalist', 'wait_for_spellchecker',
            ],
        ], $container->getDefinition($transitions[0])->getArguments());

        $this->assertSame('.workflow.article.transition.1', (string) $transitions[1]);
        $this->assertSame([
            'journalist_approval',
            [
                'wait_for_journalist',
            ],
            [
                'approved_by_journalist',
            ],
        ], $container->getDefinition($transitions[1])->getArguments());

        $this->assertSame('.workflow.article.transition.2', (string) $transitions[2]);
        $this->assertSame([
            'spellchecker_approval',
            [
                'wait_for_spellchecker',
            ],
            [
                'approved_by_spellchecker',
            ],
        ], $container->getDefinition($transitions[2])->getArguments());

        $this->assertSame('.workflow.article.transition.3', (string) $transitions[3]);
        $this->assertSame([
            'publish',
            [
                'approved_by_journalist',
                'approved_by_spellchecker',
            ],
            [
                'published',
            ],
        ], $container->getDefinition($transitions[3])->getArguments());

        $this->assertSame('.workflow.article.transition.4', (string) $transitions[4]);
        $this->assertSame([
            'publish',
            [
                'draft',
            ],
            [
                'published',
            ],
        ], $container->getDefinition($transitions[4])->getArguments());
    }

    public function testWorkflowGuardExpressions()
    {
        $container = $this->createContainerFromFile('workflow_with_guard_expression');

        $this->assertTrue($container->hasDefinition('.workflow.article.listener.guard'), 'Workflow guard listener is registered as a service');
        $this->assertTrue($container->hasParameter('workflow.has_guard_listeners'), 'Workflow guard listeners parameter exists');
        $this->assertTrue(true === $container->getParameter('workflow.has_guard_listeners'), 'Workflow guard listeners parameter is enabled');
        $guardDefinition = $container->getDefinition('.workflow.article.listener.guard');
        $this->assertSame([
            [
                'event' => 'workflow.article.guard.publish',
                'method' => 'onTransition',
            ],
        ], $guardDefinition->getTag('kernel.event_listener'));
        $guardsConfiguration = $guardDefinition->getArgument(0);
        $this->assertTrue(1 === \count($guardsConfiguration), 'Workflow guard configuration contains one element per transition name');
        $transitionGuardExpressions = $guardsConfiguration['workflow.article.guard.publish'];
        $this->assertSame('.workflow.article.transition.3', (string) $transitionGuardExpressions[0]->getArgument(0));
        $this->assertSame('!!true', $transitionGuardExpressions[0]->getArgument(1));
        $this->assertSame('.workflow.article.transition.4', (string) $transitionGuardExpressions[1]->getArgument(0));
        $this->assertSame('!!false', $transitionGuardExpressions[1]->getArgument(1));
    }

    public function testWorkflowServicesCanBeEnabled()
    {
        $container = $this->createContainerFromFile('workflows_enabled');

        $this->assertTrue($container->has(Workflow\Registry::class));
        $this->assertTrue($container->hasDefinition('console.command.workflow_dump'));
    }

    public function testWorkflowsExplicitlyEnabled()
    {
        $container = $this->createContainerFromFile('workflows_explicitly_enabled');

        $this->assertTrue($container->hasDefinition('workflow.foo.definition'));
    }

    public function testWorkflowsNamedExplicitlyEnabled()
    {
        $container = $this->createContainerFromFile('workflows_explicitly_enabled_named_workflows');

        $this->assertTrue($container->hasDefinition('workflow.workflows.definition'));
    }

    public function testWorkflowsWithNoDispatchedEvents()
    {
        $container = $this->createContainerFromFile('workflow_with_no_events_to_dispatch');

        $eventsToDispatch = $container->getDefinition('state_machine.my_workflow')->getArgument('index_4');

        $this->assertSame([], $eventsToDispatch);
    }

    public function testWorkflowsWithSpecifiedDispatchedEvents()
    {
        $container = $this->createContainerFromFile('workflow_with_specified_events_to_dispatch');

        $eventsToDispatch = $container->getDefinition('state_machine.my_workflow')->getArgument('index_4');

        $this->assertSame([WorkflowEvents::LEAVE, WorkflowEvents::COMPLETED], $eventsToDispatch);
    }

    public function testEnabledPhpErrorsConfig()
    {
        $container = $this->createContainerFromFile('php_errors_enabled');

        $definition = $container->getDefinition('debug.error_handler_configurator');
        $this->assertEquals(new Reference('logger', ContainerInterface::NULL_ON_INVALID_REFERENCE), $definition->getArgument(0));
        $this->assertNull($definition->getArgument(1));
        $this->assertSame(-1, $container->getParameter('debug.error_handler.throw_at'));
    }

    public function testDisabledPhpErrorsConfig()
    {
        $container = $this->createContainerFromFile('php_errors_disabled');

        $definition = $container->getDefinition('debug.error_handler_configurator');
        $this->assertNull($definition->getArgument(0));
        $this->assertNull($definition->getArgument(1));
        $this->assertSame(0, $container->getParameter('debug.error_handler.throw_at'));
    }

    public function testPhpErrorsWithLogLevel()
    {
        $container = $this->createContainerFromFile('php_errors_log_level');

        $definition = $container->getDefinition('debug.error_handler_configurator');
        $this->assertEquals(new Reference('logger', ContainerInterface::NULL_ON_INVALID_REFERENCE), $definition->getArgument(0));
        $this->assertSame(8, $definition->getArgument(1));
    }

    public function testPhpErrorsWithLogLevels()
    {
        $container = $this->createContainerFromFile('php_errors_log_levels');

        $definition = $container->getDefinition('debug.error_handler_configurator');
        $this->assertEquals(new Reference('logger', ContainerInterface::NULL_ON_INVALID_REFERENCE), $definition->getArgument(0));
        $this->assertSame([
            \E_NOTICE => \Psr\Log\LogLevel::ERROR,
            \E_WARNING => \Psr\Log\LogLevel::ERROR,
        ], $definition->getArgument(1));
    }

    public function testExceptionsConfig()
    {
        $container = $this->createContainerFromFile('exceptions');

        $configuration = $container->getDefinition('exception_listener')->getArgument(3);

        $this->assertSame([
            \Symfony\Component\HttpKernel\Exception\BadRequestHttpException::class,
            \Symfony\Component\HttpKernel\Exception\NotFoundHttpException::class,
            \Symfony\Component\HttpKernel\Exception\ConflictHttpException::class,
            \Symfony\Component\HttpKernel\Exception\ServiceUnavailableHttpException::class,
        ], array_keys($configuration));

        $this->assertEqualsCanonicalizing([
            'log_level' => 'info',
            'status_code' => 422,
        ], $configuration[\Symfony\Component\HttpKernel\Exception\BadRequestHttpException::class]);

        $this->assertEqualsCanonicalizing([
            'log_level' => 'info',
            'status_code' => null,
        ], $configuration[\Symfony\Component\HttpKernel\Exception\NotFoundHttpException::class]);

        $this->assertEqualsCanonicalizing([
            'log_level' => 'info',
            'status_code' => null,
        ], $configuration[\Symfony\Component\HttpKernel\Exception\ConflictHttpException::class]);

        $this->assertEqualsCanonicalizing([
            'log_level' => null,
            'status_code' => 500,
        ], $configuration[\Symfony\Component\HttpKernel\Exception\ServiceUnavailableHttpException::class]);
    }

    public function testRouter()
    {
        $container = $this->createContainerFromFile('full');

        $this->assertTrue($container->has('router'), '->registerRouterConfiguration() loads routing.xml');
        $arguments = $container->findDefinition('router')->getArguments();
        $this->assertEquals($container->getParameter('kernel.project_dir').'/config/routing.xml', $container->getParameter('router.resource'), '->registerRouterConfiguration() sets routing resource');
        $this->assertEquals('%router.resource%', $arguments[1], '->registerRouterConfiguration() sets routing resource');
        $this->assertEquals('xml', $arguments[2]['resource_type'], '->registerRouterConfiguration() sets routing resource type');

        $this->assertSame(['_locale' => 'fr|en'], $container->getDefinition('routing.loader')->getArgument(2));
    }

    public function testRouterRequiresResourceOption()
    {
        $container = $this->createContainer();
        $loader = new FrameworkExtension();

        $this->expectException(InvalidConfigurationException::class);

        $loader->load([['http_method_override' => false, 'handle_all_throwables' => true, 'php_errors' => ['log' => true], 'router' => true]], $container);
    }

    public function testSession()
    {
        $container = $this->createContainerFromFile('full');

        $this->assertEquals('fr', $container->getParameter('kernel.default_locale'));
        $this->assertEquals('session.storage.factory.native', (string) $container->getAlias('session.storage.factory'));
        $this->assertEquals('session.handler.native_file', (string) $container->getAlias('session.handler'));

        $options = $container->getParameter('session.storage.options');
        $this->assertEquals('_SYMFONY', $options['name']);
        $this->assertEquals(86400, $options['cookie_lifetime']);
        $this->assertEquals('/', $options['cookie_path']);
        $this->assertEquals('example.com', $options['cookie_domain']);
        $this->assertTrue($options['cookie_secure']);
        $this->assertFalse($options['cookie_httponly']);
        $this->assertTrue($options['use_cookies']);
        $this->assertEquals(108, $options['gc_divisor']);
        $this->assertEquals(1, $options['gc_probability']);
        $this->assertEquals(90000, $options['gc_maxlifetime']);
        $this->assertEquals(22, $options['sid_length']);
        $this->assertEquals(4, $options['sid_bits_per_character']);

        $this->assertEquals('/path/to/sessions', $container->getParameter('session.save_path'));
    }

    public function testNullSessionHandler()
    {
        $container = $this->createContainerFromFile('session');

        $this->assertNull($container->getParameter('session.save_path'));
        $this->assertSame('session.handler.native', (string) $container->getAlias('session.handler'));

<<<<<<< HEAD
        $expected = ['session_factory', 'logger', 'session_collector'];
=======
        $expected = ['session_factory', 'session', 'initialized_session', 'logger', 'session_collector', 'request_stack'];
        $this->assertEquals($expected, array_keys($container->getDefinition('session_listener')->getArgument(0)->getValues()));
        $this->assertFalse($container->getDefinition('session.storage.factory.native')->getArgument(3));
    }

    /**
     * @group legacy
     */
    public function testNullSessionHandlerLegacy()
    {
        $this->expectDeprecation('Since symfony/framework-bundle 5.3: Not setting the "framework.session.storage_factory_id" configuration option is deprecated, it will default to "session.storage.factory.native" and will replace the "framework.session.storage_id" configuration option in version 6.0.');

        $container = $this->createContainerFromFile('session_legacy');

        $this->assertTrue($container->hasAlias(SessionInterface::class), '->registerSessionConfiguration() loads session.xml');
        $this->assertNull($container->getParameter('session.save_path'));
        $this->assertSame('session.handler.native', (string) $container->getAlias('session.handler'));

        $expected = ['session_factory', 'session', 'initialized_session', 'logger', 'session_collector', 'request_stack'];
>>>>>>> df81a1ae
        $this->assertEquals($expected, array_keys($container->getDefinition('session_listener')->getArgument(0)->getValues()));
        $this->assertFalse($container->getDefinition('session.storage.factory.native')->getArgument(3));
    }

    public function testRequest()
    {
        $container = $this->createContainerFromFile('full');

        $this->assertTrue($container->hasDefinition('request.add_request_formats_listener'), '->registerRequestConfiguration() loads request.xml');
        $listenerDef = $container->getDefinition('request.add_request_formats_listener');
        $this->assertEquals(['csv' => ['text/csv', 'text/plain'], 'pdf' => ['application/pdf']], $listenerDef->getArgument(0));
    }

    public function testEmptyRequestFormats()
    {
        $container = $this->createContainerFromFile('request');

        $this->assertFalse($container->hasDefinition('request.add_request_formats_listener'), '->registerRequestConfiguration() does not load request.xml when no request formats are defined');
    }

    public function testAssets()
    {
        $container = $this->createContainerFromFile('assets');
        $packages = $container->getDefinition('assets.packages');

        // default package
        $defaultPackage = $container->getDefinition((string) $packages->getArgument(0));
        $this->assertUrlPackage($container, $defaultPackage, ['http://cdn.example.com'], 'SomeVersionScheme', '%%s?version=%%s');

        // packages
        $packageTags = $container->findTaggedServiceIds('assets.package');
        $this->assertCount(10, $packageTags);

        $packages = [];
        foreach ($packageTags as $serviceId => $tagAttributes) {
            $packages[$tagAttributes[0]['package']] = $serviceId;
        }

        $package = $container->getDefinition((string) $packages['images_path']);
        $this->assertPathPackage($container, $package, '/foo', 'SomeVersionScheme', '%%s?version=%%s');

        $package = $container->getDefinition((string) $packages['images']);
        $this->assertUrlPackage($container, $package, ['http://images1.example.com', 'http://images2.example.com'], '1.0.0', '%%s?version=%%s');

        $package = $container->getDefinition((string) $packages['foo']);
        $this->assertPathPackage($container, $package, '', '1.0.0', '%%s-%%s');

        $package = $container->getDefinition((string) $packages['bar']);
        $this->assertUrlPackage($container, $package, ['https://bar2.example.com'], 'SomeVersionScheme', '%%s?version=%%s');

        $package = $container->getDefinition((string) $packages['bar_version_strategy']);
        $this->assertEquals('assets.custom_version_strategy', (string) $package->getArgument(1));

        $package = $container->getDefinition((string) $packages['json_manifest_strategy']);
        $versionStrategy = $container->getDefinition((string) $package->getArgument(1));
        $this->assertEquals('assets.json_manifest_version_strategy', $versionStrategy->getParent());
        $this->assertEquals('/path/to/manifest.json', $versionStrategy->getArgument(0));
        $this->assertFalse($versionStrategy->getArgument(2));

        $package = $container->getDefinition($packages['remote_manifest']);
        $versionStrategy = $container->getDefinition($package->getArgument(1));
        $this->assertSame('assets.json_manifest_version_strategy', $versionStrategy->getParent());
        $this->assertSame('https://cdn.example.com/manifest.json', $versionStrategy->getArgument(0));

        $package = $container->getDefinition($packages['var_manifest']);
        $versionStrategy = $container->getDefinition($package->getArgument(1));
        $this->assertSame('assets.json_manifest_version_strategy', $versionStrategy->getParent());
        $this->assertSame('https://cdn.example.com/manifest.json', $versionStrategy->getArgument(0));
        $this->assertFalse($versionStrategy->getArgument(2));

        $package = $container->getDefinition($packages['env_manifest']);
        $versionStrategy = $container->getDefinition($package->getArgument(1));
        $this->assertSame('assets.json_manifest_version_strategy', $versionStrategy->getParent());
        $this->assertStringMatchesFormat('env_%s', $versionStrategy->getArgument(0));
        $this->assertFalse($versionStrategy->getArgument(2));

        $package = $container->getDefinition((string) $packages['strict_manifest_strategy']);
        $versionStrategy = $container->getDefinition((string) $package->getArgument(1));
        $this->assertEquals('assets.json_manifest_version_strategy', $versionStrategy->getParent());
        $this->assertEquals('/path/to/manifest.json', $versionStrategy->getArgument(0));
        $this->assertTrue($versionStrategy->getArgument(2));
    }

    public function testAssetsDefaultVersionStrategyAsService()
    {
        $container = $this->createContainerFromFile('assets_version_strategy_as_service');
        $packages = $container->getDefinition('assets.packages');

        // default package
        $defaultPackage = $container->getDefinition((string) $packages->getArgument(0));
        $this->assertEquals('assets.custom_version_strategy', (string) $defaultPackage->getArgument(1));
    }

    public function testWebLink()
    {
        $container = $this->createContainerFromFile('web_link');
        $this->assertTrue($container->hasDefinition('web_link.add_link_header_listener'));
    }

    public function testMessengerServicesRemovedWhenDisabled()
    {
        $container = $this->createContainerFromFile('messenger_disabled');
        $messengerDefinitions = array_filter(
            $container->getDefinitions(),
            fn ($name) => str_starts_with($name, 'messenger.'),
            \ARRAY_FILTER_USE_KEY
        );

        $this->assertEmpty($messengerDefinitions);
        $this->assertFalse($container->hasDefinition('console.command.messenger_consume_messages'));
        $this->assertFalse($container->hasDefinition('console.command.messenger_debug'));
        $this->assertFalse($container->hasDefinition('console.command.messenger_stop_workers'));
        $this->assertFalse($container->hasDefinition('console.command.messenger_setup_transports'));
        $this->assertFalse($container->hasDefinition('console.command.messenger_failed_messages_retry'));
        $this->assertFalse($container->hasDefinition('console.command.messenger_failed_messages_show'));
        $this->assertFalse($container->hasDefinition('console.command.messenger_failed_messages_remove'));
        $this->assertFalse($container->hasDefinition('cache.messenger.restart_workers_signal'));
    }

    /**
     * @group legacy
     */
    public function testMessengerWithExplictResetOnMessageLegacy()
    {
        $this->expectDeprecation('Since symfony/framework-bundle 6.1: Option "reset_on_message" at "framework.messenger" is deprecated. It does nothing and will be removed in version 7.0.');

        $container = $this->createContainerFromFile('messenger_with_explict_reset_on_message_legacy');

        $this->assertTrue($container->hasDefinition('console.command.messenger_consume_messages'));
        $this->assertTrue($container->hasAlias('messenger.default_bus'));
        $this->assertTrue($container->getAlias('messenger.default_bus')->isPublic());
        $this->assertTrue($container->hasDefinition('messenger.transport.amqp.factory'));
        $this->assertTrue($container->hasDefinition('messenger.transport.redis.factory'));
        $this->assertTrue($container->hasDefinition('messenger.transport_factory'));
        $this->assertSame(TransportFactory::class, $container->getDefinition('messenger.transport_factory')->getClass());
        $this->assertTrue($container->hasDefinition('messenger.listener.reset_services'));
        $this->assertSame('messenger.listener.reset_services', (string) $container->getDefinition('console.command.messenger_consume_messages')->getArgument(5));
    }

    public function testMessenger()
    {
        $container = $this->createContainerFromFile('messenger', [], true, false);
        $container->addCompilerPass(new ResolveTaggedIteratorArgumentPass());
        $container->compile();

        $expectedFactories = [
            new Reference('scheduler.messenger_transport_factory'),
        ];

        if (class_exists(AmqpTransportFactory::class)) {
            $expectedFactories[] = 'messenger.transport.amqp.factory';
        }

        if (class_exists(RedisTransportFactory::class)) {
            $expectedFactories[] = 'messenger.transport.redis.factory';
        }

        $expectedFactories[] = 'messenger.transport.sync.factory';
        $expectedFactories[] = 'messenger.transport.in_memory.factory';

        if (class_exists(AmazonSqsTransportFactory::class)) {
            $expectedFactories[] = 'messenger.transport.sqs.factory';
        }

        if (class_exists(BeanstalkdTransportFactory::class)) {
            $expectedFactories[] = 'messenger.transport.beanstalkd.factory';
        }

        $this->assertTrue($container->hasDefinition('messenger.receiver_locator'));
        $this->assertTrue($container->hasDefinition('console.command.messenger_consume_messages'));
        $this->assertTrue($container->hasAlias('messenger.default_bus'));
        $this->assertTrue($container->getAlias('messenger.default_bus')->isPublic());
        $this->assertTrue($container->hasDefinition('messenger.transport_factory'));
        $this->assertSame(TransportFactory::class, $container->getDefinition('messenger.transport_factory')->getClass());
        $this->assertInstanceOf(TaggedIteratorArgument::class, $container->getDefinition('messenger.transport_factory')->getArgument(0));
        $this->assertEquals($expectedFactories, $container->getDefinition('messenger.transport_factory')->getArgument(0)->getValues());
        $this->assertTrue($container->hasDefinition('messenger.listener.reset_services'));
        $this->assertSame('messenger.listener.reset_services', (string) $container->getDefinition('console.command.messenger_consume_messages')->getArgument(5));
    }

    public function testMessengerWithoutConsole()
    {
        $extension = $this->createPartialMock(FrameworkExtension::class, ['hasConsole', 'getAlias']);
        $extension->method('hasConsole')->willReturn(false);
        $extension->method('getAlias')->willReturn((new FrameworkExtension())->getAlias());

        $container = $this->createContainerFromFile('messenger', [], true, false, $extension);
        $container->compile();

        $this->assertFalse($container->hasDefinition('console.command.messenger_consume_messages'));
        $this->assertTrue($container->hasAlias('messenger.default_bus'));
        $this->assertTrue($container->getAlias('messenger.default_bus')->isPublic());
        $this->assertTrue($container->hasDefinition('messenger.transport_factory'));
        $this->assertFalse($container->hasDefinition('messenger.listener.reset_services'));
    }

    public function testMessengerMultipleFailureTransports()
    {
        $container = $this->createContainerFromFile('messenger_multiple_failure_transports');

        $failureTransport1Definition = $container->getDefinition('messenger.transport.failure_transport_1');
        $failureTransport1Tags = $failureTransport1Definition->getTag('messenger.receiver')[0];

        $this->assertEquals([
            'alias' => 'failure_transport_1',
            'is_failure_transport' => true,
        ], $failureTransport1Tags);

        $failureTransport3Definition = $container->getDefinition('messenger.transport.failure_transport_3');
        $failureTransport3Tags = $failureTransport3Definition->getTag('messenger.receiver')[0];

        $this->assertEquals([
            'alias' => 'failure_transport_3',
            'is_failure_transport' => true,
        ], $failureTransport3Tags);

        // transport 2 exists but does not appear in the mapping
        $this->assertFalse($container->hasDefinition('messenger.transport.failure_transport_2'));

        $failureTransportsByTransportNameServiceLocator = $container->getDefinition('messenger.failure.send_failed_message_to_failure_transport_listener')->getArgument(0);
        $failureTransports = $container->getDefinition((string) $failureTransportsByTransportNameServiceLocator)->getArgument(0);
        $expectedTransportsByFailureTransports = [
            'transport_1' => new Reference('messenger.transport.failure_transport_1'),
            'transport_3' => new Reference('messenger.transport.failure_transport_3'),
        ];

        $failureTransportsReferences = array_map(function (ServiceClosureArgument $serviceClosureArgument) {
            $values = $serviceClosureArgument->getValues();

            return array_shift($values);
        }, $failureTransports);
        $this->assertEquals($expectedTransportsByFailureTransports, $failureTransportsReferences);
    }

    public function testMessengerMultipleFailureTransportsWithGlobalFailureTransport()
    {
        $container = $this->createContainerFromFile('messenger_multiple_failure_transports_global');

        $this->assertEquals('messenger.transport.failure_transport_global', (string) $container->getAlias('messenger.failure_transports.default'));

        $failureTransport1Definition = $container->getDefinition('messenger.transport.failure_transport_1');
        $failureTransport1Tags = $failureTransport1Definition->getTag('messenger.receiver')[0];

        $this->assertEquals([
            'alias' => 'failure_transport_1',
            'is_failure_transport' => true,
        ], $failureTransport1Tags);

        $failureTransport3Definition = $container->getDefinition('messenger.transport.failure_transport_3');
        $failureTransport3Tags = $failureTransport3Definition->getTag('messenger.receiver')[0];

        $this->assertEquals([
            'alias' => 'failure_transport_3',
            'is_failure_transport' => true,
        ], $failureTransport3Tags);

        $failureTransportsByTransportNameServiceLocator = $container->getDefinition('messenger.failure.send_failed_message_to_failure_transport_listener')->getArgument(0);
        $failureTransports = $container->getDefinition((string) $failureTransportsByTransportNameServiceLocator)->getArgument(0);
        $expectedTransportsByFailureTransports = [
            'failure_transport_1' => new Reference('messenger.transport.failure_transport_global'),
            'failure_transport_3' => new Reference('messenger.transport.failure_transport_global'),
            'failure_transport_global' => new Reference('messenger.transport.failure_transport_global'),
            'transport_1' => new Reference('messenger.transport.failure_transport_1'),
            'transport_2' => new Reference('messenger.transport.failure_transport_global'),
            'transport_3' => new Reference('messenger.transport.failure_transport_3'),
        ];

        $failureTransportsReferences = array_map(function (ServiceClosureArgument $serviceClosureArgument) {
            $values = $serviceClosureArgument->getValues();

            return array_shift($values);
        }, $failureTransports);
        $this->assertEquals($expectedTransportsByFailureTransports, $failureTransportsReferences);
    }

    public function testMessengerTransports()
    {
        $container = $this->createContainerFromFile('messenger_transports');
        $this->assertTrue($container->hasDefinition('messenger.transport.default'));
        $this->assertTrue($container->getDefinition('messenger.transport.default')->hasTag('messenger.receiver'));
        $this->assertEquals([
            ['alias' => 'default', 'is_failure_transport' => false], ], $container->getDefinition('messenger.transport.default')->getTag('messenger.receiver'));
        $transportArguments = $container->getDefinition('messenger.transport.default')->getArguments();
        $this->assertEquals(new Reference('messenger.default_serializer'), $transportArguments[2]);

        $this->assertTrue($container->hasDefinition('messenger.transport.customised'));
        $transportFactory = $container->getDefinition('messenger.transport.customised')->getFactory();
        $transportArguments = $container->getDefinition('messenger.transport.customised')->getArguments();

        $this->assertEquals([new Reference('messenger.transport_factory'), 'createTransport'], $transportFactory);
        $this->assertCount(3, $transportArguments);
        $this->assertSame('amqp://localhost/%2f/messages?exchange_name=exchange_name', $transportArguments[0]);
        $this->assertEquals(['queue' => ['name' => 'Queue'], 'transport_name' => 'customised'], $transportArguments[1]);
        $this->assertEquals(new Reference('messenger.transport.native_php_serializer'), $transportArguments[2]);

        $this->assertTrue($container->hasDefinition('messenger.transport.amqp.factory'));

        $this->assertTrue($container->hasDefinition('messenger.transport.redis'));
        $transportFactory = $container->getDefinition('messenger.transport.redis')->getFactory();
        $transportArguments = $container->getDefinition('messenger.transport.redis')->getArguments();

        $this->assertEquals([new Reference('messenger.transport_factory'), 'createTransport'], $transportFactory);
        $this->assertCount(3, $transportArguments);
        $this->assertSame('redis://127.0.0.1:6379/messages', $transportArguments[0]);

        $this->assertTrue($container->hasDefinition('messenger.transport.redis.factory'));

        $this->assertTrue($container->hasDefinition('messenger.transport.beanstalkd'));
        $transportFactory = $container->getDefinition('messenger.transport.beanstalkd')->getFactory();
        $transportArguments = $container->getDefinition('messenger.transport.beanstalkd')->getArguments();

        $this->assertEquals([new Reference('messenger.transport_factory'), 'createTransport'], $transportFactory);
        $this->assertCount(3, $transportArguments);
        $this->assertSame('beanstalkd://127.0.0.1:11300', $transportArguments[0]);

        $this->assertTrue($container->hasDefinition('messenger.transport.beanstalkd.factory'));

        $this->assertTrue($container->hasDefinition('messenger.transport.schedule'));
        $transportFactory = $container->getDefinition('messenger.transport.schedule')->getFactory();
        $transportArguments = $container->getDefinition('messenger.transport.schedule')->getArguments();

        $this->assertEquals([new Reference('messenger.transport_factory'), 'createTransport'], $transportFactory);
        $this->assertCount(3, $transportArguments);
        $this->assertSame('schedule://default', $transportArguments[0]);

        $this->assertSame(10, $container->getDefinition('messenger.retry.multiplier_retry_strategy.customised')->getArgument(0));
        $this->assertSame(7, $container->getDefinition('messenger.retry.multiplier_retry_strategy.customised')->getArgument(1));
        $this->assertSame(3, $container->getDefinition('messenger.retry.multiplier_retry_strategy.customised')->getArgument(2));
        $this->assertSame(100, $container->getDefinition('messenger.retry.multiplier_retry_strategy.customised')->getArgument(3));

        $failureTransportsByTransportNameServiceLocator = $container->getDefinition('messenger.failure.send_failed_message_to_failure_transport_listener')->getArgument(0);
        $failureTransports = $container->getDefinition((string) $failureTransportsByTransportNameServiceLocator)->getArgument(0);
        $expectedTransportsByFailureTransports = [
            'beanstalkd' => new Reference('messenger.transport.failed'),
            'customised' => new Reference('messenger.transport.failed'),
            'default' => new Reference('messenger.transport.failed'),
            'failed' => new Reference('messenger.transport.failed'),
            'redis' => new Reference('messenger.transport.failed'),
            'schedule' => new Reference('messenger.transport.failed'),
        ];

        $failureTransportsReferences = array_map(function (ServiceClosureArgument $serviceClosureArgument) {
            $values = $serviceClosureArgument->getValues();

            return array_shift($values);
        }, $failureTransports);
        $this->assertEquals($expectedTransportsByFailureTransports, $failureTransportsReferences);

        $rateLimitedTransports = $container->getDefinition('messenger.rate_limiter_locator')->getArgument(0);
        $expectedRateLimitersByRateLimitedTransports = [
            'customised' => new Reference('limiter.customised_worker'),
        ];
        $this->assertEquals($expectedRateLimitersByRateLimitedTransports, $rateLimitedTransports);
    }

    public function testMessengerRouting()
    {
        $container = $this->createContainerFromFile('messenger_routing');
        $senderLocatorDefinition = $container->getDefinition('messenger.senders_locator');

        $sendersMapping = $senderLocatorDefinition->getArgument(0);
        $this->assertEquals(['amqp', 'messenger.transport.audit'], $sendersMapping[DummyMessage::class]);
        $sendersLocator = $container->getDefinition((string) $senderLocatorDefinition->getArgument(1));
        $this->assertSame(['amqp', 'audit', 'messenger.transport.amqp', 'messenger.transport.audit'], array_keys($sendersLocator->getArgument(0)));
        $this->assertEquals(new Reference('messenger.transport.amqp'), $sendersLocator->getArgument(0)['amqp']->getValues()[0]);
        $this->assertEquals(new Reference('messenger.transport.audit'), $sendersLocator->getArgument(0)['messenger.transport.audit']->getValues()[0]);
    }

    public function testMessengerRoutingSingle()
    {
        $container = $this->createContainerFromFile('messenger_routing_single');
        $senderLocatorDefinition = $container->getDefinition('messenger.senders_locator');

        $sendersMapping = $senderLocatorDefinition->getArgument(0);
        $this->assertEquals(['amqp'], $sendersMapping[DummyMessage::class]);
    }

    public function testMessengerTransportConfiguration()
    {
        $container = $this->createContainerFromFile('messenger_transport');

        $this->assertSame('messenger.transport.symfony_serializer', (string) $container->getAlias('messenger.default_serializer'));

        $serializerTransportDefinition = $container->getDefinition('messenger.transport.symfony_serializer');
        $this->assertSame('csv', $serializerTransportDefinition->getArgument(1));
        $this->assertSame(['enable_max_depth' => true], $serializerTransportDefinition->getArgument(2));
    }

    public function testMessengerWithMultipleBuses()
    {
        $container = $this->createContainerFromFile('messenger_multiple_buses');

        $this->assertTrue($container->has('messenger.bus.commands'));
        $this->assertSame([], $container->getDefinition('messenger.bus.commands')->getArgument(0));
        $this->assertEquals([
            ['id' => 'add_bus_name_stamp_middleware', 'arguments' => ['messenger.bus.commands']],
            ['id' => 'reject_redelivered_message_middleware'],
            ['id' => 'dispatch_after_current_bus'],
            ['id' => 'failed_message_processing_middleware'],
            ['id' => 'send_message', 'arguments' => [true]],
            ['id' => 'handle_message', 'arguments' => [false]],
        ], $container->getParameter('messenger.bus.commands.middleware'));
        $this->assertTrue($container->has('messenger.bus.events'));
        $this->assertSame([], $container->getDefinition('messenger.bus.events')->getArgument(0));
        $this->assertEquals([
            ['id' => 'add_bus_name_stamp_middleware', 'arguments' => ['messenger.bus.events']],
            ['id' => 'reject_redelivered_message_middleware'],
            ['id' => 'dispatch_after_current_bus'],
            ['id' => 'failed_message_processing_middleware'],
            ['id' => 'with_factory', 'arguments' => ['foo', true, ['bar' => 'baz']]],
            ['id' => 'send_message', 'arguments' => [true]],
            ['id' => 'handle_message', 'arguments' => [false]],
        ], $container->getParameter('messenger.bus.events.middleware'));
        $this->assertTrue($container->has('messenger.bus.queries'));
        $this->assertSame([], $container->getDefinition('messenger.bus.queries')->getArgument(0));
        $this->assertEquals([
            ['id' => 'send_message', 'arguments' => []],
            ['id' => 'handle_message', 'arguments' => []],
        ], $container->getParameter('messenger.bus.queries.middleware'));

        $this->assertTrue($container->hasAlias('messenger.default_bus'));
        $this->assertSame('messenger.bus.commands', (string) $container->getAlias('messenger.default_bus'));
    }

    public function testMessengerMiddlewareFactoryErroneousFormat()
    {
        $this->expectException(\InvalidArgumentException::class);
        $this->expectExceptionMessage('Invalid middleware at path "framework.messenger": a map with a single factory id as key and its arguments as value was expected, {"foo":["qux"],"bar":["baz"]} given.');
        $this->createContainerFromFile('messenger_middleware_factory_erroneous_format');
    }

    public function testMessengerInvalidTransportRouting()
    {
        $this->expectException(\LogicException::class);
        $this->expectExceptionMessage('Invalid Messenger routing configuration: invalid namespace "Symfony\*\DummyMessage" wildcard.');
        $this->createContainerFromFile('messenger_routing_invalid_wildcard');
    }

    public function testMessengerInvalidWildcardRouting()
    {
        $this->expectException(\LogicException::class);
        $this->expectExceptionMessage('Invalid Messenger routing configuration: the "Symfony\Bundle\FrameworkBundle\Tests\Fixtures\Messenger\DummyMessage" class is being routed to a sender called "invalid". This is not a valid transport or service id.');
        $this->createContainerFromFile('messenger_routing_invalid_transport');
    }

    /**
     * @group legacy
     */
    public function testMessengerWithDisabledResetOnMessage()
    {
        $this->expectException(InvalidConfigurationException::class);
        $this->expectExceptionMessage('The "framework.messenger.reset_on_message" configuration option can be set to "true" only. To prevent services resetting after each message you can set the "--no-reset" option in "messenger:consume" command.');

        $this->createContainerFromFile('messenger_with_disabled_reset_on_message');
    }

    public function testTranslator()
    {
        $container = $this->createContainerFromFile('full');
        $this->assertTrue($container->hasDefinition('translator.default'), '->registerTranslatorConfiguration() loads translation.php');
        $this->assertEquals('translator.default', (string) $container->getAlias('translator'), '->registerTranslatorConfiguration() redefines translator service from identity to real translator');
        $options = $container->getDefinition('translator.default')->getArgument(4);

        $this->assertArrayHasKey('cache_dir', $options);
        $this->assertSame($container->getParameter('kernel.cache_dir').'/translations', $options['cache_dir']);

        $files = array_map('realpath', $options['resource_files']['en']);
        $ref = new \ReflectionClass(Validation::class);
        $this->assertContains(
            strtr(\dirname($ref->getFileName()).'/Resources/translations/validators.en.xlf', '/', \DIRECTORY_SEPARATOR),
            $files,
            '->registerTranslatorConfiguration() finds Validator translation resources'
        );
        $ref = new \ReflectionClass(Form::class);
        $this->assertContains(
            strtr(\dirname($ref->getFileName()).'/Resources/translations/validators.en.xlf', '/', \DIRECTORY_SEPARATOR),
            $files,
            '->registerTranslatorConfiguration() finds Form translation resources'
        );
        $ref = new \ReflectionClass(AuthenticationEvents::class);
        $this->assertContains(
            strtr(\dirname($ref->getFileName()).'/Resources/translations/security.en.xlf', '/', \DIRECTORY_SEPARATOR),
            $files,
            '->registerTranslatorConfiguration() finds Security translation resources'
        );
        $this->assertContains(
            strtr(__DIR__.'/Fixtures/translations/test_paths.en.yml', '/', \DIRECTORY_SEPARATOR),
            $files,
            '->registerTranslatorConfiguration() finds translation resources in custom paths'
        );
        $this->assertContains(
            strtr(__DIR__.'/translations/test_default.en.xlf', '/', \DIRECTORY_SEPARATOR),
            $files,
            '->registerTranslatorConfiguration() finds translation resources in default path'
        );
        $this->assertContains(
            strtr(__DIR__.'/Fixtures/translations/domain.with.dots.en.yml', '/', \DIRECTORY_SEPARATOR),
            $files,
            '->registerTranslatorConfiguration() finds translation resources with dots in domain'
        );
        $this->assertContains(strtr(__DIR__.'/translations/security.en.yaml', '/', \DIRECTORY_SEPARATOR), $files);

        $positionOverridingTranslationFile = array_search(strtr(realpath(__DIR__.'/translations/security.en.yaml'), '/', \DIRECTORY_SEPARATOR), $files);

        if (false !== $positionCoreTranslationFile = array_search(strtr(realpath(__DIR__.'/../../../../Component/Security/Core/Resources/translations/security.en.xlf'), '/', \DIRECTORY_SEPARATOR), $files)) {
            $this->assertContains(strtr(realpath(__DIR__.'/../../../../Component/Security/Core/Resources/translations/security.en.xlf'), '/', \DIRECTORY_SEPARATOR), $files);
        } else {
            $this->assertContains(strtr(realpath(__DIR__.'/../../vendor/symfony/security-core/Resources/translations/security.en.xlf'), '/', \DIRECTORY_SEPARATOR), $files);

            $positionCoreTranslationFile = array_search(strtr(realpath(__DIR__.'/../../vendor/symfony/security-core/Resources/translations/security.en.xlf'), '/', \DIRECTORY_SEPARATOR), $files);
        }

        $this->assertGreaterThan($positionCoreTranslationFile, $positionOverridingTranslationFile);

        $calls = $container->getDefinition('translator.default')->getMethodCalls();
        $this->assertEquals(['fr'], $calls[1][1][0]);

        $nonExistingDirectories = array_filter(
            $options['scanned_directories'],
            fn ($directory) => !file_exists($directory)
        );

        $this->assertNotEmpty($nonExistingDirectories, 'FrameworkBundle should pass non existing directories to Translator');

        $this->assertSame('Fixtures/translations', $options['cache_vary']['scanned_directories'][3]);
    }

    public function testTranslatorMultipleFallbacks()
    {
        $container = $this->createContainerFromFile('translator_fallbacks');

        $calls = $container->getDefinition('translator.default')->getMethodCalls();
        $this->assertEquals(['en', 'fr'], $calls[1][1][0]);
    }

    public function testTranslatorCacheDirDisabled()
    {
        $container = $this->createContainerFromFile('translator_cache_dir_disabled');
        $options = $container->getDefinition('translator.default')->getArgument(4);
        $this->assertNull($options['cache_dir']);
    }

    public function testValidation()
    {
        $container = $this->createContainerFromFile('full');
        $projectDir = $container->getParameter('kernel.project_dir');

        $ref = new \ReflectionClass(Form::class);
        $xmlMappings = [
            \dirname($ref->getFileName()).'/Resources/config/validation.xml',
            strtr($projectDir.'/config/validator/foo.xml', '/', \DIRECTORY_SEPARATOR),
        ];

        $calls = $container->getDefinition('validator.builder')->getMethodCalls();

        $annotations = !class_exists(FullStack::class);

        $this->assertCount($annotations ? 8 : 7, $calls);
        $this->assertSame('setConstraintValidatorFactory', $calls[0][0]);
        $this->assertEquals([new Reference('validator.validator_factory')], $calls[0][1]);
        $this->assertSame('setGroupProviderLocator', $calls[1][0]);
        $this->assertInstanceOf(ServiceLocatorArgument::class, $calls[1][1][0]);
        $this->assertSame('setTranslator', $calls[2][0]);
        $this->assertEquals([new Reference('translator', ContainerBuilder::IGNORE_ON_INVALID_REFERENCE)], $calls[2][1]);
        $this->assertSame('setTranslationDomain', $calls[3][0]);
        $this->assertSame(['%validator.translation_domain%'], $calls[3][1]);
        $this->assertSame('addXmlMappings', $calls[4][0]);
        $this->assertSame([$xmlMappings], $calls[4][1]);
        $i = 4;
        if ($annotations) {
            $this->assertSame('enableAttributeMapping', $calls[++$i][0]);
        }
        $this->assertSame('addMethodMapping', $calls[++$i][0]);
        $this->assertSame(['loadValidatorMetadata'], $calls[$i][1]);
        $this->assertSame('setMappingCache', $calls[++$i][0]);
        $this->assertEquals([new Reference('validator.mapping.cache.adapter')], $calls[$i][1]);
    }

    public function testValidationService()
    {
        $container = $this->createContainerFromFile('validation_attributes', ['kernel.charset' => 'UTF-8'], false);

        $this->assertInstanceOf(ValidatorInterface::class, $container->get('validator.alias'));
    }

    /**
     * @group legacy
     */
    public function testAnnotations()
    {
        $this->expectDeprecation('Since symfony/framework-bundle 6.4: Enabling the integration of Doctrine annotations is deprecated. Set the "framework.annotations.enabled" config option to false.');

        $container = $this->createContainerFromFile('legacy_annotations', [], true, false);
        $container->addCompilerPass(new TestAnnotationsPass());
        $container->compile();

        $this->assertEquals($container->getParameter('kernel.cache_dir').'/annotations', $container->getDefinition('annotations.filesystem_cache_adapter')->getArgument(2));
        $this->assertSame('annotations.filesystem_cache_adapter', (string) $container->getDefinition('annotation_reader')->getArgument(1));
    }

    public function testFileLinkFormat()
    {
        if (\ini_get('xdebug.file_link_format') || get_cfg_var('xdebug.file_link_format')) {
            $this->markTestSkipped('A custom file_link_format is defined.');
        }

        $container = $this->createContainerFromFile('full');

        $this->assertEquals('file%link%format', $container->getParameter('debug.file_link_format'));
    }

    public function testValidationAttributes()
    {
        $container = $this->createContainerFromFile('validation_attributes');

        $calls = $container->getDefinition('validator.builder')->getMethodCalls();

        $this->assertCount(8, $calls);
        $this->assertSame('enableAttributeMapping', $calls[5][0]);
        $this->assertSame('addMethodMapping', $calls[6][0]);
        $this->assertSame(['loadValidatorMetadata'], $calls[6][1]);
        $this->assertSame('setMappingCache', $calls[7][0]);
        $this->assertEquals([new Reference('validator.mapping.cache.adapter')], $calls[7][1]);
        // no cache this time
    }

    /**
     * @group legacy
     */
    public function testValidationLegacyAnnotations()
    {
        $this->expectDeprecation('Since symfony/framework-bundle 6.4: Enabling the integration of Doctrine annotations is deprecated. Set the "framework.annotations.enabled" config option to false.');

        $container = $this->createContainerFromFile('validation_legacy_annotations');

        $calls = $container->getDefinition('validator.builder')->getMethodCalls();

        $this->assertCount(9, $calls);
        $this->assertSame('enableAttributeMapping', $calls[5][0]);
        if (method_exists(ValidatorBuilder::class, 'setDoctrineAnnotationReader')) {
            $this->assertSame('setDoctrineAnnotationReader', $calls[6][0]);
            $this->assertEquals([new Reference('annotation_reader')], $calls[6][1]);
            $i = 7;
        } else {
            $i = 6;
        }
        $this->assertSame('addMethodMapping', $calls[$i][0]);
        $this->assertSame(['loadValidatorMetadata'], $calls[$i][1]);
        $this->assertSame('setMappingCache', $calls[++$i][0]);
        $this->assertEquals([new Reference('validator.mapping.cache.adapter')], $calls[$i][1]);
        // no cache this time
    }

    public function testValidationPaths()
    {
        require_once __DIR__.'/Fixtures/TestBundle/TestBundle.php';

        $container = $this->createContainerFromFile('validation_attributes', [
            'kernel.bundles' => ['TestBundle' => 'Symfony\\Bundle\\FrameworkBundle\\Tests\\TestBundle'],
            'kernel.bundles_metadata' => ['TestBundle' => ['namespace' => 'Symfony\\Bundle\\FrameworkBundle\\Tests', 'path' => __DIR__.'/Fixtures/TestBundle']],
        ]);

        $calls = $container->getDefinition('validator.builder')->getMethodCalls();

        $this->assertCount(9, $calls);
        $this->assertSame('addXmlMappings', $calls[4][0]);
        $this->assertSame('addYamlMappings', $calls[5][0]);
        $this->assertSame('enableAttributeMapping', $calls[6][0]);
        $this->assertSame('addMethodMapping', $calls[7][0]);
        $this->assertSame(['loadValidatorMetadata'], $calls[7][1]);
        $this->assertSame('setMappingCache', $calls[8][0]);
        $this->assertEquals([new Reference('validator.mapping.cache.adapter')], $calls[8][1]);

        $xmlMappings = $calls[4][1][0];
        $this->assertCount(3, $xmlMappings);
        try {
            // Testing symfony/symfony
            $this->assertStringEndsWith('Component'.\DIRECTORY_SEPARATOR.'Form/Resources/config/validation.xml', $xmlMappings[0]);
        } catch (\Exception $e) {
            // Testing symfony/framework-bundle with deps=high
            $this->assertStringEndsWith('symfony'.\DIRECTORY_SEPARATOR.'form/Resources/config/validation.xml', $xmlMappings[0]);
        }
        $this->assertStringEndsWith('TestBundle/Resources/config/validation.xml', $xmlMappings[1]);

        $yamlMappings = $calls[5][1][0];
        $this->assertCount(1, $yamlMappings);
        $this->assertStringEndsWith('TestBundle/Resources/config/validation.yml', $yamlMappings[0]);
    }

    public function testValidationPathsUsingCustomBundlePath()
    {
        require_once __DIR__.'/Fixtures/CustomPathBundle/src/CustomPathBundle.php';

        $container = $this->createContainerFromFile('validation_attributes', [
            'kernel.bundles' => ['CustomPathBundle' => 'Symfony\\Bundle\\FrameworkBundle\\Tests\\CustomPathBundle'],
            'kernel.bundles_metadata' => ['TestBundle' => ['namespace' => 'Symfony\\Bundle\\FrameworkBundle\\Tests', 'path' => __DIR__.'/Fixtures/CustomPathBundle']],
        ]);

        $calls = $container->getDefinition('validator.builder')->getMethodCalls();
        $xmlMappings = $calls[4][1][0];
        $this->assertCount(3, $xmlMappings);

        try {
            // Testing symfony/symfony
            $this->assertStringEndsWith('Component'.\DIRECTORY_SEPARATOR.'Form/Resources/config/validation.xml', $xmlMappings[0]);
        } catch (\Exception $e) {
            // Testing symfony/framework-bundle with deps=high
            $this->assertStringEndsWith('symfony'.\DIRECTORY_SEPARATOR.'form/Resources/config/validation.xml', $xmlMappings[0]);
        }
        $this->assertStringEndsWith('CustomPathBundle/Resources/config/validation.xml', $xmlMappings[1]);

        $yamlMappings = $calls[5][1][0];
        $this->assertCount(1, $yamlMappings);
        $this->assertStringEndsWith('CustomPathBundle/Resources/config/validation.yml', $yamlMappings[0]);
    }

    public function testValidationNoStaticMethod()
    {
        $container = $this->createContainerFromFile('validation_no_static_method');

        $calls = $container->getDefinition('validator.builder')->getMethodCalls();

        $annotations = !class_exists(FullStack::class);

        $this->assertCount($annotations ? 7 : 6, $calls);
        $this->assertSame('addXmlMappings', $calls[4][0]);
        $i = 4;
        if ($annotations) {
            $this->assertSame('enableAttributeMapping', $calls[++$i][0]);
        }
        $this->assertSame('setMappingCache', $calls[++$i][0]);
        $this->assertEquals([new Reference('validator.mapping.cache.adapter')], $calls[$i][1]);
        // no cache, no annotations, no static methods
    }

    public function testEmailValidationModeIsPassedToEmailValidator()
    {
        $container = $this->createContainerFromFile('validation_email_validation_mode');

        $this->assertSame('html5', $container->getDefinition('validator.email')->getArgument(0));
    }

    public function testValidationTranslationDomain()
    {
        $container = $this->createContainerFromFile('validation_translation_domain');

        $this->assertSame('messages', $container->getParameter('validator.translation_domain'));
    }

    public function testValidationMapping()
    {
        $container = $this->createContainerFromFile('validation_mapping');

        $calls = $container->getDefinition('validator.builder')->getMethodCalls();

        $this->assertSame('addXmlMappings', $calls[4][0]);
        $this->assertCount(3, $calls[4][1][0]);

        $this->assertSame('addYamlMappings', $calls[5][0]);
        $this->assertCount(3, $calls[5][1][0]);
        $this->assertStringContainsString('foo.yml', $calls[5][1][0][0]);
        $this->assertStringContainsString('validation.yml', $calls[5][1][0][1]);
        $this->assertStringContainsString('validation.yaml', $calls[5][1][0][2]);
    }

    public function testValidationAutoMapping()
    {
        $container = $this->createContainerFromFile('validation_auto_mapping');
        $parameter = [
            'App\\' => ['services' => ['foo', 'bar']],
            'Symfony\\' => ['services' => ['a', 'b']],
            'Foo\\' => ['services' => []],
        ];

        $this->assertSame($parameter, $container->getParameter('validator.auto_mapping'));
        $this->assertTrue($container->hasDefinition('validator.property_info_loader'));
    }

    public function testFormsCanBeEnabledWithoutCsrfProtection()
    {
        $container = $this->createContainerFromFile('form_no_csrf');

        $this->assertFalse($container->getParameter('form.type_extension.csrf.enabled'));
    }

    public function testStopwatchEnabledWithDebugModeEnabled()
    {
        $container = $this->createContainerFromFile('default_config', [
            'kernel.container_class' => 'foo',
            'kernel.debug' => true,
        ]);

        $this->assertTrue($container->has('debug.stopwatch'));
    }

    public function testStopwatchEnabledWithDebugModeDisabled()
    {
        $container = $this->createContainerFromFile('default_config', [
            'kernel.container_class' => 'foo',
        ]);

        $this->assertTrue($container->has('debug.stopwatch'));
    }

    public function testSerializerDisabled()
    {
        $container = $this->createContainerFromFile('default_config');
        $this->assertSame(!class_exists(FullStack::class) && class_exists(Serializer::class), $container->has('serializer'));
    }

    public function testSerializerEnabled()
    {
        $container = $this->createContainerFromFile('full');
        $this->assertTrue($container->has('serializer'));

        $argument = $container->getDefinition('serializer.mapping.chain_loader')->getArgument(0);

        $this->assertCount(2, $argument);
        $this->assertEquals(AttributeLoader::class, $argument[0]->getClass());
        $this->assertEquals(new Reference('serializer.name_converter.camel_case_to_snake_case'), $container->getDefinition('serializer.name_converter.metadata_aware')->getArgument(1));
        $this->assertEquals(new Reference('property_info', ContainerBuilder::IGNORE_ON_INVALID_REFERENCE), $container->getDefinition('serializer.normalizer.object')->getArgument(3));
        $this->assertArrayHasKey('circular_reference_handler', $container->getDefinition('serializer.normalizer.object')->getArgument(6));
        $this->assertArrayHasKey('max_depth_handler', $container->getDefinition('serializer.normalizer.object')->getArgument(6));
        $this->assertEquals($container->getDefinition('serializer.normalizer.object')->getArgument(6)['max_depth_handler'], new Reference('my.max.depth.handler'));
    }

    public function testSerializerWithoutTranslator()
    {
        $container = $this->createContainerFromFile('serializer_without_translator');
        $this->assertFalse($container->hasDefinition('serializer.normalizer.translatable'));
    }

    public function testRegisterSerializerExtractor()
    {
        $container = $this->createContainerFromFile('full');

        $serializerExtractorDefinition = $container->getDefinition('property_info.serializer_extractor');

        $this->assertEquals('serializer.mapping.class_metadata_factory', $serializerExtractorDefinition->getArgument(0)->__toString());
        $this->assertTrue(!$serializerExtractorDefinition->isPublic() || $serializerExtractorDefinition->isPrivate());
        $tag = $serializerExtractorDefinition->getTag('property_info.list_extractor');
        $this->assertEquals(['priority' => -999], $tag[0]);
    }

    public function testDataUriNormalizerRegistered()
    {
        $container = $this->createContainerFromFile('full');

        $definition = $container->getDefinition('serializer.normalizer.data_uri');
        $tag = $definition->getTag('serializer.normalizer');

        $this->assertEquals(DataUriNormalizer::class, $definition->getClass());
        $this->assertEquals(-920, $tag[0]['priority']);
    }

    public function testDateIntervalNormalizerRegistered()
    {
        $container = $this->createContainerFromFile('full');

        $definition = $container->getDefinition('serializer.normalizer.dateinterval');
        $tag = $definition->getTag('serializer.normalizer');

        $this->assertEquals(DateIntervalNormalizer::class, $definition->getClass());
        $this->assertEquals(-915, $tag[0]['priority']);
    }

    public function testDateTimeNormalizerRegistered()
    {
        $container = $this->createContainerFromFile('full');

        $definition = $container->getDefinition('serializer.normalizer.datetime');
        $tag = $definition->getTag('serializer.normalizer');

        $this->assertEquals(DateTimeNormalizer::class, $definition->getClass());
        $this->assertEquals(-910, $tag[0]['priority']);
    }

    public function testFormErrorNormalizerRegistred()
    {
        $container = $this->createContainerFromFile('full');

        $definition = $container->getDefinition('serializer.normalizer.form_error');
        $tag = $definition->getTag('serializer.normalizer');

        $this->assertEquals(FormErrorNormalizer::class, $definition->getClass());
        $this->assertEquals(-915, $tag[0]['priority']);
    }

    public function testJsonSerializableNormalizerRegistered()
    {
        $container = $this->createContainerFromFile('full');

        $definition = $container->getDefinition('serializer.normalizer.json_serializable');
        $tag = $definition->getTag('serializer.normalizer');

        $this->assertEquals(JsonSerializableNormalizer::class, $definition->getClass());
        $this->assertEquals(-950, $tag[0]['priority']);
    }

    public function testObjectNormalizerRegistered()
    {
        $container = $this->createContainerFromFile('full');

        $definition = $container->getDefinition('serializer.normalizer.object');
        $tag = $definition->getTag('serializer.normalizer');

        $this->assertEquals(ObjectNormalizer::class, $definition->getClass());
        $this->assertEquals(-1000, $tag[0]['priority']);
    }

    public function testConstraintViolationListNormalizerRegistered()
    {
        $container = $this->createContainerFromFile('full');

        $definition = $container->getDefinition('serializer.normalizer.constraint_violation_list');
        $tag = $definition->getTag('serializer.normalizer');

        $this->assertEquals(ConstraintViolationListNormalizer::class, $definition->getClass());
        $this->assertEquals(-915, $tag[0]['priority']);
        $this->assertEquals(new Reference('serializer.name_converter.metadata_aware'), $definition->getArgument(1));
    }

    public function testTranslatableNormalizerRegistered()
    {
        $container = $this->createContainerFromFile('full');

        $definition = $container->getDefinition('serializer.normalizer.translatable');
        $tag = $definition->getTag('serializer.normalizer');

        $this->assertSame(TranslatableNormalizer::class, $definition->getClass());
        $this->assertSame(-920, $tag[0]['priority']);
        $this->assertEquals(new Reference('translator'), $definition->getArgument('$translator'));
    }

    /**
     * @see https://github.com/symfony/symfony/issues/54478
     */
    public function testBackedEnumNormalizerRegistered()
    {
        $container = $this->createContainerFromFile('full');

        $definition = $container->getDefinition('serializer.normalizer.backed_enum');
        $tag = $definition->getTag('serializer.normalizer');

        $this->assertSame(BackedEnumNormalizer::class, $definition->getClass());
        $this->assertSame(-915, $tag[0]['priority']);
    }

    public function testSerializerCacheActivated()
    {
        $container = $this->createContainerFromFile('serializer_enabled');

        $this->assertTrue($container->hasDefinition('serializer.mapping.cache_class_metadata_factory'));

        $cache = $container->getDefinition('serializer.mapping.cache_class_metadata_factory')->getArgument(1);
        $this->assertEquals(new Reference('serializer.mapping.cache.symfony'), $cache);
    }

    public function testSerializerCacheUsedWithoutAnnotationsAndMappingFiles()
    {
        $container = $this->createContainerFromFile('serializer_mapping_without_annotations', ['kernel.debug' => true, 'kernel.container_class' => __CLASS__]);
        $this->assertFalse($container->hasDefinition('serializer.mapping.cache_class_metadata_factory'));
    }

    public function testSerializerCacheUsedWithoutAnnotationsAndMappingFilesNoDebug()
    {
        $container = $this->createContainerFromFile('serializer_mapping_without_annotations', ['kernel.debug' => false, 'kernel.container_class' => __CLASS__]);
        $this->assertTrue($container->hasDefinition('serializer.mapping.cache_class_metadata_factory'));
    }

    public function testSerializerCacheNotActivatedWithAnnotations()
    {
        $container = $this->createContainerFromFile('serializer_mapping', ['kernel.debug' => true, 'kernel.container_class' => __CLASS__]);
        $this->assertFalse($container->hasDefinition('serializer.mapping.cache_class_metadata_factory'));
    }

    public function testSerializerMapping()
    {
        $container = $this->createContainerFromFile('serializer_mapping_without_annotations', ['kernel.bundles_metadata' => ['TestBundle' => ['namespace' => 'Symfony\\Bundle\\FrameworkBundle\\Tests', 'path' => __DIR__.'/Fixtures/TestBundle']]]);
        $projectDir = $container->getParameter('kernel.project_dir');
        $configDir = __DIR__.'/Fixtures/TestBundle/Resources/config';
        $expectedLoaders = [
            new Definition(XmlFileLoader::class, [$configDir.'/serialization.xml']),
            new Definition(YamlFileLoader::class, [$configDir.'/serialization.yml']),
            new Definition(YamlFileLoader::class, [$projectDir.'/config/serializer/foo.yml']),
            new Definition(XmlFileLoader::class, [$configDir.'/serializer_mapping/files/foo.xml']),
            new Definition(YamlFileLoader::class, [$configDir.'/serializer_mapping/files/foo.yml']),
            new Definition(YamlFileLoader::class, [$configDir.'/serializer_mapping/serialization.yml']),
            new Definition(YamlFileLoader::class, [$configDir.'/serializer_mapping/serialization.yaml']),
        ];

        foreach ($expectedLoaders as $definition) {
            if (is_file($arg = $definition->getArgument(0))) {
                $definition->replaceArgument(0, strtr($arg, '/', \DIRECTORY_SEPARATOR));
            }
        }

        $loaders = $container->getDefinition('serializer.mapping.chain_loader')->getArgument(0);
        foreach ($loaders as $loader) {
            if (is_file($arg = $loader->getArgument(0))) {
                $loader->replaceArgument(0, strtr($arg, '/', \DIRECTORY_SEPARATOR));
            }
        }
        $this->assertEquals($expectedLoaders, $loaders);
    }

    public function testSerializerServiceIsRegisteredWhenEnabled()
    {
        $container = $this->createContainerFromFile('serializer_enabled');

        $this->assertTrue($container->hasDefinition('serializer'));
    }

    public function testSerializerServiceIsNotRegisteredWhenDisabled()
    {
        $container = $this->createContainerFromFile('serializer_disabled');

        $this->assertFalse($container->hasDefinition('serializer'));
    }

    public function testPropertyInfoEnabled()
    {
        $container = $this->createContainerFromFile('property_info');
        $this->assertTrue($container->has('property_info'));
    }

    public function testPropertyInfoCacheActivated()
    {
        $container = $this->createContainerFromFile('property_info');

        $this->assertTrue($container->hasDefinition('property_info.cache'));

        $cache = $container->getDefinition('property_info.cache')->getArgument(1);
        $this->assertEquals(new Reference('cache.property_info'), $cache);
    }

    public function testPropertyInfoCacheDisabled()
    {
        $container = $this->createContainerFromFile('property_info', ['kernel.debug' => true, 'kernel.container_class' => __CLASS__]);
        $this->assertFalse($container->hasDefinition('property_info.cache'));
    }

    public function testEventDispatcherService()
    {
        $container = $this->createContainer(['kernel.charset' => 'UTF-8', 'kernel.secret' => 'secret']);
        $container->registerExtension(new FrameworkExtension());
        $container->getCompilerPassConfig()->setBeforeOptimizationPasses([new LoggerPass()]);
        $this->loadFromFile($container, 'default_config');
        $container
            ->register('foo', \stdClass::class)
            ->setPublic(true)
            ->setProperty('dispatcher', new Reference('event_dispatcher'));
        $container->compile();
        $this->assertInstanceOf(EventDispatcherInterface::class, $container->get('foo')->dispatcher);
    }

    public function testCacheDefaultRedisProvider()
    {
        $container = $this->createContainerFromFile('cache');

        $redisUrl = 'redis://localhost';
        $providerId = '.cache_connection.'.ContainerBuilder::hash($redisUrl);

        $this->assertTrue($container->hasDefinition($providerId));

        $url = $container->getDefinition($providerId)->getArgument(0);

        $this->assertSame($redisUrl, $url);
    }

    public function testCachePoolServices()
    {
        $container = $this->createContainerFromFile('cache', [], true, false);
        $container->setParameter('cache.prefix.seed', 'test');
        $container->addCompilerPass(new CachePoolPass());
        $container->compile();

        $this->assertCachePoolServiceDefinitionIsCreated($container, 'cache.foo', 'cache.adapter.apcu', 30);
        $this->assertCachePoolServiceDefinitionIsCreated($container, 'cache.baz', 'cache.adapter.filesystem', 7);
        $this->assertCachePoolServiceDefinitionIsCreated($container, 'cache.foobar', 'cache.adapter.psr6', 10);
        $this->assertCachePoolServiceDefinitionIsCreated($container, 'cache.def', 'cache.app', 'PT11S');
        $this->assertCachePoolServiceDefinitionIsCreated($container, 'cache.expr', 'cache.app', '13 seconds');

        $chain = $container->getDefinition('cache.chain');

        $this->assertSame(ChainAdapter::class, $chain->getClass());

        $this->assertCount(2, $chain->getArguments());
        $this->assertCount(3, $chain->getArguments()[0]);

        $expectedSeed = $chain->getArgument(0)[1]->getArgument(0);
        $expected = [
            [
                (new ChildDefinition('cache.adapter.array'))
                    ->replaceArgument(0, 12),
                (new ChildDefinition('cache.adapter.filesystem'))
                    ->replaceArgument(0, $expectedSeed)
                    ->replaceArgument(1, 12),
                (new ChildDefinition('cache.adapter.redis'))
                    ->replaceArgument(0, new Reference('.cache_connection.'.(\count((new \ReflectionMethod(ContainerConfigurator::class, 'extension'))->getParameters()) > 2 ? 'U5HliuY' : 'kYdiLgf')))
                    ->replaceArgument(1, $expectedSeed)
                    ->replaceArgument(2, 12),
            ],
            12,
        ];
        $this->assertEquals($expected, $chain->getArguments());

        // Test "tags: true" wrapping logic
        $tagAwareDefinition = $container->getDefinition('cache.ccc');
        $this->assertSame(TagAwareAdapter::class, $tagAwareDefinition->getClass());
        $this->assertCachePoolServiceDefinitionIsCreated($container, (string) $tagAwareDefinition->getArgument(0), 'cache.adapter.array', 410);

        if (method_exists(TagAwareAdapter::class, 'setLogger')) {
            $this->assertEquals([
                ['setLogger', [new Reference('logger', ContainerInterface::IGNORE_ON_INVALID_REFERENCE)]],
            ], $tagAwareDefinition->getMethodCalls());
            $this->assertSame([['channel' => 'cache']], $tagAwareDefinition->getTag('monolog.logger'));
        }
    }

    public function testRedisTagAwareAdapter()
    {
        $container = $this->createContainerFromFile('cache', [], true);

        $aliasesForArguments = [];
        $argNames = [
            'cacheRedisTagAwareFoo',
            'cacheRedisTagAwareFoo2',
            'cacheRedisTagAwareBar',
            'cacheRedisTagAwareBar2',
            'cacheRedisTagAwareBaz',
            'cacheRedisTagAwareBaz2',
        ];
        foreach ($argNames as $argumentName) {
            $aliasesForArguments[] = sprintf('%s $%s', TagAwareCacheInterface::class, $argumentName);
            $aliasesForArguments[] = sprintf('%s $%s', CacheInterface::class, $argumentName);
            $aliasesForArguments[] = sprintf('%s $%s', CacheItemPoolInterface::class, $argumentName);
        }

        foreach ($aliasesForArguments as $aliasForArgumentStr) {
            $aliasForArgument = $container->getAlias($aliasForArgumentStr);
            $this->assertNotNull($aliasForArgument, sprintf("No alias found for '%s'", $aliasForArgumentStr));

            $def = $container->getDefinition((string) $aliasForArgument);
            $this->assertInstanceOf(ChildDefinition::class, $def, sprintf("No definition found for '%s'", $aliasForArgumentStr));

            $defParent = $container->getDefinition($def->getParent());
            if ($defParent instanceof ChildDefinition) {
                $defParent = $container->getDefinition($defParent->getParent());
            }

            $this->assertSame(RedisTagAwareAdapter::class, $defParent->getClass(), sprintf("'%s' is not %s", $aliasForArgumentStr, RedisTagAwareAdapter::class));
        }
    }

    /**
     * @dataProvider appRedisTagAwareConfigProvider
     */
    public function testAppRedisTagAwareAdapter(string $configFile)
    {
        $container = $this->createContainerFromFile($configFile);

        foreach ([TagAwareCacheInterface::class, CacheInterface::class, CacheItemPoolInterface::class] as $alias) {
            $def = $container->findDefinition($alias);

            while ($def instanceof ChildDefinition) {
                $def = $container->getDefinition($def->getParent());
            }

            $this->assertSame(RedisTagAwareAdapter::class, $def->getClass());
        }
    }

    public static function appRedisTagAwareConfigProvider(): array
    {
        return [
            ['cache_app_redis_tag_aware'],
            ['cache_app_redis_tag_aware_pool'],
        ];
    }

    public function testCacheTaggableTagAppliedToPools()
    {
        $container = $this->createContainerFromFile('cache');

        $servicesToCheck = [
            'cache.app.taggable' => 'cache.app',
            'cache.redis_tag_aware.bar' => 'cache.redis_tag_aware.bar',
            '.cache.foobar.taggable' => 'cache.foobar',
        ];

        foreach ($servicesToCheck as $id => $expectedPool) {
            $this->assertTrue($container->hasDefinition($id));

            $def = $container->getDefinition($id);

            $this->assertTrue($def->hasTag('cache.taggable'));
            $this->assertSame($expectedPool, $def->getTag('cache.taggable')[0]['pool'] ?? null);
        }
    }

    /**
     * @dataProvider appRedisTagAwareConfigProvider
     */
    public function testCacheTaggableTagAppliedToRedisAwareAppPool(string $configFile)
    {
        $container = $this->createContainerFromFile($configFile);

        $def = $container->getDefinition('cache.app');

        $this->assertTrue($def->hasTag('cache.taggable'));
        $this->assertSame('cache.app', $def->getTag('cache.taggable')[0]['pool'] ?? null);
    }

    public function testCachePoolInvalidateTagsCommandRegistered()
    {
        $container = $this->createContainerFromFile('cache');
        $this->assertTrue($container->hasDefinition('console.command.cache_pool_invalidate_tags'));

        $locator = $container->getDefinition('console.command.cache_pool_invalidate_tags')->getArgument(0);
        $this->assertInstanceOf(ServiceLocatorArgument::class, $locator);

        $iterator = $locator->getTaggedIteratorArgument();
        $this->assertInstanceOf(TaggedIteratorArgument::class, $iterator);

        $this->assertSame('cache.taggable', $iterator->getTag());
        $this->assertSame('pool', $iterator->getIndexAttribute());
        $this->assertTrue($iterator->needsIndexes());
    }

    public function testRemovesResourceCheckerConfigCacheFactoryArgumentOnlyIfNoDebug()
    {
        $container = $this->createContainer(['kernel.debug' => true]);
        (new FrameworkExtension())->load([['annotations' => false, 'http_method_override' => false, 'handle_all_throwables' => true, 'php_errors' => ['log' => true]]], $container);
        $this->assertCount(1, $container->getDefinition('config_cache_factory')->getArguments());

        $container = $this->createContainer(['kernel.debug' => false]);
        (new FrameworkExtension())->load([['annotations' => false, 'http_method_override' => false, 'handle_all_throwables' => true, 'php_errors' => ['log' => true]]], $container);
        $this->assertEmpty($container->getDefinition('config_cache_factory')->getArguments());
    }

    public function testLoggerAwareRegistration()
    {
        $container = $this->createContainerFromFile('full', [], true, false);
        $container->addCompilerPass(new ResolveInstanceofConditionalsPass());
        $container->register('foo', LoggerAwareInterface::class)
            ->setAutoconfigured(true);
        $container->compile();

        $calls = $container->findDefinition('foo')->getMethodCalls();

        $this->assertCount(1, $calls, 'Definition should contain 1 method call');
        $this->assertSame('setLogger', $calls[0][0], 'Method name should be "setLogger"');
        $this->assertInstanceOf(Reference::class, $calls[0][1][0]);
        $this->assertSame('logger', (string) $calls[0][1][0], 'Argument should be a reference to "logger"');
    }

    public function testSessionCookieSecureAuto()
    {
        $container = $this->createContainerFromFile('session_cookie_secure_auto');

<<<<<<< HEAD
        $expected = ['session_factory', 'logger', 'session_collector'];
=======
        $expected = ['session_factory', 'session', 'initialized_session', 'logger', 'session_collector', 'request_stack'];
        $this->assertEquals($expected, array_keys($container->getDefinition('session_listener')->getArgument(0)->getValues()));
    }

    /**
     * @group legacy
     */
    public function testSessionCookieSecureAutoLegacy()
    {
        $this->expectDeprecation('Since symfony/framework-bundle 5.3: Not setting the "framework.session.storage_factory_id" configuration option is deprecated, it will default to "session.storage.factory.native" and will replace the "framework.session.storage_id" configuration option in version 6.0.');

        $container = $this->createContainerFromFile('session_cookie_secure_auto_legacy');

        $expected = ['session_factory', 'session', 'initialized_session', 'logger', 'session_collector', 'request_stack', 'session_storage'];
>>>>>>> df81a1ae
        $this->assertEquals($expected, array_keys($container->getDefinition('session_listener')->getArgument(0)->getValues()));
    }

    public function testRobotsTagListenerIsRegisteredInDebugMode()
    {
        $container = $this->createContainer(['kernel.debug' => true]);
        (new FrameworkExtension())->load([['annotations' => false, 'http_method_override' => false, 'handle_all_throwables' => true, 'php_errors' => ['log' => true]]], $container);
        $this->assertTrue($container->has('disallow_search_engine_index_response_listener'), 'DisallowRobotsIndexingListener should be registered');

        $definition = $container->getDefinition('disallow_search_engine_index_response_listener');
        $this->assertTrue($definition->hasTag('kernel.event_subscriber'), 'DisallowRobotsIndexingListener should have the correct tag');

        $container = $this->createContainer(['kernel.debug' => true]);
        (new FrameworkExtension())->load([['annotations' => false, 'http_method_override' => false, 'handle_all_throwables' => true, 'php_errors' => ['log' => true], 'disallow_search_engine_index' => false]], $container);
        $this->assertFalse(
            $container->has('disallow_search_engine_index_response_listener'),
            'DisallowRobotsIndexingListener should not be registered when explicitly disabled'
        );

        $container = $this->createContainer(['kernel.debug' => false]);
        (new FrameworkExtension())->load([['annotations' => false, 'http_method_override' => false, 'handle_all_throwables' => true, 'php_errors' => ['log' => true]]], $container);
        $this->assertFalse($container->has('disallow_search_engine_index_response_listener'), 'DisallowRobotsIndexingListener should NOT be registered');
    }

    public function testHttpClientDefaultOptions()
    {
        $container = $this->createContainerFromFile('http_client_default_options');
        $this->assertTrue($container->hasDefinition('http_client.transport'), '->registerHttpClientConfiguration() loads http_client.xml');

        $defaultOptions = [
            'headers' => [],
            'resolve' => [],
            'extra' => [],
        ];
        $this->assertSame([$defaultOptions, 4], $container->getDefinition('http_client.transport')->getArguments());

        $this->assertTrue($container->hasDefinition('foo'), 'should have the "foo" service.');
        $this->assertSame(ScopingHttpClient::class, $container->getDefinition('foo')->getClass());
    }

    public function testScopedHttpClientWithoutQueryOption()
    {
        $container = $this->createContainerFromFile('http_client_scoped_without_query_option');

        $this->assertTrue($container->hasDefinition('foo'), 'should have the "foo" service.');
        $this->assertSame(ScopingHttpClient::class, $container->getDefinition('foo')->getClass());
    }

    public function testHttpClientOverrideDefaultOptions()
    {
        $container = $this->createContainerFromFile('http_client_override_default_options');

        $this->assertSame(['foo' => 'bar'], $container->getDefinition('http_client.transport')->getArgument(0)['headers']);
        $this->assertSame(['foo' => 'bar'], $container->getDefinition('http_client.transport')->getArgument(0)['extra']);
        $this->assertSame(4, $container->getDefinition('http_client.transport')->getArgument(1));
        $this->assertSame('http://example.com', $container->getDefinition('foo')->getArgument(1));

        $expected = [
            'headers' => [
                'bar' => 'baz',
            ],
            'extra' => [
                'bar' => 'baz',
            ],
            'query' => [],
            'resolve' => [],
        ];
        $this->assertEquals($expected, $container->getDefinition('foo')->getArgument(2));
    }

    public function testHttpClientRetry()
    {
        if (!class_exists(RetryableHttpClient::class)) {
            $this->expectException(LogicException::class);
        }
        $container = $this->createContainerFromFile('http_client_retry');

        $this->assertSame([429, 500 => ['GET', 'HEAD']], $container->getDefinition('http_client.retry_strategy')->getArgument(0));
        $this->assertSame(100, $container->getDefinition('http_client.retry_strategy')->getArgument(1));
        $this->assertSame(2, $container->getDefinition('http_client.retry_strategy')->getArgument(2));
        $this->assertSame(0, $container->getDefinition('http_client.retry_strategy')->getArgument(3));
        $this->assertSame(0.3, $container->getDefinition('http_client.retry_strategy')->getArgument(4));
        $this->assertSame(2, $container->getDefinition('http_client.retryable')->getArgument(2));

        $this->assertSame(RetryableHttpClient::class, $container->getDefinition('foo.retryable')->getClass());
        $this->assertSame(4, $container->getDefinition('foo.retry_strategy')->getArgument(2));
    }

    public function testHttpClientWithQueryParameterKey()
    {
        $container = $this->createContainerFromFile('http_client_xml_key');

        $expected = [
            'key' => 'foo',
        ];
        $this->assertSame($expected, $container->getDefinition('foo')->getArgument(2)['query']);

        $expected = [
            'host' => '127.0.0.1',
        ];
        $this->assertSame($expected, $container->getDefinition('foo')->getArgument(2)['resolve']);
    }

    public function testHttpClientFullDefaultOptions()
    {
        $container = $this->createContainerFromFile('http_client_full_default_options');

        $defaultOptions = $container->getDefinition('http_client.transport')->getArgument(0);

        $this->assertSame(['X-powered' => 'PHP'], $defaultOptions['headers']);
        $this->assertSame(2, $defaultOptions['max_redirects']);
        $this->assertSame(2.0, (float) $defaultOptions['http_version']);
        $this->assertSame(['localhost' => '127.0.0.1'], $defaultOptions['resolve']);
        $this->assertSame('proxy.org', $defaultOptions['proxy']);
        $this->assertSame(3.5, $defaultOptions['timeout']);
        $this->assertSame(10.1, $defaultOptions['max_duration']);
        $this->assertSame('127.0.0.1', $defaultOptions['bindto']);
        $this->assertTrue($defaultOptions['verify_peer']);
        $this->assertTrue($defaultOptions['verify_host']);
        $this->assertSame('/etc/ssl/cafile', $defaultOptions['cafile']);
        $this->assertSame('/etc/ssl', $defaultOptions['capath']);
        $this->assertSame('/etc/ssl/cert.pem', $defaultOptions['local_cert']);
        $this->assertSame('/etc/ssl/private_key.pem', $defaultOptions['local_pk']);
        $this->assertSame('password123456', $defaultOptions['passphrase']);
        $this->assertSame('RC4-SHA:TLS13-AES-128-GCM-SHA256', $defaultOptions['ciphers']);
        $this->assertSame([
            'pin-sha256' => ['14s5erg62v1v8471g2revg48r7==', 'jsda84hjtyd4821bgfesd215bsfg5412='],
            'md5' => 'sdhtb481248721thbr=',
        ], $defaultOptions['peer_fingerprint']);
        $this->assertSame(['foo' => ['bar' => 'baz']], $defaultOptions['extra']);
    }

    public static function provideMailer(): iterable
    {
        yield [
            'mailer_with_dsn',
            ['main' => 'smtp://example.com'],
            ['redirected@example.org'],
        ];
        yield [
            'mailer_with_transports',
            [
                'transport1' => 'smtp://example1.com',
                'transport2' => 'smtp://example2.com',
            ],
            ['redirected@example.org', 'redirected1@example.org'],
        ];
    }

    /**
     * @dataProvider provideMailer
     */
    public function testMailer(string $configFile, array $expectedTransports, array $expectedRecipients)
    {
        $container = $this->createContainerFromFile($configFile);

        $this->assertTrue($container->hasAlias('mailer'));
        $this->assertTrue($container->hasDefinition('mailer.transports'));
        $this->assertSame($expectedTransports, $container->getDefinition('mailer.transports')->getArgument(0));
        $this->assertTrue($container->hasDefinition('mailer.default_transport'));
        $this->assertSame(current($expectedTransports), $container->getDefinition('mailer.default_transport')->getArgument(0));
        $this->assertTrue($container->hasDefinition('mailer.envelope_listener'));
        $l = $container->getDefinition('mailer.envelope_listener');
        $this->assertSame('sender@example.org', $l->getArgument(0));
        $this->assertSame($expectedRecipients, $l->getArgument(1));
        $this->assertEquals(new Reference('messenger.default_bus', ContainerInterface::NULL_ON_INVALID_REFERENCE), $container->getDefinition('mailer.mailer')->getArgument(1));

        $this->assertTrue($container->hasDefinition('mailer.message_listener'));
        $l = $container->getDefinition('mailer.message_listener');
        $h = $l->getArgument(0);
        $this->assertCount(3, $h->getMethodCalls());
    }

    public function testMailerWithDisabledMessageBus()
    {
        $container = $this->createContainerFromFile('mailer_with_disabled_message_bus');

        $this->assertNull($container->getDefinition('mailer.mailer')->getArgument(1));
    }

    public function testMailerWithSpecificMessageBus()
    {
        $container = $this->createContainerFromFile('mailer_with_specific_message_bus');

        $this->assertEquals(new Reference('app.another_bus'), $container->getDefinition('mailer.mailer')->getArgument(1));
    }

    public function testHttpClientMockResponseFactory()
    {
        $container = $this->createContainerFromFile('http_client_mock_response_factory');

        $definition = $container->getDefinition('http_client.mock_client');

        $this->assertSame(MockHttpClient::class, $definition->getClass());
        $this->assertCount(1, $definition->getArguments());

        $argument = $definition->getArgument(0);

        $this->assertInstanceOf(Reference::class, $argument);
        $this->assertSame('http_client.transport', current($definition->getDecoratedService()));
        $this->assertSame('my_response_factory', (string) $argument);
    }

    public function testRegisterParameterCollectingBehaviorDescribingTags()
    {
        $container = $this->createContainerFromFile('default_config');

        $this->assertTrue($container->hasParameter('container.behavior_describing_tags'));
        $this->assertEquals([
            'annotations.cached_reader',
            'container.do_not_inline',
            'container.service_locator',
            'container.service_subscriber',
            'kernel.event_subscriber',
            'kernel.event_listener',
            'kernel.locale_aware',
            'kernel.reset',
        ], $container->getParameter('container.behavior_describing_tags'));
    }

    public function testNotifierWithoutMailer()
    {
        $container = $this->createContainerFromFile('notifier_without_mailer');

        $this->assertFalse($container->hasDefinition('notifier.channel.email'));
    }

    public function testNotifierWithoutMessenger()
    {
        $container = $this->createContainerFromFile('notifier_without_messenger');

        $this->assertFalse($container->getDefinition('notifier.failed_message_listener')->hasTag('kernel.event_subscriber'));
    }

    public function testNotifierWithMailerAndMessenger()
    {
        $container = $this->createContainerFromFile('notifier');

        $this->assertTrue($container->hasDefinition('notifier'));
        $this->assertTrue($container->hasDefinition('chatter'));
        $this->assertTrue($container->hasDefinition('texter'));
        $this->assertTrue($container->hasDefinition('notifier.channel.chat'));
        $this->assertTrue($container->hasDefinition('notifier.channel.email'));
        $this->assertTrue($container->hasDefinition('notifier.channel.sms'));
        $this->assertTrue($container->hasDefinition('notifier.channel_policy'));
        $this->assertTrue($container->getDefinition('notifier.failed_message_listener')->hasTag('kernel.event_subscriber'));
    }

    public function testNotifierWithoutTransports()
    {
        $container = $this->createContainerFromFile('notifier_without_transports');

        $this->assertTrue($container->hasDefinition('notifier'));
        $this->assertFalse($container->hasDefinition('chatter'));
        $this->assertFalse($container->hasAlias(ChatterInterface::class));
        $this->assertFalse($container->hasDefinition('texter'));
        $this->assertFalse($container->hasAlias(TexterInterface::class));
    }

    public function testIfNotifierTransportsAreKnownByFrameworkExtension()
    {
        if (!class_exists(FullStack::class)) {
            $this->markTestSkipped('This test can only run in fullstack test suites');
        }

        $container = $this->createContainerFromFile('notifier');

        foreach ((new Finder())->in(\dirname(__DIR__, 4).'/Component/Notifier/Bridge')->directories()->depth(0)->exclude('Mercure') as $bridgeDirectory) {
            $transportFactoryName = strtolower(preg_replace('/(.)([A-Z])/', '$1-$2', $bridgeDirectory->getFilename()));
            $this->assertTrue($container->hasDefinition('notifier.transport_factory.'.$transportFactoryName), sprintf('Did you forget to add the "%s" TransportFactory to the $classToServices array in FrameworkExtension?', $bridgeDirectory->getFilename()));
        }
    }

    public function testLocaleSwitcherServiceRegistered()
    {
        if (!class_exists(LocaleSwitcher::class)) {
            $this->markTestSkipped('LocaleSwitcher not available.');
        }

        $container = $this->createContainerFromFile('full', compile: false);
        $container->addCompilerPass(new ResolveTaggedIteratorArgumentPass());
        $container->compile();

        $this->assertTrue($container->has('translation.locale_switcher'));

        $switcherDef = $container->getDefinition('translation.locale_switcher');

        $this->assertSame('%kernel.default_locale%', $switcherDef->getArgument(0));
        $this->assertInstanceOf(TaggedIteratorArgument::class, $switcherDef->getArgument(1));
        $this->assertSame('kernel.locale_aware', $switcherDef->getArgument(1)->getTag());
        $this->assertEquals(new Reference('router.request_context', ContainerBuilder::IGNORE_ON_INVALID_REFERENCE), $switcherDef->getArgument(2));

        $localeAwareServices = array_map(fn (Reference $r) => (string) $r, $switcherDef->getArgument(1)->getValues());

        $this->assertNotContains('translation.locale_switcher', $localeAwareServices);
    }

    public function testHtmlSanitizer()
    {
        $container = $this->createContainerFromFile('html_sanitizer');

        // html_sanitizer service
        $this->assertSame(HtmlSanitizer::class, $container->getDefinition('html_sanitizer.sanitizer.custom')->getClass());
        $this->assertCount(1, $args = $container->getDefinition('html_sanitizer.sanitizer.custom')->getArguments());
        $this->assertSame('html_sanitizer.config.custom', (string) $args[0]);

        // config
        $this->assertTrue($container->hasDefinition('html_sanitizer.config.custom'), '->registerHtmlSanitizerConfiguration() loads custom sanitizer');
        $this->assertSame(HtmlSanitizerConfig::class, $container->getDefinition('html_sanitizer.config.custom')->getClass());
        $this->assertCount(23, $calls = $container->getDefinition('html_sanitizer.config.custom')->getMethodCalls());
        $this->assertSame(
            [
                ['allowSafeElements', [], true],
                ['allowStaticElements', [], true],
                ['allowElement', ['iframe', 'src'], true],
                ['allowElement', ['custom-tag', ['data-attr', 'data-attr-1']], true],
                ['allowElement', ['custom-tag-2', '*'], true],
                ['blockElement', ['section'], true],
                ['dropElement', ['video'], true],
                ['allowAttribute', ['src', $this instanceof XmlFrameworkExtensionTest ? 'iframe' : ['iframe']], true],
                ['allowAttribute', ['data-attr', '*'], true],
                ['dropAttribute', ['data-attr', $this instanceof XmlFrameworkExtensionTest ? 'custom-tag' : ['custom-tag']], true],
                ['dropAttribute', ['data-attr-1', []], true],
                ['dropAttribute', ['data-attr-2', '*'], true],
                ['forceAttribute', ['a', 'rel', 'noopener noreferrer'], true],
                ['forceAttribute', ['h1', 'class', 'bp4-heading'], true],
                ['forceHttpsUrls', [true], true],
                ['allowLinkSchemes', [['http', 'https', 'mailto']], true],
                ['allowLinkHosts', [['symfony.com']], true],
                ['allowRelativeLinks', [true], true],
                ['allowMediaSchemes', [['http', 'https', 'data']], true],
                ['allowMediaHosts', [['symfony.com']], true],
                ['allowRelativeMedias', [true], true],
                ['withAttributeSanitizer', ['@App\\Sanitizer\\CustomAttributeSanitizer'], true],
                ['withoutAttributeSanitizer', ['@App\\Sanitizer\\OtherCustomAttributeSanitizer'], true],
            ],

            // Convert references to their names for easier assertion
            array_map(
                static function ($call) {
                    foreach ($call[1] as $k => $arg) {
                        $call[1][$k] = $arg instanceof Reference ? '@'.$arg : $arg;
                    }

                    return $call;
                },
                $calls
            )
        );

        // Named alias
        $this->assertSame('html_sanitizer.sanitizer.all.sanitizer', (string) $container->getAlias(HtmlSanitizerInterface::class.' $allSanitizer'));
        $this->assertFalse($container->hasAlias(HtmlSanitizerInterface::class.' $default'));
    }

    public function testHtmlSanitizerDefaultNullAllowedLinkMediaHost()
    {
        $container = $this->createContainerFromFile('html_sanitizer_default_allowed_link_and_media_hosts');

        $calls = $container->getDefinition('html_sanitizer.config.custom_default')->getMethodCalls();
        $this->assertContains(['allowLinkHosts', [null], true], $calls);
        $this->assertContains(['allowRelativeLinks', [false], true], $calls);
        $this->assertContains(['allowMediaHosts', [null], true], $calls);
        $this->assertContains(['allowRelativeMedias', [false], true], $calls);
    }

    public function testHtmlSanitizerDefaultConfig()
    {
        $container = $this->createContainerFromFile('html_sanitizer_default_config');

        // html_sanitizer service
        $this->assertTrue($container->hasAlias('html_sanitizer'), '->registerHtmlSanitizerConfiguration() loads default_config');
        $this->assertSame('html_sanitizer.sanitizer.default', (string) $container->getAlias('html_sanitizer'));
        $this->assertSame(HtmlSanitizer::class, $container->getDefinition('html_sanitizer.sanitizer.default')->getClass());
        $this->assertCount(1, $args = $container->getDefinition('html_sanitizer.sanitizer.default')->getArguments());
        $this->assertSame('html_sanitizer.config.default', (string) $args[0]);

        // config
        $this->assertTrue($container->hasDefinition('html_sanitizer.config.default'), '->registerHtmlSanitizerConfiguration() loads custom sanitizer');
        $this->assertSame(HtmlSanitizerConfig::class, $container->getDefinition('html_sanitizer.config.default')->getClass());
        $this->assertCount(1, $calls = $container->getDefinition('html_sanitizer.config.default')->getMethodCalls());
        $this->assertSame(
            ['allowSafeElements', [], true],
            $calls[0]
        );

        // Named alias
        $this->assertFalse($container->hasAlias(HtmlSanitizerInterface::class.' $default'));

        // Default alias
        $this->assertSame('html_sanitizer', (string) $container->getAlias(HtmlSanitizerInterface::class));
    }

    public function testNotifierWithDisabledMessageBus()
    {
        $container = $this->createContainerFromFile('notifier_with_disabled_message_bus');

        $this->assertNull($container->getDefinition('chatter')->getArgument(1));
        $this->assertNull($container->getDefinition('texter')->getArgument(1));
        $this->assertNull($container->getDefinition('notifier.channel.chat')->getArgument(1));
        $this->assertNull($container->getDefinition('notifier.channel.email')->getArgument(1));
        $this->assertNull($container->getDefinition('notifier.channel.sms')->getArgument(1));
    }

    public function testNotifierWithSpecificMessageBus()
    {
        $container = $this->createContainerFromFile('notifier_with_specific_message_bus');

        $this->assertEquals(new Reference('app.another_bus'), $container->getDefinition('chatter')->getArgument(1));
        $this->assertEquals(new Reference('app.another_bus'), $container->getDefinition('texter')->getArgument(1));
        $this->assertEquals(new Reference('app.another_bus'), $container->getDefinition('notifier.channel.chat')->getArgument(1));
        $this->assertEquals(new Reference('app.another_bus'), $container->getDefinition('notifier.channel.email')->getArgument(1));
        $this->assertEquals(new Reference('app.another_bus'), $container->getDefinition('notifier.channel.sms')->getArgument(1));
    }

    public function testWebhook()
    {
        if (!class_exists(WebhookController::class)) {
            $this->markTestSkipped('Webhook not available.');
        }

        $container = $this->createContainerFromFile('webhook');

        $this->assertTrue($container->hasAlias(RequestParser::class));
        $this->assertSame('webhook.request_parser', (string) $container->getAlias(RequestParser::class));
        $this->assertSame(RequestParser::class, $container->getDefinition('webhook.request_parser')->getClass());

        $this->assertFalse($container->getDefinition('webhook.transport')->hasErrors());
        $this->assertFalse($container->getDefinition('webhook.body_configurator.json')->hasErrors());
    }

    public function testWebhookWithoutSerializer()
    {
        if (!class_exists(WebhookController::class)) {
            $this->markTestSkipped('Webhook not available.');
        }

        $container = $this->createContainerFromFile('webhook_without_serializer');

        $this->assertFalse($container->getDefinition('webhook.transport')->hasErrors());
        $this->assertTrue($container->getDefinition('webhook.body_configurator.json')->hasErrors());
        $this->assertSame(
            ['You cannot use the "webhook transport" service since the Serializer component is not enabled. Try setting "framework.serializer.enabled" to true.'],
            $container->getDefinition('webhook.body_configurator.json')->getErrors()
        );
    }

    public function testAssetMapperWithoutAssets()
    {
        $container = $this->createContainerFromFile('asset_mapper_without_assets');

        $this->assertTrue($container->has('asset_mapper'));
        $this->assertFalse($container->has('asset_mapper.asset_package'));
        $this->assertFalse($container->has('assets.packages'));
        $this->assertFalse($container->has('assets._default_package'));
    }

    public function testDefaultLock()
    {
        $container = $this->createContainerFromFile('lock');

        self::assertTrue($container->hasDefinition('lock.default.factory'));
        $storeDef = $container->getDefinition($container->getDefinition('lock.default.factory')->getArgument(0));

        if (class_exists(SemaphoreStore::class) && SemaphoreStore::isSupported()) {
            self::assertEquals(new Reference('semaphore'), $storeDef->getArgument(0));
        } else {
            self::assertEquals(new Reference('flock'), $storeDef->getArgument(0));
        }
    }

    public function testNamedLocks()
    {
        $container = $this->createContainerFromFile('lock_named');

        self::assertTrue($container->hasDefinition('lock.foo.factory'));
        $storeDef = $container->getDefinition($container->getDefinition('lock.foo.factory')->getArgument(0));
        self::assertEquals(new Reference('semaphore'), $storeDef->getArgument(0));

        self::assertTrue($container->hasDefinition('lock.bar.factory'));
        $storeDef = $container->getDefinition($container->getDefinition('lock.bar.factory')->getArgument(0));
        self::assertEquals(new Reference('flock'), $storeDef->getArgument(0));

        self::assertTrue($container->hasDefinition('lock.baz.factory'));
        $storeDef = $container->getDefinition($container->getDefinition('lock.baz.factory')->getArgument(0));
        self::assertIsArray($storeDefArg = $storeDef->getArgument(0));
        $storeDef1 = $container->getDefinition($storeDefArg[0]);
        $storeDef2 = $container->getDefinition($storeDefArg[1]);
        self::assertEquals(new Reference('semaphore'), $storeDef1->getArgument(0));
        self::assertEquals(new Reference('flock'), $storeDef2->getArgument(0));

        self::assertTrue($container->hasDefinition('lock.qux.factory'));
        $storeDef = $container->getDefinition($container->getDefinition('lock.qux.factory')->getArgument(0));
        self::assertStringContainsString('REDIS_DSN', $storeDef->getArgument(0));
    }

    public function testDefaultSemaphore()
    {
        $container = $this->createContainerFromFile('semaphore');

        self::assertTrue($container->hasDefinition('semaphore.default.factory'));
        $storeDef = $container->getDefinition($container->getDefinition('semaphore.default.factory')->getArgument(0));
        self::assertSame('redis://localhost', $storeDef->getArgument(0));
    }

    public function testNamedSemaphores()
    {
        $container = $this->createContainerFromFile('semaphore_named');

        self::assertTrue($container->hasDefinition('semaphore.foo.factory'));
        $storeDef = $container->getDefinition($container->getDefinition('semaphore.foo.factory')->getArgument(0));
        self::assertSame('redis://paas.com', $storeDef->getArgument(0));

        self::assertTrue($container->hasDefinition('semaphore.qux.factory'));
        $storeDef = $container->getDefinition($container->getDefinition('semaphore.qux.factory')->getArgument(0));
        self::assertStringContainsString('REDIS_DSN', $storeDef->getArgument(0));
    }

    protected function createContainer(array $data = [])
    {
        return new ContainerBuilder(new EnvPlaceholderParameterBag(array_merge([
            'kernel.bundles' => ['FrameworkBundle' => FrameworkBundle::class],
            'kernel.bundles_metadata' => ['FrameworkBundle' => ['namespace' => 'Symfony\\Bundle\\FrameworkBundle', 'path' => __DIR__.'/../..']],
            'kernel.cache_dir' => __DIR__,
            'kernel.build_dir' => __DIR__,
            'kernel.project_dir' => __DIR__,
            'kernel.debug' => false,
            'kernel.environment' => 'test',
            'kernel.runtime_mode.web' => true,
            'kernel.name' => 'kernel',
            'kernel.container_class' => 'testContainer',
            'container.build_hash' => 'Abc1234',
            'container.build_id' => hash('crc32', 'Abc123423456789'),
            'container.build_time' => 23456789,
        ], $data)));
    }

    protected function createContainerFromFile(string $file, array $data = [], bool $resetCompilerPasses = true, bool $compile = true, ?FrameworkExtension $extension = null)
    {
        $cacheKey = md5(static::class.$file.serialize($data));
        if ($compile && isset(self::$containerCache[$cacheKey])) {
            return self::$containerCache[$cacheKey];
        }
        $container = $this->createContainer($data);
        $container->registerExtension($extension ?: new FrameworkExtension());
        $this->loadFromFile($container, $file);

        if ($resetCompilerPasses) {
            $container->getCompilerPassConfig()->setOptimizationPasses([]);
            $container->getCompilerPassConfig()->setRemovingPasses([]);
            $container->getCompilerPassConfig()->setAfterRemovingPasses([]);
        }
        $container->getCompilerPassConfig()->setBeforeOptimizationPasses([new LoggerPass()]);
        $container->getCompilerPassConfig()->setBeforeRemovingPasses([new AddConstraintValidatorsPass(), new TranslatorPass()]);
        $container->getCompilerPassConfig()->setAfterRemovingPasses([new AddAnnotationsCachedReaderPass()]);

        if (!$compile) {
            return $container;
        }
        $container->compile();

        return self::$containerCache[$cacheKey] = $container;
    }

    protected function createContainerFromClosure($closure, $data = [])
    {
        $container = $this->createContainer($data);
        $container->registerExtension(new FrameworkExtension());
        $loader = new ClosureLoader($container);
        $loader->load($closure);

        $container->getCompilerPassConfig()->setOptimizationPasses([]);
        $container->getCompilerPassConfig()->setRemovingPasses([]);
        $container->getCompilerPassConfig()->setAfterRemovingPasses([]);
        $container->compile();

        return $container;
    }

    private function assertPathPackage(ContainerBuilder $container, ChildDefinition $package, $basePath, $version, $format)
    {
        $this->assertEquals('assets.path_package', $package->getParent());
        $this->assertEquals($basePath, $package->getArgument(0));
        $this->assertVersionStrategy($container, $package->getArgument(1), $version, $format);
    }

    private function assertUrlPackage(ContainerBuilder $container, ChildDefinition $package, $baseUrls, $version, $format)
    {
        $this->assertEquals('assets.url_package', $package->getParent());
        $this->assertEquals($baseUrls, $package->getArgument(0));
        $this->assertVersionStrategy($container, $package->getArgument(1), $version, $format);
    }

    private function assertVersionStrategy(ContainerBuilder $container, Reference $reference, $version, $format)
    {
        $versionStrategy = $container->getDefinition((string) $reference);
        if (null === $version) {
            $this->assertEquals('assets.empty_version_strategy', (string) $reference);
        } else {
            $this->assertEquals('assets.static_version_strategy', $versionStrategy->getParent());
            $this->assertEquals($version, $versionStrategy->getArgument(0));
            $this->assertEquals($format, $versionStrategy->getArgument(1));
        }
    }

    private function assertCachePoolServiceDefinitionIsCreated(ContainerBuilder $container, $id, $adapter, $defaultLifetime)
    {
        $this->assertTrue($container->has($id), sprintf('Service definition "%s" for cache pool of type "%s" is registered', $id, $adapter));

        $poolDefinition = $container->getDefinition($id);

        $this->assertInstanceOf(ChildDefinition::class, $poolDefinition, sprintf('Cache pool "%s" is based on an abstract cache pool.', $id));

        $this->assertTrue($poolDefinition->hasTag('cache.pool'), sprintf('Service definition "%s" is tagged with the "cache.pool" tag.', $id));
        $this->assertFalse($poolDefinition->isAbstract(), sprintf('Service definition "%s" is not abstract.', $id));

        $tag = $poolDefinition->getTag('cache.pool');
        $this->assertArrayHasKey('default_lifetime', $tag[0], 'The default lifetime is stored as an attribute of the "cache.pool" tag.');
        $this->assertSame($defaultLifetime, $tag[0]['default_lifetime'], 'The default lifetime is stored as an attribute of the "cache.pool" tag.');

        $parentDefinition = $poolDefinition;
        do {
            $parentId = $parentDefinition->getParent();
            $parentDefinition = $container->findDefinition($parentId);
        } while ($parentDefinition instanceof ChildDefinition);

        match ($adapter) {
            'cache.adapter.apcu' => $this->assertSame(ApcuAdapter::class, $parentDefinition->getClass()),
            'cache.app', 'cache.adapter.filesystem' => $this->assertSame(FilesystemAdapter::class, $parentDefinition->getClass()),
            'cache.adapter.psr6' => $this->assertSame(ProxyAdapter::class, $parentDefinition->getClass()),
            'cache.adapter.redis' => $this->assertSame(RedisAdapter::class, $parentDefinition->getClass()),
            'cache.adapter.array' => $this->assertSame(ArrayAdapter::class, $parentDefinition->getClass()),
            default => $this->fail('Unresolved adapter: '.$adapter),
        };
    }
}

/**
 * Simulates ReplaceAliasByActualDefinitionPass.
 */
class TestAnnotationsPass implements CompilerPassInterface
{
    public function process(ContainerBuilder $container): void
    {
        $container->setDefinition('annotation_reader', $container->getDefinition('annotations.cached_reader'));
        $container->removeDefinition('annotations.cached_reader');
    }
}<|MERGE_RESOLUTION|>--- conflicted
+++ resolved
@@ -677,29 +677,7 @@
         $this->assertNull($container->getParameter('session.save_path'));
         $this->assertSame('session.handler.native', (string) $container->getAlias('session.handler'));
 
-<<<<<<< HEAD
-        $expected = ['session_factory', 'logger', 'session_collector'];
-=======
-        $expected = ['session_factory', 'session', 'initialized_session', 'logger', 'session_collector', 'request_stack'];
-        $this->assertEquals($expected, array_keys($container->getDefinition('session_listener')->getArgument(0)->getValues()));
-        $this->assertFalse($container->getDefinition('session.storage.factory.native')->getArgument(3));
-    }
-
-    /**
-     * @group legacy
-     */
-    public function testNullSessionHandlerLegacy()
-    {
-        $this->expectDeprecation('Since symfony/framework-bundle 5.3: Not setting the "framework.session.storage_factory_id" configuration option is deprecated, it will default to "session.storage.factory.native" and will replace the "framework.session.storage_id" configuration option in version 6.0.');
-
-        $container = $this->createContainerFromFile('session_legacy');
-
-        $this->assertTrue($container->hasAlias(SessionInterface::class), '->registerSessionConfiguration() loads session.xml');
-        $this->assertNull($container->getParameter('session.save_path'));
-        $this->assertSame('session.handler.native', (string) $container->getAlias('session.handler'));
-
-        $expected = ['session_factory', 'session', 'initialized_session', 'logger', 'session_collector', 'request_stack'];
->>>>>>> df81a1ae
+        $expected = ['session_factory', 'logger', 'session_collector', 'request_stack'];
         $this->assertEquals($expected, array_keys($container->getDefinition('session_listener')->getArgument(0)->getValues()));
         $this->assertFalse($container->getDefinition('session.storage.factory.native')->getArgument(3));
     }
@@ -1961,24 +1939,7 @@
     {
         $container = $this->createContainerFromFile('session_cookie_secure_auto');
 
-<<<<<<< HEAD
-        $expected = ['session_factory', 'logger', 'session_collector'];
-=======
-        $expected = ['session_factory', 'session', 'initialized_session', 'logger', 'session_collector', 'request_stack'];
-        $this->assertEquals($expected, array_keys($container->getDefinition('session_listener')->getArgument(0)->getValues()));
-    }
-
-    /**
-     * @group legacy
-     */
-    public function testSessionCookieSecureAutoLegacy()
-    {
-        $this->expectDeprecation('Since symfony/framework-bundle 5.3: Not setting the "framework.session.storage_factory_id" configuration option is deprecated, it will default to "session.storage.factory.native" and will replace the "framework.session.storage_id" configuration option in version 6.0.');
-
-        $container = $this->createContainerFromFile('session_cookie_secure_auto_legacy');
-
-        $expected = ['session_factory', 'session', 'initialized_session', 'logger', 'session_collector', 'request_stack', 'session_storage'];
->>>>>>> df81a1ae
+        $expected = ['session_factory', 'logger', 'session_collector', 'request_stack'];
         $this->assertEquals($expected, array_keys($container->getDefinition('session_listener')->getArgument(0)->getValues()));
     }
 
