--- conflicted
+++ resolved
@@ -547,15 +547,9 @@
     {
         $container = $this->createContainerFromFile('php_errors_enabled');
 
-<<<<<<< HEAD
         $definition = $container->getDefinition('debug.error_handler_configurator');
-        $this->assertEquals(new Reference('monolog.logger.php', ContainerInterface::NULL_ON_INVALID_REFERENCE), $definition->getArgument(0));
+        $this->assertEquals(new Reference('logger', ContainerInterface::NULL_ON_INVALID_REFERENCE), $definition->getArgument(0));
         $this->assertNull($definition->getArgument(1));
-=======
-        $definition = $container->getDefinition('debug.debug_handlers_listener');
-        $this->assertEquals(new Reference('logger', ContainerInterface::NULL_ON_INVALID_REFERENCE), $definition->getArgument(1));
-        $this->assertNull($definition->getArgument(2));
->>>>>>> 6dfc142b
         $this->assertSame(-1, $container->getParameter('debug.error_handler.throw_at'));
     }
 
@@ -573,28 +567,17 @@
     {
         $container = $this->createContainerFromFile('php_errors_log_level');
 
-<<<<<<< HEAD
         $definition = $container->getDefinition('debug.error_handler_configurator');
-        $this->assertEquals(new Reference('monolog.logger.php', ContainerInterface::NULL_ON_INVALID_REFERENCE), $definition->getArgument(0));
+        $this->assertEquals(new Reference('logger', ContainerInterface::NULL_ON_INVALID_REFERENCE), $definition->getArgument(0));
         $this->assertSame(8, $definition->getArgument(1));
-=======
-        $definition = $container->getDefinition('debug.debug_handlers_listener');
-        $this->assertEquals(new Reference('logger', ContainerInterface::NULL_ON_INVALID_REFERENCE), $definition->getArgument(1));
-        $this->assertSame(8, $definition->getArgument(2));
->>>>>>> 6dfc142b
     }
 
     public function testPhpErrorsWithLogLevels()
     {
         $container = $this->createContainerFromFile('php_errors_log_levels');
 
-<<<<<<< HEAD
         $definition = $container->getDefinition('debug.error_handler_configurator');
-        $this->assertEquals(new Reference('monolog.logger.php', ContainerInterface::NULL_ON_INVALID_REFERENCE), $definition->getArgument(0));
-=======
-        $definition = $container->getDefinition('debug.debug_handlers_listener');
-        $this->assertEquals(new Reference('logger', ContainerInterface::NULL_ON_INVALID_REFERENCE), $definition->getArgument(1));
->>>>>>> 6dfc142b
+        $this->assertEquals(new Reference('logger', ContainerInterface::NULL_ON_INVALID_REFERENCE), $definition->getArgument(0));
         $this->assertSame([
             \E_NOTICE => \Psr\Log\LogLevel::ERROR,
             \E_WARNING => \Psr\Log\LogLevel::ERROR,
