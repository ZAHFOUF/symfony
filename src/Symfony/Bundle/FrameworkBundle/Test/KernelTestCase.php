<?php

/*
 * This file is part of the Symfony package.
 *
 * (c) Fabien Potencier <fabien@symfony.com>
 *
 * For the full copyright and license information, please view the LICENSE
 * file that was distributed with this source code.
 */

namespace Symfony\Bundle\FrameworkBundle\Test;

use PHPUnit\Framework\TestCase;
use Symfony\Component\DependencyInjection\ContainerInterface;
use Symfony\Component\HttpKernel\KernelInterface;
use Symfony\Contracts\Service\ResetInterface;

/**
 * KernelTestCase is the base class for tests needing a Kernel.
 *
 * @author Fabien Potencier <fabien@symfony.com>
 */
abstract class KernelTestCase extends TestCase
{
<<<<<<< HEAD
    use TestCaseSetUpTearDownTrait;
=======
    use ForwardCompatTestTrait;
>>>>>>> 629d2173

    protected static $class;

    /**
     * @var KernelInterface
     */
    protected static $kernel;

    private function doTearDown()
    {
        static::ensureKernelShutdown();
    }

    /**
     * @var ContainerInterface
     */
    protected static $container;

    protected function doTearDown(): void
    {
        static::ensureKernelShutdown();
    }

    /**
     * @return string The Kernel class name
     *
     * @throws \RuntimeException
     * @throws \LogicException
     */
    protected static function getKernelClass()
    {
        if (!isset($_SERVER['KERNEL_CLASS']) && !isset($_ENV['KERNEL_CLASS'])) {
            throw new \LogicException(sprintf('You must set the KERNEL_CLASS environment variable to the fully-qualified class name of your Kernel in phpunit.xml / phpunit.xml.dist or override the %1$s::createKernel() or %1$s::getKernelClass() method.', static::class));
        }

        if (!class_exists($class = $_ENV['KERNEL_CLASS'] ?? $_SERVER['KERNEL_CLASS'])) {
            throw new \RuntimeException(sprintf('Class "%s" doesn\'t exist or cannot be autoloaded. Check that the KERNEL_CLASS value in phpunit.xml matches the fully-qualified class name of your Kernel or override the %s::createKernel() method.', $class, static::class));
        }

        return $class;
    }

    /**
     * Boots the Kernel for this test.
     *
     * @return KernelInterface A KernelInterface instance
     */
    protected static function bootKernel(array $options = [])
    {
        static::ensureKernelShutdown();

        static::$kernel = static::createKernel($options);
        static::$kernel->boot();

        $container = static::$kernel->getContainer();
        static::$container = $container->has('test.service_container') ? $container->get('test.service_container') : $container;

        return static::$kernel;
    }

    /**
     * Creates a Kernel.
     *
     * Available options:
     *
     *  * environment
     *  * debug
     *
     * @return KernelInterface A KernelInterface instance
     */
    protected static function createKernel(array $options = [])
    {
        if (null === static::$class) {
            static::$class = static::getKernelClass();
        }

        if (isset($options['environment'])) {
            $env = $options['environment'];
        } elseif (isset($_ENV['APP_ENV'])) {
            $env = $_ENV['APP_ENV'];
        } elseif (isset($_SERVER['APP_ENV'])) {
            $env = $_SERVER['APP_ENV'];
        } else {
            $env = 'test';
        }

        if (isset($options['debug'])) {
            $debug = $options['debug'];
        } elseif (isset($_ENV['APP_DEBUG'])) {
            $debug = $_ENV['APP_DEBUG'];
        } elseif (isset($_SERVER['APP_DEBUG'])) {
            $debug = $_SERVER['APP_DEBUG'];
        } else {
            $debug = true;
        }

        return new static::$class($env, $debug);
    }

    /**
     * Shuts the kernel down if it was used in the test - called by the tearDown method by default.
     */
    protected static function ensureKernelShutdown()
    {
        if (null !== static::$kernel) {
            $container = static::$kernel->getContainer();
            static::$kernel->shutdown();
            if ($container instanceof ResetInterface) {
                $container->reset();
            }
        }
        static::$container = null;
    }
}<|MERGE_RESOLUTION|>--- conflicted
+++ resolved
@@ -23,11 +23,7 @@
  */
 abstract class KernelTestCase extends TestCase
 {
-<<<<<<< HEAD
-    use TestCaseSetUpTearDownTrait;
-=======
     use ForwardCompatTestTrait;
->>>>>>> 629d2173
 
     protected static $class;
 
@@ -36,17 +32,12 @@
      */
     protected static $kernel;
 
-    private function doTearDown()
-    {
-        static::ensureKernelShutdown();
-    }
-
     /**
      * @var ContainerInterface
      */
     protected static $container;
 
-    protected function doTearDown(): void
+    private function doTearDown()
     {
         static::ensureKernelShutdown();
     }
