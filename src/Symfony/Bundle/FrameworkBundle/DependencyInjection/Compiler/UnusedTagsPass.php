<?php

/*
 * This file is part of the Symfony package.
 *
 * (c) Fabien Potencier <fabien@symfony.com>
 *
 * For the full copyright and license information, please view the LICENSE
 * file that was distributed with this source code.
 */

namespace Symfony\Bundle\FrameworkBundle\DependencyInjection\Compiler;

use Symfony\Component\DependencyInjection\Compiler\CompilerPassInterface;
use Symfony\Component\DependencyInjection\ContainerBuilder;

/**
 * Find all service tags which are defined, but not used and yield a warning log message.
 *
 * @author Florian Pfitzer <pfitzer@wurzel3.de>
 */
class UnusedTagsPass implements CompilerPassInterface
{
    private const KNOWN_TAGS = [
        'asset_mapper.compiler',
<<<<<<< HEAD
        'asset_mapper.importmap.resolver',
        'assets.package',
=======
>>>>>>> 33fedcee
        'auto_alias',
        'cache.pool',
        'cache.pool.clearer',
        'cache.taggable',
        'chatter.transport_factory',
        'config_cache.resource_checker',
        'console.command',
        'container.env_var_loader',
        'container.env_var_processor',
        'container.excluded',
        'container.hot_path',
        'container.no_preload',
        'container.preload',
        'container.private',
        'container.reversible',
        'container.service_locator',
        'container.service_locator_context',
        'container.service_subscriber',
        'container.stack',
        'controller.argument_value_resolver',
        'controller.service_arguments',
        'controller.targeted_value_resolver',
        'data_collector',
        'event_dispatcher.dispatcher',
        'form.type',
        'form.type_extension',
        'form.type_guesser',
        'html_sanitizer',
        'http_client.client',
        'kernel.cache_clearer',
        'kernel.cache_warmer',
        'kernel.event_listener',
        'kernel.event_subscriber',
        'kernel.fragment_renderer',
        'kernel.locale_aware',
        'kernel.reset',
        'ldap',
        'mailer.transport_factory',
        'messenger.bus',
        'messenger.message_handler',
        'messenger.receiver',
        'messenger.transport_factory',
        'mime.mime_type_guesser',
        'monolog.logger',
        'notifier.channel',
        'property_info.access_extractor',
        'property_info.initializable_extractor',
        'property_info.list_extractor',
        'property_info.type_extractor',
        'proxy',
        'remote_event.consumer',
        'routing.condition_service',
        'routing.expression_language_function',
        'routing.expression_language_provider',
        'routing.loader',
        'routing.route_loader',
        'scheduler.schedule_provider',
        'scheduler.task',
        'security.authenticator.login_linker',
        'security.expression_language_provider',
        'security.remember_me_handler',
        'security.voter',
        'serializer.encoder',
        'serializer.normalizer',
        'texter.transport_factory',
        'translation.dumper',
        'translation.extractor',
        'translation.extractor.visitor',
        'translation.loader',
        'translation.provider_factory',
        'twig.extension',
        'twig.loader',
        'twig.runtime',
        'validator.auto_mapper',
        'validator.constraint_validator',
        'validator.initializer',
        'workflow',
    ];

    public function process(ContainerBuilder $container): void
    {
        $tags = array_unique(array_merge($container->findTags(), self::KNOWN_TAGS));

        foreach ($container->findUnusedTags() as $tag) {
            // skip known tags
            if (\in_array($tag, self::KNOWN_TAGS)) {
                continue;
            }

            // check for typos
            $candidates = [];
            foreach ($tags as $definedTag) {
                if ($definedTag === $tag) {
                    continue;
                }

                if (str_contains($definedTag, $tag) || levenshtein($tag, $definedTag) <= \strlen($tag) / 3) {
                    $candidates[] = $definedTag;
                }
            }

            $services = array_keys($container->findTaggedServiceIds($tag));
            $message = sprintf('Tag "%s" was defined on service(s) "%s", but was never used.', $tag, implode('", "', $services));
            if ($candidates) {
                $message .= sprintf(' Did you mean "%s"?', implode('", "', $candidates));
            }

            $container->log($this, $message);
        }
    }
}<|MERGE_RESOLUTION|>--- conflicted
+++ resolved
@@ -23,11 +23,7 @@
 {
     private const KNOWN_TAGS = [
         'asset_mapper.compiler',
-<<<<<<< HEAD
-        'asset_mapper.importmap.resolver',
         'assets.package',
-=======
->>>>>>> 33fedcee
         'auto_alias',
         'cache.pool',
         'cache.pool.clearer',
