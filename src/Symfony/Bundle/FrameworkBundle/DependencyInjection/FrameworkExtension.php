--- conflicted
+++ resolved
@@ -1828,18 +1828,7 @@
 
         $serializerLoaders = [];
         if (isset($config['enable_attributes']) && $config['enable_attributes']) {
-<<<<<<< HEAD
-            if ($container->getParameter('kernel.debug')) {
-                $container->removeDefinition('serializer.mapping.cache_class_metadata_factory');
-            }
-
             $annotationLoader = new Definition(AnnotationLoader::class);
-=======
-            $annotationLoader = new Definition(
-                AnnotationLoader::class,
-                [new Reference('annotation_reader', ContainerInterface::NULL_ON_INVALID_REFERENCE)]
-            );
->>>>>>> 17087890
 
             $serializerLoaders[] = $annotationLoader;
         }
