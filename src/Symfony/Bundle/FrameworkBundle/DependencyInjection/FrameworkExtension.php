--- conflicted
+++ resolved
@@ -122,54 +122,7 @@
 use Symfony\Component\Mime\Header\Headers;
 use Symfony\Component\Mime\MimeTypeGuesserInterface;
 use Symfony\Component\Mime\MimeTypes;
-<<<<<<< HEAD
 use Symfony\Component\Notifier\Bridge as NotifierBridge;
-=======
-use Symfony\Component\Notifier\Bridge\AllMySms\AllMySmsTransportFactory;
-use Symfony\Component\Notifier\Bridge\AmazonSns\AmazonSnsTransportFactory;
-use Symfony\Component\Notifier\Bridge\Clickatell\ClickatellTransportFactory;
-use Symfony\Component\Notifier\Bridge\Discord\DiscordTransportFactory;
-use Symfony\Component\Notifier\Bridge\Esendex\EsendexTransportFactory;
-use Symfony\Component\Notifier\Bridge\Expo\ExpoTransportFactory;
-use Symfony\Component\Notifier\Bridge\FakeChat\FakeChatTransportFactory;
-use Symfony\Component\Notifier\Bridge\FakeSms\FakeSmsTransportFactory;
-use Symfony\Component\Notifier\Bridge\Firebase\FirebaseTransportFactory;
-use Symfony\Component\Notifier\Bridge\FreeMobile\FreeMobileTransportFactory;
-use Symfony\Component\Notifier\Bridge\GatewayApi\GatewayApiTransportFactory;
-use Symfony\Component\Notifier\Bridge\Gitter\GitterTransportFactory;
-use Symfony\Component\Notifier\Bridge\GoogleChat\GoogleChatTransportFactory;
-use Symfony\Component\Notifier\Bridge\Infobip\InfobipTransportFactory;
-use Symfony\Component\Notifier\Bridge\Iqsms\IqsmsTransportFactory;
-use Symfony\Component\Notifier\Bridge\LightSms\LightSmsTransportFactory;
-use Symfony\Component\Notifier\Bridge\LinkedIn\LinkedInTransportFactory;
-use Symfony\Component\Notifier\Bridge\Mailjet\MailjetTransportFactory as MailjetNotifierTransportFactory;
-use Symfony\Component\Notifier\Bridge\Mattermost\MattermostTransportFactory;
-use Symfony\Component\Notifier\Bridge\Mercure\MercureTransportFactory;
-use Symfony\Component\Notifier\Bridge\MessageBird\MessageBirdTransportFactory;
-use Symfony\Component\Notifier\Bridge\MessageMedia\MessageMediaTransportFactory;
-use Symfony\Component\Notifier\Bridge\MicrosoftTeams\MicrosoftTeamsTransportFactory;
-use Symfony\Component\Notifier\Bridge\Mobyt\MobytTransportFactory;
-use Symfony\Component\Notifier\Bridge\Nexmo\NexmoTransportFactory;
-use Symfony\Component\Notifier\Bridge\Octopush\OctopushTransportFactory;
-use Symfony\Component\Notifier\Bridge\OneSignal\OneSignalTransportFactory;
-use Symfony\Component\Notifier\Bridge\OvhCloud\OvhCloudTransportFactory;
-use Symfony\Component\Notifier\Bridge\RocketChat\RocketChatTransportFactory;
-use Symfony\Component\Notifier\Bridge\Sendinblue\SendinblueTransportFactory as SendinblueNotifierTransportFactory;
-use Symfony\Component\Notifier\Bridge\Sinch\SinchTransportFactory;
-use Symfony\Component\Notifier\Bridge\Slack\SlackTransportFactory;
-use Symfony\Component\Notifier\Bridge\Sms77\Sms77TransportFactory;
-use Symfony\Component\Notifier\Bridge\Smsapi\SmsapiTransportFactory;
-use Symfony\Component\Notifier\Bridge\SmsBiuras\SmsBiurasTransportFactory;
-use Symfony\Component\Notifier\Bridge\Smsc\SmscTransportFactory;
-use Symfony\Component\Notifier\Bridge\SpotHit\SpotHitTransportFactory;
-use Symfony\Component\Notifier\Bridge\Telegram\TelegramTransportFactory;
-use Symfony\Component\Notifier\Bridge\Telnyx\TelnyxTransportFactory;
-use Symfony\Component\Notifier\Bridge\TurboSms\TurboSmsTransportFactory;
-use Symfony\Component\Notifier\Bridge\Twilio\TwilioTransportFactory;
-use Symfony\Component\Notifier\Bridge\Vonage\VonageTransportFactory;
-use Symfony\Component\Notifier\Bridge\Yunpian\YunpianTransportFactory;
-use Symfony\Component\Notifier\Bridge\Zulip\ZulipTransportFactory;
->>>>>>> 218313e2
 use Symfony\Component\Notifier\ChatterInterface;
 use Symfony\Component\Notifier\Notifier;
 use Symfony\Component\Notifier\Recipient\Recipient;
@@ -2779,7 +2732,6 @@
             ->addTag('texter.transport_factory');
 
         $classToServices = [
-<<<<<<< HEAD
             NotifierBridge\AllMySms\AllMySmsTransportFactory::class => 'notifier.transport_factory.all-my-sms',
             NotifierBridge\AmazonSns\AmazonSnsTransportFactory::class => 'notifier.transport_factory.amazon-sns',
             NotifierBridge\Bandwidth\BandwidthTransportFactory::class => 'notifier.transport_factory.bandwidth',
@@ -2810,7 +2762,7 @@
             NotifierBridge\Mastodon\MastodonTransportFactory::class => 'notifier.transport_factory.mastodon',
             NotifierBridge\Mattermost\MattermostTransportFactory::class => 'notifier.transport_factory.mattermost',
             NotifierBridge\Mercure\MercureTransportFactory::class => 'notifier.transport_factory.mercure',
-            NotifierBridge\MessageBird\MessageBirdTransport::class => 'notifier.transport_factory.message-bird',
+            NotifierBridge\MessageBird\MessageBirdTransportFactory::class => 'notifier.transport_factory.message-bird',
             NotifierBridge\MessageMedia\MessageMediaTransportFactory::class => 'notifier.transport_factory.message-media',
             NotifierBridge\MicrosoftTeams\MicrosoftTeamsTransportFactory::class => 'notifier.transport_factory.microsoft-teams',
             NotifierBridge\Mobyt\MobytTransportFactory::class => 'notifier.transport_factory.mobyt',
@@ -2838,59 +2790,13 @@
             NotifierBridge\Telegram\TelegramTransportFactory::class => 'notifier.transport_factory.telegram',
             NotifierBridge\Telnyx\TelnyxTransportFactory::class => 'notifier.transport_factory.telnyx',
             NotifierBridge\Termii\TermiiTransportFactory::class => 'notifier.transport_factory.termii',
-            NotifierBridge\TurboSms\TurboSmsTransport::class => 'notifier.transport_factory.turbo-sms',
+            NotifierBridge\TurboSms\TurboSmsTransportFactory::class => 'notifier.transport_factory.turbo-sms',
             NotifierBridge\Twilio\TwilioTransportFactory::class => 'notifier.transport_factory.twilio',
             NotifierBridge\Twitter\TwitterTransportFactory::class => 'notifier.transport_factory.twitter',
             NotifierBridge\Vonage\VonageTransportFactory::class => 'notifier.transport_factory.vonage',
             NotifierBridge\Yunpian\YunpianTransportFactory::class => 'notifier.transport_factory.yunpian',
             NotifierBridge\Zendesk\ZendeskTransportFactory::class => 'notifier.transport_factory.zendesk',
             NotifierBridge\Zulip\ZulipTransportFactory::class => 'notifier.transport_factory.zulip',
-=======
-            AllMySmsTransportFactory::class => 'notifier.transport_factory.all-my-sms',
-            AmazonSnsTransportFactory::class => 'notifier.transport_factory.amazon-sns',
-            ClickatellTransportFactory::class => 'notifier.transport_factory.clickatell',
-            DiscordTransportFactory::class => 'notifier.transport_factory.discord',
-            EsendexTransportFactory::class => 'notifier.transport_factory.esendex',
-            ExpoTransportFactory::class => 'notifier.transport_factory.expo',
-            FakeChatTransportFactory::class => 'notifier.transport_factory.fake-chat',
-            FakeSmsTransportFactory::class => 'notifier.transport_factory.fake-sms',
-            FirebaseTransportFactory::class => 'notifier.transport_factory.firebase',
-            FreeMobileTransportFactory::class => 'notifier.transport_factory.free-mobile',
-            GatewayApiTransportFactory::class => 'notifier.transport_factory.gateway-api',
-            GitterTransportFactory::class => 'notifier.transport_factory.gitter',
-            GoogleChatTransportFactory::class => 'notifier.transport_factory.google-chat',
-            InfobipTransportFactory::class => 'notifier.transport_factory.infobip',
-            IqsmsTransportFactory::class => 'notifier.transport_factory.iqsms',
-            LightSmsTransportFactory::class => 'notifier.transport_factory.light-sms',
-            LinkedInTransportFactory::class => 'notifier.transport_factory.linked-in',
-            MailjetNotifierTransportFactory::class => 'notifier.transport_factory.mailjet',
-            MattermostTransportFactory::class => 'notifier.transport_factory.mattermost',
-            MercureTransportFactory::class => 'notifier.transport_factory.mercure',
-            MessageBirdTransportFactory::class => 'notifier.transport_factory.message-bird',
-            MessageMediaTransportFactory::class => 'notifier.transport_factory.message-media',
-            MicrosoftTeamsTransportFactory::class => 'notifier.transport_factory.microsoft-teams',
-            MobytTransportFactory::class => 'notifier.transport_factory.mobyt',
-            NexmoTransportFactory::class => 'notifier.transport_factory.nexmo',
-            OctopushTransportFactory::class => 'notifier.transport_factory.octopush',
-            OneSignalTransportFactory::class => 'notifier.transport_factory.one-signal',
-            OvhCloudTransportFactory::class => 'notifier.transport_factory.ovh-cloud',
-            RocketChatTransportFactory::class => 'notifier.transport_factory.rocket-chat',
-            SendinblueNotifierTransportFactory::class => 'notifier.transport_factory.sendinblue',
-            SinchTransportFactory::class => 'notifier.transport_factory.sinch',
-            SlackTransportFactory::class => 'notifier.transport_factory.slack',
-            Sms77TransportFactory::class => 'notifier.transport_factory.sms77',
-            SmsapiTransportFactory::class => 'notifier.transport_factory.smsapi',
-            SmsBiurasTransportFactory::class => 'notifier.transport_factory.sms-biuras',
-            SmscTransportFactory::class => 'notifier.transport_factory.smsc',
-            SpotHitTransportFactory::class => 'notifier.transport_factory.spot-hit',
-            TelegramTransportFactory::class => 'notifier.transport_factory.telegram',
-            TelnyxTransportFactory::class => 'notifier.transport_factory.telnyx',
-            TurboSmsTransportFactory::class => 'notifier.transport_factory.turbo-sms',
-            TwilioTransportFactory::class => 'notifier.transport_factory.twilio',
-            VonageTransportFactory::class => 'notifier.transport_factory.vonage',
-            YunpianTransportFactory::class => 'notifier.transport_factory.yunpian',
-            ZulipTransportFactory::class => 'notifier.transport_factory.zulip',
->>>>>>> 218313e2
         ];
 
         $parentPackages = ['symfony/framework-bundle', 'symfony/notifier'];
