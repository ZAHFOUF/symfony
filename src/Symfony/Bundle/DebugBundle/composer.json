{
    "name": "symfony/debug-bundle",
    "type": "symfony-bundle",
    "description": "Provides a tight integration of the Symfony Debug component into the Symfony full-stack framework",
    "keywords": [],
    "homepage": "https://symfony.com",
    "license": "MIT",
    "authors": [
        {
            "name": "Fabien Potencier",
            "email": "fabien@symfony.com"
        },
        {
            "name": "Symfony Community",
            "homepage": "https://symfony.com/contributors"
        }
    ],
    "require": {
        "php": ">=7.2.5",
        "ext-xml": "*",
<<<<<<< HEAD
        "symfony/http-kernel": "^4.4|^5.0|^6.0",
        "symfony/twig-bridge": "^4.4|^5.0|^6.0",
        "symfony/var-dumper": "^4.4|^5.0|^6.0"
=======
        "symfony/http-kernel": "^4.4|^5.0",
        "symfony/polyfill-php80": "^1.16",
        "symfony/twig-bridge": "^4.4|^5.0",
        "symfony/var-dumper": "^4.4|^5.0"
>>>>>>> 6d8dd92d
    },
    "require-dev": {
        "symfony/config": "^4.4|^5.0|^6.0",
        "symfony/dependency-injection": "^4.4|^5.0|^6.0",
        "symfony/web-profiler-bundle": "^4.4|^5.0|^6.0"
    },
    "conflict": {
        "symfony/config": "<4.4",
        "symfony/dependency-injection": "<5.2"
    },
    "suggest": {
        "symfony/config": "For service container configuration",
        "symfony/dependency-injection": "For using as a service from the container"
    },
    "autoload": {
        "psr-4": { "Symfony\\Bundle\\DebugBundle\\": "" },
        "exclude-from-classmap": [
            "/Tests/"
        ]
    },
    "minimum-stability": "dev"
}<|MERGE_RESOLUTION|>--- conflicted
+++ resolved
@@ -18,16 +18,10 @@
     "require": {
         "php": ">=7.2.5",
         "ext-xml": "*",
-<<<<<<< HEAD
         "symfony/http-kernel": "^4.4|^5.0|^6.0",
+        "symfony/polyfill-php80": "^1.16",
         "symfony/twig-bridge": "^4.4|^5.0|^6.0",
         "symfony/var-dumper": "^4.4|^5.0|^6.0"
-=======
-        "symfony/http-kernel": "^4.4|^5.0",
-        "symfony/polyfill-php80": "^1.16",
-        "symfony/twig-bridge": "^4.4|^5.0",
-        "symfony/var-dumper": "^4.4|^5.0"
->>>>>>> 6d8dd92d
     },
     "require-dev": {
         "symfony/config": "^4.4|^5.0|^6.0",
