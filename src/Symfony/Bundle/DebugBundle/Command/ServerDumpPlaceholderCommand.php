--- conflicted
+++ resolved
@@ -29,11 +29,7 @@
 #[AsCommand(name: 'server:dump', description: 'Start a dump server that collects and displays dumps in a single place')]
 class ServerDumpPlaceholderCommand extends Command
 {
-<<<<<<< HEAD
     private ServerDumpCommand $replacedCommand;
-=======
-    private $replacedCommand;
->>>>>>> a44829e2
 
     public function __construct(?DumpServer $server = null, array $descriptors = [])
     {
