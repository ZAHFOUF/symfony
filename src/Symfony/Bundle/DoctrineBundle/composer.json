--- conflicted
+++ resolved
@@ -18,21 +18,12 @@
     ],
     "require": {
         "php": ">=5.3.2",
-<<<<<<< HEAD
-        "symfony/doctrine-bridge": ">=2.1.0-dev",
-        "symfony/doctrine-abstract-bundle": ">=2.1.0-dev"
-    },
-    "recommend": {
-        "doctrine/dbal": ">=2.2",
-        "doctrine/orm": ">=2.2"
-=======
         "symfony/doctrine-bridge": "2.*",
         "symfony/doctrine-abstract-bundle": "2.*"
     },
     "recommend": {
         "doctrine/dbal": "2.*",
         "doctrine/orm": "2.*"
->>>>>>> 29bc4157
     },
     "autoload": {
         "psr-0": { "Symfony\\Bundle\\DoctrineBundle": "" }
