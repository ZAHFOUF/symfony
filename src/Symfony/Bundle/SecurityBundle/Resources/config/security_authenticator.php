--- conflicted
+++ resolved
@@ -44,11 +44,8 @@
                 abstract_arg('provider key'),
                 service('logger')->nullOnInvalid(),
                 param('security.authentication.manager.erase_credentials'),
-<<<<<<< HEAD
+                param('security.authentication.hide_user_not_found'),
                 abstract_arg('required badges'),
-=======
-                param('security.authentication.hide_user_not_found'),
->>>>>>> 293919ff
             ])
             ->tag('monolog.logger', ['channel' => 'security'])
 
