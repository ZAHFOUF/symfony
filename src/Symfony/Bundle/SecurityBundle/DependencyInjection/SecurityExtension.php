<?php

/*
 * This file is part of the Symfony package.
 *
 * (c) Fabien Potencier <fabien@symfony.com>
 *
 * For the full copyright and license information, please view the LICENSE
 * file that was distributed with this source code.
 */

namespace Symfony\Bundle\SecurityBundle\DependencyInjection;

use Symfony\Bundle\SecurityBundle\DependencyInjection\Security\Factory\SecurityFactoryInterface;
use Symfony\Bundle\SecurityBundle\DependencyInjection\Security\UserProvider\UserProviderFactoryInterface;
use Symfony\Bundle\SecurityBundle\SecurityUserValueResolver;
use Symfony\Component\Config\Definition\Exception\InvalidConfigurationException;
use Symfony\Component\Console\Application;
use Symfony\Component\DependencyInjection\Alias;
use Symfony\Component\DependencyInjection\Argument\IteratorArgument;
use Symfony\Component\DependencyInjection\ChildDefinition;
use Symfony\Component\DependencyInjection\Compiler\ServiceLocatorTagPass;
use Symfony\Component\HttpKernel\DependencyInjection\Extension;
use Symfony\Component\DependencyInjection\Loader\XmlFileLoader;
use Symfony\Component\DependencyInjection\ContainerBuilder;
use Symfony\Component\DependencyInjection\Parameter;
use Symfony\Component\DependencyInjection\Reference;
use Symfony\Component\Config\FileLocator;
use Symfony\Component\Security\Core\Authorization\Voter\VoterInterface;
use Symfony\Component\Security\Core\Encoder\Argon2iPasswordEncoder;
use Symfony\Component\Security\Core\User\UserProviderInterface;
use Symfony\Component\Security\Http\Controller\UserValueResolver;

/**
 * SecurityExtension.
 *
 * @author Fabien Potencier <fabien@symfony.com>
 * @author Johannes M. Schmitt <schmittjoh@gmail.com>
 */
class SecurityExtension extends Extension
{
    private $requestMatchers = array();
    private $expressions = array();
    private $contextListeners = array();
    private $listenerPositions = array('pre_auth', 'form', 'http', 'remember_me');
    private $factories = array();
    private $userProviderFactories = array();
<<<<<<< HEAD
=======
    private $expressionLanguage;
    private $statelessFirewallKeys = array();
>>>>>>> aa432743

    public function __construct()
    {
        foreach ($this->listenerPositions as $position) {
            $this->factories[$position] = array();
        }
    }

    public function load(array $configs, ContainerBuilder $container)
    {
        if (!array_filter($configs)) {
            return;
        }

        $mainConfig = $this->getConfiguration($configs, $container);

        $config = $this->processConfiguration($mainConfig, $configs);

        // load services
        $loader = new XmlFileLoader($container, new FileLocator(__DIR__.'/../Resources/config'));
        $loader->load('security.xml');
        $loader->load('security_listeners.xml');
        $loader->load('security_rememberme.xml');
        $loader->load('templating_php.xml');
        $loader->load('templating_twig.xml');
        $loader->load('collectors.xml');
        $loader->load('guard.xml');

        if ($container->hasParameter('kernel.debug') && $container->getParameter('kernel.debug')) {
            $loader->load('security_debug.xml');
        }

        if (!class_exists('Symfony\Component\ExpressionLanguage\ExpressionLanguage')) {
            $container->removeDefinition('security.expression_language');
            $container->removeDefinition('security.access.expression_voter');
        }

        // set some global scalars
        $container->setParameter('security.access.denied_url', $config['access_denied_url']);
        $container->setParameter('security.authentication.manager.erase_credentials', $config['erase_credentials']);
        $container->setParameter('security.authentication.session_strategy.strategy', $config['session_fixation_strategy']);

        if (isset($config['access_decision_manager']['service'])) {
            $container->setAlias('security.access.decision_manager', $config['access_decision_manager']['service'])->setPrivate(true);
        } else {
            $container
                ->getDefinition('security.access.decision_manager')
                ->addArgument($config['access_decision_manager']['strategy'])
                ->addArgument($config['access_decision_manager']['allow_if_all_abstain'])
                ->addArgument($config['access_decision_manager']['allow_if_equal_granted_denied']);
        }

        $container->setParameter('security.access.always_authenticate_before_granting', $config['always_authenticate_before_granting']);
        $container->setParameter('security.authentication.hide_user_not_found', $config['hide_user_not_found']);

        $this->createFirewalls($config, $container);
        $this->createAuthorization($config, $container);
        $this->createRoleHierarchy($config, $container);

        $container->getDefinition('security.authentication.guard_handler')
            ->replaceArgument(2, $this->statelessFirewallKeys);

        if ($config['encoders']) {
            $this->createEncoders($config['encoders'], $container);
        }

        if (class_exists(Application::class)) {
            $loader->load('console.xml');
            $container->getDefinition('security.command.user_password_encoder')->replaceArgument(1, array_keys($config['encoders']));
        }

        if (!class_exists(UserValueResolver::class)) {
            $container->getDefinition('security.user_value_resolver')->setClass(SecurityUserValueResolver::class);
        }

        $container->registerForAutoconfiguration(VoterInterface::class)
            ->addTag('security.voter');
    }

    private function createRoleHierarchy(array $config, ContainerBuilder $container)
    {
        if (!isset($config['role_hierarchy']) || 0 === count($config['role_hierarchy'])) {
            $container->removeDefinition('security.access.role_hierarchy_voter');

            return;
        }

        $container->setParameter('security.role_hierarchy.roles', $config['role_hierarchy']);
        $container->removeDefinition('security.access.simple_role_voter');
    }

    private function createAuthorization($config, ContainerBuilder $container)
    {
        foreach ($config['access_control'] as $access) {
            $matcher = $this->createRequestMatcher(
                $container,
                $access['path'],
                $access['host'],
                $access['methods'],
                $access['ips']
            );

            $attributes = $access['roles'];
            if ($access['allow_if']) {
                $attributes[] = $this->createExpression($container, $access['allow_if']);
            }

            $container->getDefinition('security.access_map')
                      ->addMethodCall('add', array($matcher, $attributes, $access['requires_channel']));
        }

        // allow cache warm-up for expressions
        if (count($this->expressions)) {
            $container->getDefinition('security.cache_warmer.expression')
                ->replaceArgument(0, new IteratorArgument(array_values($this->expressions)));
        } else {
            $container->removeDefinition('security.cache_warmer.expression');
        }
    }

    private function createFirewalls($config, ContainerBuilder $container)
    {
        if (!isset($config['firewalls'])) {
            return;
        }

        $firewalls = $config['firewalls'];
        $providerIds = $this->createUserProviders($config, $container);

        // make the ContextListener aware of the configured user providers
        $contextListenerDefinition = $container->getDefinition('security.context_listener');
        $arguments = $contextListenerDefinition->getArguments();
        $userProviders = array();
        foreach ($providerIds as $userProviderId) {
            $userProviders[] = new Reference($userProviderId);
        }
        $arguments[1] = new IteratorArgument($userProviders);
        $contextListenerDefinition->setArguments($arguments);

        if (1 === \count($providerIds)) {
            $container->setAlias(UserProviderInterface::class, current($providerIds));
        }

        $customUserChecker = false;

        // load firewall map
        $mapDef = $container->getDefinition('security.firewall.map');
        $map = $authenticationProviders = $contextRefs = array();
        foreach ($firewalls as $name => $firewall) {
            if (isset($firewall['user_checker']) && 'security.user_checker' !== $firewall['user_checker']) {
                $customUserChecker = true;
            }

            $configId = 'security.firewall.map.config.'.$name;

            list($matcher, $listeners, $exceptionListener, $logoutListener) = $this->createFirewall($container, $name, $firewall, $authenticationProviders, $providerIds, $configId);

            $contextId = 'security.firewall.map.context.'.$name;
            $context = $container->setDefinition($contextId, new ChildDefinition('security.firewall.context'));
            $context
                ->replaceArgument(0, new IteratorArgument($listeners))
                ->replaceArgument(1, $exceptionListener)
                ->replaceArgument(2, $logoutListener)
                ->replaceArgument(3, new Reference($configId))
            ;

            $contextRefs[$contextId] = new Reference($contextId);
            $map[$contextId] = $matcher;
        }
        $mapDef->replaceArgument(0, ServiceLocatorTagPass::register($container, $contextRefs));
        $mapDef->replaceArgument(1, new IteratorArgument($map));

        // add authentication providers to authentication manager
        $authenticationProviders = array_map(function ($id) {
            return new Reference($id);
        }, array_values(array_unique($authenticationProviders)));
        $container
            ->getDefinition('security.authentication.manager')
            ->replaceArgument(0, new IteratorArgument($authenticationProviders))
        ;

        // register an autowire alias for the UserCheckerInterface if no custom user checker service is configured
        if (!$customUserChecker) {
            $container->setAlias('Symfony\Component\Security\Core\User\UserCheckerInterface', new Alias('security.user_checker', false));
        }
    }

    private function createFirewall(ContainerBuilder $container, $id, $firewall, &$authenticationProviders, $providerIds, $configId)
    {
        $config = $container->setDefinition($configId, new ChildDefinition('security.firewall.config'));
        $config->replaceArgument(0, $id);
        $config->replaceArgument(1, $firewall['user_checker']);

        // Matcher
        $matcher = null;
        if (isset($firewall['request_matcher'])) {
            $matcher = new Reference($firewall['request_matcher']);
        } elseif (isset($firewall['pattern']) || isset($firewall['host'])) {
            $pattern = isset($firewall['pattern']) ? $firewall['pattern'] : null;
            $host = isset($firewall['host']) ? $firewall['host'] : null;
            $methods = isset($firewall['methods']) ? $firewall['methods'] : array();
            $matcher = $this->createRequestMatcher($container, $pattern, $host, $methods);
        }

        $config->replaceArgument(2, $matcher ? (string) $matcher : null);
        $config->replaceArgument(3, $firewall['security']);

        // Security disabled?
        if (false === $firewall['security']) {
            return array($matcher, array(), null, null);
        }

        $config->replaceArgument(4, $firewall['stateless']);

        // Provider id (must be configured explicitly per firewall/authenticator if more than one provider is set)
        $defaultProvider = null;
        if (isset($firewall['provider'])) {
            if (!isset($providerIds[$normalizedName = str_replace('-', '_', $firewall['provider'])])) {
                throw new InvalidConfigurationException(sprintf('Invalid firewall "%s": user provider "%s" not found.', $id, $firewall['provider']));
            }
            $defaultProvider = $providerIds[$normalizedName];
        } elseif (1 === count($providerIds)) {
            $defaultProvider = reset($providerIds);
        }

        $config->replaceArgument(5, $defaultProvider);

        // Register listeners
        $listeners = array();
        $listenerKeys = array();

        // Channel listener
        $listeners[] = new Reference('security.channel_listener');

        $contextKey = null;
        // Context serializer listener
        if (false === $firewall['stateless']) {
            $contextKey = $id;
            if (isset($firewall['context'])) {
                $contextKey = $firewall['context'];
            }

            $listeners[] = new Reference($this->createContextListener($container, $contextKey));
            $sessionStrategyId = 'security.authentication.session_strategy';
        } else {
            $this->statelessFirewallKeys[] = $id;
            $sessionStrategyId = 'security.authentication.session_strategy_noop';
        }
        $container->setAlias(new Alias('security.authentication.session_strategy.'.$id, false), $sessionStrategyId);

        $config->replaceArgument(6, $contextKey);

        // Logout listener
        $logoutListenerId = null;
        if (isset($firewall['logout'])) {
            $logoutListenerId = 'security.logout_listener.'.$id;
            $logoutListener = $container->setDefinition($logoutListenerId, new ChildDefinition('security.logout_listener'));
            $logoutListener->replaceArgument(3, array(
                'csrf_parameter' => $firewall['logout']['csrf_parameter'],
                'csrf_token_id' => $firewall['logout']['csrf_token_id'],
                'logout_path' => $firewall['logout']['path'],
            ));

            // add logout success handler
            if (isset($firewall['logout']['success_handler'])) {
                $logoutSuccessHandlerId = $firewall['logout']['success_handler'];
            } else {
                $logoutSuccessHandlerId = 'security.logout.success_handler.'.$id;
                $logoutSuccessHandler = $container->setDefinition($logoutSuccessHandlerId, new ChildDefinition('security.logout.success_handler'));
                $logoutSuccessHandler->replaceArgument(1, $firewall['logout']['target']);
            }
            $logoutListener->replaceArgument(2, new Reference($logoutSuccessHandlerId));

            // add CSRF provider
            if (isset($firewall['logout']['csrf_token_generator'])) {
                $logoutListener->addArgument(new Reference($firewall['logout']['csrf_token_generator']));
            }

            // add session logout handler
            if (true === $firewall['logout']['invalidate_session'] && false === $firewall['stateless']) {
                $logoutListener->addMethodCall('addHandler', array(new Reference('security.logout.handler.session')));
            }

            // add cookie logout handler
            if (count($firewall['logout']['delete_cookies']) > 0) {
                $cookieHandlerId = 'security.logout.handler.cookie_clearing.'.$id;
                $cookieHandler = $container->setDefinition($cookieHandlerId, new ChildDefinition('security.logout.handler.cookie_clearing'));
                $cookieHandler->addArgument($firewall['logout']['delete_cookies']);

                $logoutListener->addMethodCall('addHandler', array(new Reference($cookieHandlerId)));
            }

            // add custom handlers
            foreach ($firewall['logout']['handlers'] as $handlerId) {
                $logoutListener->addMethodCall('addHandler', array(new Reference($handlerId)));
            }

            // register with LogoutUrlGenerator
            $container
                ->getDefinition('security.logout_url_generator')
                ->addMethodCall('registerListener', array(
                    $id,
                    $firewall['logout']['path'],
                    $firewall['logout']['csrf_token_id'],
                    $firewall['logout']['csrf_parameter'],
                    isset($firewall['logout']['csrf_token_generator']) ? new Reference($firewall['logout']['csrf_token_generator']) : null,
                    false === $firewall['stateless'] && isset($firewall['context']) ? $firewall['context'] : null,
                ))
            ;
        }

        // Determine default entry point
        $configuredEntryPoint = isset($firewall['entry_point']) ? $firewall['entry_point'] : null;

        // Authentication listeners
        list($authListeners, $defaultEntryPoint) = $this->createAuthenticationListeners($container, $id, $firewall, $authenticationProviders, $defaultProvider, $providerIds, $configuredEntryPoint);

        $config->replaceArgument(7, $configuredEntryPoint ?: $defaultEntryPoint);

        $listeners = array_merge($listeners, $authListeners);

        // Switch user listener
        if (isset($firewall['switch_user'])) {
            $listenerKeys[] = 'switch_user';
            $listeners[] = new Reference($this->createSwitchUserListener($container, $id, $firewall['switch_user'], $defaultProvider, $firewall['stateless'], $providerIds));
        }

        // Access listener
        $listeners[] = new Reference('security.access_listener');

        // Exception listener
        $exceptionListener = new Reference($this->createExceptionListener($container, $firewall, $id, $configuredEntryPoint ?: $defaultEntryPoint, $firewall['stateless']));

        $config->replaceArgument(8, isset($firewall['access_denied_handler']) ? $firewall['access_denied_handler'] : null);
        $config->replaceArgument(9, isset($firewall['access_denied_url']) ? $firewall['access_denied_url'] : null);

        $container->setAlias('security.user_checker.'.$id, new Alias($firewall['user_checker'], false));

        foreach ($this->factories as $position) {
            foreach ($position as $factory) {
                $key = str_replace('-', '_', $factory->getKey());
                if (array_key_exists($key, $firewall)) {
                    $listenerKeys[] = $key;
                }
            }
        }

        if (isset($firewall['anonymous'])) {
            $listenerKeys[] = 'anonymous';
        }

        $config->replaceArgument(10, $listenerKeys);
        $config->replaceArgument(11, isset($firewall['switch_user']) ? $firewall['switch_user'] : null);

        return array($matcher, $listeners, $exceptionListener, null !== $logoutListenerId ? new Reference($logoutListenerId) : null);
    }

    private function createContextListener($container, $contextKey)
    {
        if (isset($this->contextListeners[$contextKey])) {
            return $this->contextListeners[$contextKey];
        }

        $listenerId = 'security.context_listener.'.count($this->contextListeners);
        $listener = $container->setDefinition($listenerId, new ChildDefinition('security.context_listener'));
        $listener->replaceArgument(2, $contextKey);

        return $this->contextListeners[$contextKey] = $listenerId;
    }

    private function createAuthenticationListeners($container, $id, $firewall, &$authenticationProviders, $defaultProvider = null, array $providerIds, $defaultEntryPoint)
    {
        $listeners = array();
        $hasListeners = false;

        foreach ($this->listenerPositions as $position) {
            foreach ($this->factories[$position] as $factory) {
                $key = str_replace('-', '_', $factory->getKey());

                if (isset($firewall[$key])) {
                    if (isset($firewall[$key]['provider'])) {
                        if (!isset($providerIds[$normalizedName = str_replace('-', '_', $firewall[$key]['provider'])])) {
                            throw new InvalidConfigurationException(sprintf('Invalid firewall "%s": user provider "%s" not found.', $id, $firewall[$key]['provider']));
                        }
                        $userProvider = $providerIds[$normalizedName];
                    } elseif ('remember_me' === $key) {
                        // RememberMeFactory will use the firewall secret when created
                        $userProvider = null;
                    } elseif ($defaultProvider) {
                        $userProvider = $defaultProvider;
                    } elseif (empty($providerIds)) {
                        $userProvider = sprintf('security.user.provider.missing.%s', $key);
                        $container->setDefinition($userProvider, (new ChildDefinition('security.user.provider.missing'))->replaceArgument(0, $id));
                    } else {
                        throw new InvalidConfigurationException(sprintf('Not configuring explicitly the provider for the "%s" listener on "%s" firewall is ambiguous as there is more than one registered provider.', $key, $id));
                    }

                    list($provider, $listenerId, $defaultEntryPoint) = $factory->create($container, $id, $firewall[$key], $userProvider, $defaultEntryPoint);

                    $listeners[] = new Reference($listenerId);
                    $authenticationProviders[] = $provider;
                    $hasListeners = true;
                }
            }
        }

        // Anonymous
        if (isset($firewall['anonymous'])) {
            if (null === $firewall['anonymous']['secret']) {
                $firewall['anonymous']['secret'] = new Parameter('container.build_hash');
            }

            $listenerId = 'security.authentication.listener.anonymous.'.$id;
            $container
                ->setDefinition($listenerId, new ChildDefinition('security.authentication.listener.anonymous'))
                ->replaceArgument(1, $firewall['anonymous']['secret'])
            ;

            $listeners[] = new Reference($listenerId);

            $providerId = 'security.authentication.provider.anonymous.'.$id;
            $container
                ->setDefinition($providerId, new ChildDefinition('security.authentication.provider.anonymous'))
                ->replaceArgument(0, $firewall['anonymous']['secret'])
            ;

            $authenticationProviders[] = $providerId;
            $hasListeners = true;
        }

        if (false === $hasListeners) {
            throw new InvalidConfigurationException(sprintf('No authentication listener registered for firewall "%s".', $id));
        }

        return array($listeners, $defaultEntryPoint);
    }

    private function createEncoders($encoders, ContainerBuilder $container)
    {
        $encoderMap = array();
        foreach ($encoders as $class => $encoder) {
            $encoderMap[$class] = $this->createEncoder($encoder, $container);
        }

        $container
            ->getDefinition('security.encoder_factory.generic')
            ->setArguments(array($encoderMap))
        ;
    }

    private function createEncoder($config, ContainerBuilder $container)
    {
        // a custom encoder service
        if (isset($config['id'])) {
            return new Reference($config['id']);
        }

        // plaintext encoder
        if ('plaintext' === $config['algorithm']) {
            $arguments = array($config['ignore_case']);

            return array(
                'class' => 'Symfony\Component\Security\Core\Encoder\PlaintextPasswordEncoder',
                'arguments' => $arguments,
            );
        }

        // pbkdf2 encoder
        if ('pbkdf2' === $config['algorithm']) {
            return array(
                'class' => 'Symfony\Component\Security\Core\Encoder\Pbkdf2PasswordEncoder',
                'arguments' => array(
                    $config['hash_algorithm'],
                    $config['encode_as_base64'],
                    $config['iterations'],
                    $config['key_length'],
                ),
            );
        }

        // bcrypt encoder
        if ('bcrypt' === $config['algorithm']) {
            return array(
                'class' => 'Symfony\Component\Security\Core\Encoder\BCryptPasswordEncoder',
                'arguments' => array($config['cost']),
            );
        }

        // Argon2i encoder
        if ('argon2i' === $config['algorithm']) {
            if (!Argon2iPasswordEncoder::isSupported()) {
                throw new InvalidConfigurationException('Argon2i algorithm is not supported. Please install the libsodium extension or upgrade to PHP 7.2+.');
            }

            return array(
                'class' => 'Symfony\Component\Security\Core\Encoder\Argon2iPasswordEncoder',
                'arguments' => array(
                    $config['memory_cost'],
                    $config['time_cost'],
                    $config['threads'],
                ),
            );
        }

        // run-time configured encoder
        return $config;
    }

    // Parses user providers and returns an array of their ids
    private function createUserProviders($config, ContainerBuilder $container)
    {
        $providerIds = array();
        foreach ($config['providers'] as $name => $provider) {
            $id = $this->createUserDaoProvider($name, $provider, $container);
            $providerIds[str_replace('-', '_', $name)] = $id;
        }

        return $providerIds;
    }

    // Parses a <provider> tag and returns the id for the related user provider service
    private function createUserDaoProvider($name, $provider, ContainerBuilder $container)
    {
        $name = $this->getUserProviderId($name);

        // Doctrine Entity and In-memory DAO provider are managed by factories
        foreach ($this->userProviderFactories as $factory) {
            $key = str_replace('-', '_', $factory->getKey());

            if (!empty($provider[$key])) {
                $factory->create($container, $name, $provider[$key]);

                return $name;
            }
        }

        // Existing DAO service provider
        if (isset($provider['id'])) {
            $container->setAlias($name, new Alias($provider['id'], false));

            return $provider['id'];
        }

        // Chain provider
        if (isset($provider['chain'])) {
            $providers = array();
            foreach ($provider['chain']['providers'] as $providerName) {
                $providers[] = new Reference($this->getUserProviderId($providerName));
            }

            $container
                ->setDefinition($name, new ChildDefinition('security.user.provider.chain'))
                ->addArgument(new IteratorArgument($providers));

            return $name;
        }

        throw new InvalidConfigurationException(sprintf('Unable to create definition for "%s" user provider', $name));
    }

    private function getUserProviderId($name)
    {
        return 'security.user.provider.concrete.'.strtolower($name);
    }

    private function createExceptionListener($container, $config, $id, $defaultEntryPoint, $stateless)
    {
        $exceptionListenerId = 'security.exception_listener.'.$id;
        $listener = $container->setDefinition($exceptionListenerId, new ChildDefinition('security.exception_listener'));
        $listener->replaceArgument(3, $id);
        $listener->replaceArgument(4, null === $defaultEntryPoint ? null : new Reference($defaultEntryPoint));
        $listener->replaceArgument(8, $stateless);

        // access denied handler setup
        if (isset($config['access_denied_handler'])) {
            $listener->replaceArgument(6, new Reference($config['access_denied_handler']));
        } elseif (isset($config['access_denied_url'])) {
            $listener->replaceArgument(5, $config['access_denied_url']);
        }

        return $exceptionListenerId;
    }

    private function createSwitchUserListener($container, $id, $config, $defaultProvider, $stateless, $providerIds)
    {
        $userProvider = isset($config['provider']) ? $this->getUserProviderId($config['provider']) : $defaultProvider;

        if (!$userProvider) {
            throw new InvalidConfigurationException(sprintf('Not configuring explicitly the provider for the "switch_user" listener on "%s" firewall is ambiguous as there is more than one registered provider.', $id));
        }

        $switchUserListenerId = 'security.authentication.switchuser_listener.'.$id;
        $listener = $container->setDefinition($switchUserListenerId, new ChildDefinition('security.authentication.switchuser_listener'));
        $listener->replaceArgument(1, new Reference($userProvider));
        $listener->replaceArgument(2, new Reference('security.user_checker.'.$id));
        $listener->replaceArgument(3, $id);
        $listener->replaceArgument(6, $config['parameter']);
        $listener->replaceArgument(7, $config['role']);
        $listener->replaceArgument(9, $stateless ?: $config['stateless']);

        return $switchUserListenerId;
    }

    private function createExpression($container, $expression)
    {
        if (isset($this->expressions[$id = '.security.expression.'.ContainerBuilder::hash($expression)])) {
            return $this->expressions[$id];
        }

        if (!class_exists('Symfony\Component\ExpressionLanguage\ExpressionLanguage')) {
            throw new \RuntimeException('Unable to use expressions as the Symfony ExpressionLanguage component is not installed.');
        }

        $container
            ->register($id, 'Symfony\Component\ExpressionLanguage\Expression')
            ->setPublic(false)
            ->addArgument($expression)
        ;

        return $this->expressions[$id] = new Reference($id);
    }

    private function createRequestMatcher($container, $path = null, $host = null, $methods = array(), $ip = null, array $attributes = array())
    {
        if ($methods) {
            $methods = array_map('strtoupper', (array) $methods);
        }

        $id = '.security.request_matcher.'.ContainerBuilder::hash(array($path, $host, $methods, $ip, $attributes));

        if (isset($this->requestMatchers[$id])) {
            return $this->requestMatchers[$id];
        }

        // only add arguments that are necessary
        $arguments = array($path, $host, $methods, $ip, $attributes);
        while (count($arguments) > 0 && !end($arguments)) {
            array_pop($arguments);
        }

        $container
            ->register($id, 'Symfony\Component\HttpFoundation\RequestMatcher')
            ->setPublic(false)
            ->setArguments($arguments)
        ;

        return $this->requestMatchers[$id] = new Reference($id);
    }

    public function addSecurityListenerFactory(SecurityFactoryInterface $factory)
    {
        $this->factories[$factory->getPosition()][] = $factory;
    }

    public function addUserProviderFactory(UserProviderFactoryInterface $factory)
    {
        $this->userProviderFactories[] = $factory;
    }

    /**
     * Returns the base path for the XSD files.
     *
     * @return string The XSD base path
     */
    public function getXsdValidationBasePath()
    {
        return __DIR__.'/../Resources/config/schema';
    }

    public function getNamespace()
    {
        return 'http://symfony.com/schema/dic/security';
    }

    public function getConfiguration(array $config, ContainerBuilder $container)
    {
        // first assemble the factories
        return new MainConfiguration($this->factories, $this->userProviderFactories);
    }
}<|MERGE_RESOLUTION|>--- conflicted
+++ resolved
@@ -45,11 +45,7 @@
     private $listenerPositions = array('pre_auth', 'form', 'http', 'remember_me');
     private $factories = array();
     private $userProviderFactories = array();
-<<<<<<< HEAD
-=======
-    private $expressionLanguage;
     private $statelessFirewallKeys = array();
->>>>>>> aa432743
 
     public function __construct()
     {
