--- conflicted
+++ resolved
@@ -36,11 +36,7 @@
      * @param string|null $defaultPath  The directory where global templates can be stored
      * @param string[]    $namePatterns Pattern of file names
      */
-<<<<<<< HEAD
-    public function __construct(KernelInterface $kernel, array $paths = [], string $defaultPath = null, array $namePatterns = [])
-=======
     public function __construct(KernelInterface $kernel, array $paths = [], ?string $defaultPath = null, array $namePatterns = [])
->>>>>>> a44829e2
     {
         $this->kernel = $kernel;
         $this->paths = $paths;
