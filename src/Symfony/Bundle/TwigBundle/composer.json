--- conflicted
+++ resolved
@@ -18,21 +18,12 @@
     "require": {
         "php": ">=8.2",
         "composer-runtime-api": ">=2.1",
-<<<<<<< HEAD
         "symfony/config": "^6.4|^7.0",
         "symfony/dependency-injection": "^6.4|^7.0",
         "symfony/twig-bridge": "^6.4|^7.0",
         "symfony/http-foundation": "^6.4|^7.0",
         "symfony/http-kernel": "^6.4|^7.0",
-        "twig/twig": "~3.8.0"
-=======
-        "symfony/config": "^6.1|^7.0",
-        "symfony/dependency-injection": "^6.1|^7.0",
-        "symfony/twig-bridge": "^6.4",
-        "symfony/http-foundation": "^5.4|^6.0|^7.0",
-        "symfony/http-kernel": "^6.2",
-        "twig/twig": "^2.13|^3.0.4"
->>>>>>> 32d67d38
+        "twig/twig": "^3.0.4"
     },
     "require-dev": {
         "symfony/asset": "^6.4|^7.0",
