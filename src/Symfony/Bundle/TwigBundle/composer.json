--- conflicted
+++ resolved
@@ -16,20 +16,12 @@
         }
     ],
     "require": {
-<<<<<<< HEAD
         "php": "^5.5.9|>=7.0.8",
         "symfony/config": "~3.2|~4.0",
         "symfony/twig-bridge": "^3.4.3|^4.0.3",
         "symfony/http-foundation": "~2.8|~3.0|~4.0",
         "symfony/http-kernel": "^3.3|~4.0",
-=======
-        "php": ">=5.3.9",
-        "symfony/asset": "~2.7|~3.0.0",
-        "symfony/twig-bridge": "~2.7|~3.0.0",
-        "symfony/http-foundation": "~2.5|~3.0.0",
-        "symfony/http-kernel": "~2.7.23|^2.8.16",
         "symfony/polyfill-ctype": "~1.8",
->>>>>>> 087c667b
         "twig/twig": "~1.34|~2.4"
     },
     "require-dev": {
