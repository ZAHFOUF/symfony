{% extends '@WebProfiler/Profiler/layout.html.twig' %}

{% block stylesheets %}
    {{ parent() }}
    <style>
        :root {
            --workflow-dialog-background: var(--gray-200);
        }
        .theme-dark {
            --workflow-dialog-background: var(--gray-900);
        }

        dialog {
            background: var(--workflow-dialog-background);
            border: none;
            border-radius: 6px;
            box-shadow: var(--settings-modal-shadow);
            max-width: 94%;
            width: 1200px;
        }

        dialog::backdrop {
            background: linear-gradient(
                45deg,
                rgb(18, 18, 20, 0.4),
                rgb(17, 17, 20, 0.8)
            );
        }

        dialog[open] {
            animation: scale 0.3s ease normal;
        }

        dialog[open]::backdrop {
            animation: backdrop 0.3s ease normal;
        }

        dialog.hide {
            animation-direction: reverse;
        }

        dialog h2 {
            box-shadow: none !important;
            color: var(--page-color);
            font-size: 18px;
            margin: 0 0 .5em;
        }

        dialog i.cancel {
            cursor: pointer;
            padding: 0 5px;
            float: right;
        }

        dialog table {
            background: var(--page-background);
            border-collapse: collapse;
            border-radius: 4px;
            box-shadow: inset 0 0 0 1px var(--table-border-color);
            color: var(--page-color);
            margin: 0 0 1em 0;
            margin-bottom: 1em;
            padding: 0;
        }

        dialog table tr {
            border: 1px solid var(--table-border-color);
            padding: .35em;
        }

        dialog table th,
        dialog table td {
            border: 1px solid var(--table-border-color);
            padding: .625em;
<<<<<<< HEAD
            text-align: left;
=======
            text-align: center;
            word-wrap: break-word;
>>>>>>> 87d1c9ae
        }

        dialog table thead th {
            background: var(--table-header);
            border-top-left-radius: 4px;
            border-top-right-radius: 4px;
            font-size: .85em;
        }

        dialog menu {
            display: none;
        }

        @keyframes scale {
            from { transform: scale(0); }
            to { transform: scale(1); }
        }

        @keyframes backdrop {
            from { opacity: 0; }
            to { opacity: 1; }
        }
    </style>
{% endblock %}

{% block toolbar %}
    {% if collector.callsCount > 0 %}
        {% set icon %}
            {{ source('@WebProfiler/Icon/workflow.svg') }}
            <span class="sf-toolbar-value">{{ collector.callsCount }}</span>
        {% endset %}
        {% set text %}
            <div class="sf-toolbar-info-piece">
                <b>Workflow Calls</b>
                <span>{{ collector.callsCount }}</span>
            </div>
        {% endset %}

        {{ include('@WebProfiler/Profiler/toolbar_item.html.twig', { link: profiler_url }) }}
    {% endif %}
{% endblock %}

{% block menu %}
    <span class="label {{ collector.workflows|length == 0 ? 'disabled' }}">
        <span class="icon">
            {{ source('@WebProfiler/Icon/workflow.svg') }}
        </span>
        <strong>Workflow</strong>
    </span>
{% endblock %}

{% block panel %}
    <h2>Workflow</h2>

    {% if collector.workflows|length == 0 %}
        <div class="empty empty-panel">
            <p>There are no workflows configured.</p>
        </div>
    {% else %}
        <script>
            {{ source('@WebProfiler/Script/Mermaid/mermaid-flowchart-v2.min.js') }}
            const isDarkMode = document.querySelector('body').classList.contains('theme-dark');
            mermaid.initialize({
                flowchart: { useMaxWidth: false },
                securityLevel: 'loose',
                'theme': 'base',
                'themeVariables': {
                    darkMode: isDarkMode,
                    'fontFamily': 'var(--font-family-system)',
                    'fontSize': 'var(--font-size-body)',
                    // the properties below don't support CSS variables
                    'primaryColor': isDarkMode ? 'lightsteelblue' : 'aliceblue',
                    'primaryTextColor': isDarkMode ? '#000' : '#000',
                    'primaryBorderColor': isDarkMode ? 'steelblue' : 'lightsteelblue',
                    'lineColor': isDarkMode ? '#939393' : '#d4d4d4',
                    'secondaryColor': isDarkMode ? 'lightyellow' : 'lightyellow',
                    'tertiaryColor': isDarkMode ? 'lightSalmon' : 'lightSalmon',
                }
            });

            {% for name, data in collector.workflows %}
                window.showNodeDetails{{ collector.hash(name) }} = function (node) {
                    const map = {{ data.listeners|json_encode|raw }};
                    showNodeDetails(node, map);
                };
            {% endfor %}

            const showNodeDetails = function (node, map) {
                const dialog = document.getElementById('detailsDialog');

                dialog.querySelector('tbody').innerHTML = '';
                for (const [eventName, listeners] of Object.entries(map[node])) {
                    listeners.forEach(listener => {
                        const row = document.createElement('tr');

                        const eventNameCode = document.createElement('code');
                        eventNameCode.textContent = eventName;

                        const eventNameCell = document.createElement('td');
                        eventNameCell.appendChild(eventNameCode);
                        row.appendChild(eventNameCell);

                        const listenerDetailsCell = document.createElement('td');
                        row.appendChild(listenerDetailsCell);

                        let listenerDetails;
                        const listenerDetailsCode = document.createElement('code');
                        listenerDetailsCode.textContent = listener.title;
                        if (listener.file) {
                            const link = document.createElement('a');
                            link.href = listener.file;
                            link.appendChild(listenerDetailsCode);
                            listenerDetails = link;
                        } else {
                            listenerDetails = listenerDetailsCode;
                        }
                        listenerDetailsCell.appendChild(listenerDetails);

                        if (typeof listener.guardExpressions === 'object') {
                            listenerDetailsCell.appendChild(document.createElement('br'));

                            const guardExpressionsWrapper = document.createElement('span');
                            guardExpressionsWrapper.appendChild(document.createTextNode('guard expressions: '));

                            listener.guardExpressions.forEach((expression, index) => {
                                if (index > 0) {
                                    guardExpressionsWrapper.appendChild(document.createTextNode(', '));
                                }

                                const expressionCode = document.createElement('code');
                                expressionCode.textContent = expression;
                                guardExpressionsWrapper.appendChild(expressionCode);
                            });

                            listenerDetailsCell.appendChild(guardExpressionsWrapper);
                        }

                        dialog.querySelector('tbody').appendChild(row);
                    });
                };

                if (dialog.dataset.processed) {
                    dialog.showModal();
                    return;
                }

                dialog.addEventListener('click', (e) => {
                    const rect = dialog.getBoundingClientRect();

                    const inDialog =
                        rect.top <= e.clientY &&
                        e.clientY <= rect.top + rect.height &&
                        rect.left <= e.clientX &&
                        e.clientX <= rect.left + rect.width;

                    !inDialog && dialog.close();
                });

                dialog.querySelectorAll('.cancel').forEach(elt => {
                    elt.addEventListener('click', () => dialog.close());
                });

                dialog.showModal();

                dialog.dataset.processed = true;
            };
            // We do not load all mermaid diagrams at once, but only when the tab is opened
            // This is because mermaid diagrams are in a tab, and cannot be renderer with a
            // "good size" if they are not visible
            document.addEventListener('DOMContentLoaded', () => {
                document.querySelectorAll('.tab').forEach((el) => {
                    const observer = new MutationObserver(() => {
                        if (!el.classList.contains('block')) {
                            return;
                        }
                        const mEl = el.querySelector('.sf-mermaid');
                        if (mEl.dataset.processed) {
                            return;
                        }
                        mermaid.run({
                            nodes: [mEl],
                        });
                    });
                    observer.observe(el, { attributeFilter: ['class'] });
                });
            });
        </script>

        <div class="sf-tabs js-tabs">
            {% for name, data in collector.workflows %}
                <div class="tab">
                    <h2 class="tab-title">{{ name }}{% if data.calls|length %} ({{ data.calls|length }}){% endif %}</h2>

                    <div class="tab-content">
                        <h3>Definition</h3>
                        <pre class="sf-mermaid">
                            {{ data.dump|raw }}
                            {% for nodeId, events in data.listeners %}
                                click {{ nodeId }} showNodeDetails{{ collector.hash(name) }}
                            {% endfor %}
                        </pre>

                        <h3>Calls</h3>
                        <table>
                            <thead>
                                <tr>
                                    <th>#</th>
                                    <th>Call</th>
                                    <th>Args</th>
                                    <th>Return</th>
                                    <th>Exception</th>
                                    <th>Duration</th>
                                </tr>
                            </thead>
                            <tbody>
                                {% for call in data.calls %}
                                    <tr>
                                        <td class="font-normal text-small text-muted nowrap">{{ loop.index }}</td>
                                        <td>
                                            <code>{{ call.method }}()</code>
                                            {% if call.previousMarking ?? null %}
                                                <hr />
                                                Previous marking:
                                                {{ profiler_dump(call.previousMarking) }}
                                            {% endif %}
                                        </td>
                                        <td>
                                            {{ profiler_dump(call.args) }}
                                        </td>
                                        <td>
                                            {% if call.return is defined %}
                                                {% if call.return is same as true %}
                                                    <code>true</code>
                                                {% elseif call.return is same as false %}
                                                    <code>false</code>
                                                {% else %}
                                                    {{ profiler_dump(call.return) }}
                                                {% endif %}
                                            {% endif %}
                                        </td>
                                        <td>
                                            {% if call.exception is defined %}
                                                {{ profiler_dump(call.exception) }}
                                            {% endif %}
                                        </td>
                                        <td>
                                            {{ call.duration }}ms
                                        </td>
                                    </tr>
                                {% endfor %}
                            </tbody>
                        </table>
                    </div>
                </div>
            {% endfor %}
        </div>
    {% endif %}

    <dialog id="detailsDialog">
        <h2>
            Event listeners
            <i class="cancel">×</i>
        </h2>

        <table>
            <thead>
                <tr>
                    <th>event</th>
                    <th>listener</th>
                </tr>
            </thead>
            <tbody>
            </tbody>
        </table>
        <menu>
            <small><i>⌨</i> <kbd>esc</kbd></small>
            <button class="btn btn-sm cancel">Close</button>
        </menu>
    </dialog>
{% endblock %}<|MERGE_RESOLUTION|>--- conflicted
+++ resolved
@@ -72,12 +72,8 @@
         dialog table td {
             border: 1px solid var(--table-border-color);
             padding: .625em;
-<<<<<<< HEAD
             text-align: left;
-=======
-            text-align: center;
             word-wrap: break-word;
->>>>>>> 87d1c9ae
         }
 
         dialog table thead th {
