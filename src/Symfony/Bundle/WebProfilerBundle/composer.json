{
    "name": "symfony/web-profiler-bundle",
    "type": "symfony-bundle",
    "description": "Symfony WebProfilerBundle",
    "keywords": [],
    "homepage": "https://symfony.com",
    "license": "MIT",
    "authors": [
        {
            "name": "Fabien Potencier",
            "email": "fabien@symfony.com"
        },
        {
            "name": "Symfony Community",
            "homepage": "https://symfony.com/contributors"
        }
    ],
    "require": {
        "php": ">=5.3.9",
<<<<<<< HEAD
        "symfony/http-kernel": "~2.4|~3.0.0",
        "symfony/routing": "~2.2|~3.0.0",
        "symfony/twig-bridge": "~2.7|~3.0.0"
=======
        "symfony/http-kernel": "~2.4",
        "symfony/routing": "~2.2",
        "symfony/twig-bridge": "~2.7",
        "twig/twig": "~1.28|~2.0"
>>>>>>> be72520f
    },
    "require-dev": {
        "symfony/config": "~2.2|~3.0.0",
        "symfony/console": "~2.3|~3.0.0",
        "symfony/dependency-injection": "~2.2|~3.0.0",
        "symfony/stopwatch": "~2.2|~3.0.0"
    },
    "autoload": {
        "psr-4": { "Symfony\\Bundle\\WebProfilerBundle\\": "" },
        "exclude-from-classmap": [
            "/Tests/"
        ]
    },
    "minimum-stability": "dev",
    "extra": {
        "branch-alias": {
            "dev-master": "2.8-dev"
        }
    }
}<|MERGE_RESOLUTION|>--- conflicted
+++ resolved
@@ -17,16 +17,10 @@
     ],
     "require": {
         "php": ">=5.3.9",
-<<<<<<< HEAD
         "symfony/http-kernel": "~2.4|~3.0.0",
         "symfony/routing": "~2.2|~3.0.0",
-        "symfony/twig-bridge": "~2.7|~3.0.0"
-=======
-        "symfony/http-kernel": "~2.4",
-        "symfony/routing": "~2.2",
-        "symfony/twig-bridge": "~2.7",
+        "symfony/twig-bridge": "~2.7|~3.0.0",
         "twig/twig": "~1.28|~2.0"
->>>>>>> be72520f
     },
     "require-dev": {
         "symfony/config": "~2.2|~3.0.0",
