--- conflicted
+++ resolved
@@ -16,22 +16,12 @@
         }
     ],
     "require": {
-<<<<<<< HEAD
         "php": ">=8.1",
         "symfony/config": "^5.4|^6.0",
-        "symfony/framework-bundle": "^5.4|^6.0",
+        "symfony/framework-bundle": "^5.4|^6.0,<6.4",
         "symfony/http-kernel": "^6.3",
         "symfony/routing": "^5.4|^6.0",
         "symfony/twig-bundle": "^5.4|^6.0",
-=======
-        "php": ">=7.2.5",
-        "symfony/config": "^4.4|^5.0|^6.0",
-        "symfony/framework-bundle": "^5.3|^6.0,<6.4",
-        "symfony/http-kernel": "^5.3|^6.0",
-        "symfony/polyfill-php80": "^1.16",
-        "symfony/routing": "^4.4|^5.0|^6.0",
-        "symfony/twig-bundle": "^4.4|^5.0|^6.0",
->>>>>>> f834fb54
         "twig/twig": "^2.13|^3.0.4"
     },
     "require-dev": {
