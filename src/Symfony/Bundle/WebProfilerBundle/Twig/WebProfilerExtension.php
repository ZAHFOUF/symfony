<?php

/*
 * This file is part of the Symfony package.
 *
 * (c) Fabien Potencier <fabien@symfony.com>
 *
 * For the full copyright and license information, please view the LICENSE
 * file that was distributed with this source code.
 */

namespace Symfony\Bundle\WebProfilerBundle\Twig;

use Symfony\Component\VarDumper\Cloner\Data;
use Symfony\Component\VarDumper\Dumper\HtmlDumper;
use Twig\Environment;
use Twig\Extension\EscaperExtension;
use Twig\Extension\ProfilerExtension;
use Twig\Profiler\Profile;
use Twig\TwigFunction;

/**
 * Twig extension for the profiler.
 *
 * @author Fabien Potencier <fabien@symfony.com>
 *
 * @internal
 */
class WebProfilerExtension extends ProfilerExtension
{
    /**
     * @var HtmlDumper
     */
    private $dumper;

    /**
     * @var resource
     */
    private $output;

    /**
     * @var int
     */
    private $stackLevel = 0;

    public function __construct(HtmlDumper $dumper = null)
    {
        $this->dumper = $dumper ?? new HtmlDumper();
        $this->dumper->setOutput($this->output = fopen('php://memory', 'r+'));
    }

    public function enter(Profile $profile): void
    {
        ++$this->stackLevel;
    }

    public function leave(Profile $profile): void
    {
        if (0 === --$this->stackLevel) {
            $this->dumper->setOutput($this->output = fopen('php://memory', 'r+'));
        }
    }

    public function getFunctions(): array
    {
        return [
            new TwigFunction('profiler_dump', $this->dumpData(...), ['is_safe' => ['html'], 'needs_environment' => true]),
            new TwigFunction('profiler_dump_log', $this->dumpLog(...), ['is_safe' => ['html'], 'needs_environment' => true]),
        ];
    }

    public function dumpData(Environment $env, Data $data, int $maxDepth = 0): string
    {
        $this->dumper->setCharset($env->getCharset());
        $this->dumper->dump($data, null, [
            'maxDepth' => $maxDepth,
        ]);

        $dump = stream_get_contents($this->output, -1, 0);
        rewind($this->output);
        ftruncate($this->output, 0);

        return str_replace("\n</pre", '</pre', rtrim($dump));
    }

    public function dumpLog(Environment $env, string $message, Data $context = null): string
    {
        $message = self::escape($env, $message);
        $message = preg_replace('/&quot;(.*?)&quot;/', '&quot;<b>$1</b>&quot;', $message);

        $replacements = [];
        foreach ($context ?? [] as $k => $v) {
            $k = '{'.self::escape($env, $k).'}';
            if (str_contains($message, $k)) {
                $replacements[$k] = $v;
            }
        }

        if (!$replacements) {
            return '<span class="dump-inline">'.$message.'</span>';
        }

        foreach ($replacements as $k => $v) {
            $replacements['&quot;<b>'.$k.'</b>&quot;'] = $replacements['&quot;'.$k.'&quot;'] = $replacements[$k] = $this->dumpData($env, $v);
        }

        return '<span class="dump-inline">'.strtr($message, $replacements).'</span>';
    }

<<<<<<< HEAD
    public function getName(): string
=======
    public function getName()
>>>>>>> 85b3a05f
    {
        return 'profiler';
    }

    private static function escape(Environment $env, string $s): string
    {
        if (method_exists(EscaperExtension::class, 'escape')) {
            return EscaperExtension::escape($env, $s);
        }

        // to be removed when support for Twig 3 is dropped
        return twig_escape_filter($env, $s);
    }
}<|MERGE_RESOLUTION|>--- conflicted
+++ resolved
@@ -107,11 +107,7 @@
         return '<span class="dump-inline">'.strtr($message, $replacements).'</span>';
     }
 
-<<<<<<< HEAD
     public function getName(): string
-=======
-    public function getName()
->>>>>>> 85b3a05f
     {
         return 'profiler';
     }
